--- conflicted
+++ resolved
@@ -1004,12 +1004,6 @@
 static void add_full(struct kmem_cache *s,
 	struct kmem_cache_node *n, struct page *page)
 {
-<<<<<<< HEAD
-	if (kmem_cache_debug(s))
-		lockdep_assert_held(&n->list_lock);
-
-=======
->>>>>>> 1fc69fa0
 	if (!(s->flags & SLAB_STORE_USER))
 		return;
 
