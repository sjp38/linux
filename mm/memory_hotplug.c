--- conflicted
+++ resolved
@@ -440,21 +440,12 @@
 {
 	unsigned long node_start_pfn = 0, node_end_pfn = 0;
 	struct zone *zone;
-<<<<<<< HEAD
 
 	for (zone = pgdat->node_zones;
 	     zone < pgdat->node_zones + MAX_NR_ZONES; zone++) {
 		unsigned long zone_end_pfn = zone->zone_start_pfn +
 					     zone->spanned_pages;
 
-=======
-
-	for (zone = pgdat->node_zones;
-	     zone < pgdat->node_zones + MAX_NR_ZONES; zone++) {
-		unsigned long zone_end_pfn = zone->zone_start_pfn +
-					     zone->spanned_pages;
-
->>>>>>> 348b80b2
 		/* No need to lock the zones, they can't change. */
 		if (!zone->spanned_pages)
 			continue;
