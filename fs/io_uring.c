--- conflicted
+++ resolved
@@ -447,19 +447,11 @@
 
 	return NULL;
 }
-<<<<<<< HEAD
 
 static struct io_kiocb *io_get_timeout_req(struct io_ring_ctx *ctx)
 {
 	struct io_kiocb *req;
 
-=======
-
-static struct io_kiocb *io_get_timeout_req(struct io_ring_ctx *ctx)
-{
-	struct io_kiocb *req;
-
->>>>>>> 1cb0d2ae
 	req = list_first_entry_or_null(&ctx->timeout_list, struct io_kiocb, list);
 	if (req && !__io_sequence_defer(ctx, req)) {
 		list_del_init(&req->list);
