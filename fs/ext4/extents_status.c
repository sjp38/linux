/*
 *  fs/ext4/extents_status.c
 *
 * Written by Yongqiang Yang <xiaoqiangnk@gmail.com>
 * Modified by
 *	Allison Henderson <achender@linux.vnet.ibm.com>
 *	Hugh Dickins <hughd@google.com>
 *	Zheng Liu <wenqing.lz@taobao.com>
 *
 * Ext4 extents status tree core functions.
 */
#include <linux/rbtree.h>
#include <linux/list_sort.h>
#include <linux/proc_fs.h>
#include <linux/seq_file.h>
#include "ext4.h"
#include "extents_status.h"

#include <trace/events/ext4.h>

/*
 * According to previous discussion in Ext4 Developer Workshop, we
 * will introduce a new structure called io tree to track all extent
 * status in order to solve some problems that we have met
 * (e.g. Reservation space warning), and provide extent-level locking.
 * Delay extent tree is the first step to achieve this goal.  It is
 * original built by Yongqiang Yang.  At that time it is called delay
 * extent tree, whose goal is only track delayed extents in memory to
 * simplify the implementation of fiemap and bigalloc, and introduce
 * lseek SEEK_DATA/SEEK_HOLE support.  That is why it is still called
 * delay extent tree at the first commit.  But for better understand
 * what it does, it has been rename to extent status tree.
 *
 * Step1:
 * Currently the first step has been done.  All delayed extents are
 * tracked in the tree.  It maintains the delayed extent when a delayed
 * allocation is issued, and the delayed extent is written out or
 * invalidated.  Therefore the implementation of fiemap and bigalloc
 * are simplified, and SEEK_DATA/SEEK_HOLE are introduced.
 *
 * The following comment describes the implemenmtation of extent
 * status tree and future works.
 *
 * Step2:
 * In this step all extent status are tracked by extent status tree.
 * Thus, we can first try to lookup a block mapping in this tree before
 * finding it in extent tree.  Hence, single extent cache can be removed
 * because extent status tree can do a better job.  Extents in status
 * tree are loaded on-demand.  Therefore, the extent status tree may not
 * contain all of the extents in a file.  Meanwhile we define a shrinker
 * to reclaim memory from extent status tree because fragmented extent
 * tree will make status tree cost too much memory.  written/unwritten/-
 * hole extents in the tree will be reclaimed by this shrinker when we
 * are under high memory pressure.  Delayed extents will not be
 * reclimed because fiemap, bigalloc, and seek_data/hole need it.
 */

/*
 * Extent status tree implementation for ext4.
 *
 *
 * ==========================================================================
 * Extent status tree tracks all extent status.
 *
 * 1. Why we need to implement extent status tree?
 *
 * Without extent status tree, ext4 identifies a delayed extent by looking
 * up page cache, this has several deficiencies - complicated, buggy,
 * and inefficient code.
 *
 * FIEMAP, SEEK_HOLE/DATA, bigalloc, and writeout all need to know if a
 * block or a range of blocks are belonged to a delayed extent.
 *
 * Let us have a look at how they do without extent status tree.
 *   --	FIEMAP
 *	FIEMAP looks up page cache to identify delayed allocations from holes.
 *
 *   --	SEEK_HOLE/DATA
 *	SEEK_HOLE/DATA has the same problem as FIEMAP.
 *
 *   --	bigalloc
 *	bigalloc looks up page cache to figure out if a block is
 *	already under delayed allocation or not to determine whether
 *	quota reserving is needed for the cluster.
 *
 *   --	writeout
 *	Writeout looks up whole page cache to see if a buffer is
 *	mapped, If there are not very many delayed buffers, then it is
 *	time comsuming.
 *
 * With extent status tree implementation, FIEMAP, SEEK_HOLE/DATA,
 * bigalloc and writeout can figure out if a block or a range of
 * blocks is under delayed allocation(belonged to a delayed extent) or
 * not by searching the extent tree.
 *
 *
 * ==========================================================================
 * 2. Ext4 extent status tree impelmentation
 *
 *   --	extent
 *	A extent is a range of blocks which are contiguous logically and
 *	physically.  Unlike extent in extent tree, this extent in ext4 is
 *	a in-memory struct, there is no corresponding on-disk data.  There
 *	is no limit on length of extent, so an extent can contain as many
 *	blocks as they are contiguous logically and physically.
 *
 *   --	extent status tree
 *	Every inode has an extent status tree and all allocation blocks
 *	are added to the tree with different status.  The extent in the
 *	tree are ordered by logical block no.
 *
 *   --	operations on a extent status tree
 *	There are three important operations on a delayed extent tree: find
 *	next extent, adding a extent(a range of blocks) and removing a extent.
 *
 *   --	race on a extent status tree
 *	Extent status tree is protected by inode->i_es_lock.
 *
 *   --	memory consumption
 *      Fragmented extent tree will make extent status tree cost too much
 *      memory.  Hence, we will reclaim written/unwritten/hole extents from
 *      the tree under a heavy memory pressure.
 *
 *
 * ==========================================================================
 * 3. Performance analysis
 *
 *   --	overhead
 *	1. There is a cache extent for write access, so if writes are
 *	not very random, adding space operaions are in O(1) time.
 *
 *   --	gain
 *	2. Code is much simpler, more readable, more maintainable and
 *	more efficient.
 *
 *
 * ==========================================================================
 * 4. TODO list
 *
 *   -- Refactor delayed space reservation
 *
 *   -- Extent-level locking
 */

static struct kmem_cache *ext4_es_cachep;

static int __es_insert_extent(struct inode *inode, struct extent_status *newes);
static int __es_remove_extent(struct inode *inode, ext4_lblk_t lblk,
			      ext4_lblk_t end);
static int es_reclaim_extents(struct ext4_inode_info *ei, int *nr_to_scan);
static int __es_shrink(struct ext4_sb_info *sbi, int nr_to_scan,
		       struct ext4_inode_info *locked_ei);

int __init ext4_init_es(void)
{
	ext4_es_cachep = kmem_cache_create("ext4_extent_status",
					   sizeof(struct extent_status),
					   0, (SLAB_RECLAIM_ACCOUNT), NULL);
	if (ext4_es_cachep == NULL)
		return -ENOMEM;
	return 0;
}

void ext4_exit_es(void)
{
	if (ext4_es_cachep)
		kmem_cache_destroy(ext4_es_cachep);
}

void ext4_es_init_tree(struct ext4_es_tree *tree)
{
	tree->root = RB_ROOT;
	tree->cache_es = NULL;
}

#ifdef ES_DEBUG__
static void ext4_es_print_tree(struct inode *inode)
{
	struct ext4_es_tree *tree;
	struct rb_node *node;

	printk(KERN_DEBUG "status extents for inode %lu:", inode->i_ino);
	tree = &EXT4_I(inode)->i_es_tree;
	node = rb_first(&tree->root);
	while (node) {
		struct extent_status *es;
		es = rb_entry(node, struct extent_status, rb_node);
		printk(KERN_DEBUG " [%u/%u) %llu %x",
		       es->es_lblk, es->es_len,
		       ext4_es_pblock(es), ext4_es_status(es));
		node = rb_next(node);
	}
	printk(KERN_DEBUG "\n");
}
#else
#define ext4_es_print_tree(inode)
#endif

static inline ext4_lblk_t ext4_es_end(struct extent_status *es)
{
	BUG_ON(es->es_lblk + es->es_len < es->es_lblk);
	return es->es_lblk + es->es_len - 1;
}

/*
 * search through the tree for an delayed extent with a given offset.  If
 * it can't be found, try to find next extent.
 */
static struct extent_status *__es_tree_search(struct rb_root *root,
					      ext4_lblk_t lblk)
{
	struct rb_node *node = root->rb_node;
	struct extent_status *es = NULL;

	while (node) {
		es = rb_entry(node, struct extent_status, rb_node);
		if (lblk < es->es_lblk)
			node = node->rb_left;
		else if (lblk > ext4_es_end(es))
			node = node->rb_right;
		else
			return es;
	}

	if (es && lblk < es->es_lblk)
		return es;

	if (es && lblk > ext4_es_end(es)) {
		node = rb_next(&es->rb_node);
		return node ? rb_entry(node, struct extent_status, rb_node) :
			      NULL;
	}

	return NULL;
}

/*
 * ext4_es_find_delayed_extent_range: find the 1st delayed extent covering
 * @es->lblk if it exists, otherwise, the next extent after @es->lblk.
 *
 * @inode: the inode which owns delayed extents
 * @lblk: the offset where we start to search
 * @end: the offset where we stop to search
 * @es: delayed extent that we found
 */
void ext4_es_find_delayed_extent_range(struct inode *inode,
				 ext4_lblk_t lblk, ext4_lblk_t end,
				 struct extent_status *es)
{
	struct ext4_es_tree *tree = NULL;
	struct extent_status *es1 = NULL;
	struct rb_node *node;

	BUG_ON(es == NULL);
	BUG_ON(end < lblk);
	trace_ext4_es_find_delayed_extent_range_enter(inode, lblk);

	read_lock(&EXT4_I(inode)->i_es_lock);
	tree = &EXT4_I(inode)->i_es_tree;

	/* find extent in cache firstly */
	es->es_lblk = es->es_len = es->es_pblk = 0;
	if (tree->cache_es) {
		es1 = tree->cache_es;
		if (in_range(lblk, es1->es_lblk, es1->es_len)) {
			es_debug("%u cached by [%u/%u) %llu %x\n",
				 lblk, es1->es_lblk, es1->es_len,
				 ext4_es_pblock(es1), ext4_es_status(es1));
			goto out;
		}
	}

	es1 = __es_tree_search(&tree->root, lblk);

out:
	if (es1 && !ext4_es_is_delayed(es1)) {
		while ((node = rb_next(&es1->rb_node)) != NULL) {
			es1 = rb_entry(node, struct extent_status, rb_node);
			if (es1->es_lblk > end) {
				es1 = NULL;
				break;
			}
			if (ext4_es_is_delayed(es1))
				break;
		}
	}

	if (es1 && ext4_es_is_delayed(es1)) {
		tree->cache_es = es1;
		es->es_lblk = es1->es_lblk;
		es->es_len = es1->es_len;
		es->es_pblk = es1->es_pblk;
	}

	read_unlock(&EXT4_I(inode)->i_es_lock);

	trace_ext4_es_find_delayed_extent_range_exit(inode, es);
}

static void ext4_es_list_add(struct inode *inode)
{
	struct ext4_inode_info *ei = EXT4_I(inode);
	struct ext4_sb_info *sbi = EXT4_SB(inode->i_sb);

	if (!list_empty(&ei->i_es_list))
		return;

	spin_lock(&sbi->s_es_lock);
	if (list_empty(&ei->i_es_list)) {
		list_add_tail(&ei->i_es_list, &sbi->s_es_list);
		sbi->s_es_nr_inode++;
	}
	spin_unlock(&sbi->s_es_lock);
}

static void ext4_es_list_del(struct inode *inode)
{
	struct ext4_inode_info *ei = EXT4_I(inode);
	struct ext4_sb_info *sbi = EXT4_SB(inode->i_sb);

	spin_lock(&sbi->s_es_lock);
	if (!list_empty(&ei->i_es_list)) {
		list_del_init(&ei->i_es_list);
		sbi->s_es_nr_inode--;
		WARN_ON_ONCE(sbi->s_es_nr_inode < 0);
	}
	spin_unlock(&sbi->s_es_lock);
}

static struct extent_status *
ext4_es_alloc_extent(struct inode *inode, ext4_lblk_t lblk, ext4_lblk_t len,
		     ext4_fsblk_t pblk)
{
	struct extent_status *es;
	es = kmem_cache_alloc(ext4_es_cachep, GFP_ATOMIC);
	if (es == NULL)
		return NULL;
	es->es_lblk = lblk;
	es->es_len = len;
	es->es_pblk = pblk;

	/*
	 * We don't count delayed extent because we never try to reclaim them
	 */
	if (!ext4_es_is_delayed(es)) {
<<<<<<< HEAD
		EXT4_I(inode)->i_es_lru_nr++;
		percpu_counter_inc(&EXT4_SB(inode->i_sb)->
					s_es_stats.es_stats_lru_cnt);
=======
		if (!EXT4_I(inode)->i_es_shk_nr++)
			ext4_es_list_add(inode);
		percpu_counter_inc(&EXT4_SB(inode->i_sb)->
					s_es_stats.es_stats_shk_cnt);
>>>>>>> e529fea9
	}

	EXT4_I(inode)->i_es_all_nr++;
	percpu_counter_inc(&EXT4_SB(inode->i_sb)->s_es_stats.es_stats_all_cnt);

	return es;
}

static void ext4_es_free_extent(struct inode *inode, struct extent_status *es)
{
	EXT4_I(inode)->i_es_all_nr--;
	percpu_counter_dec(&EXT4_SB(inode->i_sb)->s_es_stats.es_stats_all_cnt);

<<<<<<< HEAD
	/* Decrease the lru counter when this es is not delayed */
	if (!ext4_es_is_delayed(es)) {
		BUG_ON(EXT4_I(inode)->i_es_lru_nr == 0);
		EXT4_I(inode)->i_es_lru_nr--;
		percpu_counter_dec(&EXT4_SB(inode->i_sb)->
					s_es_stats.es_stats_lru_cnt);
=======
	/* Decrease the shrink counter when this es is not delayed */
	if (!ext4_es_is_delayed(es)) {
		BUG_ON(EXT4_I(inode)->i_es_shk_nr == 0);
		if (!--EXT4_I(inode)->i_es_shk_nr)
			ext4_es_list_del(inode);
		percpu_counter_dec(&EXT4_SB(inode->i_sb)->
					s_es_stats.es_stats_shk_cnt);
>>>>>>> e529fea9
	}

	kmem_cache_free(ext4_es_cachep, es);
}

/*
 * Check whether or not two extents can be merged
 * Condition:
 *  - logical block number is contiguous
 *  - physical block number is contiguous
 *  - status is equal
 */
static int ext4_es_can_be_merged(struct extent_status *es1,
				 struct extent_status *es2)
{
	if (ext4_es_type(es1) != ext4_es_type(es2))
		return 0;

	if (((__u64) es1->es_len) + es2->es_len > EXT_MAX_BLOCKS) {
		pr_warn("ES assertion failed when merging extents. "
			"The sum of lengths of es1 (%d) and es2 (%d) "
			"is bigger than allowed file size (%d)\n",
			es1->es_len, es2->es_len, EXT_MAX_BLOCKS);
		WARN_ON(1);
		return 0;
	}

	if (((__u64) es1->es_lblk) + es1->es_len != es2->es_lblk)
		return 0;

	if ((ext4_es_is_written(es1) || ext4_es_is_unwritten(es1)) &&
	    (ext4_es_pblock(es1) + es1->es_len == ext4_es_pblock(es2)))
		return 1;

	if (ext4_es_is_hole(es1))
		return 1;

	/* we need to check delayed extent is without unwritten status */
	if (ext4_es_is_delayed(es1) && !ext4_es_is_unwritten(es1))
		return 1;

	return 0;
}

static struct extent_status *
ext4_es_try_to_merge_left(struct inode *inode, struct extent_status *es)
{
	struct ext4_es_tree *tree = &EXT4_I(inode)->i_es_tree;
	struct extent_status *es1;
	struct rb_node *node;

	node = rb_prev(&es->rb_node);
	if (!node)
		return es;

	es1 = rb_entry(node, struct extent_status, rb_node);
	if (ext4_es_can_be_merged(es1, es)) {
		es1->es_len += es->es_len;
		if (ext4_es_is_referenced(es))
			ext4_es_set_referenced(es1);
		rb_erase(&es->rb_node, &tree->root);
		ext4_es_free_extent(inode, es);
		es = es1;
	}

	return es;
}

static struct extent_status *
ext4_es_try_to_merge_right(struct inode *inode, struct extent_status *es)
{
	struct ext4_es_tree *tree = &EXT4_I(inode)->i_es_tree;
	struct extent_status *es1;
	struct rb_node *node;

	node = rb_next(&es->rb_node);
	if (!node)
		return es;

	es1 = rb_entry(node, struct extent_status, rb_node);
	if (ext4_es_can_be_merged(es, es1)) {
		es->es_len += es1->es_len;
		if (ext4_es_is_referenced(es1))
			ext4_es_set_referenced(es);
		rb_erase(node, &tree->root);
		ext4_es_free_extent(inode, es1);
	}

	return es;
}

#ifdef ES_AGGRESSIVE_TEST
#include "ext4_extents.h"	/* Needed when ES_AGGRESSIVE_TEST is defined */

static void ext4_es_insert_extent_ext_check(struct inode *inode,
					    struct extent_status *es)
{
	struct ext4_ext_path *path = NULL;
	struct ext4_extent *ex;
	ext4_lblk_t ee_block;
	ext4_fsblk_t ee_start;
	unsigned short ee_len;
	int depth, ee_status, es_status;

	path = ext4_find_extent(inode, es->es_lblk, NULL, EXT4_EX_NOCACHE);
	if (IS_ERR(path))
		return;

	depth = ext_depth(inode);
	ex = path[depth].p_ext;

	if (ex) {

		ee_block = le32_to_cpu(ex->ee_block);
		ee_start = ext4_ext_pblock(ex);
		ee_len = ext4_ext_get_actual_len(ex);

		ee_status = ext4_ext_is_unwritten(ex) ? 1 : 0;
		es_status = ext4_es_is_unwritten(es) ? 1 : 0;

		/*
		 * Make sure ex and es are not overlap when we try to insert
		 * a delayed/hole extent.
		 */
		if (!ext4_es_is_written(es) && !ext4_es_is_unwritten(es)) {
			if (in_range(es->es_lblk, ee_block, ee_len)) {
				pr_warn("ES insert assertion failed for "
					"inode: %lu we can find an extent "
					"at block [%d/%d/%llu/%c], but we "
					"want to add a delayed/hole extent "
					"[%d/%d/%llu/%x]\n",
					inode->i_ino, ee_block, ee_len,
					ee_start, ee_status ? 'u' : 'w',
					es->es_lblk, es->es_len,
					ext4_es_pblock(es), ext4_es_status(es));
			}
			goto out;
		}

		/*
		 * We don't check ee_block == es->es_lblk, etc. because es
		 * might be a part of whole extent, vice versa.
		 */
		if (es->es_lblk < ee_block ||
		    ext4_es_pblock(es) != ee_start + es->es_lblk - ee_block) {
			pr_warn("ES insert assertion failed for inode: %lu "
				"ex_status [%d/%d/%llu/%c] != "
				"es_status [%d/%d/%llu/%c]\n", inode->i_ino,
				ee_block, ee_len, ee_start,
				ee_status ? 'u' : 'w', es->es_lblk, es->es_len,
				ext4_es_pblock(es), es_status ? 'u' : 'w');
			goto out;
		}

		if (ee_status ^ es_status) {
			pr_warn("ES insert assertion failed for inode: %lu "
				"ex_status [%d/%d/%llu/%c] != "
				"es_status [%d/%d/%llu/%c]\n", inode->i_ino,
				ee_block, ee_len, ee_start,
				ee_status ? 'u' : 'w', es->es_lblk, es->es_len,
				ext4_es_pblock(es), es_status ? 'u' : 'w');
		}
	} else {
		/*
		 * We can't find an extent on disk.  So we need to make sure
		 * that we don't want to add an written/unwritten extent.
		 */
		if (!ext4_es_is_delayed(es) && !ext4_es_is_hole(es)) {
			pr_warn("ES insert assertion failed for inode: %lu "
				"can't find an extent at block %d but we want "
				"to add a written/unwritten extent "
				"[%d/%d/%llu/%x]\n", inode->i_ino,
				es->es_lblk, es->es_lblk, es->es_len,
				ext4_es_pblock(es), ext4_es_status(es));
		}
	}
out:
	ext4_ext_drop_refs(path);
	kfree(path);
}

static void ext4_es_insert_extent_ind_check(struct inode *inode,
					    struct extent_status *es)
{
	struct ext4_map_blocks map;
	int retval;

	/*
	 * Here we call ext4_ind_map_blocks to lookup a block mapping because
	 * 'Indirect' structure is defined in indirect.c.  So we couldn't
	 * access direct/indirect tree from outside.  It is too dirty to define
	 * this function in indirect.c file.
	 */

	map.m_lblk = es->es_lblk;
	map.m_len = es->es_len;

	retval = ext4_ind_map_blocks(NULL, inode, &map, 0);
	if (retval > 0) {
		if (ext4_es_is_delayed(es) || ext4_es_is_hole(es)) {
			/*
			 * We want to add a delayed/hole extent but this
			 * block has been allocated.
			 */
			pr_warn("ES insert assertion failed for inode: %lu "
				"We can find blocks but we want to add a "
				"delayed/hole extent [%d/%d/%llu/%x]\n",
				inode->i_ino, es->es_lblk, es->es_len,
				ext4_es_pblock(es), ext4_es_status(es));
			return;
		} else if (ext4_es_is_written(es)) {
			if (retval != es->es_len) {
				pr_warn("ES insert assertion failed for "
					"inode: %lu retval %d != es_len %d\n",
					inode->i_ino, retval, es->es_len);
				return;
			}
			if (map.m_pblk != ext4_es_pblock(es)) {
				pr_warn("ES insert assertion failed for "
					"inode: %lu m_pblk %llu != "
					"es_pblk %llu\n",
					inode->i_ino, map.m_pblk,
					ext4_es_pblock(es));
				return;
			}
		} else {
			/*
			 * We don't need to check unwritten extent because
			 * indirect-based file doesn't have it.
			 */
			BUG_ON(1);
		}
	} else if (retval == 0) {
		if (ext4_es_is_written(es)) {
			pr_warn("ES insert assertion failed for inode: %lu "
				"We can't find the block but we want to add "
				"a written extent [%d/%d/%llu/%x]\n",
				inode->i_ino, es->es_lblk, es->es_len,
				ext4_es_pblock(es), ext4_es_status(es));
			return;
		}
	}
}

static inline void ext4_es_insert_extent_check(struct inode *inode,
					       struct extent_status *es)
{
	/*
	 * We don't need to worry about the race condition because
	 * caller takes i_data_sem locking.
	 */
	BUG_ON(!rwsem_is_locked(&EXT4_I(inode)->i_data_sem));
	if (ext4_test_inode_flag(inode, EXT4_INODE_EXTENTS))
		ext4_es_insert_extent_ext_check(inode, es);
	else
		ext4_es_insert_extent_ind_check(inode, es);
}
#else
static inline void ext4_es_insert_extent_check(struct inode *inode,
					       struct extent_status *es)
{
}
#endif

static int __es_insert_extent(struct inode *inode, struct extent_status *newes)
{
	struct ext4_es_tree *tree = &EXT4_I(inode)->i_es_tree;
	struct rb_node **p = &tree->root.rb_node;
	struct rb_node *parent = NULL;
	struct extent_status *es;

	while (*p) {
		parent = *p;
		es = rb_entry(parent, struct extent_status, rb_node);

		if (newes->es_lblk < es->es_lblk) {
			if (ext4_es_can_be_merged(newes, es)) {
				/*
				 * Here we can modify es_lblk directly
				 * because it isn't overlapped.
				 */
				es->es_lblk = newes->es_lblk;
				es->es_len += newes->es_len;
				if (ext4_es_is_written(es) ||
				    ext4_es_is_unwritten(es))
					ext4_es_store_pblock(es,
							     newes->es_pblk);
				es = ext4_es_try_to_merge_left(inode, es);
				goto out;
			}
			p = &(*p)->rb_left;
		} else if (newes->es_lblk > ext4_es_end(es)) {
			if (ext4_es_can_be_merged(es, newes)) {
				es->es_len += newes->es_len;
				es = ext4_es_try_to_merge_right(inode, es);
				goto out;
			}
			p = &(*p)->rb_right;
		} else {
			BUG_ON(1);
			return -EINVAL;
		}
	}

	es = ext4_es_alloc_extent(inode, newes->es_lblk, newes->es_len,
				  newes->es_pblk);
	if (!es)
		return -ENOMEM;
	rb_link_node(&es->rb_node, parent, p);
	rb_insert_color(&es->rb_node, &tree->root);

out:
	tree->cache_es = es;
	return 0;
}

/*
 * ext4_es_insert_extent() adds information to an inode's extent
 * status tree.
 *
 * Return 0 on success, error code on failure.
 */
int ext4_es_insert_extent(struct inode *inode, ext4_lblk_t lblk,
			  ext4_lblk_t len, ext4_fsblk_t pblk,
			  unsigned int status)
{
	struct extent_status newes;
	ext4_lblk_t end = lblk + len - 1;
	int err = 0;

	es_debug("add [%u/%u) %llu %x to extent status tree of inode %lu\n",
		 lblk, len, pblk, status, inode->i_ino);

	if (!len)
		return 0;

	BUG_ON(end < lblk);

	newes.es_lblk = lblk;
	newes.es_len = len;
	ext4_es_store_pblock_status(&newes, pblk, status);
	trace_ext4_es_insert_extent(inode, &newes);

	ext4_es_insert_extent_check(inode, &newes);

	write_lock(&EXT4_I(inode)->i_es_lock);
	err = __es_remove_extent(inode, lblk, end);
	if (err != 0)
		goto error;
retry:
	err = __es_insert_extent(inode, &newes);
	if (err == -ENOMEM && __es_shrink(EXT4_SB(inode->i_sb),
					  128, EXT4_I(inode)))
		goto retry;
	if (err == -ENOMEM && !ext4_es_is_delayed(&newes))
		err = 0;

error:
	write_unlock(&EXT4_I(inode)->i_es_lock);

	ext4_es_print_tree(inode);

	return err;
}

/*
 * ext4_es_cache_extent() inserts information into the extent status
 * tree if and only if there isn't information about the range in
 * question already.
 */
void ext4_es_cache_extent(struct inode *inode, ext4_lblk_t lblk,
			  ext4_lblk_t len, ext4_fsblk_t pblk,
			  unsigned int status)
{
	struct extent_status *es;
	struct extent_status newes;
	ext4_lblk_t end = lblk + len - 1;

	newes.es_lblk = lblk;
	newes.es_len = len;
	ext4_es_store_pblock_status(&newes, pblk, status);
	trace_ext4_es_cache_extent(inode, &newes);

	if (!len)
		return;

	BUG_ON(end < lblk);

	write_lock(&EXT4_I(inode)->i_es_lock);

	es = __es_tree_search(&EXT4_I(inode)->i_es_tree.root, lblk);
	if (!es || es->es_lblk > end)
		__es_insert_extent(inode, &newes);
	write_unlock(&EXT4_I(inode)->i_es_lock);
}

/*
 * ext4_es_lookup_extent() looks up an extent in extent status tree.
 *
 * ext4_es_lookup_extent is called by ext4_map_blocks/ext4_da_map_blocks.
 *
 * Return: 1 on found, 0 on not
 */
int ext4_es_lookup_extent(struct inode *inode, ext4_lblk_t lblk,
			  struct extent_status *es)
{
	struct ext4_es_tree *tree;
	struct ext4_es_stats *stats;
	struct extent_status *es1 = NULL;
	struct rb_node *node;
	int found = 0;

	trace_ext4_es_lookup_extent_enter(inode, lblk);
	es_debug("lookup extent in block %u\n", lblk);

	tree = &EXT4_I(inode)->i_es_tree;
	read_lock(&EXT4_I(inode)->i_es_lock);

	/* find extent in cache firstly */
	es->es_lblk = es->es_len = es->es_pblk = 0;
	if (tree->cache_es) {
		es1 = tree->cache_es;
		if (in_range(lblk, es1->es_lblk, es1->es_len)) {
			es_debug("%u cached by [%u/%u)\n",
				 lblk, es1->es_lblk, es1->es_len);
			found = 1;
			goto out;
		}
	}

	node = tree->root.rb_node;
	while (node) {
		es1 = rb_entry(node, struct extent_status, rb_node);
		if (lblk < es1->es_lblk)
			node = node->rb_left;
		else if (lblk > ext4_es_end(es1))
			node = node->rb_right;
		else {
			found = 1;
			break;
		}
	}

out:
	stats = &EXT4_SB(inode->i_sb)->s_es_stats;
	if (found) {
		BUG_ON(!es1);
		es->es_lblk = es1->es_lblk;
		es->es_len = es1->es_len;
		es->es_pblk = es1->es_pblk;
<<<<<<< HEAD
=======
		if (!ext4_es_is_referenced(es))
			ext4_es_set_referenced(es);
>>>>>>> e529fea9
		stats->es_stats_cache_hits++;
	} else {
		stats->es_stats_cache_misses++;
	}

	read_unlock(&EXT4_I(inode)->i_es_lock);

	trace_ext4_es_lookup_extent_exit(inode, es, found);
	return found;
}

static int __es_remove_extent(struct inode *inode, ext4_lblk_t lblk,
			      ext4_lblk_t end)
{
	struct ext4_es_tree *tree = &EXT4_I(inode)->i_es_tree;
	struct rb_node *node;
	struct extent_status *es;
	struct extent_status orig_es;
	ext4_lblk_t len1, len2;
	ext4_fsblk_t block;
	int err;

retry:
	err = 0;
	es = __es_tree_search(&tree->root, lblk);
	if (!es)
		goto out;
	if (es->es_lblk > end)
		goto out;

	/* Simply invalidate cache_es. */
	tree->cache_es = NULL;

	orig_es.es_lblk = es->es_lblk;
	orig_es.es_len = es->es_len;
	orig_es.es_pblk = es->es_pblk;

	len1 = lblk > es->es_lblk ? lblk - es->es_lblk : 0;
	len2 = ext4_es_end(es) > end ? ext4_es_end(es) - end : 0;
	if (len1 > 0)
		es->es_len = len1;
	if (len2 > 0) {
		if (len1 > 0) {
			struct extent_status newes;

			newes.es_lblk = end + 1;
			newes.es_len = len2;
			block = 0x7FDEADBEEFULL;
			if (ext4_es_is_written(&orig_es) ||
			    ext4_es_is_unwritten(&orig_es))
				block = ext4_es_pblock(&orig_es) +
					orig_es.es_len - len2;
			ext4_es_store_pblock_status(&newes, block,
						    ext4_es_status(&orig_es));
			err = __es_insert_extent(inode, &newes);
			if (err) {
				es->es_lblk = orig_es.es_lblk;
				es->es_len = orig_es.es_len;
				if ((err == -ENOMEM) &&
				    __es_shrink(EXT4_SB(inode->i_sb),
							128, EXT4_I(inode)))
					goto retry;
				goto out;
			}
		} else {
			es->es_lblk = end + 1;
			es->es_len = len2;
			if (ext4_es_is_written(es) ||
			    ext4_es_is_unwritten(es)) {
				block = orig_es.es_pblk + orig_es.es_len - len2;
				ext4_es_store_pblock(es, block);
			}
		}
		goto out;
	}

	if (len1 > 0) {
		node = rb_next(&es->rb_node);
		if (node)
			es = rb_entry(node, struct extent_status, rb_node);
		else
			es = NULL;
	}

	while (es && ext4_es_end(es) <= end) {
		node = rb_next(&es->rb_node);
		rb_erase(&es->rb_node, &tree->root);
		ext4_es_free_extent(inode, es);
		if (!node) {
			es = NULL;
			break;
		}
		es = rb_entry(node, struct extent_status, rb_node);
	}

	if (es && es->es_lblk < end + 1) {
		ext4_lblk_t orig_len = es->es_len;

		len1 = ext4_es_end(es) - end;
		es->es_lblk = end + 1;
		es->es_len = len1;
		if (ext4_es_is_written(es) || ext4_es_is_unwritten(es)) {
			block = es->es_pblk + orig_len - len1;
			ext4_es_store_pblock(es, block);
		}
	}

out:
	return err;
}

/*
 * ext4_es_remove_extent() removes a space from a extent status tree.
 *
 * Return 0 on success, error code on failure.
 */
int ext4_es_remove_extent(struct inode *inode, ext4_lblk_t lblk,
			  ext4_lblk_t len)
{
	ext4_lblk_t end;
	int err = 0;

	trace_ext4_es_remove_extent(inode, lblk, len);
	es_debug("remove [%u/%u) from extent status tree of inode %lu\n",
		 lblk, len, inode->i_ino);

	if (!len)
		return err;

	end = lblk + len - 1;
	BUG_ON(end < lblk);

	/*
	 * ext4_clear_inode() depends on us taking i_es_lock unconditionally
	 * so that we are sure __es_shrink() is done with the inode before it
	 * is reclaimed.
	 */
	write_lock(&EXT4_I(inode)->i_es_lock);
	err = __es_remove_extent(inode, lblk, end);
	write_unlock(&EXT4_I(inode)->i_es_lock);
	ext4_es_print_tree(inode);
	return err;
}

static int __es_shrink(struct ext4_sb_info *sbi, int nr_to_scan,
		       struct ext4_inode_info *locked_ei)
{
	struct ext4_inode_info *ei;
	struct ext4_es_stats *es_stats;
<<<<<<< HEAD
	struct list_head *cur, *tmp;
	LIST_HEAD(skipped);
	ktime_t start_time;
	u64 scan_time;
=======
	ktime_t start_time;
	u64 scan_time;
	int nr_to_walk;
>>>>>>> e529fea9
	int nr_shrunk = 0;
	int retried = 0, nr_skipped = 0;

	es_stats = &sbi->s_es_stats;
	start_time = ktime_get();
<<<<<<< HEAD
	spin_lock(&sbi->s_es_lru_lock);

retry:
	list_for_each_safe(cur, tmp, &sbi->s_es_lru) {
		int shrunk;

		/*
		 * If we have already reclaimed all extents from extent
		 * status tree, just stop the loop immediately.
		 */
		if (percpu_counter_read_positive(
				&es_stats->es_stats_lru_cnt) == 0)
			break;

		ei = list_entry(cur, struct ext4_inode_info, i_es_lru);
=======

retry:
	spin_lock(&sbi->s_es_lock);
	nr_to_walk = sbi->s_es_nr_inode;
	while (nr_to_walk-- > 0) {
		if (list_empty(&sbi->s_es_list)) {
			spin_unlock(&sbi->s_es_lock);
			goto out;
		}
		ei = list_first_entry(&sbi->s_es_list, struct ext4_inode_info,
				      i_es_list);
		/* Move the inode to the tail */
		list_move_tail(&ei->i_es_list, &sbi->s_es_list);
>>>>>>> e529fea9

		/*
		 * Normally we try hard to avoid shrinking precached inodes,
		 * but we will as a last resort.
		 */
<<<<<<< HEAD
		if ((es_stats->es_stats_last_sorted < ei->i_touch_when) ||
		    (skip_precached && ext4_test_inode_state(&ei->vfs_inode,
						EXT4_STATE_EXT_PRECACHED))) {
=======
		if (!retried && ext4_test_inode_state(&ei->vfs_inode,
						EXT4_STATE_EXT_PRECACHED)) {
>>>>>>> e529fea9
			nr_skipped++;
			continue;
		}

		if (ei == locked_ei || !write_trylock(&ei->i_es_lock)) {
			nr_skipped++;
			continue;
		}
		/*
		 * Now we hold i_es_lock which protects us from inode reclaim
		 * freeing inode under us
		 */
		spin_unlock(&sbi->s_es_lock);

		nr_shrunk += es_reclaim_extents(ei, &nr_to_scan);
		write_unlock(&ei->i_es_lock);

		if (nr_to_scan <= 0)
			goto out;
		spin_lock(&sbi->s_es_lock);
	}
	spin_unlock(&sbi->s_es_lock);

	/*
	 * If we skipped any inodes, and we weren't able to make any
	 * forward progress, try again to scan precached inodes.
	 */
	if ((nr_shrunk == 0) && nr_skipped && !retried) {
		retried++;
<<<<<<< HEAD
		list_sort(NULL, &sbi->s_es_lru, ext4_inode_touch_time_cmp);
		es_stats->es_stats_last_sorted = jiffies;
		ei = list_first_entry(&sbi->s_es_lru, struct ext4_inode_info,
				      i_es_lru);
		/*
		 * If there are no non-precached inodes left on the
		 * list, start releasing precached extents.
		 */
		if (ext4_test_inode_state(&ei->vfs_inode,
					  EXT4_STATE_EXT_PRECACHED))
			skip_precached = 0;
=======
>>>>>>> e529fea9
		goto retry;
	}

	if (locked_ei && nr_shrunk == 0)
		nr_shrunk = es_reclaim_extents(locked_ei, &nr_to_scan);

out:
	scan_time = ktime_to_ns(ktime_sub(ktime_get(), start_time));
	if (likely(es_stats->es_stats_scan_time))
		es_stats->es_stats_scan_time = (scan_time +
				es_stats->es_stats_scan_time*3) / 4;
	else
		es_stats->es_stats_scan_time = scan_time;
	if (scan_time > es_stats->es_stats_max_scan_time)
		es_stats->es_stats_max_scan_time = scan_time;
	if (likely(es_stats->es_stats_shrunk))
		es_stats->es_stats_shrunk = (nr_shrunk +
				es_stats->es_stats_shrunk*3) / 4;
	else
		es_stats->es_stats_shrunk = nr_shrunk;

<<<<<<< HEAD
	scan_time = ktime_to_ns(ktime_sub(ktime_get(), start_time));
	if (likely(es_stats->es_stats_scan_time))
		es_stats->es_stats_scan_time = (scan_time +
				es_stats->es_stats_scan_time*3) / 4;
	else
		es_stats->es_stats_scan_time = scan_time;
	if (scan_time > es_stats->es_stats_max_scan_time)
		es_stats->es_stats_max_scan_time = scan_time;
	if (likely(es_stats->es_stats_shrunk))
		es_stats->es_stats_shrunk = (nr_shrunk +
				es_stats->es_stats_shrunk*3) / 4;
	else
		es_stats->es_stats_shrunk = nr_shrunk;

	trace_ext4_es_shrink(sbi->s_sb, nr_shrunk, scan_time, skip_precached,
=======
	trace_ext4_es_shrink(sbi->s_sb, nr_shrunk, scan_time,
>>>>>>> e529fea9
			     nr_skipped, retried);
	return nr_shrunk;
}

static unsigned long ext4_es_count(struct shrinker *shrink,
				   struct shrink_control *sc)
{
	unsigned long nr;
	struct ext4_sb_info *sbi;

	sbi = container_of(shrink, struct ext4_sb_info, s_es_shrinker);
<<<<<<< HEAD
	nr = percpu_counter_read_positive(&sbi->s_es_stats.es_stats_lru_cnt);
=======
	nr = percpu_counter_read_positive(&sbi->s_es_stats.es_stats_shk_cnt);
>>>>>>> e529fea9
	trace_ext4_es_shrink_count(sbi->s_sb, sc->nr_to_scan, nr);
	return nr;
}

static unsigned long ext4_es_scan(struct shrinker *shrink,
				  struct shrink_control *sc)
{
	struct ext4_sb_info *sbi = container_of(shrink,
					struct ext4_sb_info, s_es_shrinker);
	int nr_to_scan = sc->nr_to_scan;
	int ret, nr_shrunk;

<<<<<<< HEAD
	ret = percpu_counter_read_positive(&sbi->s_es_stats.es_stats_lru_cnt);
=======
	ret = percpu_counter_read_positive(&sbi->s_es_stats.es_stats_shk_cnt);
>>>>>>> e529fea9
	trace_ext4_es_shrink_scan_enter(sbi->s_sb, nr_to_scan, ret);

	if (!nr_to_scan)
		return ret;

	nr_shrunk = __es_shrink(sbi, nr_to_scan, NULL);

	trace_ext4_es_shrink_scan_exit(sbi->s_sb, nr_shrunk, ret);
	return nr_shrunk;
}

static void *ext4_es_seq_shrinker_info_start(struct seq_file *seq, loff_t *pos)
{
	return *pos ? NULL : SEQ_START_TOKEN;
<<<<<<< HEAD
}

static void *
ext4_es_seq_shrinker_info_next(struct seq_file *seq, void *v, loff_t *pos)
{
	return NULL;
}

static int ext4_es_seq_shrinker_info_show(struct seq_file *seq, void *v)
{
	struct ext4_sb_info *sbi = seq->private;
	struct ext4_es_stats *es_stats = &sbi->s_es_stats;
	struct ext4_inode_info *ei, *max = NULL;
	unsigned int inode_cnt = 0;

	if (v != SEQ_START_TOKEN)
		return 0;

	/* here we just find an inode that has the max nr. of objects */
	spin_lock(&sbi->s_es_lru_lock);
	list_for_each_entry(ei, &sbi->s_es_lru, i_es_lru) {
		inode_cnt++;
		if (max && max->i_es_all_nr < ei->i_es_all_nr)
			max = ei;
		else if (!max)
			max = ei;
	}
	spin_unlock(&sbi->s_es_lru_lock);

	seq_printf(seq, "stats:\n  %lld objects\n  %lld reclaimable objects\n",
		   percpu_counter_sum_positive(&es_stats->es_stats_all_cnt),
		   percpu_counter_sum_positive(&es_stats->es_stats_lru_cnt));
	seq_printf(seq, "  %lu/%lu cache hits/misses\n",
		   es_stats->es_stats_cache_hits,
		   es_stats->es_stats_cache_misses);
	if (es_stats->es_stats_last_sorted != 0)
		seq_printf(seq, "  %u ms last sorted interval\n",
			   jiffies_to_msecs(jiffies -
					    es_stats->es_stats_last_sorted));
	if (inode_cnt)
		seq_printf(seq, "  %d inodes on lru list\n", inode_cnt);

	seq_printf(seq, "average:\n  %llu us scan time\n",
	    div_u64(es_stats->es_stats_scan_time, 1000));
	seq_printf(seq, "  %lu shrunk objects\n", es_stats->es_stats_shrunk);
	if (inode_cnt)
		seq_printf(seq,
		    "maximum:\n  %lu inode (%u objects, %u reclaimable)\n"
		    "  %llu us max scan time\n",
		    max->vfs_inode.i_ino, max->i_es_all_nr, max->i_es_lru_nr,
		    div_u64(es_stats->es_stats_max_scan_time, 1000));

	return 0;
}

static void ext4_es_seq_shrinker_info_stop(struct seq_file *seq, void *v)
{
}

static const struct seq_operations ext4_es_seq_shrinker_info_ops = {
	.start = ext4_es_seq_shrinker_info_start,
	.next  = ext4_es_seq_shrinker_info_next,
	.stop  = ext4_es_seq_shrinker_info_stop,
	.show  = ext4_es_seq_shrinker_info_show,
};

static int
ext4_es_seq_shrinker_info_open(struct inode *inode, struct file *file)
{
	int ret;

	ret = seq_open(file, &ext4_es_seq_shrinker_info_ops);
	if (!ret) {
		struct seq_file *m = file->private_data;
		m->private = PDE_DATA(inode);
	}

	return ret;
}

static int
ext4_es_seq_shrinker_info_release(struct inode *inode, struct file *file)
{
	return seq_release(inode, file);
}

static const struct file_operations ext4_es_seq_shrinker_info_fops = {
	.owner		= THIS_MODULE,
	.open		= ext4_es_seq_shrinker_info_open,
	.read		= seq_read,
	.llseek		= seq_lseek,
	.release	= ext4_es_seq_shrinker_info_release,
};

int ext4_es_register_shrinker(struct ext4_sb_info *sbi)
{
	int err;

	INIT_LIST_HEAD(&sbi->s_es_lru);
	spin_lock_init(&sbi->s_es_lru_lock);
	sbi->s_es_stats.es_stats_last_sorted = 0;
	sbi->s_es_stats.es_stats_shrunk = 0;
	sbi->s_es_stats.es_stats_cache_hits = 0;
	sbi->s_es_stats.es_stats_cache_misses = 0;
	sbi->s_es_stats.es_stats_scan_time = 0;
	sbi->s_es_stats.es_stats_max_scan_time = 0;
	err = percpu_counter_init(&sbi->s_es_stats.es_stats_all_cnt, 0, GFP_KERNEL);
	if (err)
		return err;
	err = percpu_counter_init(&sbi->s_es_stats.es_stats_lru_cnt, 0, GFP_KERNEL);
	if (err)
		goto err1;

	sbi->s_es_shrinker.scan_objects = ext4_es_scan;
	sbi->s_es_shrinker.count_objects = ext4_es_count;
	sbi->s_es_shrinker.seeks = DEFAULT_SEEKS;
	err = register_shrinker(&sbi->s_es_shrinker);
	if (err)
		goto err2;

	if (sbi->s_proc)
		proc_create_data("es_shrinker_info", S_IRUGO, sbi->s_proc,
				 &ext4_es_seq_shrinker_info_fops, sbi);

	return 0;

err2:
	percpu_counter_destroy(&sbi->s_es_stats.es_stats_lru_cnt);
err1:
	percpu_counter_destroy(&sbi->s_es_stats.es_stats_all_cnt);
	return err;
=======
>>>>>>> e529fea9
}

static void *
ext4_es_seq_shrinker_info_next(struct seq_file *seq, void *v, loff_t *pos)
{
<<<<<<< HEAD
	if (sbi->s_proc)
		remove_proc_entry("es_shrinker_info", sbi->s_proc);
	percpu_counter_destroy(&sbi->s_es_stats.es_stats_all_cnt);
	percpu_counter_destroy(&sbi->s_es_stats.es_stats_lru_cnt);
	unregister_shrinker(&sbi->s_es_shrinker);
=======
	return NULL;
>>>>>>> e529fea9
}

static int ext4_es_seq_shrinker_info_show(struct seq_file *seq, void *v)
{
	struct ext4_sb_info *sbi = seq->private;
	struct ext4_es_stats *es_stats = &sbi->s_es_stats;
	struct ext4_inode_info *ei, *max = NULL;
	unsigned int inode_cnt = 0;

	if (v != SEQ_START_TOKEN)
		return 0;

	/* here we just find an inode that has the max nr. of objects */
	spin_lock(&sbi->s_es_lock);
	list_for_each_entry(ei, &sbi->s_es_list, i_es_list) {
		inode_cnt++;
		if (max && max->i_es_all_nr < ei->i_es_all_nr)
			max = ei;
		else if (!max)
			max = ei;
	}
	spin_unlock(&sbi->s_es_lock);

	seq_printf(seq, "stats:\n  %lld objects\n  %lld reclaimable objects\n",
		   percpu_counter_sum_positive(&es_stats->es_stats_all_cnt),
		   percpu_counter_sum_positive(&es_stats->es_stats_shk_cnt));
	seq_printf(seq, "  %lu/%lu cache hits/misses\n",
		   es_stats->es_stats_cache_hits,
		   es_stats->es_stats_cache_misses);
	if (inode_cnt)
		seq_printf(seq, "  %d inodes on list\n", inode_cnt);

	seq_printf(seq, "average:\n  %llu us scan time\n",
	    div_u64(es_stats->es_stats_scan_time, 1000));
	seq_printf(seq, "  %lu shrunk objects\n", es_stats->es_stats_shrunk);
	if (inode_cnt)
		seq_printf(seq,
		    "maximum:\n  %lu inode (%u objects, %u reclaimable)\n"
		    "  %llu us max scan time\n",
		    max->vfs_inode.i_ino, max->i_es_all_nr, max->i_es_shk_nr,
		    div_u64(es_stats->es_stats_max_scan_time, 1000));

	return 0;
}

static void ext4_es_seq_shrinker_info_stop(struct seq_file *seq, void *v)
{
}

static const struct seq_operations ext4_es_seq_shrinker_info_ops = {
	.start = ext4_es_seq_shrinker_info_start,
	.next  = ext4_es_seq_shrinker_info_next,
	.stop  = ext4_es_seq_shrinker_info_stop,
	.show  = ext4_es_seq_shrinker_info_show,
};

static int
ext4_es_seq_shrinker_info_open(struct inode *inode, struct file *file)
{
	int ret;

	ret = seq_open(file, &ext4_es_seq_shrinker_info_ops);
	if (!ret) {
		struct seq_file *m = file->private_data;
		m->private = PDE_DATA(inode);
	}

	return ret;
}

static int
ext4_es_seq_shrinker_info_release(struct inode *inode, struct file *file)
{
	return seq_release(inode, file);
}

static const struct file_operations ext4_es_seq_shrinker_info_fops = {
	.owner		= THIS_MODULE,
	.open		= ext4_es_seq_shrinker_info_open,
	.read		= seq_read,
	.llseek		= seq_lseek,
	.release	= ext4_es_seq_shrinker_info_release,
};

int ext4_es_register_shrinker(struct ext4_sb_info *sbi)
{
	int err;

	/* Make sure we have enough bits for physical block number */
	BUILD_BUG_ON(ES_SHIFT < 48);
	INIT_LIST_HEAD(&sbi->s_es_list);
	sbi->s_es_nr_inode = 0;
	spin_lock_init(&sbi->s_es_lock);
	sbi->s_es_stats.es_stats_shrunk = 0;
	sbi->s_es_stats.es_stats_cache_hits = 0;
	sbi->s_es_stats.es_stats_cache_misses = 0;
	sbi->s_es_stats.es_stats_scan_time = 0;
	sbi->s_es_stats.es_stats_max_scan_time = 0;
	err = percpu_counter_init(&sbi->s_es_stats.es_stats_all_cnt, 0, GFP_KERNEL);
	if (err)
		return err;
	err = percpu_counter_init(&sbi->s_es_stats.es_stats_shk_cnt, 0, GFP_KERNEL);
	if (err)
		goto err1;

	sbi->s_es_shrinker.scan_objects = ext4_es_scan;
	sbi->s_es_shrinker.count_objects = ext4_es_count;
	sbi->s_es_shrinker.seeks = DEFAULT_SEEKS;
	err = register_shrinker(&sbi->s_es_shrinker);
	if (err)
		goto err2;

	if (sbi->s_proc)
		proc_create_data("es_shrinker_info", S_IRUGO, sbi->s_proc,
				 &ext4_es_seq_shrinker_info_fops, sbi);

	return 0;

err2:
	percpu_counter_destroy(&sbi->s_es_stats.es_stats_shk_cnt);
err1:
	percpu_counter_destroy(&sbi->s_es_stats.es_stats_all_cnt);
	return err;
}

void ext4_es_unregister_shrinker(struct ext4_sb_info *sbi)
{
	if (sbi->s_proc)
		remove_proc_entry("es_shrinker_info", sbi->s_proc);
	percpu_counter_destroy(&sbi->s_es_stats.es_stats_all_cnt);
	percpu_counter_destroy(&sbi->s_es_stats.es_stats_shk_cnt);
	unregister_shrinker(&sbi->s_es_shrinker);
}

/*
 * Shrink extents in given inode from ei->i_es_shrink_lblk till end. Scan at
 * most *nr_to_scan extents, update *nr_to_scan accordingly.
 *
 * Return 0 if we hit end of tree / interval, 1 if we exhausted nr_to_scan.
 * Increment *nr_shrunk by the number of reclaimed extents. Also update
 * ei->i_es_shrink_lblk to where we should continue scanning.
 */
static int es_do_reclaim_extents(struct ext4_inode_info *ei, ext4_lblk_t end,
				 int *nr_to_scan, int *nr_shrunk)
{
	struct inode *inode = &ei->vfs_inode;
	struct ext4_es_tree *tree = &ei->i_es_tree;
	struct extent_status *es;
	struct rb_node *node;

	es = __es_tree_search(&tree->root, ei->i_es_shrink_lblk);
	if (!es)
		goto out_wrap;
	node = &es->rb_node;
	while (*nr_to_scan > 0) {
		if (es->es_lblk > end) {
			ei->i_es_shrink_lblk = end + 1;
			return 0;
		}

		(*nr_to_scan)--;
		node = rb_next(&es->rb_node);
		/*
		 * We can't reclaim delayed extent from status tree because
		 * fiemap, bigallic, and seek_data/hole need to use it.
		 */
		if (ext4_es_is_delayed(es))
			goto next;
		if (ext4_es_is_referenced(es)) {
			ext4_es_clear_referenced(es);
			goto next;
		}

		rb_erase(&es->rb_node, &tree->root);
		ext4_es_free_extent(inode, es);
		(*nr_shrunk)++;
next:
		if (!node)
			goto out_wrap;
		es = rb_entry(node, struct extent_status, rb_node);
	}
	ei->i_es_shrink_lblk = es->es_lblk;
	return 1;
out_wrap:
	ei->i_es_shrink_lblk = 0;
	return 0;
}

static int es_reclaim_extents(struct ext4_inode_info *ei, int *nr_to_scan)
{
	struct inode *inode = &ei->vfs_inode;
	int nr_shrunk = 0;
	ext4_lblk_t start = ei->i_es_shrink_lblk;
	static DEFINE_RATELIMIT_STATE(_rs, DEFAULT_RATELIMIT_INTERVAL,
				      DEFAULT_RATELIMIT_BURST);

	if (ei->i_es_shk_nr == 0)
		return 0;

	if (ext4_test_inode_state(inode, EXT4_STATE_EXT_PRECACHED) &&
	    __ratelimit(&_rs))
		ext4_warning(inode->i_sb, "forced shrink of precached extents");

	if (!es_do_reclaim_extents(ei, EXT_MAX_BLOCKS, nr_to_scan, &nr_shrunk) &&
	    start != 0)
		es_do_reclaim_extents(ei, start - 1, nr_to_scan, &nr_shrunk);

	ei->i_es_tree.cache_es = NULL;
	return nr_shrunk;
}<|MERGE_RESOLUTION|>--- conflicted
+++ resolved
@@ -343,16 +343,10 @@
 	 * We don't count delayed extent because we never try to reclaim them
 	 */
 	if (!ext4_es_is_delayed(es)) {
-<<<<<<< HEAD
-		EXT4_I(inode)->i_es_lru_nr++;
-		percpu_counter_inc(&EXT4_SB(inode->i_sb)->
-					s_es_stats.es_stats_lru_cnt);
-=======
 		if (!EXT4_I(inode)->i_es_shk_nr++)
 			ext4_es_list_add(inode);
 		percpu_counter_inc(&EXT4_SB(inode->i_sb)->
 					s_es_stats.es_stats_shk_cnt);
->>>>>>> e529fea9
 	}
 
 	EXT4_I(inode)->i_es_all_nr++;
@@ -366,14 +360,6 @@
 	EXT4_I(inode)->i_es_all_nr--;
 	percpu_counter_dec(&EXT4_SB(inode->i_sb)->s_es_stats.es_stats_all_cnt);
 
-<<<<<<< HEAD
-	/* Decrease the lru counter when this es is not delayed */
-	if (!ext4_es_is_delayed(es)) {
-		BUG_ON(EXT4_I(inode)->i_es_lru_nr == 0);
-		EXT4_I(inode)->i_es_lru_nr--;
-		percpu_counter_dec(&EXT4_SB(inode->i_sb)->
-					s_es_stats.es_stats_lru_cnt);
-=======
 	/* Decrease the shrink counter when this es is not delayed */
 	if (!ext4_es_is_delayed(es)) {
 		BUG_ON(EXT4_I(inode)->i_es_shk_nr == 0);
@@ -381,7 +367,6 @@
 			ext4_es_list_del(inode);
 		percpu_counter_dec(&EXT4_SB(inode->i_sb)->
 					s_es_stats.es_stats_shk_cnt);
->>>>>>> e529fea9
 	}
 
 	kmem_cache_free(ext4_es_cachep, es);
@@ -832,11 +817,8 @@
 		es->es_lblk = es1->es_lblk;
 		es->es_len = es1->es_len;
 		es->es_pblk = es1->es_pblk;
-<<<<<<< HEAD
-=======
 		if (!ext4_es_is_referenced(es))
 			ext4_es_set_referenced(es);
->>>>>>> e529fea9
 		stats->es_stats_cache_hits++;
 	} else {
 		stats->es_stats_cache_misses++;
@@ -986,38 +968,14 @@
 {
 	struct ext4_inode_info *ei;
 	struct ext4_es_stats *es_stats;
-<<<<<<< HEAD
-	struct list_head *cur, *tmp;
-	LIST_HEAD(skipped);
-	ktime_t start_time;
-	u64 scan_time;
-=======
 	ktime_t start_time;
 	u64 scan_time;
 	int nr_to_walk;
->>>>>>> e529fea9
 	int nr_shrunk = 0;
 	int retried = 0, nr_skipped = 0;
 
 	es_stats = &sbi->s_es_stats;
 	start_time = ktime_get();
-<<<<<<< HEAD
-	spin_lock(&sbi->s_es_lru_lock);
-
-retry:
-	list_for_each_safe(cur, tmp, &sbi->s_es_lru) {
-		int shrunk;
-
-		/*
-		 * If we have already reclaimed all extents from extent
-		 * status tree, just stop the loop immediately.
-		 */
-		if (percpu_counter_read_positive(
-				&es_stats->es_stats_lru_cnt) == 0)
-			break;
-
-		ei = list_entry(cur, struct ext4_inode_info, i_es_lru);
-=======
 
 retry:
 	spin_lock(&sbi->s_es_lock);
@@ -1031,20 +989,13 @@
 				      i_es_list);
 		/* Move the inode to the tail */
 		list_move_tail(&ei->i_es_list, &sbi->s_es_list);
->>>>>>> e529fea9
 
 		/*
 		 * Normally we try hard to avoid shrinking precached inodes,
 		 * but we will as a last resort.
 		 */
-<<<<<<< HEAD
-		if ((es_stats->es_stats_last_sorted < ei->i_touch_when) ||
-		    (skip_precached && ext4_test_inode_state(&ei->vfs_inode,
-						EXT4_STATE_EXT_PRECACHED))) {
-=======
 		if (!retried && ext4_test_inode_state(&ei->vfs_inode,
 						EXT4_STATE_EXT_PRECACHED)) {
->>>>>>> e529fea9
 			nr_skipped++;
 			continue;
 		}
@@ -1074,20 +1025,6 @@
 	 */
 	if ((nr_shrunk == 0) && nr_skipped && !retried) {
 		retried++;
-<<<<<<< HEAD
-		list_sort(NULL, &sbi->s_es_lru, ext4_inode_touch_time_cmp);
-		es_stats->es_stats_last_sorted = jiffies;
-		ei = list_first_entry(&sbi->s_es_lru, struct ext4_inode_info,
-				      i_es_lru);
-		/*
-		 * If there are no non-precached inodes left on the
-		 * list, start releasing precached extents.
-		 */
-		if (ext4_test_inode_state(&ei->vfs_inode,
-					  EXT4_STATE_EXT_PRECACHED))
-			skip_precached = 0;
-=======
->>>>>>> e529fea9
 		goto retry;
 	}
 
@@ -1109,25 +1046,7 @@
 	else
 		es_stats->es_stats_shrunk = nr_shrunk;
 
-<<<<<<< HEAD
-	scan_time = ktime_to_ns(ktime_sub(ktime_get(), start_time));
-	if (likely(es_stats->es_stats_scan_time))
-		es_stats->es_stats_scan_time = (scan_time +
-				es_stats->es_stats_scan_time*3) / 4;
-	else
-		es_stats->es_stats_scan_time = scan_time;
-	if (scan_time > es_stats->es_stats_max_scan_time)
-		es_stats->es_stats_max_scan_time = scan_time;
-	if (likely(es_stats->es_stats_shrunk))
-		es_stats->es_stats_shrunk = (nr_shrunk +
-				es_stats->es_stats_shrunk*3) / 4;
-	else
-		es_stats->es_stats_shrunk = nr_shrunk;
-
-	trace_ext4_es_shrink(sbi->s_sb, nr_shrunk, scan_time, skip_precached,
-=======
 	trace_ext4_es_shrink(sbi->s_sb, nr_shrunk, scan_time,
->>>>>>> e529fea9
 			     nr_skipped, retried);
 	return nr_shrunk;
 }
@@ -1139,11 +1058,7 @@
 	struct ext4_sb_info *sbi;
 
 	sbi = container_of(shrink, struct ext4_sb_info, s_es_shrinker);
-<<<<<<< HEAD
-	nr = percpu_counter_read_positive(&sbi->s_es_stats.es_stats_lru_cnt);
-=======
 	nr = percpu_counter_read_positive(&sbi->s_es_stats.es_stats_shk_cnt);
->>>>>>> e529fea9
 	trace_ext4_es_shrink_count(sbi->s_sb, sc->nr_to_scan, nr);
 	return nr;
 }
@@ -1156,11 +1071,7 @@
 	int nr_to_scan = sc->nr_to_scan;
 	int ret, nr_shrunk;
 
-<<<<<<< HEAD
-	ret = percpu_counter_read_positive(&sbi->s_es_stats.es_stats_lru_cnt);
-=======
 	ret = percpu_counter_read_positive(&sbi->s_es_stats.es_stats_shk_cnt);
->>>>>>> e529fea9
 	trace_ext4_es_shrink_scan_enter(sbi->s_sb, nr_to_scan, ret);
 
 	if (!nr_to_scan)
@@ -1175,154 +1086,12 @@
 static void *ext4_es_seq_shrinker_info_start(struct seq_file *seq, loff_t *pos)
 {
 	return *pos ? NULL : SEQ_START_TOKEN;
-<<<<<<< HEAD
 }
 
 static void *
 ext4_es_seq_shrinker_info_next(struct seq_file *seq, void *v, loff_t *pos)
 {
 	return NULL;
-}
-
-static int ext4_es_seq_shrinker_info_show(struct seq_file *seq, void *v)
-{
-	struct ext4_sb_info *sbi = seq->private;
-	struct ext4_es_stats *es_stats = &sbi->s_es_stats;
-	struct ext4_inode_info *ei, *max = NULL;
-	unsigned int inode_cnt = 0;
-
-	if (v != SEQ_START_TOKEN)
-		return 0;
-
-	/* here we just find an inode that has the max nr. of objects */
-	spin_lock(&sbi->s_es_lru_lock);
-	list_for_each_entry(ei, &sbi->s_es_lru, i_es_lru) {
-		inode_cnt++;
-		if (max && max->i_es_all_nr < ei->i_es_all_nr)
-			max = ei;
-		else if (!max)
-			max = ei;
-	}
-	spin_unlock(&sbi->s_es_lru_lock);
-
-	seq_printf(seq, "stats:\n  %lld objects\n  %lld reclaimable objects\n",
-		   percpu_counter_sum_positive(&es_stats->es_stats_all_cnt),
-		   percpu_counter_sum_positive(&es_stats->es_stats_lru_cnt));
-	seq_printf(seq, "  %lu/%lu cache hits/misses\n",
-		   es_stats->es_stats_cache_hits,
-		   es_stats->es_stats_cache_misses);
-	if (es_stats->es_stats_last_sorted != 0)
-		seq_printf(seq, "  %u ms last sorted interval\n",
-			   jiffies_to_msecs(jiffies -
-					    es_stats->es_stats_last_sorted));
-	if (inode_cnt)
-		seq_printf(seq, "  %d inodes on lru list\n", inode_cnt);
-
-	seq_printf(seq, "average:\n  %llu us scan time\n",
-	    div_u64(es_stats->es_stats_scan_time, 1000));
-	seq_printf(seq, "  %lu shrunk objects\n", es_stats->es_stats_shrunk);
-	if (inode_cnt)
-		seq_printf(seq,
-		    "maximum:\n  %lu inode (%u objects, %u reclaimable)\n"
-		    "  %llu us max scan time\n",
-		    max->vfs_inode.i_ino, max->i_es_all_nr, max->i_es_lru_nr,
-		    div_u64(es_stats->es_stats_max_scan_time, 1000));
-
-	return 0;
-}
-
-static void ext4_es_seq_shrinker_info_stop(struct seq_file *seq, void *v)
-{
-}
-
-static const struct seq_operations ext4_es_seq_shrinker_info_ops = {
-	.start = ext4_es_seq_shrinker_info_start,
-	.next  = ext4_es_seq_shrinker_info_next,
-	.stop  = ext4_es_seq_shrinker_info_stop,
-	.show  = ext4_es_seq_shrinker_info_show,
-};
-
-static int
-ext4_es_seq_shrinker_info_open(struct inode *inode, struct file *file)
-{
-	int ret;
-
-	ret = seq_open(file, &ext4_es_seq_shrinker_info_ops);
-	if (!ret) {
-		struct seq_file *m = file->private_data;
-		m->private = PDE_DATA(inode);
-	}
-
-	return ret;
-}
-
-static int
-ext4_es_seq_shrinker_info_release(struct inode *inode, struct file *file)
-{
-	return seq_release(inode, file);
-}
-
-static const struct file_operations ext4_es_seq_shrinker_info_fops = {
-	.owner		= THIS_MODULE,
-	.open		= ext4_es_seq_shrinker_info_open,
-	.read		= seq_read,
-	.llseek		= seq_lseek,
-	.release	= ext4_es_seq_shrinker_info_release,
-};
-
-int ext4_es_register_shrinker(struct ext4_sb_info *sbi)
-{
-	int err;
-
-	INIT_LIST_HEAD(&sbi->s_es_lru);
-	spin_lock_init(&sbi->s_es_lru_lock);
-	sbi->s_es_stats.es_stats_last_sorted = 0;
-	sbi->s_es_stats.es_stats_shrunk = 0;
-	sbi->s_es_stats.es_stats_cache_hits = 0;
-	sbi->s_es_stats.es_stats_cache_misses = 0;
-	sbi->s_es_stats.es_stats_scan_time = 0;
-	sbi->s_es_stats.es_stats_max_scan_time = 0;
-	err = percpu_counter_init(&sbi->s_es_stats.es_stats_all_cnt, 0, GFP_KERNEL);
-	if (err)
-		return err;
-	err = percpu_counter_init(&sbi->s_es_stats.es_stats_lru_cnt, 0, GFP_KERNEL);
-	if (err)
-		goto err1;
-
-	sbi->s_es_shrinker.scan_objects = ext4_es_scan;
-	sbi->s_es_shrinker.count_objects = ext4_es_count;
-	sbi->s_es_shrinker.seeks = DEFAULT_SEEKS;
-	err = register_shrinker(&sbi->s_es_shrinker);
-	if (err)
-		goto err2;
-
-	if (sbi->s_proc)
-		proc_create_data("es_shrinker_info", S_IRUGO, sbi->s_proc,
-				 &ext4_es_seq_shrinker_info_fops, sbi);
-
-	return 0;
-
-err2:
-	percpu_counter_destroy(&sbi->s_es_stats.es_stats_lru_cnt);
-err1:
-	percpu_counter_destroy(&sbi->s_es_stats.es_stats_all_cnt);
-	return err;
-=======
->>>>>>> e529fea9
-}
-
-static void *
-ext4_es_seq_shrinker_info_next(struct seq_file *seq, void *v, loff_t *pos)
-{
-<<<<<<< HEAD
-	if (sbi->s_proc)
-		remove_proc_entry("es_shrinker_info", sbi->s_proc);
-	percpu_counter_destroy(&sbi->s_es_stats.es_stats_all_cnt);
-	percpu_counter_destroy(&sbi->s_es_stats.es_stats_lru_cnt);
-	unregister_shrinker(&sbi->s_es_shrinker);
-=======
-	return NULL;
->>>>>>> e529fea9
 }
 
 static int ext4_es_seq_shrinker_info_show(struct seq_file *seq, void *v)
