--- conflicted
+++ resolved
@@ -396,11 +396,8 @@
 	/* then test to make sure it is all still delalloc */
 	ret = test_range_bit(tree, delalloc_start, delalloc_end,
 			     EXTENT_DELALLOC, cached_state);
-<<<<<<< HEAD
-=======
 
 	unlock_extent(tree, delalloc_start, delalloc_end, &cached_state);
->>>>>>> 0c383648
 	if (!ret) {
 		__unlock_for_delalloc(inode, locked_page,
 			      delalloc_start, delalloc_end);
@@ -2366,19 +2363,12 @@
 	bool ret;
 
 	if (test_range_bit_exists(tree, start, end, EXTENT_LOCKED)) {
-<<<<<<< HEAD
-		ret = 0;
-=======
 		ret = false;
->>>>>>> 0c383648
 	} else {
 		u32 clear_bits = ~(EXTENT_LOCKED | EXTENT_NODATASUM |
 				   EXTENT_DELALLOC_NEW | EXTENT_CTLBITS |
 				   EXTENT_QGROUP_RESERVED);
-<<<<<<< HEAD
-=======
 		int ret2;
->>>>>>> 0c383648
 
 		/*
 		 * At this point we can safely clear everything except the
@@ -2408,69 +2398,6 @@
 {
 	u64 start = page_offset(page);
 	u64 end = start + PAGE_SIZE - 1;
-<<<<<<< HEAD
-	struct btrfs_inode *btrfs_inode = page_to_inode(page);
-	struct extent_io_tree *tree = &btrfs_inode->io_tree;
-	struct extent_map_tree *map = &btrfs_inode->extent_tree;
-
-	if (gfpflags_allow_blocking(mask) &&
-	    page->mapping->host->i_size > SZ_16M) {
-		u64 len;
-		while (start <= end) {
-			struct btrfs_fs_info *fs_info;
-			u64 cur_gen;
-
-			len = end - start + 1;
-			write_lock(&map->lock);
-			em = lookup_extent_mapping(map, start, len);
-			if (!em) {
-				write_unlock(&map->lock);
-				break;
-			}
-			if ((em->flags & EXTENT_FLAG_PINNED) ||
-			    em->start != start) {
-				write_unlock(&map->lock);
-				free_extent_map(em);
-				break;
-			}
-			if (test_range_bit_exists(tree, em->start,
-						  extent_map_end(em) - 1,
-						  EXTENT_LOCKED))
-				goto next;
-			/*
-			 * If it's not in the list of modified extents, used
-			 * by a fast fsync, we can remove it. If it's being
-			 * logged we can safely remove it since fsync took an
-			 * extra reference on the em.
-			 */
-			if (list_empty(&em->list) ||
-			    (em->flags & EXTENT_FLAG_LOGGING))
-				goto remove_em;
-			/*
-			 * If it's in the list of modified extents, remove it
-			 * only if its generation is older then the current one,
-			 * in which case we don't need it for a fast fsync.
-			 * Otherwise don't remove it, we could be racing with an
-			 * ongoing fast fsync that could miss the new extent.
-			 */
-			fs_info = btrfs_inode->root->fs_info;
-			spin_lock(&fs_info->trans_lock);
-			cur_gen = fs_info->generation;
-			spin_unlock(&fs_info->trans_lock);
-			if (em->generation >= cur_gen)
-				goto next;
-remove_em:
-			/*
-			 * We only remove extent maps that are not in the list of
-			 * modified extents or that are in the list but with a
-			 * generation lower then the current generation, so there
-			 * is no need to set the full fsync flag on the inode (it
-			 * hurts the fsync performance for workloads with a data
-			 * size that exceeds or is close to the system's memory).
-			 */
-			remove_extent_mapping(map, em);
-			/* once for the rb tree */
-=======
 	struct btrfs_inode *inode = page_to_inode(page);
 	struct extent_io_tree *io_tree = &inode->io_tree;
 
@@ -2488,7 +2415,6 @@
 		}
 		if ((em->flags & EXTENT_FLAG_PINNED) || em->start != start) {
 			write_unlock(&extent_tree->lock);
->>>>>>> 0c383648
 			free_extent_map(em);
 			break;
 		}
@@ -2564,17 +2490,10 @@
 
 /*
  * Used to:
-<<<<<<< HEAD
  *
  * - Cache the next entry to be emitted to the fiemap buffer, so that we can
  *   merge extents that are contiguous and can be grouped as a single one;
  *
-=======
- *
- * - Cache the next entry to be emitted to the fiemap buffer, so that we can
- *   merge extents that are contiguous and can be grouped as a single one;
- *
->>>>>>> 0c383648
  * - Store extents ready to be written to the fiemap buffer in an intermediary
  *   buffer. This intermediary buffer is to ensure that in case the fiemap
  *   buffer is memory mapped to the fiemap target file, we don't deadlock
@@ -2670,7 +2589,6 @@
 	 * after we had to unlock the file range, release the search path, emit
 	 * the fiemap extents stored in the buffer (cache->entries array) and
 	 * the lock the remainder of the range and re-search the btree.
-<<<<<<< HEAD
 	 *
 	 * For example we are in leaf X processing its last item, which is the
 	 * file extent item for file range [512K, 1M[, and after
@@ -2686,23 +2604,6 @@
 	 * to user space, we trim the length of the previously cached extent and
 	 * emit it.
 	 *
-=======
-	 *
-	 * For example we are in leaf X processing its last item, which is the
-	 * file extent item for file range [512K, 1M[, and after
-	 * btrfs_next_leaf() releases the path, there's an ordered extent that
-	 * completes for the file range [768K, 2M[, and that results in trimming
-	 * the file extent item so that it now corresponds to the file range
-	 * [512K, 768K[ and a new file extent item is inserted for the file
-	 * range [768K, 2M[, which may end up as the last item of leaf X or as
-	 * the first item of the next leaf - in either case btrfs_next_leaf()
-	 * will leave us with a path pointing to the new extent item, for the
-	 * file range [768K, 2M[, since that's the first key that follows the
-	 * last one we processed. So in order not to report overlapping extents
-	 * to user space, we trim the length of the previously cached extent and
-	 * emit it.
-	 *
->>>>>>> 0c383648
 	 * Upon calling btrfs_next_leaf() we may also find an extent with an
 	 * offset smaller than or equals to cache->offset, and this happens
 	 * when we had a hole or prealloc extent with several delalloc ranges in
@@ -2912,14 +2813,6 @@
 	clone->start = path->nodes[0]->start;
 	/* See the comment at fiemap_search_slot() about why we clone. */
 	copy_extent_buffer_full(clone, path->nodes[0]);
-<<<<<<< HEAD
-	/*
-	 * Important to preserve the start field, for the optimizations when
-	 * checking if extents are shared (see extent_fiemap()).
-	 */
-	clone->start = path->nodes[0]->start;
-=======
->>>>>>> 0c383648
 
 	slot = path->slots[0];
 	btrfs_release_path(path);
@@ -3660,11 +3553,7 @@
 	for (int i = 0; i < num_folios; i++) {
 		if (eb->folios[i]) {
 			detach_extent_buffer_folio(eb, eb->folios[i]);
-<<<<<<< HEAD
-			__folio_put(eb->folios[i]);
-=======
 			folio_put(eb->folios[i]);
->>>>>>> 0c383648
 		}
 	}
 	__free_extent_buffer(eb);
@@ -3869,21 +3758,14 @@
  * The caller needs to free the existing folios and retry using the same order.
  */
 static int attach_eb_folio_to_filemap(struct extent_buffer *eb, int i,
-<<<<<<< HEAD
-=======
 				      struct btrfs_subpage *prealloc,
->>>>>>> 0c383648
 				      struct extent_buffer **found_eb_ret)
 {
 
 	struct btrfs_fs_info *fs_info = eb->fs_info;
 	struct address_space *mapping = fs_info->btree_inode->i_mapping;
 	const unsigned long index = eb->start >> PAGE_SHIFT;
-<<<<<<< HEAD
-	struct folio *existing_folio;
-=======
 	struct folio *existing_folio = NULL;
->>>>>>> 0c383648
 	int ret;
 
 	ASSERT(found_eb_ret);
@@ -3895,14 +3777,6 @@
 	ret = filemap_add_folio(mapping, eb->folios[i], index + i,
 				GFP_NOFS | __GFP_NOFAIL);
 	if (!ret)
-<<<<<<< HEAD
-		return 0;
-
-	existing_folio = filemap_lock_folio(mapping, index + i);
-	/* The page cache only exists for a very short time, just retry. */
-	if (IS_ERR(existing_folio))
-		goto retry;
-=======
 		goto finish;
 
 	existing_folio = filemap_lock_folio(mapping, index + i);
@@ -3911,7 +3785,6 @@
 		existing_folio = NULL;
 		goto retry;
 	}
->>>>>>> 0c383648
 
 	/* For now, we should only have single-page folios for btree inode. */
 	ASSERT(folio_nr_pages(existing_folio) == 1);
@@ -3922,16 +3795,6 @@
 		return -EAGAIN;
 	}
 
-<<<<<<< HEAD
-	if (fs_info->nodesize < PAGE_SIZE) {
-		/*
-		 * We're going to reuse the existing page, can drop our page
-		 * and subpage structure now.
-		 */
-		__free_page(folio_page(eb->folios[i], 0));
-		eb->folios[i] = existing_folio;
-	} else {
-=======
 finish:
 	spin_lock(&mapping->i_private_lock);
 	if (existing_folio && fs_info->nodesize < PAGE_SIZE) {
@@ -3939,7 +3802,6 @@
 		__free_page(folio_page(eb->folios[i], 0));
 		eb->folios[i] = existing_folio;
 	} else if (existing_folio) {
->>>>>>> 0c383648
 		struct extent_buffer *existing_eb;
 
 		existing_eb = grab_extent_buffer(fs_info,
@@ -3947,10 +3809,7 @@
 		if (existing_eb) {
 			/* The extent buffer still exists, we can use it directly. */
 			*found_eb_ret = existing_eb;
-<<<<<<< HEAD
-=======
 			spin_unlock(&mapping->i_private_lock);
->>>>>>> 0c383648
 			folio_unlock(existing_folio);
 			folio_put(existing_folio);
 			return 1;
@@ -3959,8 +3818,6 @@
 		__free_page(folio_page(eb->folios[i], 0));
 		eb->folios[i] = existing_folio;
 	}
-<<<<<<< HEAD
-=======
 	eb->folio_size = folio_size(eb->folios[i]);
 	eb->folio_shift = folio_shift(eb->folios[i]);
 	/* Should not fail, as we have preallocated the memory. */
@@ -3977,7 +3834,6 @@
 	 */
 	btrfs_folio_inc_eb_refs(fs_info, eb->folios[i]);
 	spin_unlock(&mapping->i_private_lock);
->>>>>>> 0c383648
 	return 0;
 }
 
@@ -3989,10 +3845,6 @@
 	int attached = 0;
 	struct extent_buffer *eb;
 	struct extent_buffer *existing_eb = NULL;
-<<<<<<< HEAD
-	struct address_space *mapping = fs_info->btree_inode->i_mapping;
-=======
->>>>>>> 0c383648
 	struct btrfs_subpage *prealloc = NULL;
 	u64 lockdep_owner = owner_root;
 	bool page_contig = true;
@@ -4044,7 +3896,6 @@
 			goto out;
 		}
 	}
-<<<<<<< HEAD
 
 reallocate:
 	/* Allocate all pages first. */
@@ -4054,27 +3905,12 @@
 		goto out;
 	}
 
-=======
-
-reallocate:
-	/* Allocate all pages first. */
-	ret = alloc_eb_folio_array(eb, __GFP_NOFAIL);
-	if (ret < 0) {
-		btrfs_free_subpage(prealloc);
-		goto out;
-	}
-
->>>>>>> 0c383648
 	num_folios = num_extent_folios(eb);
 	/* Attach all pages to the filemap. */
 	for (int i = 0; i < num_folios; i++) {
 		struct folio *folio;
 
-<<<<<<< HEAD
-		ret = attach_eb_folio_to_filemap(eb, i, &existing_eb);
-=======
 		ret = attach_eb_folio_to_filemap(eb, i, prealloc, &existing_eb);
->>>>>>> 0c383648
 		if (ret > 0) {
 			ASSERT(existing_eb);
 			goto out;
@@ -4083,7 +3919,6 @@
 		/*
 		 * TODO: Special handling for a corner case where the order of
 		 * folios mismatch between the new eb and filemap.
-<<<<<<< HEAD
 		 *
 		 * This happens when:
 		 *
@@ -4095,19 +3930,6 @@
 		 *
 		 * - the existing eb has already been freed
 		 *
-=======
-		 *
-		 * This happens when:
-		 *
-		 * - the new eb is using higher order folio
-		 *
-		 * - the filemap is still using 0-order folios for the range
-		 *   This can happen at the previous eb allocation, and we don't
-		 *   have higher order folio for the call.
-		 *
-		 * - the existing eb has already been freed
-		 *
->>>>>>> 0c383648
 		 * In this case, we have to free the existing folios first, and
 		 * re-allocate using the same order.
 		 * Thankfully this is not going to happen yet, as we're still
@@ -4119,31 +3941,12 @@
 		}
 		attached++;
 
-<<<<<<< HEAD
 		/*
 		 * Only after attach_eb_folio_to_filemap(), eb->folios[] is
 		 * reliable, as we may choose to reuse the existing page cache
 		 * and free the allocated page.
 		 */
 		folio = eb->folios[i];
-		eb->folio_size = folio_size(folio);
-		eb->folio_shift = folio_shift(folio);
-		spin_lock(&mapping->i_private_lock);
-		/* Should not fail, as we have preallocated the memory */
-		ret = attach_extent_buffer_folio(eb, folio, prealloc);
-		ASSERT(!ret);
-		/*
-		 * To inform we have extra eb under allocation, so that
-		 * detach_extent_buffer_page() won't release the folio private
-		 * when the eb hasn't yet been inserted into radix tree.
-		 *
-		 * The ref will be decreased when the eb released the page, in
-		 * detach_extent_buffer_page().
-		 * Thus needs no special handling in error path.
-		 */
-		btrfs_folio_inc_eb_refs(fs_info, folio);
-		spin_unlock(&mapping->i_private_lock);
-
 		WARN_ON(btrfs_folio_test_dirty(fs_info, folio, eb->start, eb->len));
 
 		/*
@@ -4155,25 +3958,6 @@
 		if (i && folio_page(eb->folios[i - 1], 0) + 1 != folio_page(folio, 0))
 			page_contig = false;
 
-=======
-		/*
-		 * Only after attach_eb_folio_to_filemap(), eb->folios[] is
-		 * reliable, as we may choose to reuse the existing page cache
-		 * and free the allocated page.
-		 */
-		folio = eb->folios[i];
-		WARN_ON(btrfs_folio_test_dirty(fs_info, folio, eb->start, eb->len));
-
-		/*
-		 * Check if the current page is physically contiguous with previous eb
-		 * page.
-		 * At this stage, either we allocated a large folio, thus @i
-		 * would only be 0, or we fall back to per-page allocation.
-		 */
-		if (i && folio_page(eb->folios[i - 1], 0) + 1 != folio_page(folio, 0))
-			page_contig = false;
-
->>>>>>> 0c383648
 		if (!btrfs_folio_test_uptodate(fs_info, folio, eb->start, eb->len))
 			uptodate = 0;
 
@@ -4512,8 +4296,6 @@
 	}
 }
 
-<<<<<<< HEAD
-=======
 static void clear_extent_buffer_reading(struct extent_buffer *eb)
 {
 	clear_bit(EXTENT_BUFFER_READING, &eb->bflags);
@@ -4521,7 +4303,6 @@
 	wake_up_bit(&eb->bflags, EXTENT_BUFFER_READING);
 }
 
->>>>>>> 0c383648
 static void end_bbio_meta_read(struct btrfs_bio *bbio)
 {
 	struct extent_buffer *eb = bbio->private;
@@ -4597,13 +4378,7 @@
 	 * will now be set, and we shouldn't read it in again.
 	 */
 	if (unlikely(test_bit(EXTENT_BUFFER_UPTODATE, &eb->bflags))) {
-<<<<<<< HEAD
-		clear_bit(EXTENT_BUFFER_READING, &eb->bflags);
-		smp_mb__after_atomic();
-		wake_up_bit(&eb->bflags, EXTENT_BUFFER_READING);
-=======
 		clear_extent_buffer_reading(eb);
->>>>>>> 0c383648
 		return 0;
 	}
 
@@ -4692,21 +4467,12 @@
 		memset(dstv, 0, len);
 		return;
 	}
-<<<<<<< HEAD
 
 	if (eb->addr) {
 		memcpy(dstv, eb->addr + start, len);
 		return;
 	}
 
-=======
-
-	if (eb->addr) {
-		memcpy(dstv, eb->addr + start, len);
-		return;
-	}
-
->>>>>>> 0c383648
 	offset = get_eb_offset_in_folio(eb, start);
 
 	while (len > 0) {
@@ -4780,15 +4546,9 @@
 
 	if (eb->addr)
 		return memcmp(ptrv, eb->addr + start, len);
-<<<<<<< HEAD
 
 	offset = get_eb_offset_in_folio(eb, start);
 
-=======
-
-	offset = get_eb_offset_in_folio(eb, start);
-
->>>>>>> 0c383648
 	while (len > 0) {
 		cur = min(len, unit_size - offset);
 		kaddr = folio_address(eb->folios[i]);
@@ -4934,15 +4694,9 @@
 		unsigned long offset = get_eb_offset_in_folio(src, cur);
 		unsigned long cur_len = min(src->len, unit_size - offset);
 		void *addr = folio_address(src->folios[index]) + offset;
-<<<<<<< HEAD
 
 		write_extent_buffer(dst, addr, cur, cur_len);
 
-=======
-
-		write_extent_buffer(dst, addr, cur, cur_len);
-
->>>>>>> 0c383648
 		cur += cur_len;
 	}
 }
@@ -5188,7 +4942,6 @@
 		bool use_memmove;
 
 		src_i = get_eb_folio_index(dst, src_end);
-<<<<<<< HEAD
 
 		dst_off_in_folio = get_eb_offset_in_folio(dst, dst_end);
 		src_off_in_folio = get_eb_offset_in_folio(dst, src_end);
@@ -5196,15 +4949,6 @@
 		cur = min_t(unsigned long, len, src_off_in_folio + 1);
 		cur = min(cur, dst_off_in_folio + 1);
 
-=======
-
-		dst_off_in_folio = get_eb_offset_in_folio(dst, dst_end);
-		src_off_in_folio = get_eb_offset_in_folio(dst, src_end);
-
-		cur = min_t(unsigned long, len, src_off_in_folio + 1);
-		cur = min(cur, dst_off_in_folio + 1);
-
->>>>>>> 0c383648
 		src_addr = folio_address(dst->folios[src_i]) + src_off_in_folio -
 					 cur + 1;
 		use_memmove = areas_overlap(src_end - cur + 1, dst_end - cur + 1,
