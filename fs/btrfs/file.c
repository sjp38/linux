// SPDX-License-Identifier: GPL-2.0
/*
 * Copyright (C) 2007 Oracle.  All rights reserved.
 */

#include <linux/fs.h>
#include <linux/pagemap.h>
#include <linux/time.h>
#include <linux/init.h>
#include <linux/string.h>
#include <linux/backing-dev.h>
#include <linux/falloc.h>
#include <linux/writeback.h>
#include <linux/compat.h>
#include <linux/slab.h>
#include <linux/btrfs.h>
#include <linux/uio.h>
#include <linux/iversion.h>
#include <linux/fsverity.h>
#include "ctree.h"
#include "disk-io.h"
#include "transaction.h"
#include "btrfs_inode.h"
#include "print-tree.h"
#include "tree-log.h"
#include "locking.h"
#include "volumes.h"
#include "qgroup.h"
#include "compression.h"
#include "delalloc-space.h"
#include "reflink.h"
#include "subpage.h"
#include "fs.h"
#include "accessors.h"
#include "extent-tree.h"
#include "file-item.h"
#include "ioctl.h"
#include "file.h"
#include "super.h"

/* simple helper to fault in pages and copy.  This should go away
 * and be replaced with calls into generic code.
 */
static noinline int btrfs_copy_from_user(loff_t pos, size_t write_bytes,
					 struct page **prepared_pages,
					 struct iov_iter *i)
{
	size_t copied = 0;
	size_t total_copied = 0;
	int pg = 0;
	int offset = offset_in_page(pos);

	while (write_bytes > 0) {
		size_t count = min_t(size_t,
				     PAGE_SIZE - offset, write_bytes);
		struct page *page = prepared_pages[pg];
		/*
		 * Copy data from userspace to the current page
		 */
		copied = copy_page_from_iter_atomic(page, offset, count, i);

		/* Flush processor's dcache for this page */
		flush_dcache_page(page);

		/*
		 * if we get a partial write, we can end up with
		 * partially up to date pages.  These add
		 * a lot of complexity, so make sure they don't
		 * happen by forcing this copy to be retried.
		 *
		 * The rest of the btrfs_file_write code will fall
		 * back to page at a time copies after we return 0.
		 */
		if (unlikely(copied < count)) {
			if (!PageUptodate(page)) {
				iov_iter_revert(i, copied);
				copied = 0;
			}
			if (!copied)
				break;
		}

		write_bytes -= copied;
		total_copied += copied;
		offset += copied;
		if (offset == PAGE_SIZE) {
			pg++;
			offset = 0;
		}
	}
	return total_copied;
}

/*
 * unlocks pages after btrfs_file_write is done with them
 */
static void btrfs_drop_pages(struct btrfs_fs_info *fs_info,
			     struct page **pages, size_t num_pages,
			     u64 pos, u64 copied)
{
	size_t i;
	u64 block_start = round_down(pos, fs_info->sectorsize);
	u64 block_len = round_up(pos + copied, fs_info->sectorsize) - block_start;

	ASSERT(block_len <= U32_MAX);
	for (i = 0; i < num_pages; i++) {
		/* page checked is some magic around finding pages that
		 * have been modified without going through btrfs_set_page_dirty
		 * clear it here. There should be no need to mark the pages
		 * accessed as prepare_pages should have marked them accessed
		 * in prepare_pages via find_or_create_page()
		 */
		btrfs_page_clamp_clear_checked(fs_info, pages[i], block_start,
					       block_len);
		unlock_page(pages[i]);
		put_page(pages[i]);
	}
}

/*
 * After btrfs_copy_from_user(), update the following things for delalloc:
 * - Mark newly dirtied pages as DELALLOC in the io tree.
 *   Used to advise which range is to be written back.
 * - Mark modified pages as Uptodate/Dirty and not needing COW fixup
 * - Update inode size for past EOF write
 */
int btrfs_dirty_pages(struct btrfs_inode *inode, struct page **pages,
		      size_t num_pages, loff_t pos, size_t write_bytes,
		      struct extent_state **cached, bool noreserve)
{
	struct btrfs_fs_info *fs_info = inode->root->fs_info;
	int err = 0;
	int i;
	u64 num_bytes;
	u64 start_pos;
	u64 end_of_last_block;
	u64 end_pos = pos + write_bytes;
	loff_t isize = i_size_read(&inode->vfs_inode);
	unsigned int extra_bits = 0;

	if (write_bytes == 0)
		return 0;

	if (noreserve)
		extra_bits |= EXTENT_NORESERVE;

	start_pos = round_down(pos, fs_info->sectorsize);
	num_bytes = round_up(write_bytes + pos - start_pos,
			     fs_info->sectorsize);
	ASSERT(num_bytes <= U32_MAX);

	end_of_last_block = start_pos + num_bytes - 1;

	/*
	 * The pages may have already been dirty, clear out old accounting so
	 * we can set things up properly
	 */
	clear_extent_bit(&inode->io_tree, start_pos, end_of_last_block,
			 EXTENT_DELALLOC | EXTENT_DO_ACCOUNTING | EXTENT_DEFRAG,
			 cached);

	err = btrfs_set_extent_delalloc(inode, start_pos, end_of_last_block,
					extra_bits, cached);
	if (err)
		return err;

	for (i = 0; i < num_pages; i++) {
		struct page *p = pages[i];

		btrfs_page_clamp_set_uptodate(fs_info, p, start_pos, num_bytes);
		btrfs_page_clamp_clear_checked(fs_info, p, start_pos, num_bytes);
		btrfs_page_clamp_set_dirty(fs_info, p, start_pos, num_bytes);
	}

	/*
	 * we've only changed i_size in ram, and we haven't updated
	 * the disk i_size.  There is no need to log the inode
	 * at this time.
	 */
	if (end_pos > isize)
		i_size_write(&inode->vfs_inode, end_pos);
	return 0;
}

/*
 * this is very complex, but the basic idea is to drop all extents
 * in the range start - end.  hint_block is filled in with a block number
 * that would be a good hint to the block allocator for this file.
 *
 * If an extent intersects the range but is not entirely inside the range
 * it is either truncated or split.  Anything entirely inside the range
 * is deleted from the tree.
 *
 * Note: the VFS' inode number of bytes is not updated, it's up to the caller
 * to deal with that. We set the field 'bytes_found' of the arguments structure
 * with the number of allocated bytes found in the target range, so that the
 * caller can update the inode's number of bytes in an atomic way when
 * replacing extents in a range to avoid races with stat(2).
 */
int btrfs_drop_extents(struct btrfs_trans_handle *trans,
		       struct btrfs_root *root, struct btrfs_inode *inode,
		       struct btrfs_drop_extents_args *args)
{
	struct btrfs_fs_info *fs_info = root->fs_info;
	struct extent_buffer *leaf;
	struct btrfs_file_extent_item *fi;
	struct btrfs_ref ref = { 0 };
	struct btrfs_key key;
	struct btrfs_key new_key;
	u64 ino = btrfs_ino(inode);
	u64 search_start = args->start;
	u64 disk_bytenr = 0;
	u64 num_bytes = 0;
	u64 extent_offset = 0;
	u64 extent_end = 0;
	u64 last_end = args->start;
	int del_nr = 0;
	int del_slot = 0;
	int extent_type;
	int recow;
	int ret;
	int modify_tree = -1;
	int update_refs;
	int found = 0;
	struct btrfs_path *path = args->path;

	args->bytes_found = 0;
	args->extent_inserted = false;

	/* Must always have a path if ->replace_extent is true */
	ASSERT(!(args->replace_extent && !args->path));

	if (!path) {
		path = btrfs_alloc_path();
		if (!path) {
			ret = -ENOMEM;
			goto out;
		}
	}

	if (args->drop_cache)
		btrfs_drop_extent_map_range(inode, args->start, args->end - 1, false);

	if (args->start >= inode->disk_i_size && !args->replace_extent)
		modify_tree = 0;

	update_refs = (root->root_key.objectid != BTRFS_TREE_LOG_OBJECTID);
	while (1) {
		recow = 0;
		ret = btrfs_lookup_file_extent(trans, root, path, ino,
					       search_start, modify_tree);
		if (ret < 0)
			break;
		if (ret > 0 && path->slots[0] > 0 && search_start == args->start) {
			leaf = path->nodes[0];
			btrfs_item_key_to_cpu(leaf, &key, path->slots[0] - 1);
			if (key.objectid == ino &&
			    key.type == BTRFS_EXTENT_DATA_KEY)
				path->slots[0]--;
		}
		ret = 0;
next_slot:
		leaf = path->nodes[0];
		if (path->slots[0] >= btrfs_header_nritems(leaf)) {
			BUG_ON(del_nr > 0);
			ret = btrfs_next_leaf(root, path);
			if (ret < 0)
				break;
			if (ret > 0) {
				ret = 0;
				break;
			}
			leaf = path->nodes[0];
			recow = 1;
		}

		btrfs_item_key_to_cpu(leaf, &key, path->slots[0]);

		if (key.objectid > ino)
			break;
		if (WARN_ON_ONCE(key.objectid < ino) ||
		    key.type < BTRFS_EXTENT_DATA_KEY) {
			ASSERT(del_nr == 0);
			path->slots[0]++;
			goto next_slot;
		}
		if (key.type > BTRFS_EXTENT_DATA_KEY || key.offset >= args->end)
			break;

		fi = btrfs_item_ptr(leaf, path->slots[0],
				    struct btrfs_file_extent_item);
		extent_type = btrfs_file_extent_type(leaf, fi);

		if (extent_type == BTRFS_FILE_EXTENT_REG ||
		    extent_type == BTRFS_FILE_EXTENT_PREALLOC) {
			disk_bytenr = btrfs_file_extent_disk_bytenr(leaf, fi);
			num_bytes = btrfs_file_extent_disk_num_bytes(leaf, fi);
			extent_offset = btrfs_file_extent_offset(leaf, fi);
			extent_end = key.offset +
				btrfs_file_extent_num_bytes(leaf, fi);
		} else if (extent_type == BTRFS_FILE_EXTENT_INLINE) {
			extent_end = key.offset +
				btrfs_file_extent_ram_bytes(leaf, fi);
		} else {
			/* can't happen */
			BUG();
		}

		/*
		 * Don't skip extent items representing 0 byte lengths. They
		 * used to be created (bug) if while punching holes we hit
		 * -ENOSPC condition. So if we find one here, just ensure we
		 * delete it, otherwise we would insert a new file extent item
		 * with the same key (offset) as that 0 bytes length file
		 * extent item in the call to setup_items_for_insert() later
		 * in this function.
		 */
		if (extent_end == key.offset && extent_end >= search_start) {
			last_end = extent_end;
			goto delete_extent_item;
		}

		if (extent_end <= search_start) {
			path->slots[0]++;
			goto next_slot;
		}

		found = 1;
		search_start = max(key.offset, args->start);
		if (recow || !modify_tree) {
			modify_tree = -1;
			btrfs_release_path(path);
			continue;
		}

		/*
		 *     | - range to drop - |
		 *  | -------- extent -------- |
		 */
		if (args->start > key.offset && args->end < extent_end) {
			BUG_ON(del_nr > 0);
			if (extent_type == BTRFS_FILE_EXTENT_INLINE) {
				ret = -EOPNOTSUPP;
				break;
			}

			memcpy(&new_key, &key, sizeof(new_key));
			new_key.offset = args->start;
			ret = btrfs_duplicate_item(trans, root, path,
						   &new_key);
			if (ret == -EAGAIN) {
				btrfs_release_path(path);
				continue;
			}
			if (ret < 0)
				break;

			leaf = path->nodes[0];
			fi = btrfs_item_ptr(leaf, path->slots[0] - 1,
					    struct btrfs_file_extent_item);
			btrfs_set_file_extent_num_bytes(leaf, fi,
							args->start - key.offset);

			fi = btrfs_item_ptr(leaf, path->slots[0],
					    struct btrfs_file_extent_item);

			extent_offset += args->start - key.offset;
			btrfs_set_file_extent_offset(leaf, fi, extent_offset);
			btrfs_set_file_extent_num_bytes(leaf, fi,
							extent_end - args->start);
			btrfs_mark_buffer_dirty(leaf);

			if (update_refs && disk_bytenr > 0) {
				btrfs_init_generic_ref(&ref,
						BTRFS_ADD_DELAYED_REF,
						disk_bytenr, num_bytes, 0);
				btrfs_init_data_ref(&ref,
						root->root_key.objectid,
						new_key.objectid,
						args->start - extent_offset,
						0, false);
				ret = btrfs_inc_extent_ref(trans, &ref);
				if (ret) {
					btrfs_abort_transaction(trans, ret);
					break;
				}
			}
			key.offset = args->start;
		}
		/*
		 * From here on out we will have actually dropped something, so
		 * last_end can be updated.
		 */
		last_end = extent_end;

		/*
		 *  | ---- range to drop ----- |
		 *      | -------- extent -------- |
		 */
		if (args->start <= key.offset && args->end < extent_end) {
			if (extent_type == BTRFS_FILE_EXTENT_INLINE) {
				ret = -EOPNOTSUPP;
				break;
			}

			memcpy(&new_key, &key, sizeof(new_key));
			new_key.offset = args->end;
			btrfs_set_item_key_safe(fs_info, path, &new_key);

			extent_offset += args->end - key.offset;
			btrfs_set_file_extent_offset(leaf, fi, extent_offset);
			btrfs_set_file_extent_num_bytes(leaf, fi,
							extent_end - args->end);
			btrfs_mark_buffer_dirty(leaf);
			if (update_refs && disk_bytenr > 0)
				args->bytes_found += args->end - key.offset;
			break;
		}

		search_start = extent_end;
		/*
		 *       | ---- range to drop ----- |
		 *  | -------- extent -------- |
		 */
		if (args->start > key.offset && args->end >= extent_end) {
			BUG_ON(del_nr > 0);
			if (extent_type == BTRFS_FILE_EXTENT_INLINE) {
				ret = -EOPNOTSUPP;
				break;
			}

			btrfs_set_file_extent_num_bytes(leaf, fi,
							args->start - key.offset);
			btrfs_mark_buffer_dirty(leaf);
			if (update_refs && disk_bytenr > 0)
				args->bytes_found += extent_end - args->start;
			if (args->end == extent_end)
				break;

			path->slots[0]++;
			goto next_slot;
		}

		/*
		 *  | ---- range to drop ----- |
		 *    | ------ extent ------ |
		 */
		if (args->start <= key.offset && args->end >= extent_end) {
delete_extent_item:
			if (del_nr == 0) {
				del_slot = path->slots[0];
				del_nr = 1;
			} else {
				BUG_ON(del_slot + del_nr != path->slots[0]);
				del_nr++;
			}

			if (update_refs &&
			    extent_type == BTRFS_FILE_EXTENT_INLINE) {
				args->bytes_found += extent_end - key.offset;
				extent_end = ALIGN(extent_end,
						   fs_info->sectorsize);
			} else if (update_refs && disk_bytenr > 0) {
				btrfs_init_generic_ref(&ref,
						BTRFS_DROP_DELAYED_REF,
						disk_bytenr, num_bytes, 0);
				btrfs_init_data_ref(&ref,
						root->root_key.objectid,
						key.objectid,
						key.offset - extent_offset, 0,
						false);
				ret = btrfs_free_extent(trans, &ref);
				if (ret) {
					btrfs_abort_transaction(trans, ret);
					break;
				}
				args->bytes_found += extent_end - key.offset;
			}

			if (args->end == extent_end)
				break;

			if (path->slots[0] + 1 < btrfs_header_nritems(leaf)) {
				path->slots[0]++;
				goto next_slot;
			}

			ret = btrfs_del_items(trans, root, path, del_slot,
					      del_nr);
			if (ret) {
				btrfs_abort_transaction(trans, ret);
				break;
			}

			del_nr = 0;
			del_slot = 0;

			btrfs_release_path(path);
			continue;
		}

		BUG();
	}

	if (!ret && del_nr > 0) {
		/*
		 * Set path->slots[0] to first slot, so that after the delete
		 * if items are move off from our leaf to its immediate left or
		 * right neighbor leafs, we end up with a correct and adjusted
		 * path->slots[0] for our insertion (if args->replace_extent).
		 */
		path->slots[0] = del_slot;
		ret = btrfs_del_items(trans, root, path, del_slot, del_nr);
		if (ret)
			btrfs_abort_transaction(trans, ret);
	}

	leaf = path->nodes[0];
	/*
	 * If btrfs_del_items() was called, it might have deleted a leaf, in
	 * which case it unlocked our path, so check path->locks[0] matches a
	 * write lock.
	 */
	if (!ret && args->replace_extent &&
	    path->locks[0] == BTRFS_WRITE_LOCK &&
	    btrfs_leaf_free_space(leaf) >=
	    sizeof(struct btrfs_item) + args->extent_item_size) {

		key.objectid = ino;
		key.type = BTRFS_EXTENT_DATA_KEY;
		key.offset = args->start;
		if (!del_nr && path->slots[0] < btrfs_header_nritems(leaf)) {
			struct btrfs_key slot_key;

			btrfs_item_key_to_cpu(leaf, &slot_key, path->slots[0]);
			if (btrfs_comp_cpu_keys(&key, &slot_key) > 0)
				path->slots[0]++;
		}
		btrfs_setup_item_for_insert(root, path, &key, args->extent_item_size);
		args->extent_inserted = true;
	}

	if (!args->path)
		btrfs_free_path(path);
	else if (!args->extent_inserted)
		btrfs_release_path(path);
out:
	args->drop_end = found ? min(args->end, last_end) : args->end;

	return ret;
}

static int extent_mergeable(struct extent_buffer *leaf, int slot,
			    u64 objectid, u64 bytenr, u64 orig_offset,
			    u64 *start, u64 *end)
{
	struct btrfs_file_extent_item *fi;
	struct btrfs_key key;
	u64 extent_end;

	if (slot < 0 || slot >= btrfs_header_nritems(leaf))
		return 0;

	btrfs_item_key_to_cpu(leaf, &key, slot);
	if (key.objectid != objectid || key.type != BTRFS_EXTENT_DATA_KEY)
		return 0;

	fi = btrfs_item_ptr(leaf, slot, struct btrfs_file_extent_item);
	if (btrfs_file_extent_type(leaf, fi) != BTRFS_FILE_EXTENT_REG ||
	    btrfs_file_extent_disk_bytenr(leaf, fi) != bytenr ||
	    btrfs_file_extent_offset(leaf, fi) != key.offset - orig_offset ||
	    btrfs_file_extent_compression(leaf, fi) ||
	    btrfs_file_extent_encryption(leaf, fi) ||
	    btrfs_file_extent_other_encoding(leaf, fi))
		return 0;

	extent_end = key.offset + btrfs_file_extent_num_bytes(leaf, fi);
	if ((*start && *start != key.offset) || (*end && *end != extent_end))
		return 0;

	*start = key.offset;
	*end = extent_end;
	return 1;
}

/*
 * Mark extent in the range start - end as written.
 *
 * This changes extent type from 'pre-allocated' to 'regular'. If only
 * part of extent is marked as written, the extent will be split into
 * two or three.
 */
int btrfs_mark_extent_written(struct btrfs_trans_handle *trans,
			      struct btrfs_inode *inode, u64 start, u64 end)
{
	struct btrfs_fs_info *fs_info = trans->fs_info;
	struct btrfs_root *root = inode->root;
	struct extent_buffer *leaf;
	struct btrfs_path *path;
	struct btrfs_file_extent_item *fi;
	struct btrfs_ref ref = { 0 };
	struct btrfs_key key;
	struct btrfs_key new_key;
	u64 bytenr;
	u64 num_bytes;
	u64 extent_end;
	u64 orig_offset;
	u64 other_start;
	u64 other_end;
	u64 split;
	int del_nr = 0;
	int del_slot = 0;
	int recow;
	int ret = 0;
	u64 ino = btrfs_ino(inode);

	path = btrfs_alloc_path();
	if (!path)
		return -ENOMEM;
again:
	recow = 0;
	split = start;
	key.objectid = ino;
	key.type = BTRFS_EXTENT_DATA_KEY;
	key.offset = split;

	ret = btrfs_search_slot(trans, root, &key, path, -1, 1);
	if (ret < 0)
		goto out;
	if (ret > 0 && path->slots[0] > 0)
		path->slots[0]--;

	leaf = path->nodes[0];
	btrfs_item_key_to_cpu(leaf, &key, path->slots[0]);
	if (key.objectid != ino ||
	    key.type != BTRFS_EXTENT_DATA_KEY) {
		ret = -EINVAL;
		btrfs_abort_transaction(trans, ret);
		goto out;
	}
	fi = btrfs_item_ptr(leaf, path->slots[0],
			    struct btrfs_file_extent_item);
	if (btrfs_file_extent_type(leaf, fi) != BTRFS_FILE_EXTENT_PREALLOC) {
		ret = -EINVAL;
		btrfs_abort_transaction(trans, ret);
		goto out;
	}
	extent_end = key.offset + btrfs_file_extent_num_bytes(leaf, fi);
	if (key.offset > start || extent_end < end) {
		ret = -EINVAL;
		btrfs_abort_transaction(trans, ret);
		goto out;
	}

	bytenr = btrfs_file_extent_disk_bytenr(leaf, fi);
	num_bytes = btrfs_file_extent_disk_num_bytes(leaf, fi);
	orig_offset = key.offset - btrfs_file_extent_offset(leaf, fi);
	memcpy(&new_key, &key, sizeof(new_key));

	if (start == key.offset && end < extent_end) {
		other_start = 0;
		other_end = start;
		if (extent_mergeable(leaf, path->slots[0] - 1,
				     ino, bytenr, orig_offset,
				     &other_start, &other_end)) {
			new_key.offset = end;
			btrfs_set_item_key_safe(fs_info, path, &new_key);
			fi = btrfs_item_ptr(leaf, path->slots[0],
					    struct btrfs_file_extent_item);
			btrfs_set_file_extent_generation(leaf, fi,
							 trans->transid);
			btrfs_set_file_extent_num_bytes(leaf, fi,
							extent_end - end);
			btrfs_set_file_extent_offset(leaf, fi,
						     end - orig_offset);
			fi = btrfs_item_ptr(leaf, path->slots[0] - 1,
					    struct btrfs_file_extent_item);
			btrfs_set_file_extent_generation(leaf, fi,
							 trans->transid);
			btrfs_set_file_extent_num_bytes(leaf, fi,
							end - other_start);
			btrfs_mark_buffer_dirty(leaf);
			goto out;
		}
	}

	if (start > key.offset && end == extent_end) {
		other_start = end;
		other_end = 0;
		if (extent_mergeable(leaf, path->slots[0] + 1,
				     ino, bytenr, orig_offset,
				     &other_start, &other_end)) {
			fi = btrfs_item_ptr(leaf, path->slots[0],
					    struct btrfs_file_extent_item);
			btrfs_set_file_extent_num_bytes(leaf, fi,
							start - key.offset);
			btrfs_set_file_extent_generation(leaf, fi,
							 trans->transid);
			path->slots[0]++;
			new_key.offset = start;
			btrfs_set_item_key_safe(fs_info, path, &new_key);

			fi = btrfs_item_ptr(leaf, path->slots[0],
					    struct btrfs_file_extent_item);
			btrfs_set_file_extent_generation(leaf, fi,
							 trans->transid);
			btrfs_set_file_extent_num_bytes(leaf, fi,
							other_end - start);
			btrfs_set_file_extent_offset(leaf, fi,
						     start - orig_offset);
			btrfs_mark_buffer_dirty(leaf);
			goto out;
		}
	}

	while (start > key.offset || end < extent_end) {
		if (key.offset == start)
			split = end;

		new_key.offset = split;
		ret = btrfs_duplicate_item(trans, root, path, &new_key);
		if (ret == -EAGAIN) {
			btrfs_release_path(path);
			goto again;
		}
		if (ret < 0) {
			btrfs_abort_transaction(trans, ret);
			goto out;
		}

		leaf = path->nodes[0];
		fi = btrfs_item_ptr(leaf, path->slots[0] - 1,
				    struct btrfs_file_extent_item);
		btrfs_set_file_extent_generation(leaf, fi, trans->transid);
		btrfs_set_file_extent_num_bytes(leaf, fi,
						split - key.offset);

		fi = btrfs_item_ptr(leaf, path->slots[0],
				    struct btrfs_file_extent_item);

		btrfs_set_file_extent_generation(leaf, fi, trans->transid);
		btrfs_set_file_extent_offset(leaf, fi, split - orig_offset);
		btrfs_set_file_extent_num_bytes(leaf, fi,
						extent_end - split);
		btrfs_mark_buffer_dirty(leaf);

		btrfs_init_generic_ref(&ref, BTRFS_ADD_DELAYED_REF, bytenr,
				       num_bytes, 0);
		btrfs_init_data_ref(&ref, root->root_key.objectid, ino,
				    orig_offset, 0, false);
		ret = btrfs_inc_extent_ref(trans, &ref);
		if (ret) {
			btrfs_abort_transaction(trans, ret);
			goto out;
		}

		if (split == start) {
			key.offset = start;
		} else {
			if (start != key.offset) {
				ret = -EINVAL;
				btrfs_abort_transaction(trans, ret);
				goto out;
			}
			path->slots[0]--;
			extent_end = end;
		}
		recow = 1;
	}

	other_start = end;
	other_end = 0;
	btrfs_init_generic_ref(&ref, BTRFS_DROP_DELAYED_REF, bytenr,
			       num_bytes, 0);
	btrfs_init_data_ref(&ref, root->root_key.objectid, ino, orig_offset,
			    0, false);
	if (extent_mergeable(leaf, path->slots[0] + 1,
			     ino, bytenr, orig_offset,
			     &other_start, &other_end)) {
		if (recow) {
			btrfs_release_path(path);
			goto again;
		}
		extent_end = other_end;
		del_slot = path->slots[0] + 1;
		del_nr++;
		ret = btrfs_free_extent(trans, &ref);
		if (ret) {
			btrfs_abort_transaction(trans, ret);
			goto out;
		}
	}
	other_start = 0;
	other_end = start;
	if (extent_mergeable(leaf, path->slots[0] - 1,
			     ino, bytenr, orig_offset,
			     &other_start, &other_end)) {
		if (recow) {
			btrfs_release_path(path);
			goto again;
		}
		key.offset = other_start;
		del_slot = path->slots[0];
		del_nr++;
		ret = btrfs_free_extent(trans, &ref);
		if (ret) {
			btrfs_abort_transaction(trans, ret);
			goto out;
		}
	}
	if (del_nr == 0) {
		fi = btrfs_item_ptr(leaf, path->slots[0],
			   struct btrfs_file_extent_item);
		btrfs_set_file_extent_type(leaf, fi,
					   BTRFS_FILE_EXTENT_REG);
		btrfs_set_file_extent_generation(leaf, fi, trans->transid);
		btrfs_mark_buffer_dirty(leaf);
	} else {
		fi = btrfs_item_ptr(leaf, del_slot - 1,
			   struct btrfs_file_extent_item);
		btrfs_set_file_extent_type(leaf, fi,
					   BTRFS_FILE_EXTENT_REG);
		btrfs_set_file_extent_generation(leaf, fi, trans->transid);
		btrfs_set_file_extent_num_bytes(leaf, fi,
						extent_end - key.offset);
		btrfs_mark_buffer_dirty(leaf);

		ret = btrfs_del_items(trans, root, path, del_slot, del_nr);
		if (ret < 0) {
			btrfs_abort_transaction(trans, ret);
			goto out;
		}
	}
out:
	btrfs_free_path(path);
	return ret;
}

/*
 * on error we return an unlocked page and the error value
 * on success we return a locked page and 0
 */
static int prepare_uptodate_page(struct inode *inode,
				 struct page *page, u64 pos,
				 bool force_uptodate)
{
	struct folio *folio = page_folio(page);
	int ret = 0;

	if (((pos & (PAGE_SIZE - 1)) || force_uptodate) &&
	    !PageUptodate(page)) {
		ret = btrfs_read_folio(NULL, folio);
		if (ret)
			return ret;
		lock_page(page);
		if (!PageUptodate(page)) {
			unlock_page(page);
			return -EIO;
		}

		/*
		 * Since btrfs_read_folio() will unlock the folio before it
		 * returns, there is a window where btrfs_release_folio() can be
		 * called to release the page.  Here we check both inode
		 * mapping and PagePrivate() to make sure the page was not
		 * released.
		 *
		 * The private flag check is essential for subpage as we need
		 * to store extra bitmap using page->private.
		 */
		if (page->mapping != inode->i_mapping || !PagePrivate(page)) {
			unlock_page(page);
			return -EAGAIN;
		}
	}
	return 0;
}

static unsigned int get_prepare_fgp_flags(bool nowait)
{
	unsigned int fgp_flags = FGP_LOCK | FGP_ACCESSED | FGP_CREAT;

	if (nowait)
		fgp_flags |= FGP_NOWAIT;

	return fgp_flags;
}

static gfp_t get_prepare_gfp_flags(struct inode *inode, bool nowait)
{
	gfp_t gfp;

	gfp = btrfs_alloc_write_mask(inode->i_mapping);
	if (nowait) {
		gfp &= ~__GFP_DIRECT_RECLAIM;
		gfp |= GFP_NOWAIT;
	}

	return gfp;
}

/*
 * this just gets pages into the page cache and locks them down.
 */
static noinline int prepare_pages(struct inode *inode, struct page **pages,
				  size_t num_pages, loff_t pos,
				  size_t write_bytes, bool force_uptodate,
				  bool nowait)
{
	int i;
	unsigned long index = pos >> PAGE_SHIFT;
	gfp_t mask = get_prepare_gfp_flags(inode, nowait);
	unsigned int fgp_flags = get_prepare_fgp_flags(nowait);
	int err = 0;
	int faili;

	for (i = 0; i < num_pages; i++) {
again:
		pages[i] = pagecache_get_page(inode->i_mapping, index + i,
					      fgp_flags, mask | __GFP_WRITE);
		if (!pages[i]) {
			faili = i - 1;
			if (nowait)
				err = -EAGAIN;
			else
				err = -ENOMEM;
			goto fail;
		}

		err = set_page_extent_mapped(pages[i]);
		if (err < 0) {
			faili = i;
			goto fail;
		}

		if (i == 0)
			err = prepare_uptodate_page(inode, pages[i], pos,
						    force_uptodate);
		if (!err && i == num_pages - 1)
			err = prepare_uptodate_page(inode, pages[i],
						    pos + write_bytes, false);
		if (err) {
			put_page(pages[i]);
			if (!nowait && err == -EAGAIN) {
				err = 0;
				goto again;
			}
			faili = i - 1;
			goto fail;
		}
		wait_on_page_writeback(pages[i]);
	}

	return 0;
fail:
	while (faili >= 0) {
		unlock_page(pages[faili]);
		put_page(pages[faili]);
		faili--;
	}
	return err;

}

/*
 * This function locks the extent and properly waits for data=ordered extents
 * to finish before allowing the pages to be modified if need.
 *
 * The return value:
 * 1 - the extent is locked
 * 0 - the extent is not locked, and everything is OK
 * -EAGAIN - need re-prepare the pages
 * the other < 0 number - Something wrong happens
 */
static noinline int
lock_and_cleanup_extent_if_need(struct btrfs_inode *inode, struct page **pages,
				size_t num_pages, loff_t pos,
				size_t write_bytes,
				u64 *lockstart, u64 *lockend, bool nowait,
				struct extent_state **cached_state)
{
	struct btrfs_fs_info *fs_info = inode->root->fs_info;
	u64 start_pos;
	u64 last_pos;
	int i;
	int ret = 0;

	start_pos = round_down(pos, fs_info->sectorsize);
	last_pos = round_up(pos + write_bytes, fs_info->sectorsize) - 1;

	if (start_pos < inode->vfs_inode.i_size) {
		struct btrfs_ordered_extent *ordered;

		if (nowait) {
			if (!try_lock_extent(&inode->io_tree, start_pos, last_pos,
					     cached_state)) {
				for (i = 0; i < num_pages; i++) {
					unlock_page(pages[i]);
					put_page(pages[i]);
					pages[i] = NULL;
				}

				return -EAGAIN;
			}
		} else {
			lock_extent(&inode->io_tree, start_pos, last_pos, cached_state);
		}

		ordered = btrfs_lookup_ordered_range(inode, start_pos,
						     last_pos - start_pos + 1);
		if (ordered &&
		    ordered->file_offset + ordered->num_bytes > start_pos &&
		    ordered->file_offset <= last_pos) {
			unlock_extent(&inode->io_tree, start_pos, last_pos,
				      cached_state);
			for (i = 0; i < num_pages; i++) {
				unlock_page(pages[i]);
				put_page(pages[i]);
			}
			btrfs_start_ordered_extent(ordered);
			btrfs_put_ordered_extent(ordered);
			return -EAGAIN;
		}
		if (ordered)
			btrfs_put_ordered_extent(ordered);

		*lockstart = start_pos;
		*lockend = last_pos;
		ret = 1;
	}

	/*
	 * We should be called after prepare_pages() which should have locked
	 * all pages in the range.
	 */
	for (i = 0; i < num_pages; i++)
		WARN_ON(!PageLocked(pages[i]));

	return ret;
}

/*
 * Check if we can do nocow write into the range [@pos, @pos + @write_bytes)
 *
 * @pos:         File offset.
 * @write_bytes: The length to write, will be updated to the nocow writeable
 *               range.
 *
 * This function will flush ordered extents in the range to ensure proper
 * nocow checks.
 *
 * Return:
 * > 0          If we can nocow, and updates @write_bytes.
 *  0           If we can't do a nocow write.
 * -EAGAIN      If we can't do a nocow write because snapshoting of the inode's
 *              root is in progress.
 * < 0          If an error happened.
 *
 * NOTE: Callers need to call btrfs_check_nocow_unlock() if we return > 0.
 */
int btrfs_check_nocow_lock(struct btrfs_inode *inode, loff_t pos,
			   size_t *write_bytes, bool nowait)
{
	struct btrfs_fs_info *fs_info = inode->root->fs_info;
	struct btrfs_root *root = inode->root;
	struct extent_state *cached_state = NULL;
	u64 lockstart, lockend;
	u64 num_bytes;
	int ret;

	if (!(inode->flags & (BTRFS_INODE_NODATACOW | BTRFS_INODE_PREALLOC)))
		return 0;

	if (!btrfs_drew_try_write_lock(&root->snapshot_lock))
		return -EAGAIN;

	lockstart = round_down(pos, fs_info->sectorsize);
	lockend = round_up(pos + *write_bytes,
			   fs_info->sectorsize) - 1;
	num_bytes = lockend - lockstart + 1;

	if (nowait) {
		if (!btrfs_try_lock_ordered_range(inode, lockstart, lockend,
						  &cached_state)) {
			btrfs_drew_write_unlock(&root->snapshot_lock);
			return -EAGAIN;
		}
	} else {
		btrfs_lock_and_flush_ordered_range(inode, lockstart, lockend,
						   &cached_state);
	}
	ret = can_nocow_extent(&inode->vfs_inode, lockstart, &num_bytes,
			NULL, NULL, NULL, nowait, false);
	if (ret <= 0)
		btrfs_drew_write_unlock(&root->snapshot_lock);
	else
		*write_bytes = min_t(size_t, *write_bytes ,
				     num_bytes - pos + lockstart);
	unlock_extent(&inode->io_tree, lockstart, lockend, &cached_state);

	return ret;
}

void btrfs_check_nocow_unlock(struct btrfs_inode *inode)
{
	btrfs_drew_write_unlock(&inode->root->snapshot_lock);
}

static void update_time_for_write(struct inode *inode)
{
	struct timespec64 now;

	if (IS_NOCMTIME(inode))
		return;

	now = current_time(inode);
	if (!timespec64_equal(&inode->i_mtime, &now))
		inode->i_mtime = now;

	if (!timespec64_equal(&inode->i_ctime, &now))
		inode->i_ctime = now;

	if (IS_I_VERSION(inode))
		inode_inc_iversion(inode);
}

static int btrfs_write_check(struct kiocb *iocb, struct iov_iter *from,
			     size_t count)
{
	struct file *file = iocb->ki_filp;
	struct inode *inode = file_inode(file);
	struct btrfs_fs_info *fs_info = btrfs_sb(inode->i_sb);
	loff_t pos = iocb->ki_pos;
	int ret;
	loff_t oldsize;
	loff_t start_pos;

	/*
	 * Quickly bail out on NOWAIT writes if we don't have the nodatacow or
	 * prealloc flags, as without those flags we always have to COW. We will
	 * later check if we can really COW into the target range (using
	 * can_nocow_extent() at btrfs_get_blocks_direct_write()).
	 */
	if ((iocb->ki_flags & IOCB_NOWAIT) &&
	    !(BTRFS_I(inode)->flags & (BTRFS_INODE_NODATACOW | BTRFS_INODE_PREALLOC)))
		return -EAGAIN;

	ret = file_remove_privs(file);
	if (ret)
		return ret;

	/*
	 * We reserve space for updating the inode when we reserve space for the
	 * extent we are going to write, so we will enospc out there.  We don't
	 * need to start yet another transaction to update the inode as we will
	 * update the inode when we finish writing whatever data we write.
	 */
	update_time_for_write(inode);

	start_pos = round_down(pos, fs_info->sectorsize);
	oldsize = i_size_read(inode);
	if (start_pos > oldsize) {
		/* Expand hole size to cover write data, preventing empty gap */
		loff_t end_pos = round_up(pos + count, fs_info->sectorsize);

		ret = btrfs_cont_expand(BTRFS_I(inode), oldsize, end_pos);
		if (ret)
			return ret;
	}

	return 0;
}

static noinline ssize_t btrfs_buffered_write(struct kiocb *iocb,
					       struct iov_iter *i)
{
	struct file *file = iocb->ki_filp;
	loff_t pos;
	struct inode *inode = file_inode(file);
	struct btrfs_fs_info *fs_info = btrfs_sb(inode->i_sb);
	struct page **pages = NULL;
	struct extent_changeset *data_reserved = NULL;
	u64 release_bytes = 0;
	u64 lockstart;
	u64 lockend;
	size_t num_written = 0;
	int nrptrs;
	ssize_t ret;
	bool only_release_metadata = false;
	bool force_page_uptodate = false;
	loff_t old_isize = i_size_read(inode);
	unsigned int ilock_flags = 0;
	const bool nowait = (iocb->ki_flags & IOCB_NOWAIT);
	unsigned int bdp_flags = (nowait ? BDP_ASYNC : 0);

	if (nowait)
		ilock_flags |= BTRFS_ILOCK_TRY;

	ret = btrfs_inode_lock(BTRFS_I(inode), ilock_flags);
	if (ret < 0)
		return ret;

	ret = generic_write_checks(iocb, i);
	if (ret <= 0)
		goto out;

	ret = btrfs_write_check(iocb, i, ret);
	if (ret < 0)
		goto out;

	pos = iocb->ki_pos;
	nrptrs = min(DIV_ROUND_UP(iov_iter_count(i), PAGE_SIZE),
			PAGE_SIZE / (sizeof(struct page *)));
	nrptrs = min(nrptrs, current->nr_dirtied_pause - current->nr_dirtied);
	nrptrs = max(nrptrs, 8);
	pages = kmalloc_array(nrptrs, sizeof(struct page *), GFP_KERNEL);
	if (!pages) {
		ret = -ENOMEM;
		goto out;
	}

	while (iov_iter_count(i) > 0) {
		struct extent_state *cached_state = NULL;
		size_t offset = offset_in_page(pos);
		size_t sector_offset;
		size_t write_bytes = min(iov_iter_count(i),
					 nrptrs * (size_t)PAGE_SIZE -
					 offset);
		size_t num_pages;
		size_t reserve_bytes;
		size_t dirty_pages;
		size_t copied;
		size_t dirty_sectors;
		size_t num_sectors;
		int extents_locked;

		/*
		 * Fault pages before locking them in prepare_pages
		 * to avoid recursive lock
		 */
		if (unlikely(fault_in_iov_iter_readable(i, write_bytes))) {
			ret = -EFAULT;
			break;
		}

		only_release_metadata = false;
		sector_offset = pos & (fs_info->sectorsize - 1);

		extent_changeset_release(data_reserved);
		ret = btrfs_check_data_free_space(BTRFS_I(inode),
						  &data_reserved, pos,
						  write_bytes, nowait);
		if (ret < 0) {
			int can_nocow;

			if (nowait && (ret == -ENOSPC || ret == -EAGAIN)) {
				ret = -EAGAIN;
				break;
			}

			/*
			 * If we don't have to COW at the offset, reserve
			 * metadata only. write_bytes may get smaller than
			 * requested here.
			 */
			can_nocow = btrfs_check_nocow_lock(BTRFS_I(inode), pos,
							   &write_bytes, nowait);
			if (can_nocow < 0)
				ret = can_nocow;
			if (can_nocow > 0)
				ret = 0;
			if (ret)
				break;
			only_release_metadata = true;
		}

		num_pages = DIV_ROUND_UP(write_bytes + offset, PAGE_SIZE);
		WARN_ON(num_pages > nrptrs);
		reserve_bytes = round_up(write_bytes + sector_offset,
					 fs_info->sectorsize);
		WARN_ON(reserve_bytes == 0);
		ret = btrfs_delalloc_reserve_metadata(BTRFS_I(inode),
						      reserve_bytes,
						      reserve_bytes, nowait);
		if (ret) {
			if (!only_release_metadata)
				btrfs_free_reserved_data_space(BTRFS_I(inode),
						data_reserved, pos,
						write_bytes);
			else
				btrfs_check_nocow_unlock(BTRFS_I(inode));

			if (nowait && ret == -ENOSPC)
				ret = -EAGAIN;
			break;
		}

		release_bytes = reserve_bytes;
again:
		ret = balance_dirty_pages_ratelimited_flags(inode->i_mapping, bdp_flags);
		if (ret) {
			btrfs_delalloc_release_extents(BTRFS_I(inode), reserve_bytes);
			break;
		}

		/*
		 * This is going to setup the pages array with the number of
		 * pages we want, so we don't really need to worry about the
		 * contents of pages from loop to loop
		 */
		ret = prepare_pages(inode, pages, num_pages,
				    pos, write_bytes, force_page_uptodate, false);
		if (ret) {
			btrfs_delalloc_release_extents(BTRFS_I(inode),
						       reserve_bytes);
			break;
		}

		extents_locked = lock_and_cleanup_extent_if_need(
				BTRFS_I(inode), pages,
				num_pages, pos, write_bytes, &lockstart,
				&lockend, nowait, &cached_state);
		if (extents_locked < 0) {
			if (!nowait && extents_locked == -EAGAIN)
				goto again;

			btrfs_delalloc_release_extents(BTRFS_I(inode),
						       reserve_bytes);
			ret = extents_locked;
			break;
		}

		copied = btrfs_copy_from_user(pos, write_bytes, pages, i);

		num_sectors = BTRFS_BYTES_TO_BLKS(fs_info, reserve_bytes);
		dirty_sectors = round_up(copied + sector_offset,
					fs_info->sectorsize);
		dirty_sectors = BTRFS_BYTES_TO_BLKS(fs_info, dirty_sectors);

		/*
		 * if we have trouble faulting in the pages, fall
		 * back to one page at a time
		 */
		if (copied < write_bytes)
			nrptrs = 1;

		if (copied == 0) {
			force_page_uptodate = true;
			dirty_sectors = 0;
			dirty_pages = 0;
		} else {
			force_page_uptodate = false;
			dirty_pages = DIV_ROUND_UP(copied + offset,
						   PAGE_SIZE);
		}

		if (num_sectors > dirty_sectors) {
			/* release everything except the sectors we dirtied */
			release_bytes -= dirty_sectors << fs_info->sectorsize_bits;
			if (only_release_metadata) {
				btrfs_delalloc_release_metadata(BTRFS_I(inode),
							release_bytes, true);
			} else {
				u64 __pos;

				__pos = round_down(pos,
						   fs_info->sectorsize) +
					(dirty_pages << PAGE_SHIFT);
				btrfs_delalloc_release_space(BTRFS_I(inode),
						data_reserved, __pos,
						release_bytes, true);
			}
		}

		release_bytes = round_up(copied + sector_offset,
					fs_info->sectorsize);

		ret = btrfs_dirty_pages(BTRFS_I(inode), pages,
					dirty_pages, pos, copied,
					&cached_state, only_release_metadata);

		/*
		 * If we have not locked the extent range, because the range's
		 * start offset is >= i_size, we might still have a non-NULL
		 * cached extent state, acquired while marking the extent range
		 * as delalloc through btrfs_dirty_pages(). Therefore free any
		 * possible cached extent state to avoid a memory leak.
		 */
		if (extents_locked)
			unlock_extent(&BTRFS_I(inode)->io_tree, lockstart,
				      lockend, &cached_state);
		else
			free_extent_state(cached_state);

		btrfs_delalloc_release_extents(BTRFS_I(inode), reserve_bytes);
		if (ret) {
			btrfs_drop_pages(fs_info, pages, num_pages, pos, copied);
			break;
		}

		release_bytes = 0;
		if (only_release_metadata)
			btrfs_check_nocow_unlock(BTRFS_I(inode));

		btrfs_drop_pages(fs_info, pages, num_pages, pos, copied);

		cond_resched();

		pos += copied;
		num_written += copied;
	}

	kfree(pages);

	if (release_bytes) {
		if (only_release_metadata) {
			btrfs_check_nocow_unlock(BTRFS_I(inode));
			btrfs_delalloc_release_metadata(BTRFS_I(inode),
					release_bytes, true);
		} else {
			btrfs_delalloc_release_space(BTRFS_I(inode),
					data_reserved,
					round_down(pos, fs_info->sectorsize),
					release_bytes, true);
		}
	}

	extent_changeset_free(data_reserved);
	if (num_written > 0) {
		pagecache_isize_extended(inode, old_isize, iocb->ki_pos);
		iocb->ki_pos += num_written;
	}
out:
	btrfs_inode_unlock(BTRFS_I(inode), ilock_flags);
	return num_written ? num_written : ret;
}

static ssize_t check_direct_IO(struct btrfs_fs_info *fs_info,
			       const struct iov_iter *iter, loff_t offset)
{
	const u32 blocksize_mask = fs_info->sectorsize - 1;

	if (offset & blocksize_mask)
		return -EINVAL;

	if (iov_iter_alignment(iter) & blocksize_mask)
		return -EINVAL;

	return 0;
}

static ssize_t btrfs_direct_write(struct kiocb *iocb, struct iov_iter *from)
{
	struct file *file = iocb->ki_filp;
	struct inode *inode = file_inode(file);
	struct btrfs_fs_info *fs_info = btrfs_sb(inode->i_sb);
	loff_t pos;
	ssize_t written = 0;
	ssize_t written_buffered;
	size_t prev_left = 0;
	loff_t endbyte;
	ssize_t err;
	unsigned int ilock_flags = 0;
	struct iomap_dio *dio;

	if (iocb->ki_flags & IOCB_NOWAIT)
		ilock_flags |= BTRFS_ILOCK_TRY;

	/* If the write DIO is within EOF, use a shared lock */
	if (iocb->ki_pos + iov_iter_count(from) <= i_size_read(inode))
		ilock_flags |= BTRFS_ILOCK_SHARED;

relock:
	err = btrfs_inode_lock(BTRFS_I(inode), ilock_flags);
	if (err < 0)
		return err;

	err = generic_write_checks(iocb, from);
	if (err <= 0) {
		btrfs_inode_unlock(BTRFS_I(inode), ilock_flags);
		return err;
	}

	err = btrfs_write_check(iocb, from, err);
	if (err < 0) {
		btrfs_inode_unlock(BTRFS_I(inode), ilock_flags);
		goto out;
	}

	pos = iocb->ki_pos;
	/*
	 * Re-check since file size may have changed just before taking the
	 * lock or pos may have changed because of O_APPEND in generic_write_check()
	 */
	if ((ilock_flags & BTRFS_ILOCK_SHARED) &&
	    pos + iov_iter_count(from) > i_size_read(inode)) {
		btrfs_inode_unlock(BTRFS_I(inode), ilock_flags);
		ilock_flags &= ~BTRFS_ILOCK_SHARED;
		goto relock;
	}

	if (check_direct_IO(fs_info, from, pos)) {
		btrfs_inode_unlock(BTRFS_I(inode), ilock_flags);
		goto buffered;
	}

	/*
	 * The iov_iter can be mapped to the same file range we are writing to.
	 * If that's the case, then we will deadlock in the iomap code, because
	 * it first calls our callback btrfs_dio_iomap_begin(), which will create
	 * an ordered extent, and after that it will fault in the pages that the
	 * iov_iter refers to. During the fault in we end up in the readahead
	 * pages code (starting at btrfs_readahead()), which will lock the range,
	 * find that ordered extent and then wait for it to complete (at
	 * btrfs_lock_and_flush_ordered_range()), resulting in a deadlock since
	 * obviously the ordered extent can never complete as we didn't submit
	 * yet the respective bio(s). This always happens when the buffer is
	 * memory mapped to the same file range, since the iomap DIO code always
	 * invalidates pages in the target file range (after starting and waiting
	 * for any writeback).
	 *
	 * So here we disable page faults in the iov_iter and then retry if we
	 * got -EFAULT, faulting in the pages before the retry.
	 */
	from->nofault = true;
	dio = btrfs_dio_write(iocb, from, written);
	from->nofault = false;

	/*
	 * iomap_dio_complete() will call btrfs_sync_file() if we have a dsync
	 * iocb, and that needs to lock the inode. So unlock it before calling
	 * iomap_dio_complete() to avoid a deadlock.
	 */
	btrfs_inode_unlock(BTRFS_I(inode), ilock_flags);

	if (IS_ERR_OR_NULL(dio))
		err = PTR_ERR_OR_ZERO(dio);
	else
		err = iomap_dio_complete(dio);

	/* No increment (+=) because iomap returns a cumulative value. */
	if (err > 0)
		written = err;

	if (iov_iter_count(from) > 0 && (err == -EFAULT || err > 0)) {
		const size_t left = iov_iter_count(from);
		/*
		 * We have more data left to write. Try to fault in as many as
		 * possible of the remainder pages and retry. We do this without
		 * releasing and locking again the inode, to prevent races with
		 * truncate.
		 *
		 * Also, in case the iov refers to pages in the file range of the
		 * file we want to write to (due to a mmap), we could enter an
		 * infinite loop if we retry after faulting the pages in, since
		 * iomap will invalidate any pages in the range early on, before
		 * it tries to fault in the pages of the iov. So we keep track of
		 * how much was left of iov in the previous EFAULT and fallback
		 * to buffered IO in case we haven't made any progress.
		 */
		if (left == prev_left) {
			err = -ENOTBLK;
		} else {
			fault_in_iov_iter_readable(from, left);
			prev_left = left;
			goto relock;
		}
	}

	/*
	 * If 'err' is -ENOTBLK or we have not written all data, then it means
	 * we must fallback to buffered IO.
	 */
	if ((err < 0 && err != -ENOTBLK) || !iov_iter_count(from))
		goto out;

buffered:
	/*
	 * If we are in a NOWAIT context, then return -EAGAIN to signal the caller
	 * it must retry the operation in a context where blocking is acceptable,
	 * because even if we end up not blocking during the buffered IO attempt
	 * below, we will block when flushing and waiting for the IO.
	 */
	if (iocb->ki_flags & IOCB_NOWAIT) {
		err = -EAGAIN;
		goto out;
	}

	pos = iocb->ki_pos;
	written_buffered = btrfs_buffered_write(iocb, from);
	if (written_buffered < 0) {
		err = written_buffered;
		goto out;
	}
	/*
	 * Ensure all data is persisted. We want the next direct IO read to be
	 * able to read what was just written.
	 */
	endbyte = pos + written_buffered - 1;
	err = btrfs_fdatawrite_range(inode, pos, endbyte);
	if (err)
		goto out;
	err = filemap_fdatawait_range(inode->i_mapping, pos, endbyte);
	if (err)
		goto out;
	written += written_buffered;
	iocb->ki_pos = pos + written_buffered;
	invalidate_mapping_pages(file->f_mapping, pos >> PAGE_SHIFT,
				 endbyte >> PAGE_SHIFT);
out:
	return err < 0 ? err : written;
}

static ssize_t btrfs_encoded_write(struct kiocb *iocb, struct iov_iter *from,
			const struct btrfs_ioctl_encoded_io_args *encoded)
{
	struct file *file = iocb->ki_filp;
	struct inode *inode = file_inode(file);
	loff_t count;
	ssize_t ret;

	btrfs_inode_lock(BTRFS_I(inode), 0);
	count = encoded->len;
	ret = generic_write_checks_count(iocb, &count);
	if (ret == 0 && count != encoded->len) {
		/*
		 * The write got truncated by generic_write_checks_count(). We
		 * can't do a partial encoded write.
		 */
		ret = -EFBIG;
	}
	if (ret || encoded->len == 0)
		goto out;

	ret = btrfs_write_check(iocb, from, encoded->len);
	if (ret < 0)
		goto out;

	ret = btrfs_do_encoded_write(iocb, from, encoded);
out:
	btrfs_inode_unlock(BTRFS_I(inode), 0);
	return ret;
}

ssize_t btrfs_do_write_iter(struct kiocb *iocb, struct iov_iter *from,
			    const struct btrfs_ioctl_encoded_io_args *encoded)
{
	struct file *file = iocb->ki_filp;
	struct btrfs_inode *inode = BTRFS_I(file_inode(file));
	ssize_t num_written, num_sync;

	/*
	 * If the fs flips readonly due to some impossible error, although we
	 * have opened a file as writable, we have to stop this write operation
	 * to ensure consistency.
	 */
	if (BTRFS_FS_ERROR(inode->root->fs_info))
		return -EROFS;

	if (encoded && (iocb->ki_flags & IOCB_NOWAIT))
		return -EOPNOTSUPP;

	if (encoded) {
		num_written = btrfs_encoded_write(iocb, from, encoded);
		num_sync = encoded->len;
	} else if (iocb->ki_flags & IOCB_DIRECT) {
		num_written = btrfs_direct_write(iocb, from);
		num_sync = num_written;
	} else {
		num_written = btrfs_buffered_write(iocb, from);
		num_sync = num_written;
	}

	btrfs_set_inode_last_sub_trans(inode);

	if (num_sync > 0) {
		num_sync = generic_write_sync(iocb, num_sync);
		if (num_sync < 0)
			num_written = num_sync;
	}

<<<<<<< HEAD
	if (sync)
		atomic_dec(&inode->sync_writers);

=======
>>>>>>> e55e5df1
	return num_written;
}

static ssize_t btrfs_file_write_iter(struct kiocb *iocb, struct iov_iter *from)
{
	return btrfs_do_write_iter(iocb, from, NULL);
}

int btrfs_release_file(struct inode *inode, struct file *filp)
{
	struct btrfs_file_private *private = filp->private_data;

	if (private) {
		kfree(private->filldir_buf);
		free_extent_state(private->llseek_cached_state);
		kfree(private);
		filp->private_data = NULL;
	}

	/*
	 * Set by setattr when we are about to truncate a file from a non-zero
	 * size to a zero size.  This tries to flush down new bytes that may
	 * have been written if the application were using truncate to replace
	 * a file in place.
	 */
	if (test_and_clear_bit(BTRFS_INODE_FLUSH_ON_CLOSE,
			       &BTRFS_I(inode)->runtime_flags))
			filemap_flush(inode->i_mapping);
	return 0;
}

static int start_ordered_ops(struct inode *inode, loff_t start, loff_t end)
{
	int ret;
	struct blk_plug plug;

	/*
	 * This is only called in fsync, which would do synchronous writes, so
	 * a plug can merge adjacent IOs as much as possible.  Esp. in case of
	 * multiple disks using raid profile, a large IO can be split to
	 * several segments of stripe length (currently 64K).
	 */
	blk_start_plug(&plug);
	ret = btrfs_fdatawrite_range(inode, start, end);
	blk_finish_plug(&plug);

	return ret;
}

static inline bool skip_inode_logging(const struct btrfs_log_ctx *ctx)
{
	struct btrfs_inode *inode = BTRFS_I(ctx->inode);
	struct btrfs_fs_info *fs_info = inode->root->fs_info;

	if (btrfs_inode_in_log(inode, fs_info->generation) &&
	    list_empty(&ctx->ordered_extents))
		return true;

	/*
	 * If we are doing a fast fsync we can not bail out if the inode's
	 * last_trans is <= then the last committed transaction, because we only
	 * update the last_trans of the inode during ordered extent completion,
	 * and for a fast fsync we don't wait for that, we only wait for the
	 * writeback to complete.
	 */
	if (inode->last_trans <= fs_info->last_trans_committed &&
	    (test_bit(BTRFS_INODE_NEEDS_FULL_SYNC, &inode->runtime_flags) ||
	     list_empty(&ctx->ordered_extents)))
		return true;

	return false;
}

/*
 * fsync call for both files and directories.  This logs the inode into
 * the tree log instead of forcing full commits whenever possible.
 *
 * It needs to call filemap_fdatawait so that all ordered extent updates are
 * in the metadata btree are up to date for copying to the log.
 *
 * It drops the inode mutex before doing the tree log commit.  This is an
 * important optimization for directories because holding the mutex prevents
 * new operations on the dir while we write to disk.
 */
int btrfs_sync_file(struct file *file, loff_t start, loff_t end, int datasync)
{
	struct dentry *dentry = file_dentry(file);
	struct inode *inode = d_inode(dentry);
	struct btrfs_fs_info *fs_info = btrfs_sb(inode->i_sb);
	struct btrfs_root *root = BTRFS_I(inode)->root;
	struct btrfs_trans_handle *trans;
	struct btrfs_log_ctx ctx;
	int ret = 0, err;
	u64 len;
	bool full_sync;

	trace_btrfs_sync_file(file, datasync);

	btrfs_init_log_ctx(&ctx, inode);

	/*
	 * Always set the range to a full range, otherwise we can get into
	 * several problems, from missing file extent items to represent holes
	 * when not using the NO_HOLES feature, to log tree corruption due to
	 * races between hole detection during logging and completion of ordered
	 * extents outside the range, to missing checksums due to ordered extents
	 * for which we flushed only a subset of their pages.
	 */
	start = 0;
	end = LLONG_MAX;
	len = (u64)LLONG_MAX + 1;

	/*
	 * We write the dirty pages in the range and wait until they complete
	 * out of the ->i_mutex. If so, we can flush the dirty pages by
	 * multi-task, and make the performance up.  See
	 * btrfs_wait_ordered_range for an explanation of the ASYNC check.
	 */
	ret = start_ordered_ops(inode, start, end);
	if (ret)
		goto out;

	btrfs_inode_lock(BTRFS_I(inode), BTRFS_ILOCK_MMAP);

	atomic_inc(&root->log_batch);

	/*
	 * Before we acquired the inode's lock and the mmap lock, someone may
	 * have dirtied more pages in the target range. We need to make sure
	 * that writeback for any such pages does not start while we are logging
	 * the inode, because if it does, any of the following might happen when
	 * we are not doing a full inode sync:
	 *
	 * 1) We log an extent after its writeback finishes but before its
	 *    checksums are added to the csum tree, leading to -EIO errors
	 *    when attempting to read the extent after a log replay.
	 *
	 * 2) We can end up logging an extent before its writeback finishes.
	 *    Therefore after the log replay we will have a file extent item
	 *    pointing to an unwritten extent (and no data checksums as well).
	 *
	 * So trigger writeback for any eventual new dirty pages and then we
	 * wait for all ordered extents to complete below.
	 */
	ret = start_ordered_ops(inode, start, end);
	if (ret) {
		btrfs_inode_unlock(BTRFS_I(inode), BTRFS_ILOCK_MMAP);
		goto out;
	}

	/*
	 * Always check for the full sync flag while holding the inode's lock,
	 * to avoid races with other tasks. The flag must be either set all the
	 * time during logging or always off all the time while logging.
	 * We check the flag here after starting delalloc above, because when
	 * running delalloc the full sync flag may be set if we need to drop
	 * extra extent map ranges due to temporary memory allocation failures.
	 */
	full_sync = test_bit(BTRFS_INODE_NEEDS_FULL_SYNC,
			     &BTRFS_I(inode)->runtime_flags);

	/*
	 * We have to do this here to avoid the priority inversion of waiting on
	 * IO of a lower priority task while holding a transaction open.
	 *
	 * For a full fsync we wait for the ordered extents to complete while
	 * for a fast fsync we wait just for writeback to complete, and then
	 * attach the ordered extents to the transaction so that a transaction
	 * commit waits for their completion, to avoid data loss if we fsync,
	 * the current transaction commits before the ordered extents complete
	 * and a power failure happens right after that.
	 *
	 * For zoned filesystem, if a write IO uses a ZONE_APPEND command, the
	 * logical address recorded in the ordered extent may change. We need
	 * to wait for the IO to stabilize the logical address.
	 */
	if (full_sync || btrfs_is_zoned(fs_info)) {
		ret = btrfs_wait_ordered_range(inode, start, len);
	} else {
		/*
		 * Get our ordered extents as soon as possible to avoid doing
		 * checksum lookups in the csum tree, and use instead the
		 * checksums attached to the ordered extents.
		 */
		btrfs_get_ordered_extents_for_logging(BTRFS_I(inode),
						      &ctx.ordered_extents);
		ret = filemap_fdatawait_range(inode->i_mapping, start, end);
	}

	if (ret)
		goto out_release_extents;

	atomic_inc(&root->log_batch);

	smp_mb();
	if (skip_inode_logging(&ctx)) {
		/*
		 * We've had everything committed since the last time we were
		 * modified so clear this flag in case it was set for whatever
		 * reason, it's no longer relevant.
		 */
		clear_bit(BTRFS_INODE_NEEDS_FULL_SYNC,
			  &BTRFS_I(inode)->runtime_flags);
		/*
		 * An ordered extent might have started before and completed
		 * already with io errors, in which case the inode was not
		 * updated and we end up here. So check the inode's mapping
		 * for any errors that might have happened since we last
		 * checked called fsync.
		 */
		ret = filemap_check_wb_err(inode->i_mapping, file->f_wb_err);
		goto out_release_extents;
	}

	/*
	 * We use start here because we will need to wait on the IO to complete
	 * in btrfs_sync_log, which could require joining a transaction (for
	 * example checking cross references in the nocow path).  If we use join
	 * here we could get into a situation where we're waiting on IO to
	 * happen that is blocked on a transaction trying to commit.  With start
	 * we inc the extwriter counter, so we wait for all extwriters to exit
	 * before we start blocking joiners.  This comment is to keep somebody
	 * from thinking they are super smart and changing this to
	 * btrfs_join_transaction *cough*Josef*cough*.
	 */
	trans = btrfs_start_transaction(root, 0);
	if (IS_ERR(trans)) {
		ret = PTR_ERR(trans);
		goto out_release_extents;
	}
	trans->in_fsync = true;

	ret = btrfs_log_dentry_safe(trans, dentry, &ctx);
	btrfs_release_log_ctx_extents(&ctx);
	if (ret < 0) {
		/* Fallthrough and commit/free transaction. */
		ret = BTRFS_LOG_FORCE_COMMIT;
	}

	/* we've logged all the items and now have a consistent
	 * version of the file in the log.  It is possible that
	 * someone will come in and modify the file, but that's
	 * fine because the log is consistent on disk, and we
	 * have references to all of the file's extents
	 *
	 * It is possible that someone will come in and log the
	 * file again, but that will end up using the synchronization
	 * inside btrfs_sync_log to keep things safe.
	 */
	btrfs_inode_unlock(BTRFS_I(inode), BTRFS_ILOCK_MMAP);

	if (ret == BTRFS_NO_LOG_SYNC) {
		ret = btrfs_end_transaction(trans);
		goto out;
	}

	/* We successfully logged the inode, attempt to sync the log. */
	if (!ret) {
		ret = btrfs_sync_log(trans, root, &ctx);
		if (!ret) {
			ret = btrfs_end_transaction(trans);
			goto out;
		}
	}

	/*
	 * At this point we need to commit the transaction because we had
	 * btrfs_need_log_full_commit() or some other error.
	 *
	 * If we didn't do a full sync we have to stop the trans handle, wait on
	 * the ordered extents, start it again and commit the transaction.  If
	 * we attempt to wait on the ordered extents here we could deadlock with
	 * something like fallocate() that is holding the extent lock trying to
	 * start a transaction while some other thread is trying to commit the
	 * transaction while we (fsync) are currently holding the transaction
	 * open.
	 */
	if (!full_sync) {
		ret = btrfs_end_transaction(trans);
		if (ret)
			goto out;
		ret = btrfs_wait_ordered_range(inode, start, len);
		if (ret)
			goto out;

		/*
		 * This is safe to use here because we're only interested in
		 * making sure the transaction that had the ordered extents is
		 * committed.  We aren't waiting on anything past this point,
		 * we're purely getting the transaction and committing it.
		 */
		trans = btrfs_attach_transaction_barrier(root);
		if (IS_ERR(trans)) {
			ret = PTR_ERR(trans);

			/*
			 * We committed the transaction and there's no currently
			 * running transaction, this means everything we care
			 * about made it to disk and we are done.
			 */
			if (ret == -ENOENT)
				ret = 0;
			goto out;
		}
	}

	ret = btrfs_commit_transaction(trans);
out:
	ASSERT(list_empty(&ctx.list));
	ASSERT(list_empty(&ctx.conflict_inodes));
	err = file_check_and_advance_wb_err(file);
	if (!ret)
		ret = err;
	return ret > 0 ? -EIO : ret;

out_release_extents:
	btrfs_release_log_ctx_extents(&ctx);
	btrfs_inode_unlock(BTRFS_I(inode), BTRFS_ILOCK_MMAP);
	goto out;
}

static const struct vm_operations_struct btrfs_file_vm_ops = {
	.fault		= filemap_fault,
	.map_pages	= filemap_map_pages,
	.page_mkwrite	= btrfs_page_mkwrite,
};

static int btrfs_file_mmap(struct file	*filp, struct vm_area_struct *vma)
{
	struct address_space *mapping = filp->f_mapping;

	if (!mapping->a_ops->read_folio)
		return -ENOEXEC;

	file_accessed(filp);
	vma->vm_ops = &btrfs_file_vm_ops;

	return 0;
}

static int hole_mergeable(struct btrfs_inode *inode, struct extent_buffer *leaf,
			  int slot, u64 start, u64 end)
{
	struct btrfs_file_extent_item *fi;
	struct btrfs_key key;

	if (slot < 0 || slot >= btrfs_header_nritems(leaf))
		return 0;

	btrfs_item_key_to_cpu(leaf, &key, slot);
	if (key.objectid != btrfs_ino(inode) ||
	    key.type != BTRFS_EXTENT_DATA_KEY)
		return 0;

	fi = btrfs_item_ptr(leaf, slot, struct btrfs_file_extent_item);

	if (btrfs_file_extent_type(leaf, fi) != BTRFS_FILE_EXTENT_REG)
		return 0;

	if (btrfs_file_extent_disk_bytenr(leaf, fi))
		return 0;

	if (key.offset == end)
		return 1;
	if (key.offset + btrfs_file_extent_num_bytes(leaf, fi) == start)
		return 1;
	return 0;
}

static int fill_holes(struct btrfs_trans_handle *trans,
		struct btrfs_inode *inode,
		struct btrfs_path *path, u64 offset, u64 end)
{
	struct btrfs_fs_info *fs_info = trans->fs_info;
	struct btrfs_root *root = inode->root;
	struct extent_buffer *leaf;
	struct btrfs_file_extent_item *fi;
	struct extent_map *hole_em;
	struct btrfs_key key;
	int ret;

	if (btrfs_fs_incompat(fs_info, NO_HOLES))
		goto out;

	key.objectid = btrfs_ino(inode);
	key.type = BTRFS_EXTENT_DATA_KEY;
	key.offset = offset;

	ret = btrfs_search_slot(trans, root, &key, path, 0, 1);
	if (ret <= 0) {
		/*
		 * We should have dropped this offset, so if we find it then
		 * something has gone horribly wrong.
		 */
		if (ret == 0)
			ret = -EINVAL;
		return ret;
	}

	leaf = path->nodes[0];
	if (hole_mergeable(inode, leaf, path->slots[0] - 1, offset, end)) {
		u64 num_bytes;

		path->slots[0]--;
		fi = btrfs_item_ptr(leaf, path->slots[0],
				    struct btrfs_file_extent_item);
		num_bytes = btrfs_file_extent_num_bytes(leaf, fi) +
			end - offset;
		btrfs_set_file_extent_num_bytes(leaf, fi, num_bytes);
		btrfs_set_file_extent_ram_bytes(leaf, fi, num_bytes);
		btrfs_set_file_extent_offset(leaf, fi, 0);
		btrfs_set_file_extent_generation(leaf, fi, trans->transid);
		btrfs_mark_buffer_dirty(leaf);
		goto out;
	}

	if (hole_mergeable(inode, leaf, path->slots[0], offset, end)) {
		u64 num_bytes;

		key.offset = offset;
		btrfs_set_item_key_safe(fs_info, path, &key);
		fi = btrfs_item_ptr(leaf, path->slots[0],
				    struct btrfs_file_extent_item);
		num_bytes = btrfs_file_extent_num_bytes(leaf, fi) + end -
			offset;
		btrfs_set_file_extent_num_bytes(leaf, fi, num_bytes);
		btrfs_set_file_extent_ram_bytes(leaf, fi, num_bytes);
		btrfs_set_file_extent_offset(leaf, fi, 0);
		btrfs_set_file_extent_generation(leaf, fi, trans->transid);
		btrfs_mark_buffer_dirty(leaf);
		goto out;
	}
	btrfs_release_path(path);

	ret = btrfs_insert_hole_extent(trans, root, btrfs_ino(inode), offset,
				       end - offset);
	if (ret)
		return ret;

out:
	btrfs_release_path(path);

	hole_em = alloc_extent_map();
	if (!hole_em) {
		btrfs_drop_extent_map_range(inode, offset, end - 1, false);
		btrfs_set_inode_full_sync(inode);
	} else {
		hole_em->start = offset;
		hole_em->len = end - offset;
		hole_em->ram_bytes = hole_em->len;
		hole_em->orig_start = offset;

		hole_em->block_start = EXTENT_MAP_HOLE;
		hole_em->block_len = 0;
		hole_em->orig_block_len = 0;
		hole_em->compress_type = BTRFS_COMPRESS_NONE;
		hole_em->generation = trans->transid;

		ret = btrfs_replace_extent_map_range(inode, hole_em, true);
		free_extent_map(hole_em);
		if (ret)
			btrfs_set_inode_full_sync(inode);
	}

	return 0;
}

/*
 * Find a hole extent on given inode and change start/len to the end of hole
 * extent.(hole/vacuum extent whose em->start <= start &&
 *	   em->start + em->len > start)
 * When a hole extent is found, return 1 and modify start/len.
 */
static int find_first_non_hole(struct btrfs_inode *inode, u64 *start, u64 *len)
{
	struct btrfs_fs_info *fs_info = inode->root->fs_info;
	struct extent_map *em;
	int ret = 0;

	em = btrfs_get_extent(inode, NULL, 0,
			      round_down(*start, fs_info->sectorsize),
			      round_up(*len, fs_info->sectorsize));
	if (IS_ERR(em))
		return PTR_ERR(em);

	/* Hole or vacuum extent(only exists in no-hole mode) */
	if (em->block_start == EXTENT_MAP_HOLE) {
		ret = 1;
		*len = em->start + em->len > *start + *len ?
		       0 : *start + *len - em->start - em->len;
		*start = em->start + em->len;
	}
	free_extent_map(em);
	return ret;
}

static void btrfs_punch_hole_lock_range(struct inode *inode,
					const u64 lockstart,
					const u64 lockend,
					struct extent_state **cached_state)
{
	/*
	 * For subpage case, if the range is not at page boundary, we could
	 * have pages at the leading/tailing part of the range.
	 * This could lead to dead loop since filemap_range_has_page()
	 * will always return true.
	 * So here we need to do extra page alignment for
	 * filemap_range_has_page().
	 */
	const u64 page_lockstart = round_up(lockstart, PAGE_SIZE);
	const u64 page_lockend = round_down(lockend + 1, PAGE_SIZE) - 1;

	while (1) {
		truncate_pagecache_range(inode, lockstart, lockend);

		lock_extent(&BTRFS_I(inode)->io_tree, lockstart, lockend,
			    cached_state);
		/*
		 * We can't have ordered extents in the range, nor dirty/writeback
		 * pages, because we have locked the inode's VFS lock in exclusive
		 * mode, we have locked the inode's i_mmap_lock in exclusive mode,
		 * we have flushed all delalloc in the range and we have waited
		 * for any ordered extents in the range to complete.
		 * We can race with anyone reading pages from this range, so after
		 * locking the range check if we have pages in the range, and if
		 * we do, unlock the range and retry.
		 */
		if (!filemap_range_has_page(inode->i_mapping, page_lockstart,
					    page_lockend))
			break;

		unlock_extent(&BTRFS_I(inode)->io_tree, lockstart, lockend,
			      cached_state);
	}

	btrfs_assert_inode_range_clean(BTRFS_I(inode), lockstart, lockend);
}

static int btrfs_insert_replace_extent(struct btrfs_trans_handle *trans,
				     struct btrfs_inode *inode,
				     struct btrfs_path *path,
				     struct btrfs_replace_extent_info *extent_info,
				     const u64 replace_len,
				     const u64 bytes_to_drop)
{
	struct btrfs_fs_info *fs_info = trans->fs_info;
	struct btrfs_root *root = inode->root;
	struct btrfs_file_extent_item *extent;
	struct extent_buffer *leaf;
	struct btrfs_key key;
	int slot;
	struct btrfs_ref ref = { 0 };
	int ret;

	if (replace_len == 0)
		return 0;

	if (extent_info->disk_offset == 0 &&
	    btrfs_fs_incompat(fs_info, NO_HOLES)) {
		btrfs_update_inode_bytes(inode, 0, bytes_to_drop);
		return 0;
	}

	key.objectid = btrfs_ino(inode);
	key.type = BTRFS_EXTENT_DATA_KEY;
	key.offset = extent_info->file_offset;
	ret = btrfs_insert_empty_item(trans, root, path, &key,
				      sizeof(struct btrfs_file_extent_item));
	if (ret)
		return ret;
	leaf = path->nodes[0];
	slot = path->slots[0];
	write_extent_buffer(leaf, extent_info->extent_buf,
			    btrfs_item_ptr_offset(leaf, slot),
			    sizeof(struct btrfs_file_extent_item));
	extent = btrfs_item_ptr(leaf, slot, struct btrfs_file_extent_item);
	ASSERT(btrfs_file_extent_type(leaf, extent) != BTRFS_FILE_EXTENT_INLINE);
	btrfs_set_file_extent_offset(leaf, extent, extent_info->data_offset);
	btrfs_set_file_extent_num_bytes(leaf, extent, replace_len);
	if (extent_info->is_new_extent)
		btrfs_set_file_extent_generation(leaf, extent, trans->transid);
	btrfs_mark_buffer_dirty(leaf);
	btrfs_release_path(path);

	ret = btrfs_inode_set_file_extent_range(inode, extent_info->file_offset,
						replace_len);
	if (ret)
		return ret;

	/* If it's a hole, nothing more needs to be done. */
	if (extent_info->disk_offset == 0) {
		btrfs_update_inode_bytes(inode, 0, bytes_to_drop);
		return 0;
	}

	btrfs_update_inode_bytes(inode, replace_len, bytes_to_drop);

	if (extent_info->is_new_extent && extent_info->insertions == 0) {
		key.objectid = extent_info->disk_offset;
		key.type = BTRFS_EXTENT_ITEM_KEY;
		key.offset = extent_info->disk_len;
		ret = btrfs_alloc_reserved_file_extent(trans, root,
						       btrfs_ino(inode),
						       extent_info->file_offset,
						       extent_info->qgroup_reserved,
						       &key);
	} else {
		u64 ref_offset;

		btrfs_init_generic_ref(&ref, BTRFS_ADD_DELAYED_REF,
				       extent_info->disk_offset,
				       extent_info->disk_len, 0);
		ref_offset = extent_info->file_offset - extent_info->data_offset;
		btrfs_init_data_ref(&ref, root->root_key.objectid,
				    btrfs_ino(inode), ref_offset, 0, false);
		ret = btrfs_inc_extent_ref(trans, &ref);
	}

	extent_info->insertions++;

	return ret;
}

/*
 * The respective range must have been previously locked, as well as the inode.
 * The end offset is inclusive (last byte of the range).
 * @extent_info is NULL for fallocate's hole punching and non-NULL when replacing
 * the file range with an extent.
 * When not punching a hole, we don't want to end up in a state where we dropped
 * extents without inserting a new one, so we must abort the transaction to avoid
 * a corruption.
 */
int btrfs_replace_file_extents(struct btrfs_inode *inode,
			       struct btrfs_path *path, const u64 start,
			       const u64 end,
			       struct btrfs_replace_extent_info *extent_info,
			       struct btrfs_trans_handle **trans_out)
{
	struct btrfs_drop_extents_args drop_args = { 0 };
	struct btrfs_root *root = inode->root;
	struct btrfs_fs_info *fs_info = root->fs_info;
	u64 min_size = btrfs_calc_insert_metadata_size(fs_info, 1);
	u64 ino_size = round_up(inode->vfs_inode.i_size, fs_info->sectorsize);
	struct btrfs_trans_handle *trans = NULL;
	struct btrfs_block_rsv *rsv;
	unsigned int rsv_count;
	u64 cur_offset;
	u64 len = end - start;
	int ret = 0;

	if (end <= start)
		return -EINVAL;

	rsv = btrfs_alloc_block_rsv(fs_info, BTRFS_BLOCK_RSV_TEMP);
	if (!rsv) {
		ret = -ENOMEM;
		goto out;
	}
	rsv->size = btrfs_calc_insert_metadata_size(fs_info, 1);
	rsv->failfast = true;

	/*
	 * 1 - update the inode
	 * 1 - removing the extents in the range
	 * 1 - adding the hole extent if no_holes isn't set or if we are
	 *     replacing the range with a new extent
	 */
	if (!btrfs_fs_incompat(fs_info, NO_HOLES) || extent_info)
		rsv_count = 3;
	else
		rsv_count = 2;

	trans = btrfs_start_transaction(root, rsv_count);
	if (IS_ERR(trans)) {
		ret = PTR_ERR(trans);
		trans = NULL;
		goto out_free;
	}

	ret = btrfs_block_rsv_migrate(&fs_info->trans_block_rsv, rsv,
				      min_size, false);
	if (WARN_ON(ret))
		goto out_trans;
	trans->block_rsv = rsv;

	cur_offset = start;
	drop_args.path = path;
	drop_args.end = end + 1;
	drop_args.drop_cache = true;
	while (cur_offset < end) {
		drop_args.start = cur_offset;
		ret = btrfs_drop_extents(trans, root, inode, &drop_args);
		/* If we are punching a hole decrement the inode's byte count */
		if (!extent_info)
			btrfs_update_inode_bytes(inode, 0,
						 drop_args.bytes_found);
		if (ret != -ENOSPC) {
			/*
			 * The only time we don't want to abort is if we are
			 * attempting to clone a partial inline extent, in which
			 * case we'll get EOPNOTSUPP.  However if we aren't
			 * clone we need to abort no matter what, because if we
			 * got EOPNOTSUPP via prealloc then we messed up and
			 * need to abort.
			 */
			if (ret &&
			    (ret != -EOPNOTSUPP ||
			     (extent_info && extent_info->is_new_extent)))
				btrfs_abort_transaction(trans, ret);
			break;
		}

		trans->block_rsv = &fs_info->trans_block_rsv;

		if (!extent_info && cur_offset < drop_args.drop_end &&
		    cur_offset < ino_size) {
			ret = fill_holes(trans, inode, path, cur_offset,
					 drop_args.drop_end);
			if (ret) {
				/*
				 * If we failed then we didn't insert our hole
				 * entries for the area we dropped, so now the
				 * fs is corrupted, so we must abort the
				 * transaction.
				 */
				btrfs_abort_transaction(trans, ret);
				break;
			}
		} else if (!extent_info && cur_offset < drop_args.drop_end) {
			/*
			 * We are past the i_size here, but since we didn't
			 * insert holes we need to clear the mapped area so we
			 * know to not set disk_i_size in this area until a new
			 * file extent is inserted here.
			 */
			ret = btrfs_inode_clear_file_extent_range(inode,
					cur_offset,
					drop_args.drop_end - cur_offset);
			if (ret) {
				/*
				 * We couldn't clear our area, so we could
				 * presumably adjust up and corrupt the fs, so
				 * we need to abort.
				 */
				btrfs_abort_transaction(trans, ret);
				break;
			}
		}

		if (extent_info &&
		    drop_args.drop_end > extent_info->file_offset) {
			u64 replace_len = drop_args.drop_end -
					  extent_info->file_offset;

			ret = btrfs_insert_replace_extent(trans, inode,	path,
					extent_info, replace_len,
					drop_args.bytes_found);
			if (ret) {
				btrfs_abort_transaction(trans, ret);
				break;
			}
			extent_info->data_len -= replace_len;
			extent_info->data_offset += replace_len;
			extent_info->file_offset += replace_len;
		}

		/*
		 * We are releasing our handle on the transaction, balance the
		 * dirty pages of the btree inode and flush delayed items, and
		 * then get a new transaction handle, which may now point to a
		 * new transaction in case someone else may have committed the
		 * transaction we used to replace/drop file extent items. So
		 * bump the inode's iversion and update mtime and ctime except
		 * if we are called from a dedupe context. This is because a
		 * power failure/crash may happen after the transaction is
		 * committed and before we finish replacing/dropping all the
		 * file extent items we need.
		 */
		inode_inc_iversion(&inode->vfs_inode);

		if (!extent_info || extent_info->update_times) {
			inode->vfs_inode.i_mtime = current_time(&inode->vfs_inode);
			inode->vfs_inode.i_ctime = inode->vfs_inode.i_mtime;
		}

		ret = btrfs_update_inode(trans, root, inode);
		if (ret)
			break;

		btrfs_end_transaction(trans);
		btrfs_btree_balance_dirty(fs_info);

		trans = btrfs_start_transaction(root, rsv_count);
		if (IS_ERR(trans)) {
			ret = PTR_ERR(trans);
			trans = NULL;
			break;
		}

		ret = btrfs_block_rsv_migrate(&fs_info->trans_block_rsv,
					      rsv, min_size, false);
		if (WARN_ON(ret))
			break;
		trans->block_rsv = rsv;

		cur_offset = drop_args.drop_end;
		len = end - cur_offset;
		if (!extent_info && len) {
			ret = find_first_non_hole(inode, &cur_offset, &len);
			if (unlikely(ret < 0))
				break;
			if (ret && !len) {
				ret = 0;
				break;
			}
		}
	}

	/*
	 * If we were cloning, force the next fsync to be a full one since we
	 * we replaced (or just dropped in the case of cloning holes when
	 * NO_HOLES is enabled) file extent items and did not setup new extent
	 * maps for the replacement extents (or holes).
	 */
	if (extent_info && !extent_info->is_new_extent)
		btrfs_set_inode_full_sync(inode);

	if (ret)
		goto out_trans;

	trans->block_rsv = &fs_info->trans_block_rsv;
	/*
	 * If we are using the NO_HOLES feature we might have had already an
	 * hole that overlaps a part of the region [lockstart, lockend] and
	 * ends at (or beyond) lockend. Since we have no file extent items to
	 * represent holes, drop_end can be less than lockend and so we must
	 * make sure we have an extent map representing the existing hole (the
	 * call to __btrfs_drop_extents() might have dropped the existing extent
	 * map representing the existing hole), otherwise the fast fsync path
	 * will not record the existence of the hole region
	 * [existing_hole_start, lockend].
	 */
	if (drop_args.drop_end <= end)
		drop_args.drop_end = end + 1;
	/*
	 * Don't insert file hole extent item if it's for a range beyond eof
	 * (because it's useless) or if it represents a 0 bytes range (when
	 * cur_offset == drop_end).
	 */
	if (!extent_info && cur_offset < ino_size &&
	    cur_offset < drop_args.drop_end) {
		ret = fill_holes(trans, inode, path, cur_offset,
				 drop_args.drop_end);
		if (ret) {
			/* Same comment as above. */
			btrfs_abort_transaction(trans, ret);
			goto out_trans;
		}
	} else if (!extent_info && cur_offset < drop_args.drop_end) {
		/* See the comment in the loop above for the reasoning here. */
		ret = btrfs_inode_clear_file_extent_range(inode, cur_offset,
					drop_args.drop_end - cur_offset);
		if (ret) {
			btrfs_abort_transaction(trans, ret);
			goto out_trans;
		}

	}
	if (extent_info) {
		ret = btrfs_insert_replace_extent(trans, inode, path,
				extent_info, extent_info->data_len,
				drop_args.bytes_found);
		if (ret) {
			btrfs_abort_transaction(trans, ret);
			goto out_trans;
		}
	}

out_trans:
	if (!trans)
		goto out_free;

	trans->block_rsv = &fs_info->trans_block_rsv;
	if (ret)
		btrfs_end_transaction(trans);
	else
		*trans_out = trans;
out_free:
	btrfs_free_block_rsv(fs_info, rsv);
out:
	return ret;
}

static int btrfs_punch_hole(struct file *file, loff_t offset, loff_t len)
{
	struct inode *inode = file_inode(file);
	struct btrfs_fs_info *fs_info = btrfs_sb(inode->i_sb);
	struct btrfs_root *root = BTRFS_I(inode)->root;
	struct extent_state *cached_state = NULL;
	struct btrfs_path *path;
	struct btrfs_trans_handle *trans = NULL;
	u64 lockstart;
	u64 lockend;
	u64 tail_start;
	u64 tail_len;
	u64 orig_start = offset;
	int ret = 0;
	bool same_block;
	u64 ino_size;
	bool truncated_block = false;
	bool updated_inode = false;

	btrfs_inode_lock(BTRFS_I(inode), BTRFS_ILOCK_MMAP);

	ret = btrfs_wait_ordered_range(inode, offset, len);
	if (ret)
		goto out_only_mutex;

	ino_size = round_up(inode->i_size, fs_info->sectorsize);
	ret = find_first_non_hole(BTRFS_I(inode), &offset, &len);
	if (ret < 0)
		goto out_only_mutex;
	if (ret && !len) {
		/* Already in a large hole */
		ret = 0;
		goto out_only_mutex;
	}

	ret = file_modified(file);
	if (ret)
		goto out_only_mutex;

	lockstart = round_up(offset, fs_info->sectorsize);
	lockend = round_down(offset + len, fs_info->sectorsize) - 1;
	same_block = (BTRFS_BYTES_TO_BLKS(fs_info, offset))
		== (BTRFS_BYTES_TO_BLKS(fs_info, offset + len - 1));
	/*
	 * We needn't truncate any block which is beyond the end of the file
	 * because we are sure there is no data there.
	 */
	/*
	 * Only do this if we are in the same block and we aren't doing the
	 * entire block.
	 */
	if (same_block && len < fs_info->sectorsize) {
		if (offset < ino_size) {
			truncated_block = true;
			ret = btrfs_truncate_block(BTRFS_I(inode), offset, len,
						   0);
		} else {
			ret = 0;
		}
		goto out_only_mutex;
	}

	/* zero back part of the first block */
	if (offset < ino_size) {
		truncated_block = true;
		ret = btrfs_truncate_block(BTRFS_I(inode), offset, 0, 0);
		if (ret) {
			btrfs_inode_unlock(BTRFS_I(inode), BTRFS_ILOCK_MMAP);
			return ret;
		}
	}

	/* Check the aligned pages after the first unaligned page,
	 * if offset != orig_start, which means the first unaligned page
	 * including several following pages are already in holes,
	 * the extra check can be skipped */
	if (offset == orig_start) {
		/* after truncate page, check hole again */
		len = offset + len - lockstart;
		offset = lockstart;
		ret = find_first_non_hole(BTRFS_I(inode), &offset, &len);
		if (ret < 0)
			goto out_only_mutex;
		if (ret && !len) {
			ret = 0;
			goto out_only_mutex;
		}
		lockstart = offset;
	}

	/* Check the tail unaligned part is in a hole */
	tail_start = lockend + 1;
	tail_len = offset + len - tail_start;
	if (tail_len) {
		ret = find_first_non_hole(BTRFS_I(inode), &tail_start, &tail_len);
		if (unlikely(ret < 0))
			goto out_only_mutex;
		if (!ret) {
			/* zero the front end of the last page */
			if (tail_start + tail_len < ino_size) {
				truncated_block = true;
				ret = btrfs_truncate_block(BTRFS_I(inode),
							tail_start + tail_len,
							0, 1);
				if (ret)
					goto out_only_mutex;
			}
		}
	}

	if (lockend < lockstart) {
		ret = 0;
		goto out_only_mutex;
	}

	btrfs_punch_hole_lock_range(inode, lockstart, lockend, &cached_state);

	path = btrfs_alloc_path();
	if (!path) {
		ret = -ENOMEM;
		goto out;
	}

	ret = btrfs_replace_file_extents(BTRFS_I(inode), path, lockstart,
					 lockend, NULL, &trans);
	btrfs_free_path(path);
	if (ret)
		goto out;

	ASSERT(trans != NULL);
	inode_inc_iversion(inode);
	inode->i_mtime = current_time(inode);
	inode->i_ctime = inode->i_mtime;
	ret = btrfs_update_inode(trans, root, BTRFS_I(inode));
	updated_inode = true;
	btrfs_end_transaction(trans);
	btrfs_btree_balance_dirty(fs_info);
out:
	unlock_extent(&BTRFS_I(inode)->io_tree, lockstart, lockend,
		      &cached_state);
out_only_mutex:
	if (!updated_inode && truncated_block && !ret) {
		/*
		 * If we only end up zeroing part of a page, we still need to
		 * update the inode item, so that all the time fields are
		 * updated as well as the necessary btrfs inode in memory fields
		 * for detecting, at fsync time, if the inode isn't yet in the
		 * log tree or it's there but not up to date.
		 */
		struct timespec64 now = current_time(inode);

		inode_inc_iversion(inode);
		inode->i_mtime = now;
		inode->i_ctime = now;
		trans = btrfs_start_transaction(root, 1);
		if (IS_ERR(trans)) {
			ret = PTR_ERR(trans);
		} else {
			int ret2;

			ret = btrfs_update_inode(trans, root, BTRFS_I(inode));
			ret2 = btrfs_end_transaction(trans);
			if (!ret)
				ret = ret2;
		}
	}
	btrfs_inode_unlock(BTRFS_I(inode), BTRFS_ILOCK_MMAP);
	return ret;
}

/* Helper structure to record which range is already reserved */
struct falloc_range {
	struct list_head list;
	u64 start;
	u64 len;
};

/*
 * Helper function to add falloc range
 *
 * Caller should have locked the larger range of extent containing
 * [start, len)
 */
static int add_falloc_range(struct list_head *head, u64 start, u64 len)
{
	struct falloc_range *range = NULL;

	if (!list_empty(head)) {
		/*
		 * As fallocate iterates by bytenr order, we only need to check
		 * the last range.
		 */
		range = list_last_entry(head, struct falloc_range, list);
		if (range->start + range->len == start) {
			range->len += len;
			return 0;
		}
	}

	range = kmalloc(sizeof(*range), GFP_KERNEL);
	if (!range)
		return -ENOMEM;
	range->start = start;
	range->len = len;
	list_add_tail(&range->list, head);
	return 0;
}

static int btrfs_fallocate_update_isize(struct inode *inode,
					const u64 end,
					const int mode)
{
	struct btrfs_trans_handle *trans;
	struct btrfs_root *root = BTRFS_I(inode)->root;
	int ret;
	int ret2;

	if (mode & FALLOC_FL_KEEP_SIZE || end <= i_size_read(inode))
		return 0;

	trans = btrfs_start_transaction(root, 1);
	if (IS_ERR(trans))
		return PTR_ERR(trans);

	inode->i_ctime = current_time(inode);
	i_size_write(inode, end);
	btrfs_inode_safe_disk_i_size_write(BTRFS_I(inode), 0);
	ret = btrfs_update_inode(trans, root, BTRFS_I(inode));
	ret2 = btrfs_end_transaction(trans);

	return ret ? ret : ret2;
}

enum {
	RANGE_BOUNDARY_WRITTEN_EXTENT,
	RANGE_BOUNDARY_PREALLOC_EXTENT,
	RANGE_BOUNDARY_HOLE,
};

static int btrfs_zero_range_check_range_boundary(struct btrfs_inode *inode,
						 u64 offset)
{
	const u64 sectorsize = inode->root->fs_info->sectorsize;
	struct extent_map *em;
	int ret;

	offset = round_down(offset, sectorsize);
	em = btrfs_get_extent(inode, NULL, 0, offset, sectorsize);
	if (IS_ERR(em))
		return PTR_ERR(em);

	if (em->block_start == EXTENT_MAP_HOLE)
		ret = RANGE_BOUNDARY_HOLE;
	else if (test_bit(EXTENT_FLAG_PREALLOC, &em->flags))
		ret = RANGE_BOUNDARY_PREALLOC_EXTENT;
	else
		ret = RANGE_BOUNDARY_WRITTEN_EXTENT;

	free_extent_map(em);
	return ret;
}

static int btrfs_zero_range(struct inode *inode,
			    loff_t offset,
			    loff_t len,
			    const int mode)
{
	struct btrfs_fs_info *fs_info = BTRFS_I(inode)->root->fs_info;
	struct extent_map *em;
	struct extent_changeset *data_reserved = NULL;
	int ret;
	u64 alloc_hint = 0;
	const u64 sectorsize = fs_info->sectorsize;
	u64 alloc_start = round_down(offset, sectorsize);
	u64 alloc_end = round_up(offset + len, sectorsize);
	u64 bytes_to_reserve = 0;
	bool space_reserved = false;

	em = btrfs_get_extent(BTRFS_I(inode), NULL, 0, alloc_start,
			      alloc_end - alloc_start);
	if (IS_ERR(em)) {
		ret = PTR_ERR(em);
		goto out;
	}

	/*
	 * Avoid hole punching and extent allocation for some cases. More cases
	 * could be considered, but these are unlikely common and we keep things
	 * as simple as possible for now. Also, intentionally, if the target
	 * range contains one or more prealloc extents together with regular
	 * extents and holes, we drop all the existing extents and allocate a
	 * new prealloc extent, so that we get a larger contiguous disk extent.
	 */
	if (em->start <= alloc_start &&
	    test_bit(EXTENT_FLAG_PREALLOC, &em->flags)) {
		const u64 em_end = em->start + em->len;

		if (em_end >= offset + len) {
			/*
			 * The whole range is already a prealloc extent,
			 * do nothing except updating the inode's i_size if
			 * needed.
			 */
			free_extent_map(em);
			ret = btrfs_fallocate_update_isize(inode, offset + len,
							   mode);
			goto out;
		}
		/*
		 * Part of the range is already a prealloc extent, so operate
		 * only on the remaining part of the range.
		 */
		alloc_start = em_end;
		ASSERT(IS_ALIGNED(alloc_start, sectorsize));
		len = offset + len - alloc_start;
		offset = alloc_start;
		alloc_hint = em->block_start + em->len;
	}
	free_extent_map(em);

	if (BTRFS_BYTES_TO_BLKS(fs_info, offset) ==
	    BTRFS_BYTES_TO_BLKS(fs_info, offset + len - 1)) {
		em = btrfs_get_extent(BTRFS_I(inode), NULL, 0, alloc_start,
				      sectorsize);
		if (IS_ERR(em)) {
			ret = PTR_ERR(em);
			goto out;
		}

		if (test_bit(EXTENT_FLAG_PREALLOC, &em->flags)) {
			free_extent_map(em);
			ret = btrfs_fallocate_update_isize(inode, offset + len,
							   mode);
			goto out;
		}
		if (len < sectorsize && em->block_start != EXTENT_MAP_HOLE) {
			free_extent_map(em);
			ret = btrfs_truncate_block(BTRFS_I(inode), offset, len,
						   0);
			if (!ret)
				ret = btrfs_fallocate_update_isize(inode,
								   offset + len,
								   mode);
			return ret;
		}
		free_extent_map(em);
		alloc_start = round_down(offset, sectorsize);
		alloc_end = alloc_start + sectorsize;
		goto reserve_space;
	}

	alloc_start = round_up(offset, sectorsize);
	alloc_end = round_down(offset + len, sectorsize);

	/*
	 * For unaligned ranges, check the pages at the boundaries, they might
	 * map to an extent, in which case we need to partially zero them, or
	 * they might map to a hole, in which case we need our allocation range
	 * to cover them.
	 */
	if (!IS_ALIGNED(offset, sectorsize)) {
		ret = btrfs_zero_range_check_range_boundary(BTRFS_I(inode),
							    offset);
		if (ret < 0)
			goto out;
		if (ret == RANGE_BOUNDARY_HOLE) {
			alloc_start = round_down(offset, sectorsize);
			ret = 0;
		} else if (ret == RANGE_BOUNDARY_WRITTEN_EXTENT) {
			ret = btrfs_truncate_block(BTRFS_I(inode), offset, 0, 0);
			if (ret)
				goto out;
		} else {
			ret = 0;
		}
	}

	if (!IS_ALIGNED(offset + len, sectorsize)) {
		ret = btrfs_zero_range_check_range_boundary(BTRFS_I(inode),
							    offset + len);
		if (ret < 0)
			goto out;
		if (ret == RANGE_BOUNDARY_HOLE) {
			alloc_end = round_up(offset + len, sectorsize);
			ret = 0;
		} else if (ret == RANGE_BOUNDARY_WRITTEN_EXTENT) {
			ret = btrfs_truncate_block(BTRFS_I(inode), offset + len,
						   0, 1);
			if (ret)
				goto out;
		} else {
			ret = 0;
		}
	}

reserve_space:
	if (alloc_start < alloc_end) {
		struct extent_state *cached_state = NULL;
		const u64 lockstart = alloc_start;
		const u64 lockend = alloc_end - 1;

		bytes_to_reserve = alloc_end - alloc_start;
		ret = btrfs_alloc_data_chunk_ondemand(BTRFS_I(inode),
						      bytes_to_reserve);
		if (ret < 0)
			goto out;
		space_reserved = true;
		btrfs_punch_hole_lock_range(inode, lockstart, lockend,
					    &cached_state);
		ret = btrfs_qgroup_reserve_data(BTRFS_I(inode), &data_reserved,
						alloc_start, bytes_to_reserve);
		if (ret) {
			unlock_extent(&BTRFS_I(inode)->io_tree, lockstart,
				      lockend, &cached_state);
			goto out;
		}
		ret = btrfs_prealloc_file_range(inode, mode, alloc_start,
						alloc_end - alloc_start,
						i_blocksize(inode),
						offset + len, &alloc_hint);
		unlock_extent(&BTRFS_I(inode)->io_tree, lockstart, lockend,
			      &cached_state);
		/* btrfs_prealloc_file_range releases reserved space on error */
		if (ret) {
			space_reserved = false;
			goto out;
		}
	}
	ret = btrfs_fallocate_update_isize(inode, offset + len, mode);
 out:
	if (ret && space_reserved)
		btrfs_free_reserved_data_space(BTRFS_I(inode), data_reserved,
					       alloc_start, bytes_to_reserve);
	extent_changeset_free(data_reserved);

	return ret;
}

static long btrfs_fallocate(struct file *file, int mode,
			    loff_t offset, loff_t len)
{
	struct inode *inode = file_inode(file);
	struct extent_state *cached_state = NULL;
	struct extent_changeset *data_reserved = NULL;
	struct falloc_range *range;
	struct falloc_range *tmp;
	struct list_head reserve_list;
	u64 cur_offset;
	u64 last_byte;
	u64 alloc_start;
	u64 alloc_end;
	u64 alloc_hint = 0;
	u64 locked_end;
	u64 actual_end = 0;
	u64 data_space_needed = 0;
	u64 data_space_reserved = 0;
	u64 qgroup_reserved = 0;
	struct extent_map *em;
	int blocksize = BTRFS_I(inode)->root->fs_info->sectorsize;
	int ret;

	/* Do not allow fallocate in ZONED mode */
	if (btrfs_is_zoned(btrfs_sb(inode->i_sb)))
		return -EOPNOTSUPP;

	alloc_start = round_down(offset, blocksize);
	alloc_end = round_up(offset + len, blocksize);
	cur_offset = alloc_start;

	/* Make sure we aren't being give some crap mode */
	if (mode & ~(FALLOC_FL_KEEP_SIZE | FALLOC_FL_PUNCH_HOLE |
		     FALLOC_FL_ZERO_RANGE))
		return -EOPNOTSUPP;

	if (mode & FALLOC_FL_PUNCH_HOLE)
		return btrfs_punch_hole(file, offset, len);

	btrfs_inode_lock(BTRFS_I(inode), BTRFS_ILOCK_MMAP);

	if (!(mode & FALLOC_FL_KEEP_SIZE) && offset + len > inode->i_size) {
		ret = inode_newsize_ok(inode, offset + len);
		if (ret)
			goto out;
	}

	ret = file_modified(file);
	if (ret)
		goto out;

	/*
	 * TODO: Move these two operations after we have checked
	 * accurate reserved space, or fallocate can still fail but
	 * with page truncated or size expanded.
	 *
	 * But that's a minor problem and won't do much harm BTW.
	 */
	if (alloc_start > inode->i_size) {
		ret = btrfs_cont_expand(BTRFS_I(inode), i_size_read(inode),
					alloc_start);
		if (ret)
			goto out;
	} else if (offset + len > inode->i_size) {
		/*
		 * If we are fallocating from the end of the file onward we
		 * need to zero out the end of the block if i_size lands in the
		 * middle of a block.
		 */
		ret = btrfs_truncate_block(BTRFS_I(inode), inode->i_size, 0, 0);
		if (ret)
			goto out;
	}

	/*
	 * We have locked the inode at the VFS level (in exclusive mode) and we
	 * have locked the i_mmap_lock lock (in exclusive mode). Now before
	 * locking the file range, flush all dealloc in the range and wait for
	 * all ordered extents in the range to complete. After this we can lock
	 * the file range and, due to the previous locking we did, we know there
	 * can't be more delalloc or ordered extents in the range.
	 */
	ret = btrfs_wait_ordered_range(inode, alloc_start,
				       alloc_end - alloc_start);
	if (ret)
		goto out;

	if (mode & FALLOC_FL_ZERO_RANGE) {
		ret = btrfs_zero_range(inode, offset, len, mode);
		btrfs_inode_unlock(BTRFS_I(inode), BTRFS_ILOCK_MMAP);
		return ret;
	}

	locked_end = alloc_end - 1;
	lock_extent(&BTRFS_I(inode)->io_tree, alloc_start, locked_end,
		    &cached_state);

	btrfs_assert_inode_range_clean(BTRFS_I(inode), alloc_start, locked_end);

	/* First, check if we exceed the qgroup limit */
	INIT_LIST_HEAD(&reserve_list);
	while (cur_offset < alloc_end) {
		em = btrfs_get_extent(BTRFS_I(inode), NULL, 0, cur_offset,
				      alloc_end - cur_offset);
		if (IS_ERR(em)) {
			ret = PTR_ERR(em);
			break;
		}
		last_byte = min(extent_map_end(em), alloc_end);
		actual_end = min_t(u64, extent_map_end(em), offset + len);
		last_byte = ALIGN(last_byte, blocksize);
		if (em->block_start == EXTENT_MAP_HOLE ||
		    (cur_offset >= inode->i_size &&
		     !test_bit(EXTENT_FLAG_PREALLOC, &em->flags))) {
			const u64 range_len = last_byte - cur_offset;

			ret = add_falloc_range(&reserve_list, cur_offset, range_len);
			if (ret < 0) {
				free_extent_map(em);
				break;
			}
			ret = btrfs_qgroup_reserve_data(BTRFS_I(inode),
					&data_reserved, cur_offset, range_len);
			if (ret < 0) {
				free_extent_map(em);
				break;
			}
			qgroup_reserved += range_len;
			data_space_needed += range_len;
		}
		free_extent_map(em);
		cur_offset = last_byte;
	}

	if (!ret && data_space_needed > 0) {
		/*
		 * We are safe to reserve space here as we can't have delalloc
		 * in the range, see above.
		 */
		ret = btrfs_alloc_data_chunk_ondemand(BTRFS_I(inode),
						      data_space_needed);
		if (!ret)
			data_space_reserved = data_space_needed;
	}

	/*
	 * If ret is still 0, means we're OK to fallocate.
	 * Or just cleanup the list and exit.
	 */
	list_for_each_entry_safe(range, tmp, &reserve_list, list) {
		if (!ret) {
			ret = btrfs_prealloc_file_range(inode, mode,
					range->start,
					range->len, i_blocksize(inode),
					offset + len, &alloc_hint);
			/*
			 * btrfs_prealloc_file_range() releases space even
			 * if it returns an error.
			 */
			data_space_reserved -= range->len;
			qgroup_reserved -= range->len;
		} else if (data_space_reserved > 0) {
			btrfs_free_reserved_data_space(BTRFS_I(inode),
					       data_reserved, range->start,
					       range->len);
			data_space_reserved -= range->len;
			qgroup_reserved -= range->len;
		} else if (qgroup_reserved > 0) {
			btrfs_qgroup_free_data(BTRFS_I(inode), data_reserved,
					       range->start, range->len);
			qgroup_reserved -= range->len;
		}
		list_del(&range->list);
		kfree(range);
	}
	if (ret < 0)
		goto out_unlock;

	/*
	 * We didn't need to allocate any more space, but we still extended the
	 * size of the file so we need to update i_size and the inode item.
	 */
	ret = btrfs_fallocate_update_isize(inode, actual_end, mode);
out_unlock:
	unlock_extent(&BTRFS_I(inode)->io_tree, alloc_start, locked_end,
		      &cached_state);
out:
	btrfs_inode_unlock(BTRFS_I(inode), BTRFS_ILOCK_MMAP);
	extent_changeset_free(data_reserved);
	return ret;
}

/*
 * Helper for btrfs_find_delalloc_in_range(). Find a subrange in a given range
 * that has unflushed and/or flushing delalloc. There might be other adjacent
 * subranges after the one it found, so btrfs_find_delalloc_in_range() keeps
 * looping while it gets adjacent subranges, and merging them together.
 */
static bool find_delalloc_subrange(struct btrfs_inode *inode, u64 start, u64 end,
				   struct extent_state **cached_state,
				   bool *search_io_tree,
				   u64 *delalloc_start_ret, u64 *delalloc_end_ret)
{
	u64 len = end + 1 - start;
	u64 delalloc_len = 0;
	struct btrfs_ordered_extent *oe;
	u64 oe_start;
	u64 oe_end;

	/*
	 * Search the io tree first for EXTENT_DELALLOC. If we find any, it
	 * means we have delalloc (dirty pages) for which writeback has not
	 * started yet.
	 */
	if (*search_io_tree) {
		spin_lock(&inode->lock);
		if (inode->delalloc_bytes > 0) {
			spin_unlock(&inode->lock);
			*delalloc_start_ret = start;
			delalloc_len = count_range_bits(&inode->io_tree,
							delalloc_start_ret, end,
							len, EXTENT_DELALLOC, 1,
							cached_state);
		} else {
			spin_unlock(&inode->lock);
		}
	}

	if (delalloc_len > 0) {
		/*
		 * If delalloc was found then *delalloc_start_ret has a sector size
		 * aligned value (rounded down).
		 */
		*delalloc_end_ret = *delalloc_start_ret + delalloc_len - 1;

		if (*delalloc_start_ret == start) {
			/* Delalloc for the whole range, nothing more to do. */
			if (*delalloc_end_ret == end)
				return true;
			/* Else trim our search range for ordered extents. */
			start = *delalloc_end_ret + 1;
			len = end + 1 - start;
		}
	} else {
		/* No delalloc, future calls don't need to search again. */
		*search_io_tree = false;
	}

	/*
	 * Now also check if there's any ordered extent in the range.
	 * We do this because:
	 *
	 * 1) When delalloc is flushed, the file range is locked, we clear the
	 *    EXTENT_DELALLOC bit from the io tree and create an extent map and
	 *    an ordered extent for the write. So we might just have been called
	 *    after delalloc is flushed and before the ordered extent completes
	 *    and inserts the new file extent item in the subvolume's btree;
	 *
	 * 2) We may have an ordered extent created by flushing delalloc for a
	 *    subrange that starts before the subrange we found marked with
	 *    EXTENT_DELALLOC in the io tree.
	 *
	 * We could also use the extent map tree to find such delalloc that is
	 * being flushed, but using the ordered extents tree is more efficient
	 * because it's usually much smaller as ordered extents are removed from
	 * the tree once they complete. With the extent maps, we mau have them
	 * in the extent map tree for a very long time, and they were either
	 * created by previous writes or loaded by read operations.
	 */
	oe = btrfs_lookup_first_ordered_range(inode, start, len);
	if (!oe)
		return (delalloc_len > 0);

	/* The ordered extent may span beyond our search range. */
	oe_start = max(oe->file_offset, start);
	oe_end = min(oe->file_offset + oe->num_bytes - 1, end);

	btrfs_put_ordered_extent(oe);

	/* Don't have unflushed delalloc, return the ordered extent range. */
	if (delalloc_len == 0) {
		*delalloc_start_ret = oe_start;
		*delalloc_end_ret = oe_end;
		return true;
	}

	/*
	 * We have both unflushed delalloc (io_tree) and an ordered extent.
	 * If the ranges are adjacent returned a combined range, otherwise
	 * return the leftmost range.
	 */
	if (oe_start < *delalloc_start_ret) {
		if (oe_end < *delalloc_start_ret)
			*delalloc_end_ret = oe_end;
		*delalloc_start_ret = oe_start;
	} else if (*delalloc_end_ret + 1 == oe_start) {
		*delalloc_end_ret = oe_end;
	}

	return true;
}

/*
 * Check if there's delalloc in a given range.
 *
 * @inode:               The inode.
 * @start:               The start offset of the range. It does not need to be
 *                       sector size aligned.
 * @end:                 The end offset (inclusive value) of the search range.
 *                       It does not need to be sector size aligned.
 * @cached_state:        Extent state record used for speeding up delalloc
 *                       searches in the inode's io_tree. Can be NULL.
 * @delalloc_start_ret:  Output argument, set to the start offset of the
 *                       subrange found with delalloc (may not be sector size
 *                       aligned).
 * @delalloc_end_ret:    Output argument, set to he end offset (inclusive value)
 *                       of the subrange found with delalloc.
 *
 * Returns true if a subrange with delalloc is found within the given range, and
 * if so it sets @delalloc_start_ret and @delalloc_end_ret with the start and
 * end offsets of the subrange.
 */
bool btrfs_find_delalloc_in_range(struct btrfs_inode *inode, u64 start, u64 end,
				  struct extent_state **cached_state,
				  u64 *delalloc_start_ret, u64 *delalloc_end_ret)
{
	u64 cur_offset = round_down(start, inode->root->fs_info->sectorsize);
	u64 prev_delalloc_end = 0;
	bool search_io_tree = true;
	bool ret = false;

	while (cur_offset <= end) {
		u64 delalloc_start;
		u64 delalloc_end;
		bool delalloc;

		delalloc = find_delalloc_subrange(inode, cur_offset, end,
						  cached_state, &search_io_tree,
						  &delalloc_start,
						  &delalloc_end);
		if (!delalloc)
			break;

		if (prev_delalloc_end == 0) {
			/* First subrange found. */
			*delalloc_start_ret = max(delalloc_start, start);
			*delalloc_end_ret = delalloc_end;
			ret = true;
		} else if (delalloc_start == prev_delalloc_end + 1) {
			/* Subrange adjacent to the previous one, merge them. */
			*delalloc_end_ret = delalloc_end;
		} else {
			/* Subrange not adjacent to the previous one, exit. */
			break;
		}

		prev_delalloc_end = delalloc_end;
		cur_offset = delalloc_end + 1;
		cond_resched();
	}

	return ret;
}

/*
 * Check if there's a hole or delalloc range in a range representing a hole (or
 * prealloc extent) found in the inode's subvolume btree.
 *
 * @inode:      The inode.
 * @whence:     Seek mode (SEEK_DATA or SEEK_HOLE).
 * @start:      Start offset of the hole region. It does not need to be sector
 *              size aligned.
 * @end:        End offset (inclusive value) of the hole region. It does not
 *              need to be sector size aligned.
 * @start_ret:  Return parameter, used to set the start of the subrange in the
 *              hole that matches the search criteria (seek mode), if such
 *              subrange is found (return value of the function is true).
 *              The value returned here may not be sector size aligned.
 *
 * Returns true if a subrange matching the given seek mode is found, and if one
 * is found, it updates @start_ret with the start of the subrange.
 */
static bool find_desired_extent_in_hole(struct btrfs_inode *inode, int whence,
					struct extent_state **cached_state,
					u64 start, u64 end, u64 *start_ret)
{
	u64 delalloc_start;
	u64 delalloc_end;
	bool delalloc;

	delalloc = btrfs_find_delalloc_in_range(inode, start, end, cached_state,
						&delalloc_start, &delalloc_end);
	if (delalloc && whence == SEEK_DATA) {
		*start_ret = delalloc_start;
		return true;
	}

	if (delalloc && whence == SEEK_HOLE) {
		/*
		 * We found delalloc but it starts after out start offset. So we
		 * have a hole between our start offset and the delalloc start.
		 */
		if (start < delalloc_start) {
			*start_ret = start;
			return true;
		}
		/*
		 * Delalloc range starts at our start offset.
		 * If the delalloc range's length is smaller than our range,
		 * then it means we have a hole that starts where the delalloc
		 * subrange ends.
		 */
		if (delalloc_end < end) {
			*start_ret = delalloc_end + 1;
			return true;
		}

		/* There's delalloc for the whole range. */
		return false;
	}

	if (!delalloc && whence == SEEK_HOLE) {
		*start_ret = start;
		return true;
	}

	/*
	 * No delalloc in the range and we are seeking for data. The caller has
	 * to iterate to the next extent item in the subvolume btree.
	 */
	return false;
}

static loff_t find_desired_extent(struct file *file, loff_t offset, int whence)
{
	struct btrfs_inode *inode = BTRFS_I(file->f_mapping->host);
	struct btrfs_file_private *private = file->private_data;
	struct btrfs_fs_info *fs_info = inode->root->fs_info;
	struct extent_state *cached_state = NULL;
	struct extent_state **delalloc_cached_state;
	const loff_t i_size = i_size_read(&inode->vfs_inode);
	const u64 ino = btrfs_ino(inode);
	struct btrfs_root *root = inode->root;
	struct btrfs_path *path;
	struct btrfs_key key;
	u64 last_extent_end;
	u64 lockstart;
	u64 lockend;
	u64 start;
	int ret;
	bool found = false;

	if (i_size == 0 || offset >= i_size)
		return -ENXIO;

	/*
	 * Quick path. If the inode has no prealloc extents and its number of
	 * bytes used matches its i_size, then it can not have holes.
	 */
	if (whence == SEEK_HOLE &&
	    !(inode->flags & BTRFS_INODE_PREALLOC) &&
	    inode_get_bytes(&inode->vfs_inode) == i_size)
		return i_size;

	if (!private) {
		private = kzalloc(sizeof(*private), GFP_KERNEL);
		/*
		 * No worries if memory allocation failed.
		 * The private structure is used only for speeding up multiple
		 * lseek SEEK_HOLE/DATA calls to a file when there's delalloc,
		 * so everything will still be correct.
		 */
		file->private_data = private;
	}

	if (private)
		delalloc_cached_state = &private->llseek_cached_state;
	else
		delalloc_cached_state = NULL;

	/*
	 * offset can be negative, in this case we start finding DATA/HOLE from
	 * the very start of the file.
	 */
	start = max_t(loff_t, 0, offset);

	lockstart = round_down(start, fs_info->sectorsize);
	lockend = round_up(i_size, fs_info->sectorsize);
	if (lockend <= lockstart)
		lockend = lockstart + fs_info->sectorsize;
	lockend--;

	path = btrfs_alloc_path();
	if (!path)
		return -ENOMEM;
	path->reada = READA_FORWARD;

	key.objectid = ino;
	key.type = BTRFS_EXTENT_DATA_KEY;
	key.offset = start;

	last_extent_end = lockstart;

	lock_extent(&inode->io_tree, lockstart, lockend, &cached_state);

	ret = btrfs_search_slot(NULL, root, &key, path, 0, 0);
	if (ret < 0) {
		goto out;
	} else if (ret > 0 && path->slots[0] > 0) {
		btrfs_item_key_to_cpu(path->nodes[0], &key, path->slots[0] - 1);
		if (key.objectid == ino && key.type == BTRFS_EXTENT_DATA_KEY)
			path->slots[0]--;
	}

	while (start < i_size) {
		struct extent_buffer *leaf = path->nodes[0];
		struct btrfs_file_extent_item *extent;
		u64 extent_end;
		u8 type;

		if (path->slots[0] >= btrfs_header_nritems(leaf)) {
			ret = btrfs_next_leaf(root, path);
			if (ret < 0)
				goto out;
			else if (ret > 0)
				break;

			leaf = path->nodes[0];
		}

		btrfs_item_key_to_cpu(leaf, &key, path->slots[0]);
		if (key.objectid != ino || key.type != BTRFS_EXTENT_DATA_KEY)
			break;

		extent_end = btrfs_file_extent_end(path);

		/*
		 * In the first iteration we may have a slot that points to an
		 * extent that ends before our start offset, so skip it.
		 */
		if (extent_end <= start) {
			path->slots[0]++;
			continue;
		}

		/* We have an implicit hole, NO_HOLES feature is likely set. */
		if (last_extent_end < key.offset) {
			u64 search_start = last_extent_end;
			u64 found_start;

			/*
			 * First iteration, @start matches @offset and it's
			 * within the hole.
			 */
			if (start == offset)
				search_start = offset;

			found = find_desired_extent_in_hole(inode, whence,
							    delalloc_cached_state,
							    search_start,
							    key.offset - 1,
							    &found_start);
			if (found) {
				start = found_start;
				break;
			}
			/*
			 * Didn't find data or a hole (due to delalloc) in the
			 * implicit hole range, so need to analyze the extent.
			 */
		}

		extent = btrfs_item_ptr(leaf, path->slots[0],
					struct btrfs_file_extent_item);
		type = btrfs_file_extent_type(leaf, extent);

		/*
		 * Can't access the extent's disk_bytenr field if this is an
		 * inline extent, since at that offset, it's where the extent
		 * data starts.
		 */
		if (type == BTRFS_FILE_EXTENT_PREALLOC ||
		    (type == BTRFS_FILE_EXTENT_REG &&
		     btrfs_file_extent_disk_bytenr(leaf, extent) == 0)) {
			/*
			 * Explicit hole or prealloc extent, search for delalloc.
			 * A prealloc extent is treated like a hole.
			 */
			u64 search_start = key.offset;
			u64 found_start;

			/*
			 * First iteration, @start matches @offset and it's
			 * within the hole.
			 */
			if (start == offset)
				search_start = offset;

			found = find_desired_extent_in_hole(inode, whence,
							    delalloc_cached_state,
							    search_start,
							    extent_end - 1,
							    &found_start);
			if (found) {
				start = found_start;
				break;
			}
			/*
			 * Didn't find data or a hole (due to delalloc) in the
			 * implicit hole range, so need to analyze the next
			 * extent item.
			 */
		} else {
			/*
			 * Found a regular or inline extent.
			 * If we are seeking for data, adjust the start offset
			 * and stop, we're done.
			 */
			if (whence == SEEK_DATA) {
				start = max_t(u64, key.offset, offset);
				found = true;
				break;
			}
			/*
			 * Else, we are seeking for a hole, check the next file
			 * extent item.
			 */
		}

		start = extent_end;
		last_extent_end = extent_end;
		path->slots[0]++;
		if (fatal_signal_pending(current)) {
			ret = -EINTR;
			goto out;
		}
		cond_resched();
	}

	/* We have an implicit hole from the last extent found up to i_size. */
	if (!found && start < i_size) {
		found = find_desired_extent_in_hole(inode, whence,
						    delalloc_cached_state, start,
						    i_size - 1, &start);
		if (!found)
			start = i_size;
	}

out:
	unlock_extent(&inode->io_tree, lockstart, lockend, &cached_state);
	btrfs_free_path(path);

	if (ret < 0)
		return ret;

	if (whence == SEEK_DATA && start >= i_size)
		return -ENXIO;

	return min_t(loff_t, start, i_size);
}

static loff_t btrfs_file_llseek(struct file *file, loff_t offset, int whence)
{
	struct inode *inode = file->f_mapping->host;

	switch (whence) {
	default:
		return generic_file_llseek(file, offset, whence);
	case SEEK_DATA:
	case SEEK_HOLE:
		btrfs_inode_lock(BTRFS_I(inode), BTRFS_ILOCK_SHARED);
		offset = find_desired_extent(file, offset, whence);
		btrfs_inode_unlock(BTRFS_I(inode), BTRFS_ILOCK_SHARED);
		break;
	}

	if (offset < 0)
		return offset;

	return vfs_setpos(file, offset, inode->i_sb->s_maxbytes);
}

static int btrfs_file_open(struct inode *inode, struct file *filp)
{
	int ret;

	filp->f_mode |= FMODE_NOWAIT | FMODE_BUF_RASYNC | FMODE_BUF_WASYNC |
		        FMODE_CAN_ODIRECT;

	ret = fsverity_file_open(inode, filp);
	if (ret)
		return ret;
	return generic_file_open(inode, filp);
}

static int check_direct_read(struct btrfs_fs_info *fs_info,
			     const struct iov_iter *iter, loff_t offset)
{
	int ret;
	int i, seg;

	ret = check_direct_IO(fs_info, iter, offset);
	if (ret < 0)
		return ret;

	if (!iter_is_iovec(iter))
		return 0;

	for (seg = 0; seg < iter->nr_segs; seg++) {
		for (i = seg + 1; i < iter->nr_segs; i++) {
			const struct iovec *iov1 = iter_iov(iter) + seg;
			const struct iovec *iov2 = iter_iov(iter) + i;

			if (iov1->iov_base == iov2->iov_base)
				return -EINVAL;
		}
	}
	return 0;
}

static ssize_t btrfs_direct_read(struct kiocb *iocb, struct iov_iter *to)
{
	struct inode *inode = file_inode(iocb->ki_filp);
	size_t prev_left = 0;
	ssize_t read = 0;
	ssize_t ret;

	if (fsverity_active(inode))
		return 0;

	if (check_direct_read(btrfs_sb(inode->i_sb), to, iocb->ki_pos))
		return 0;

	btrfs_inode_lock(BTRFS_I(inode), BTRFS_ILOCK_SHARED);
again:
	/*
	 * This is similar to what we do for direct IO writes, see the comment
	 * at btrfs_direct_write(), but we also disable page faults in addition
	 * to disabling them only at the iov_iter level. This is because when
	 * reading from a hole or prealloc extent, iomap calls iov_iter_zero(),
	 * which can still trigger page fault ins despite having set ->nofault
	 * to true of our 'to' iov_iter.
	 *
	 * The difference to direct IO writes is that we deadlock when trying
	 * to lock the extent range in the inode's tree during he page reads
	 * triggered by the fault in (while for writes it is due to waiting for
	 * our own ordered extent). This is because for direct IO reads,
	 * btrfs_dio_iomap_begin() returns with the extent range locked, which
	 * is only unlocked in the endio callback (end_bio_extent_readpage()).
	 */
	pagefault_disable();
	to->nofault = true;
	ret = btrfs_dio_read(iocb, to, read);
	to->nofault = false;
	pagefault_enable();

	/* No increment (+=) because iomap returns a cumulative value. */
	if (ret > 0)
		read = ret;

	if (iov_iter_count(to) > 0 && (ret == -EFAULT || ret > 0)) {
		const size_t left = iov_iter_count(to);

		if (left == prev_left) {
			/*
			 * We didn't make any progress since the last attempt,
			 * fallback to a buffered read for the remainder of the
			 * range. This is just to avoid any possibility of looping
			 * for too long.
			 */
			ret = read;
		} else {
			/*
			 * We made some progress since the last retry or this is
			 * the first time we are retrying. Fault in as many pages
			 * as possible and retry.
			 */
			fault_in_iov_iter_writeable(to, left);
			prev_left = left;
			goto again;
		}
	}
	btrfs_inode_unlock(BTRFS_I(inode), BTRFS_ILOCK_SHARED);
	return ret < 0 ? ret : read;
}

static ssize_t btrfs_file_read_iter(struct kiocb *iocb, struct iov_iter *to)
{
	ssize_t ret = 0;

	if (iocb->ki_flags & IOCB_DIRECT) {
		ret = btrfs_direct_read(iocb, to);
		if (ret < 0 || !iov_iter_count(to) ||
		    iocb->ki_pos >= i_size_read(file_inode(iocb->ki_filp)))
			return ret;
	}

	return filemap_read(iocb, to, ret);
}

const struct file_operations btrfs_file_operations = {
	.llseek		= btrfs_file_llseek,
	.read_iter      = btrfs_file_read_iter,
	.splice_read	= filemap_splice_read,
	.write_iter	= btrfs_file_write_iter,
	.splice_write	= iter_file_splice_write,
	.mmap		= btrfs_file_mmap,
	.open		= btrfs_file_open,
	.release	= btrfs_release_file,
	.get_unmapped_area = thp_get_unmapped_area,
	.fsync		= btrfs_sync_file,
	.fallocate	= btrfs_fallocate,
	.unlocked_ioctl	= btrfs_ioctl,
#ifdef CONFIG_COMPAT
	.compat_ioctl	= btrfs_compat_ioctl,
#endif
	.remap_file_range = btrfs_remap_file_range,
};

int btrfs_fdatawrite_range(struct inode *inode, loff_t start, loff_t end)
{
	int ret;

	/*
	 * So with compression we will find and lock a dirty page and clear the
	 * first one as dirty, setup an async extent, and immediately return
	 * with the entire range locked but with nobody actually marked with
	 * writeback.  So we can't just filemap_write_and_wait_range() and
	 * expect it to work since it will just kick off a thread to do the
	 * actual work.  So we need to call filemap_fdatawrite_range _again_
	 * since it will wait on the page lock, which won't be unlocked until
	 * after the pages have been marked as writeback and so we're good to go
	 * from there.  We have to do this otherwise we'll miss the ordered
	 * extents and that results in badness.  Please Josef, do not think you
	 * know better and pull this out at some point in the future, it is
	 * right and you are wrong.
	 */
	ret = filemap_fdatawrite_range(inode->i_mapping, start, end);
	if (!ret && test_bit(BTRFS_INODE_HAS_ASYNC_EXTENT,
			     &BTRFS_I(inode)->runtime_flags))
		ret = filemap_fdatawrite_range(inode->i_mapping, start, end);

	return ret;
}<|MERGE_RESOLUTION|>--- conflicted
+++ resolved
@@ -1679,12 +1679,6 @@
 			num_written = num_sync;
 	}
 
-<<<<<<< HEAD
-	if (sync)
-		atomic_dec(&inode->sync_writers);
-
-=======
->>>>>>> e55e5df1
 	return num_written;
 }
 
