--- conflicted
+++ resolved
@@ -399,7 +399,6 @@
 }
 #endif
 
-<<<<<<< HEAD
 static unsigned int
 convert_fcntl_cmd(unsigned int cmd)
 {
@@ -415,12 +414,8 @@
 	return cmd;
 }
 
-asmlinkage long compat_sys_fcntl64(unsigned int fd, unsigned int cmd,
-		unsigned long arg)
-=======
 COMPAT_SYSCALL_DEFINE3(fcntl64, unsigned int, fd, unsigned int, cmd,
 		       compat_ulong_t, arg)
->>>>>>> f5b972e9
 {
 	mm_segment_t old_fs;
 	struct flock f;
@@ -535,13 +530,8 @@
 	struct timespec __user *ut = NULL;
 
 	if (timeout) {
-<<<<<<< HEAD
 		if (compat_get_timespec(&t, timeout))
-			goto out;
-=======
-		if (get_compat_timespec(&t, timeout))
-			return -EFAULT;
->>>>>>> f5b972e9
+			return -EFAULT;
 
 		ut = compat_alloc_user_space(sizeof(*ut));
 		if (copy_to_user(ut, &t, sizeof(t)) )
