// SPDX-License-Identifier: GPL-2.0-only
/*
 * fs/dcache.c
 *
 * Complete reimplementation
 * (C) 1997 Thomas Schoebel-Theuer,
 * with heavy changes by Linus Torvalds
 */

/*
 * Notes on the allocation strategy:
 *
 * The dcache is a master of the icache - whenever a dcache entry
 * exists, the inode will always exist. "iput()" is done either when
 * the dcache entry is deleted or garbage collected.
 */

#include <linux/ratelimit.h>
#include <linux/string.h>
#include <linux/mm.h>
#include <linux/fs.h>
#include <linux/fscrypt.h>
#include <linux/fsnotify.h>
#include <linux/slab.h>
#include <linux/init.h>
#include <linux/hash.h>
#include <linux/cache.h>
#include <linux/export.h>
#include <linux/security.h>
#include <linux/seqlock.h>
#include <linux/memblock.h>
#include <linux/bit_spinlock.h>
#include <linux/rculist_bl.h>
#include <linux/list_lru.h>
#include "internal.h"
#include "mount.h"

#include <asm/runtime-const.h>

/*
 * Usage:
 * dcache->d_inode->i_lock protects:
 *   - i_dentry, d_u.d_alias, d_inode of aliases
 * dcache_hash_bucket lock protects:
 *   - the dcache hash table
 * s_roots bl list spinlock protects:
 *   - the s_roots list (see __d_drop)
 * dentry->d_sb->s_dentry_lru_lock protects:
 *   - the dcache lru lists and counters
 * d_lock protects:
 *   - d_flags
 *   - d_name
 *   - d_lru
 *   - d_count
 *   - d_unhashed()
 *   - d_parent and d_chilren
 *   - childrens' d_sib and d_parent
 *   - d_u.d_alias, d_inode
 *
 * Ordering:
 * dentry->d_inode->i_lock
 *   dentry->d_lock
 *     dentry->d_sb->s_dentry_lru_lock
 *     dcache_hash_bucket lock
 *     s_roots lock
 *
 * If there is an ancestor relationship:
 * dentry->d_parent->...->d_parent->d_lock
 *   ...
 *     dentry->d_parent->d_lock
 *       dentry->d_lock
 *
 * If no ancestor relationship:
 * arbitrary, since it's serialized on rename_lock
 */
static int sysctl_vfs_cache_pressure __read_mostly = 100;
static int sysctl_vfs_cache_pressure_denom __read_mostly = 100;

unsigned long vfs_pressure_ratio(unsigned long val)
{
	return mult_frac(val, sysctl_vfs_cache_pressure, sysctl_vfs_cache_pressure_denom);
}
EXPORT_SYMBOL_GPL(vfs_pressure_ratio);

__cacheline_aligned_in_smp DEFINE_SEQLOCK(rename_lock);

EXPORT_SYMBOL(rename_lock);

static struct kmem_cache *__dentry_cache __ro_after_init;
#define dentry_cache runtime_const_ptr(__dentry_cache)

const struct qstr empty_name = QSTR_INIT("", 0);
EXPORT_SYMBOL(empty_name);
const struct qstr slash_name = QSTR_INIT("/", 1);
EXPORT_SYMBOL(slash_name);
const struct qstr dotdot_name = QSTR_INIT("..", 2);
EXPORT_SYMBOL(dotdot_name);

/*
 * This is the single most critical data structure when it comes
 * to the dcache: the hashtable for lookups. Somebody should try
 * to make this good - I've just made it work.
 *
 * This hash-function tries to avoid losing too many bits of hash
 * information, yet avoid using a prime hash-size or similar.
 *
 * Marking the variables "used" ensures that the compiler doesn't
 * optimize them away completely on architectures with runtime
 * constant infrastructure, this allows debuggers to see their
 * values. But updating these values has no effect on those arches.
 */

static unsigned int d_hash_shift __ro_after_init __used;

static struct hlist_bl_head *dentry_hashtable __ro_after_init __used;

static inline struct hlist_bl_head *d_hash(unsigned long hashlen)
{
	return runtime_const_ptr(dentry_hashtable) +
		runtime_const_shift_right_32(hashlen, d_hash_shift);
}

#define IN_LOOKUP_SHIFT 10
static struct hlist_bl_head in_lookup_hashtable[1 << IN_LOOKUP_SHIFT];

static inline struct hlist_bl_head *in_lookup_hash(const struct dentry *parent,
					unsigned int hash)
{
	hash += (unsigned long) parent / L1_CACHE_BYTES;
	return in_lookup_hashtable + hash_32(hash, IN_LOOKUP_SHIFT);
}

struct dentry_stat_t {
	long nr_dentry;
	long nr_unused;
	long age_limit;		/* age in seconds */
	long want_pages;	/* pages requested by system */
	long nr_negative;	/* # of unused negative dentries */
	long dummy;		/* Reserved for future use */
};

static DEFINE_PER_CPU(long, nr_dentry);
static DEFINE_PER_CPU(long, nr_dentry_unused);
static DEFINE_PER_CPU(long, nr_dentry_negative);
static int dentry_negative_policy;

#if defined(CONFIG_SYSCTL) && defined(CONFIG_PROC_FS)
/* Statistics gathering. */
static struct dentry_stat_t dentry_stat = {
	.age_limit = 45,
};

/*
 * Here we resort to our own counters instead of using generic per-cpu counters
 * for consistency with what the vfs inode code does. We are expected to harvest
 * better code and performance by having our own specialized counters.
 *
 * Please note that the loop is done over all possible CPUs, not over all online
 * CPUs. The reason for this is that we don't want to play games with CPUs going
 * on and off. If one of them goes off, we will just keep their counters.
 *
 * glommer: See cffbc8a for details, and if you ever intend to change this,
 * please update all vfs counters to match.
 */
static long get_nr_dentry(void)
{
	int i;
	long sum = 0;
	for_each_possible_cpu(i)
		sum += per_cpu(nr_dentry, i);
	return sum < 0 ? 0 : sum;
}

static long get_nr_dentry_unused(void)
{
	int i;
	long sum = 0;
	for_each_possible_cpu(i)
		sum += per_cpu(nr_dentry_unused, i);
	return sum < 0 ? 0 : sum;
}

static long get_nr_dentry_negative(void)
{
	int i;
	long sum = 0;

	for_each_possible_cpu(i)
		sum += per_cpu(nr_dentry_negative, i);
	return sum < 0 ? 0 : sum;
}

static int proc_nr_dentry(const struct ctl_table *table, int write, void *buffer,
			  size_t *lenp, loff_t *ppos)
{
	dentry_stat.nr_dentry = get_nr_dentry();
	dentry_stat.nr_unused = get_nr_dentry_unused();
	dentry_stat.nr_negative = get_nr_dentry_negative();
	return proc_doulongvec_minmax(table, write, buffer, lenp, ppos);
}

static const struct ctl_table fs_dcache_sysctls[] = {
	{
		.procname	= "dentry-state",
		.data		= &dentry_stat,
		.maxlen		= 6*sizeof(long),
		.mode		= 0444,
		.proc_handler	= proc_nr_dentry,
	},
	{
		.procname	= "dentry-negative",
		.data		= &dentry_negative_policy,
		.maxlen		= sizeof(dentry_negative_policy),
		.mode		= 0644,
		.proc_handler	= proc_dointvec_minmax,
		.extra1		= SYSCTL_ZERO,
		.extra2		= SYSCTL_ONE,
	},
};

static const struct ctl_table vm_dcache_sysctls[] = {
	{
		.procname	= "vfs_cache_pressure",
		.data		= &sysctl_vfs_cache_pressure,
		.maxlen		= sizeof(sysctl_vfs_cache_pressure),
		.mode		= 0644,
		.proc_handler	= proc_dointvec_minmax,
		.extra1		= SYSCTL_ZERO,
	},
	{
		.procname	= "vfs_cache_pressure_denom",
		.data		= &sysctl_vfs_cache_pressure_denom,
		.maxlen		= sizeof(sysctl_vfs_cache_pressure_denom),
		.mode		= 0644,
		.proc_handler	= proc_dointvec_minmax,
		.extra1		= SYSCTL_ONE_HUNDRED,
	},
};

static int __init init_fs_dcache_sysctls(void)
{
	register_sysctl_init("vm", vm_dcache_sysctls);
	register_sysctl_init("fs", fs_dcache_sysctls);
	return 0;
}
fs_initcall(init_fs_dcache_sysctls);
#endif

/*
 * Compare 2 name strings, return 0 if they match, otherwise non-zero.
 * The strings are both count bytes long, and count is non-zero.
 */
#ifdef CONFIG_DCACHE_WORD_ACCESS

#include <asm/word-at-a-time.h>
/*
 * NOTE! 'cs' and 'scount' come from a dentry, so it has a
 * aligned allocation for this particular component. We don't
 * strictly need the load_unaligned_zeropad() safety, but it
 * doesn't hurt either.
 *
 * In contrast, 'ct' and 'tcount' can be from a pathname, and do
 * need the careful unaligned handling.
 */
static inline int dentry_string_cmp(const unsigned char *cs, const unsigned char *ct, unsigned tcount)
{
	unsigned long a,b,mask;

	for (;;) {
		a = read_word_at_a_time(cs);
		b = load_unaligned_zeropad(ct);
		if (tcount < sizeof(unsigned long))
			break;
		if (unlikely(a != b))
			return 1;
		cs += sizeof(unsigned long);
		ct += sizeof(unsigned long);
		tcount -= sizeof(unsigned long);
		if (!tcount)
			return 0;
	}
	mask = bytemask_from_count(tcount);
	return unlikely(!!((a ^ b) & mask));
}

#else

static inline int dentry_string_cmp(const unsigned char *cs, const unsigned char *ct, unsigned tcount)
{
	do {
		if (*cs != *ct)
			return 1;
		cs++;
		ct++;
		tcount--;
	} while (tcount);
	return 0;
}

#endif

static inline int dentry_cmp(const struct dentry *dentry, const unsigned char *ct, unsigned tcount)
{
	/*
	 * Be careful about RCU walk racing with rename:
	 * use 'READ_ONCE' to fetch the name pointer.
	 *
	 * NOTE! Even if a rename will mean that the length
	 * was not loaded atomically, we don't care. The
	 * RCU walk will check the sequence count eventually,
	 * and catch it. And we won't overrun the buffer,
	 * because we're reading the name pointer atomically,
	 * and a dentry name is guaranteed to be properly
	 * terminated with a NUL byte.
	 *
	 * End result: even if 'len' is wrong, we'll exit
	 * early because the data cannot match (there can
	 * be no NUL in the ct/tcount data)
	 */
	const unsigned char *cs = READ_ONCE(dentry->d_name.name);

	return dentry_string_cmp(cs, ct, tcount);
}

/*
 * long names are allocated separately from dentry and never modified.
 * Refcounted, freeing is RCU-delayed.  See take_dentry_name_snapshot()
 * for the reason why ->count and ->head can't be combined into a union.
 * dentry_string_cmp() relies upon ->name[] being word-aligned.
 */
struct external_name {
	atomic_t count;
	struct rcu_head head;
	unsigned char name[] __aligned(sizeof(unsigned long));
};

static inline struct external_name *external_name(struct dentry *dentry)
{
	return container_of(dentry->d_name.name, struct external_name, name[0]);
}

static void __d_free(struct rcu_head *head)
{
	struct dentry *dentry = container_of(head, struct dentry, d_u.d_rcu);

	kmem_cache_free(dentry_cache, dentry); 
}

static void __d_free_external(struct rcu_head *head)
{
	struct dentry *dentry = container_of(head, struct dentry, d_u.d_rcu);
	kfree(external_name(dentry));
	kmem_cache_free(dentry_cache, dentry);
}

static inline int dname_external(const struct dentry *dentry)
{
	return dentry->d_name.name != dentry->d_shortname.string;
}

void take_dentry_name_snapshot(struct name_snapshot *name, struct dentry *dentry)
{
	unsigned seq;
	const unsigned char *s;

	rcu_read_lock();
retry:
	seq = read_seqcount_begin(&dentry->d_seq);
	s = READ_ONCE(dentry->d_name.name);
	name->name.hash_len = dentry->d_name.hash_len;
	name->name.name = name->inline_name.string;
	if (likely(s == dentry->d_shortname.string)) {
		name->inline_name = dentry->d_shortname;
	} else {
		struct external_name *p;
		p = container_of(s, struct external_name, name[0]);
		// get a valid reference
		if (unlikely(!atomic_inc_not_zero(&p->count)))
			goto retry;
		name->name.name = s;
	}
	if (read_seqcount_retry(&dentry->d_seq, seq)) {
		release_dentry_name_snapshot(name);
		goto retry;
	}
	rcu_read_unlock();
}
EXPORT_SYMBOL(take_dentry_name_snapshot);

void release_dentry_name_snapshot(struct name_snapshot *name)
{
	if (unlikely(name->name.name != name->inline_name.string)) {
		struct external_name *p;
		p = container_of(name->name.name, struct external_name, name[0]);
		if (unlikely(atomic_dec_and_test(&p->count)))
			kfree_rcu(p, head);
	}
}
EXPORT_SYMBOL(release_dentry_name_snapshot);

static inline void __d_set_inode_and_type(struct dentry *dentry,
					  struct inode *inode,
					  unsigned type_flags)
{
	unsigned flags;

	dentry->d_inode = inode;
	flags = READ_ONCE(dentry->d_flags);
	flags &= ~DCACHE_ENTRY_TYPE;
	flags |= type_flags;
	smp_store_release(&dentry->d_flags, flags);
}

static inline void __d_clear_type_and_inode(struct dentry *dentry)
{
	unsigned flags = READ_ONCE(dentry->d_flags);

	flags &= ~DCACHE_ENTRY_TYPE;
	WRITE_ONCE(dentry->d_flags, flags);
	dentry->d_inode = NULL;
	/*
	 * The negative counter only tracks dentries on the LRU. Don't inc if
	 * d_lru is on another list.
	 */
	if ((flags & (DCACHE_LRU_LIST|DCACHE_SHRINK_LIST)) == DCACHE_LRU_LIST)
		this_cpu_inc(nr_dentry_negative);
}

static void dentry_free(struct dentry *dentry)
{
	WARN_ON(!hlist_unhashed(&dentry->d_u.d_alias));
	if (unlikely(dname_external(dentry))) {
		struct external_name *p = external_name(dentry);
		if (likely(atomic_dec_and_test(&p->count))) {
			call_rcu(&dentry->d_u.d_rcu, __d_free_external);
			return;
		}
	}
	/* if dentry was never visible to RCU, immediate free is OK */
	if (dentry->d_flags & DCACHE_NORCU)
		__d_free(&dentry->d_u.d_rcu);
	else
		call_rcu(&dentry->d_u.d_rcu, __d_free);
}

/*
 * Release the dentry's inode, using the filesystem
 * d_iput() operation if defined.
 */
static void dentry_unlink_inode(struct dentry * dentry)
	__releases(dentry->d_lock)
	__releases(dentry->d_inode->i_lock)
{
	struct inode *inode = dentry->d_inode;

	raw_write_seqcount_begin(&dentry->d_seq);
	__d_clear_type_and_inode(dentry);
	hlist_del_init(&dentry->d_u.d_alias);
	raw_write_seqcount_end(&dentry->d_seq);
	spin_unlock(&dentry->d_lock);
	spin_unlock(&inode->i_lock);
	if (!inode->i_nlink)
		fsnotify_inoderemove(inode);
	if (dentry->d_op && dentry->d_op->d_iput)
		dentry->d_op->d_iput(dentry, inode);
	else
		iput(inode);
}

/*
 * The DCACHE_LRU_LIST bit is set whenever the 'd_lru' entry
 * is in use - which includes both the "real" per-superblock
 * LRU list _and_ the DCACHE_SHRINK_LIST use.
 *
 * The DCACHE_SHRINK_LIST bit is set whenever the dentry is
 * on the shrink list (ie not on the superblock LRU list).
 *
 * The per-cpu "nr_dentry_unused" counters are updated with
 * the DCACHE_LRU_LIST bit.
 *
 * The per-cpu "nr_dentry_negative" counters are only updated
 * when deleted from or added to the per-superblock LRU list, not
 * from/to the shrink list. That is to avoid an unneeded dec/inc
 * pair when moving from LRU to shrink list in select_collect().
 *
 * These helper functions make sure we always follow the
 * rules. d_lock must be held by the caller.
 */
#define D_FLAG_VERIFY(dentry,x) WARN_ON_ONCE(((dentry)->d_flags & (DCACHE_LRU_LIST | DCACHE_SHRINK_LIST)) != (x))
static void d_lru_add(struct dentry *dentry)
{
	D_FLAG_VERIFY(dentry, 0);
	dentry->d_flags |= DCACHE_LRU_LIST;
	this_cpu_inc(nr_dentry_unused);
	if (d_is_negative(dentry))
		this_cpu_inc(nr_dentry_negative);
	WARN_ON_ONCE(!list_lru_add_obj(
			&dentry->d_sb->s_dentry_lru, &dentry->d_lru));
}

static void d_lru_del(struct dentry *dentry)
{
	D_FLAG_VERIFY(dentry, DCACHE_LRU_LIST);
	dentry->d_flags &= ~DCACHE_LRU_LIST;
	this_cpu_dec(nr_dentry_unused);
	if (d_is_negative(dentry))
		this_cpu_dec(nr_dentry_negative);
	WARN_ON_ONCE(!list_lru_del_obj(
			&dentry->d_sb->s_dentry_lru, &dentry->d_lru));
}

static void d_shrink_del(struct dentry *dentry)
{
	D_FLAG_VERIFY(dentry, DCACHE_SHRINK_LIST | DCACHE_LRU_LIST);
	list_del_init(&dentry->d_lru);
	dentry->d_flags &= ~(DCACHE_SHRINK_LIST | DCACHE_LRU_LIST);
	this_cpu_dec(nr_dentry_unused);
}

static void d_shrink_add(struct dentry *dentry, struct list_head *list)
{
	D_FLAG_VERIFY(dentry, 0);
	list_add(&dentry->d_lru, list);
	dentry->d_flags |= DCACHE_SHRINK_LIST | DCACHE_LRU_LIST;
	this_cpu_inc(nr_dentry_unused);
}

/*
 * These can only be called under the global LRU lock, ie during the
 * callback for freeing the LRU list. "isolate" removes it from the
 * LRU lists entirely, while shrink_move moves it to the indicated
 * private list.
 */
static void d_lru_isolate(struct list_lru_one *lru, struct dentry *dentry)
{
	D_FLAG_VERIFY(dentry, DCACHE_LRU_LIST);
	dentry->d_flags &= ~DCACHE_LRU_LIST;
	this_cpu_dec(nr_dentry_unused);
	if (d_is_negative(dentry))
		this_cpu_dec(nr_dentry_negative);
	list_lru_isolate(lru, &dentry->d_lru);
}

static void d_lru_shrink_move(struct list_lru_one *lru, struct dentry *dentry,
			      struct list_head *list)
{
	D_FLAG_VERIFY(dentry, DCACHE_LRU_LIST);
	dentry->d_flags |= DCACHE_SHRINK_LIST;
	if (d_is_negative(dentry))
		this_cpu_dec(nr_dentry_negative);
	list_lru_isolate_move(lru, &dentry->d_lru, list);
}

static void ___d_drop(struct dentry *dentry)
{
	struct hlist_bl_head *b;
	/*
	 * Hashed dentries are normally on the dentry hashtable,
	 * with the exception of those newly allocated by
	 * d_obtain_root, which are always IS_ROOT:
	 */
	if (unlikely(IS_ROOT(dentry)))
		b = &dentry->d_sb->s_roots;
	else
		b = d_hash(dentry->d_name.hash);

	hlist_bl_lock(b);
	__hlist_bl_del(&dentry->d_hash);
	hlist_bl_unlock(b);
}

void __d_drop(struct dentry *dentry)
{
	if (!d_unhashed(dentry)) {
		___d_drop(dentry);
		dentry->d_hash.pprev = NULL;
		write_seqcount_invalidate(&dentry->d_seq);
	}
}
EXPORT_SYMBOL(__d_drop);

/**
 * d_drop - drop a dentry
 * @dentry: dentry to drop
 *
 * d_drop() unhashes the entry from the parent dentry hashes, so that it won't
 * be found through a VFS lookup any more. Note that this is different from
 * deleting the dentry - d_delete will try to mark the dentry negative if
 * possible, giving a successful _negative_ lookup, while d_drop will
 * just make the cache lookup fail.
 *
 * d_drop() is used mainly for stuff that wants to invalidate a dentry for some
 * reason (NFS timeouts or autofs deletes).
 *
 * __d_drop requires dentry->d_lock
 *
 * ___d_drop doesn't mark dentry as "unhashed"
 * (dentry->d_hash.pprev will be LIST_POISON2, not NULL).
 */
void d_drop(struct dentry *dentry)
{
	spin_lock(&dentry->d_lock);
	__d_drop(dentry);
	spin_unlock(&dentry->d_lock);
}
EXPORT_SYMBOL(d_drop);

static inline void dentry_unlist(struct dentry *dentry)
{
	struct dentry *next;
	/*
	 * Inform d_walk() and shrink_dentry_list() that we are no longer
	 * attached to the dentry tree
	 */
	dentry->d_flags |= DCACHE_DENTRY_KILLED;
	if (unlikely(hlist_unhashed(&dentry->d_sib)))
		return;
	__hlist_del(&dentry->d_sib);
	/*
	 * Cursors can move around the list of children.  While we'd been
	 * a normal list member, it didn't matter - ->d_sib.next would've
	 * been updated.  However, from now on it won't be and for the
	 * things like d_walk() it might end up with a nasty surprise.
	 * Normally d_walk() doesn't care about cursors moving around -
	 * ->d_lock on parent prevents that and since a cursor has no children
	 * of its own, we get through it without ever unlocking the parent.
	 * There is one exception, though - if we ascend from a child that
	 * gets killed as soon as we unlock it, the next sibling is found
	 * using the value left in its ->d_sib.next.  And if _that_
	 * pointed to a cursor, and cursor got moved (e.g. by lseek())
	 * before d_walk() regains parent->d_lock, we'll end up skipping
	 * everything the cursor had been moved past.
	 *
	 * Solution: make sure that the pointer left behind in ->d_sib.next
	 * points to something that won't be moving around.  I.e. skip the
	 * cursors.
	 */
	while (dentry->d_sib.next) {
		next = hlist_entry(dentry->d_sib.next, struct dentry, d_sib);
		if (likely(!(next->d_flags & DCACHE_DENTRY_CURSOR)))
			break;
		dentry->d_sib.next = next->d_sib.next;
	}
}

static struct dentry *__dentry_kill(struct dentry *dentry)
{
	struct dentry *parent = NULL;
	bool can_free = true;

	/*
	 * The dentry is now unrecoverably dead to the world.
	 */
	lockref_mark_dead(&dentry->d_lockref);

	/*
	 * inform the fs via d_prune that this dentry is about to be
	 * unhashed and destroyed.
	 */
	if (dentry->d_flags & DCACHE_OP_PRUNE)
		dentry->d_op->d_prune(dentry);

	if (dentry->d_flags & DCACHE_LRU_LIST) {
		if (!(dentry->d_flags & DCACHE_SHRINK_LIST))
			d_lru_del(dentry);
	}
	/* if it was on the hash then remove it */
	__d_drop(dentry);
	if (dentry->d_inode)
		dentry_unlink_inode(dentry);
	else
		spin_unlock(&dentry->d_lock);
	this_cpu_dec(nr_dentry);
	if (dentry->d_op && dentry->d_op->d_release)
		dentry->d_op->d_release(dentry);

	cond_resched();
	/* now that it's negative, ->d_parent is stable */
	if (!IS_ROOT(dentry)) {
		parent = dentry->d_parent;
		spin_lock(&parent->d_lock);
	}
	spin_lock_nested(&dentry->d_lock, DENTRY_D_LOCK_NESTED);
	dentry_unlist(dentry);
	if (dentry->d_flags & DCACHE_SHRINK_LIST)
		can_free = false;
	spin_unlock(&dentry->d_lock);
	if (likely(can_free))
		dentry_free(dentry);
	if (parent && --parent->d_lockref.count) {
		spin_unlock(&parent->d_lock);
		return NULL;
	}
	return parent;
}

/*
 * Lock a dentry for feeding it to __dentry_kill().
 * Called under rcu_read_lock() and dentry->d_lock; the former
 * guarantees that nothing we access will be freed under us.
 * Note that dentry is *not* protected from concurrent dentry_kill(),
 * d_delete(), etc.
 *
 * Return false if dentry is busy.  Otherwise, return true and have
 * that dentry's inode locked.
 */

static bool lock_for_kill(struct dentry *dentry)
{
	struct inode *inode = dentry->d_inode;

	if (unlikely(dentry->d_lockref.count))
		return false;

	if (!inode || likely(spin_trylock(&inode->i_lock)))
		return true;

	do {
		spin_unlock(&dentry->d_lock);
		spin_lock(&inode->i_lock);
		spin_lock(&dentry->d_lock);
		if (likely(inode == dentry->d_inode))
			break;
		spin_unlock(&inode->i_lock);
		inode = dentry->d_inode;
	} while (inode);
	if (likely(!dentry->d_lockref.count))
		return true;
	if (inode)
		spin_unlock(&inode->i_lock);
	return false;
}

/*
 * Decide if dentry is worth retaining.  Usually this is called with dentry
 * locked; if not locked, we are more limited and might not be able to tell
 * without a lock.  False in this case means "punt to locked path and recheck".
 *
 * In case we aren't locked, these predicates are not "stable". However, it is
 * sufficient that at some point after we dropped the reference the dentry was
 * hashed and the flags had the proper value. Other dentry users may have
 * re-gotten a reference to the dentry and change that, but our work is done -
 * we can leave the dentry around with a zero refcount.
 */
static inline bool retain_dentry(struct dentry *dentry, bool locked)
{
	unsigned int d_flags;

	smp_rmb();
	d_flags = READ_ONCE(dentry->d_flags);

	// Unreachable? Nobody would be able to look it up, no point retaining
	if (unlikely(d_unhashed(dentry)))
		return false;

	// Same if it's disconnected
	if (unlikely(d_flags & DCACHE_DISCONNECTED))
		return false;

	// ->d_delete() might tell us not to bother, but that requires
	// ->d_lock; can't decide without it
	if (unlikely(d_flags & DCACHE_OP_DELETE)) {
		if (!locked || dentry->d_op->d_delete(dentry))
			return false;
	}

	// Explicitly told not to bother
	if (unlikely(d_flags & DCACHE_DONTCACHE))
		return false;

	// At this point it looks like we ought to keep it.  We also might
	// need to do something - put it on LRU if it wasn't there already
	// and mark it referenced if it was on LRU, but not marked yet.
	// Unfortunately, both actions require ->d_lock, so in lockless
	// case we'd have to punt rather than doing those.
	if (unlikely(!(d_flags & DCACHE_LRU_LIST))) {
		if (!locked)
			return false;
		d_lru_add(dentry);
	} else if (unlikely(!(d_flags & DCACHE_REFERENCED))) {
		if (!locked)
			return false;
		dentry->d_flags |= DCACHE_REFERENCED;
	}
	return true;
}

void d_mark_dontcache(struct inode *inode)
{
	struct dentry *de;

	spin_lock(&inode->i_lock);
	hlist_for_each_entry(de, &inode->i_dentry, d_u.d_alias) {
		spin_lock(&de->d_lock);
		de->d_flags |= DCACHE_DONTCACHE;
		spin_unlock(&de->d_lock);
	}
	inode_state_set(inode, I_DONTCACHE);
	spin_unlock(&inode->i_lock);
}
EXPORT_SYMBOL(d_mark_dontcache);

/*
 * Try to do a lockless dput(), and return whether that was successful.
 *
 * If unsuccessful, we return false, having already taken the dentry lock.
 * In that case refcount is guaranteed to be zero and we have already
 * decided that it's not worth keeping around.
 *
 * The caller needs to hold the RCU read lock, so that the dentry is
 * guaranteed to stay around even if the refcount goes down to zero!
 */
static inline bool fast_dput(struct dentry *dentry)
{
	int ret;

	/*
	 * try to decrement the lockref optimistically.
	 */
	ret = lockref_put_return(&dentry->d_lockref);

	/*
	 * If the lockref_put_return() failed due to the lock being held
	 * by somebody else, the fast path has failed. We will need to
	 * get the lock, and then check the count again.
	 */
	if (unlikely(ret < 0)) {
		spin_lock(&dentry->d_lock);
		if (WARN_ON_ONCE(dentry->d_lockref.count <= 0)) {
			spin_unlock(&dentry->d_lock);
			return true;
		}
		dentry->d_lockref.count--;
		goto locked;
	}

	/*
	 * If we weren't the last ref, we're done.
	 */
	if (ret)
		return true;

	/*
	 * Can we decide that decrement of refcount is all we needed without
	 * taking the lock?  There's a very common case when it's all we need -
	 * dentry looks like it ought to be retained and there's nothing else
	 * to do.
	 */
	if (retain_dentry(dentry, false))
		return true;

	/*
	 * Either not worth retaining or we can't tell without the lock.
	 * Get the lock, then.  We've already decremented the refcount to 0,
	 * but we'll need to re-check the situation after getting the lock.
	 */
	spin_lock(&dentry->d_lock);

	/*
	 * Did somebody else grab a reference to it in the meantime, and
	 * we're no longer the last user after all? Alternatively, somebody
	 * else could have killed it and marked it dead. Either way, we
	 * don't need to do anything else.
	 */
locked:
	if (dentry->d_lockref.count || retain_dentry(dentry, true)) {
		spin_unlock(&dentry->d_lock);
		return true;
	}
	return false;
}

static void finish_dput(struct dentry *dentry)
	__releases(dentry->d_lock)
	__releases(RCU)
{
	while (lock_for_kill(dentry)) {
		rcu_read_unlock();
		dentry = __dentry_kill(dentry);
		if (!dentry)
			return;
		if (retain_dentry(dentry, true)) {
			spin_unlock(&dentry->d_lock);
			return;
		}
		rcu_read_lock();
	}
	rcu_read_unlock();
	spin_unlock(&dentry->d_lock);
}

/* 
 * This is dput
 *
 * This is complicated by the fact that we do not want to put
 * dentries that are no longer on any hash chain on the unused
 * list: we'd much rather just get rid of them immediately.
 *
 * However, that implies that we have to traverse the dentry
 * tree upwards to the parents which might _also_ now be
 * scheduled for deletion (it may have been only waiting for
 * its last child to go away).
 *
 * This tail recursion is done by hand as we don't want to depend
 * on the compiler to always get this right (gcc generally doesn't).
 * Real recursion would eat up our stack space.
 */

/*
 * dput - release a dentry
 * @dentry: dentry to release 
 *
 * Release a dentry. This will drop the usage count and if appropriate
 * call the dentry unlink method as well as removing it from the queues and
 * releasing its resources. If the parent dentries were scheduled for release
 * they too may now get deleted.
 */
void dput(struct dentry *dentry)
{
	if (!dentry)
		return;
	might_sleep();
	rcu_read_lock();
	if (likely(fast_dput(dentry))) {
		rcu_read_unlock();
		return;
	}
	finish_dput(dentry);
}
EXPORT_SYMBOL(dput);

void d_make_discardable(struct dentry *dentry)
{
	spin_lock(&dentry->d_lock);
	WARN_ON(!(dentry->d_flags & DCACHE_PERSISTENT));
	dentry->d_flags &= ~DCACHE_PERSISTENT;
	dentry->d_lockref.count--;
	rcu_read_lock();
	finish_dput(dentry);
}
EXPORT_SYMBOL(d_make_discardable);

static void to_shrink_list(struct dentry *dentry, struct list_head *list)
__must_hold(&dentry->d_lock)
{
	if (!(dentry->d_flags & DCACHE_SHRINK_LIST)) {
		if (dentry->d_flags & DCACHE_LRU_LIST)
			d_lru_del(dentry);
		d_shrink_add(dentry, list);
	}
}

void dput_to_list(struct dentry *dentry, struct list_head *list)
{
	rcu_read_lock();
	if (likely(fast_dput(dentry))) {
		rcu_read_unlock();
		return;
	}
	rcu_read_unlock();
	to_shrink_list(dentry, list);
	spin_unlock(&dentry->d_lock);
}

struct dentry *dget_parent(struct dentry *dentry)
{
	int gotref;
	struct dentry *ret;
	unsigned seq;

	/*
	 * Do optimistic parent lookup without any
	 * locking.
	 */
	rcu_read_lock();
	seq = raw_seqcount_begin(&dentry->d_seq);
	ret = READ_ONCE(dentry->d_parent);
	gotref = lockref_get_not_zero(&ret->d_lockref);
	rcu_read_unlock();
	if (likely(gotref)) {
		if (!read_seqcount_retry(&dentry->d_seq, seq))
			return ret;
		dput(ret);
	}

repeat:
	/*
	 * Don't need rcu_dereference because we re-check it was correct under
	 * the lock.
	 */
	rcu_read_lock();
	ret = dentry->d_parent;
	spin_lock(&ret->d_lock);
	if (unlikely(ret != dentry->d_parent)) {
		spin_unlock(&ret->d_lock);
		rcu_read_unlock();
		goto repeat;
	}
	rcu_read_unlock();
	BUG_ON(!ret->d_lockref.count);
	ret->d_lockref.count++;
	spin_unlock(&ret->d_lock);
	return ret;
}
EXPORT_SYMBOL(dget_parent);

static struct dentry * __d_find_any_alias(struct inode *inode)
{
	struct dentry *alias;

	if (hlist_empty(&inode->i_dentry))
		return NULL;
	alias = hlist_entry(inode->i_dentry.first, struct dentry, d_u.d_alias);
	lockref_get(&alias->d_lockref);
	return alias;
}

/**
 * d_find_any_alias - find any alias for a given inode
 * @inode: inode to find an alias for
 *
 * If any aliases exist for the given inode, take and return a
 * reference for one of them.  If no aliases exist, return %NULL.
 */
struct dentry *d_find_any_alias(struct inode *inode)
{
	struct dentry *de;

	spin_lock(&inode->i_lock);
	de = __d_find_any_alias(inode);
	spin_unlock(&inode->i_lock);
	return de;
}
EXPORT_SYMBOL(d_find_any_alias);

static struct dentry *__d_find_alias(struct inode *inode)
{
	struct dentry *alias;

	if (S_ISDIR(inode->i_mode))
		return __d_find_any_alias(inode);

	hlist_for_each_entry(alias, &inode->i_dentry, d_u.d_alias) {
		spin_lock(&alias->d_lock);
 		if (!d_unhashed(alias)) {
			dget_dlock(alias);
			spin_unlock(&alias->d_lock);
			return alias;
		}
		spin_unlock(&alias->d_lock);
	}
	return NULL;
}

/**
 * d_find_alias - grab a hashed alias of inode
 * @inode: inode in question
 *
 * If inode has a hashed alias, or is a directory and has any alias,
 * acquire the reference to alias and return it. Otherwise return NULL.
 * Notice that if inode is a directory there can be only one alias and
 * it can be unhashed only if it has no children, or if it is the root
 * of a filesystem, or if the directory was renamed and d_revalidate
 * was the first vfs operation to notice.
 *
 * If the inode has an IS_ROOT, DCACHE_DISCONNECTED alias, then prefer
 * any other hashed alias over that one.
 */
struct dentry *d_find_alias(struct inode *inode)
{
	struct dentry *de = NULL;

	if (!hlist_empty(&inode->i_dentry)) {
		spin_lock(&inode->i_lock);
		de = __d_find_alias(inode);
		spin_unlock(&inode->i_lock);
	}
	return de;
}
EXPORT_SYMBOL(d_find_alias);

/*
 *  Caller MUST be holding rcu_read_lock() and be guaranteed
 *  that inode won't get freed until rcu_read_unlock().
 */
struct dentry *d_find_alias_rcu(struct inode *inode)
{
	struct hlist_head *l = &inode->i_dentry;
	struct dentry *de = NULL;

	spin_lock(&inode->i_lock);
	// ->i_dentry and ->i_rcu are colocated, but the latter won't be
	// used without having I_FREEING set, which means no aliases left
	if (likely(!(inode_state_read(inode) & I_FREEING) && !hlist_empty(l))) {
		if (S_ISDIR(inode->i_mode)) {
			de = hlist_entry(l->first, struct dentry, d_u.d_alias);
		} else {
			hlist_for_each_entry(de, l, d_u.d_alias)
				if (!d_unhashed(de))
					break;
		}
	}
	spin_unlock(&inode->i_lock);
	return de;
}

/*
 *	Try to kill dentries associated with this inode.
 * WARNING: you must own a reference to inode.
 */
void d_prune_aliases(struct inode *inode)
{
	LIST_HEAD(dispose);
	struct dentry *dentry;

	spin_lock(&inode->i_lock);
	hlist_for_each_entry(dentry, &inode->i_dentry, d_u.d_alias) {
		spin_lock(&dentry->d_lock);
		if (!dentry->d_lockref.count)
			to_shrink_list(dentry, &dispose);
		spin_unlock(&dentry->d_lock);
	}
	spin_unlock(&inode->i_lock);
	shrink_dentry_list(&dispose);
}
EXPORT_SYMBOL(d_prune_aliases);

static inline void shrink_kill(struct dentry *victim)
{
	do {
		rcu_read_unlock();
		victim = __dentry_kill(victim);
		rcu_read_lock();
	} while (victim && lock_for_kill(victim));
	rcu_read_unlock();
	if (victim)
		spin_unlock(&victim->d_lock);
}

void shrink_dentry_list(struct list_head *list)
{
	while (!list_empty(list)) {
		struct dentry *dentry;

		dentry = list_entry(list->prev, struct dentry, d_lru);
		spin_lock(&dentry->d_lock);
		rcu_read_lock();
		if (!lock_for_kill(dentry)) {
			bool can_free;
			rcu_read_unlock();
			d_shrink_del(dentry);
			can_free = dentry->d_flags & DCACHE_DENTRY_KILLED;
			spin_unlock(&dentry->d_lock);
			if (can_free)
				dentry_free(dentry);
			continue;
		}
		d_shrink_del(dentry);
		shrink_kill(dentry);
	}
}

static enum lru_status dentry_lru_isolate(struct list_head *item,
		struct list_lru_one *lru, void *arg)
{
	struct list_head *freeable = arg;
	struct dentry	*dentry = container_of(item, struct dentry, d_lru);


	/*
	 * we are inverting the lru lock/dentry->d_lock here,
	 * so use a trylock. If we fail to get the lock, just skip
	 * it
	 */
	if (!spin_trylock(&dentry->d_lock))
		return LRU_SKIP;

	/*
	 * Referenced dentries are still in use. If they have active
	 * counts, just remove them from the LRU. Otherwise give them
	 * another pass through the LRU.
	 */
	if (dentry->d_lockref.count) {
		d_lru_isolate(lru, dentry);
		spin_unlock(&dentry->d_lock);
		return LRU_REMOVED;
	}

	if (dentry->d_flags & DCACHE_REFERENCED) {
		dentry->d_flags &= ~DCACHE_REFERENCED;
		spin_unlock(&dentry->d_lock);

		/*
		 * The list move itself will be made by the common LRU code. At
		 * this point, we've dropped the dentry->d_lock but keep the
		 * lru lock. This is safe to do, since every list movement is
		 * protected by the lru lock even if both locks are held.
		 *
		 * This is guaranteed by the fact that all LRU management
		 * functions are intermediated by the LRU API calls like
		 * list_lru_add_obj and list_lru_del_obj. List movement in this file
		 * only ever occur through this functions or through callbacks
		 * like this one, that are called from the LRU API.
		 *
		 * The only exceptions to this are functions like
		 * shrink_dentry_list, and code that first checks for the
		 * DCACHE_SHRINK_LIST flag.  Those are guaranteed to be
		 * operating only with stack provided lists after they are
		 * properly isolated from the main list.  It is thus, always a
		 * local access.
		 */
		return LRU_ROTATE;
	}

	d_lru_shrink_move(lru, dentry, freeable);
	spin_unlock(&dentry->d_lock);

	return LRU_REMOVED;
}

/**
 * prune_dcache_sb - shrink the dcache
 * @sb: superblock
 * @sc: shrink control, passed to list_lru_shrink_walk()
 *
 * Attempt to shrink the superblock dcache LRU by @sc->nr_to_scan entries. This
 * is done when we need more memory and called from the superblock shrinker
 * function.
 *
 * This function may fail to free any resources if all the dentries are in
 * use.
 */
long prune_dcache_sb(struct super_block *sb, struct shrink_control *sc)
{
	LIST_HEAD(dispose);
	long freed;

	freed = list_lru_shrink_walk(&sb->s_dentry_lru, sc,
				     dentry_lru_isolate, &dispose);
	shrink_dentry_list(&dispose);
	return freed;
}

static enum lru_status dentry_lru_isolate_shrink(struct list_head *item,
		struct list_lru_one *lru, void *arg)
{
	struct list_head *freeable = arg;
	struct dentry	*dentry = container_of(item, struct dentry, d_lru);

	/*
	 * we are inverting the lru lock/dentry->d_lock here,
	 * so use a trylock. If we fail to get the lock, just skip
	 * it
	 */
	if (!spin_trylock(&dentry->d_lock))
		return LRU_SKIP;

	d_lru_shrink_move(lru, dentry, freeable);
	spin_unlock(&dentry->d_lock);

	return LRU_REMOVED;
}


/**
 * shrink_dcache_sb - shrink dcache for a superblock
 * @sb: superblock
 *
 * Shrink the dcache for the specified super block. This is used to free
 * the dcache before unmounting a file system.
 */
void shrink_dcache_sb(struct super_block *sb)
{
	do {
		LIST_HEAD(dispose);

		list_lru_walk(&sb->s_dentry_lru,
			dentry_lru_isolate_shrink, &dispose, 1024);
		shrink_dentry_list(&dispose);
	} while (list_lru_count(&sb->s_dentry_lru) > 0);
}
EXPORT_SYMBOL(shrink_dcache_sb);

/**
 * enum d_walk_ret - action to talke during tree walk
 * @D_WALK_CONTINUE:	contrinue walk
 * @D_WALK_QUIT:	quit walk
 * @D_WALK_NORETRY:	quit when retry is needed
 * @D_WALK_SKIP:	skip this dentry and its children
 */
enum d_walk_ret {
	D_WALK_CONTINUE,
	D_WALK_QUIT,
	D_WALK_NORETRY,
	D_WALK_SKIP,
};

/**
 * d_walk - walk the dentry tree
 * @parent:	start of walk
 * @data:	data passed to @enter() and @finish()
 * @enter:	callback when first entering the dentry
 *
 * The @enter() callbacks are called with d_lock held.
 */
static void d_walk(struct dentry *parent, void *data,
		   enum d_walk_ret (*enter)(void *, struct dentry *))
{
	struct dentry *this_parent, *dentry;
	unsigned seq = 0;
	enum d_walk_ret ret;
	bool retry = true;

again:
	read_seqbegin_or_lock(&rename_lock, &seq);
	this_parent = parent;
	spin_lock(&this_parent->d_lock);

	ret = enter(data, this_parent);
	switch (ret) {
	case D_WALK_CONTINUE:
		break;
	case D_WALK_QUIT:
	case D_WALK_SKIP:
		goto out_unlock;
	case D_WALK_NORETRY:
		retry = false;
		break;
	}
repeat:
	dentry = d_first_child(this_parent);
resume:
	hlist_for_each_entry_from(dentry, d_sib) {
		if (unlikely(dentry->d_flags & DCACHE_DENTRY_CURSOR))
			continue;

		spin_lock_nested(&dentry->d_lock, DENTRY_D_LOCK_NESTED);

		ret = enter(data, dentry);
		switch (ret) {
		case D_WALK_CONTINUE:
			break;
		case D_WALK_QUIT:
			spin_unlock(&dentry->d_lock);
			goto out_unlock;
		case D_WALK_NORETRY:
			retry = false;
			break;
		case D_WALK_SKIP:
			spin_unlock(&dentry->d_lock);
			continue;
		}

		if (!hlist_empty(&dentry->d_children)) {
			spin_unlock(&this_parent->d_lock);
			spin_release(&dentry->d_lock.dep_map, _RET_IP_);
			this_parent = dentry;
			spin_acquire(&this_parent->d_lock.dep_map, 0, 1, _RET_IP_);
			goto repeat;
		}
		spin_unlock(&dentry->d_lock);
	}
	/*
	 * All done at this level ... ascend and resume the search.
	 */
	rcu_read_lock();
ascend:
	if (this_parent != parent) {
		dentry = this_parent;
		this_parent = dentry->d_parent;

		spin_unlock(&dentry->d_lock);
		spin_lock(&this_parent->d_lock);

		/* might go back up the wrong parent if we have had a rename. */
		if (need_seqretry(&rename_lock, seq))
			goto rename_retry;
		/* go into the first sibling still alive */
		hlist_for_each_entry_continue(dentry, d_sib) {
			if (likely(!(dentry->d_flags & DCACHE_DENTRY_KILLED))) {
				rcu_read_unlock();
				goto resume;
			}
		}
		goto ascend;
	}
	if (need_seqretry(&rename_lock, seq))
		goto rename_retry;
	rcu_read_unlock();

out_unlock:
	spin_unlock(&this_parent->d_lock);
	done_seqretry(&rename_lock, seq);
	return;

rename_retry:
	spin_unlock(&this_parent->d_lock);
	rcu_read_unlock();
	BUG_ON(seq & 1);
	if (!retry)
		return;
	seq = 1;
	goto again;
}

struct check_mount {
	struct vfsmount *mnt;
	unsigned int mounted;
};

/* locks: mount_locked_reader && dentry->d_lock */
static enum d_walk_ret path_check_mount(void *data, struct dentry *dentry)
{
	struct check_mount *info = data;
	struct path path = { .mnt = info->mnt, .dentry = dentry };

	if (likely(!d_mountpoint(dentry)))
		return D_WALK_CONTINUE;
	if (__path_is_mountpoint(&path)) {
		info->mounted = 1;
		return D_WALK_QUIT;
	}
	return D_WALK_CONTINUE;
}

/**
 * path_has_submounts - check for mounts over a dentry in the
 *                      current namespace.
 * @parent: path to check.
 *
 * Return true if the parent or its subdirectories contain
 * a mount point in the current namespace.
 */
int path_has_submounts(const struct path *parent)
{
	struct check_mount data = { .mnt = parent->mnt, .mounted = 0 };

	guard(mount_locked_reader)();
	d_walk(parent->dentry, &data, path_check_mount);

	return data.mounted;
}
EXPORT_SYMBOL(path_has_submounts);

/*
 * Called by mount code to set a mountpoint and check if the mountpoint is
 * reachable (e.g. NFS can unhash a directory dentry and then the complete
 * subtree can become unreachable).
 *
 * Only one of d_invalidate() and d_set_mounted() must succeed.  For
 * this reason take rename_lock and d_lock on dentry and ancestors.
 */
int d_set_mounted(struct dentry *dentry)
{
	struct dentry *p;
	int ret = -ENOENT;
	read_seqlock_excl(&rename_lock);
	for (p = dentry->d_parent; !IS_ROOT(p); p = p->d_parent) {
		/* Need exclusion wrt. d_invalidate() */
		spin_lock(&p->d_lock);
		if (unlikely(d_unhashed(p))) {
			spin_unlock(&p->d_lock);
			goto out;
		}
		spin_unlock(&p->d_lock);
	}
	spin_lock(&dentry->d_lock);
	if (!d_unlinked(dentry)) {
		ret = -EBUSY;
		if (!d_mountpoint(dentry)) {
			dentry->d_flags |= DCACHE_MOUNTED;
			ret = 0;
		}
	}
 	spin_unlock(&dentry->d_lock);
out:
	read_sequnlock_excl(&rename_lock);
	return ret;
}

/*
 * Search the dentry child list of the specified parent,
 * and move any unused dentries to the end of the unused
 * list for prune_dcache(). We descend to the next level
 * whenever the d_children list is non-empty and continue
 * searching.
 *
 * It returns zero iff there are no unused children,
 * otherwise  it returns the number of children moved to
 * the end of the unused list. This may not be the total
 * number of unused children, because select_parent can
 * drop the lock and return early due to latency
 * constraints.
 */

struct select_data {
	struct dentry *start;
	union {
		long found;
		struct dentry *victim;
	};
	struct list_head dispose;
};

static enum d_walk_ret select_collect(void *_data, struct dentry *dentry)
{
	struct select_data *data = _data;
	enum d_walk_ret ret = D_WALK_CONTINUE;

	if (data->start == dentry)
		goto out;

	if (dentry->d_flags & DCACHE_SHRINK_LIST) {
		data->found++;
	} else if (!dentry->d_lockref.count) {
		to_shrink_list(dentry, &data->dispose);
		data->found++;
	} else if (dentry->d_lockref.count < 0) {
		data->found++;
	}
	/*
	 * We can return to the caller if we have found some (this
	 * ensures forward progress). We'll be coming back to find
	 * the rest.
	 */
	if (!list_empty(&data->dispose))
		ret = need_resched() ? D_WALK_QUIT : D_WALK_NORETRY;
out:
	return ret;
}

static enum d_walk_ret select_collect_umount(void *_data, struct dentry *dentry)
{
	if (dentry->d_flags & DCACHE_PERSISTENT) {
		dentry->d_flags &= ~DCACHE_PERSISTENT;
		dentry->d_lockref.count--;
	}
	return select_collect(_data, dentry);
}

static enum d_walk_ret select_collect2(void *_data, struct dentry *dentry)
{
	struct select_data *data = _data;
	enum d_walk_ret ret = D_WALK_CONTINUE;

	if (data->start == dentry)
		goto out;

	if (!dentry->d_lockref.count) {
		if (dentry->d_flags & DCACHE_SHRINK_LIST) {
			rcu_read_lock();
			data->victim = dentry;
			return D_WALK_QUIT;
		}
		to_shrink_list(dentry, &data->dispose);
	}
	/*
	 * We can return to the caller if we have found some (this
	 * ensures forward progress). We'll be coming back to find
	 * the rest.
	 */
	if (!list_empty(&data->dispose))
		ret = need_resched() ? D_WALK_QUIT : D_WALK_NORETRY;
out:
	return ret;
}

/**
 * shrink_dcache_tree - prune dcache
 * @parent: parent of entries to prune
 * @for_umount: true if we want to unpin the persistent ones
 *
 * Prune the dcache to remove unused children of the parent dentry.
 */
static void shrink_dcache_tree(struct dentry *parent, bool for_umount)
{
	for (;;) {
		struct select_data data = {.start = parent};

		INIT_LIST_HEAD(&data.dispose);
		d_walk(parent, &data,
			for_umount ? select_collect_umount : select_collect);

		if (!list_empty(&data.dispose)) {
			shrink_dentry_list(&data.dispose);
			continue;
		}

		cond_resched();
		if (!data.found)
			break;
		data.victim = NULL;
		d_walk(parent, &data, select_collect2);
		if (data.victim) {
			spin_lock(&data.victim->d_lock);
			if (!lock_for_kill(data.victim)) {
				spin_unlock(&data.victim->d_lock);
				rcu_read_unlock();
			} else {
				shrink_kill(data.victim);
			}
		}
		if (!list_empty(&data.dispose))
			shrink_dentry_list(&data.dispose);
	}
}

void shrink_dcache_parent(struct dentry *parent)
{
	shrink_dcache_tree(parent, false);
}
EXPORT_SYMBOL(shrink_dcache_parent);

static enum d_walk_ret umount_check(void *_data, struct dentry *dentry)
{
	/* it has busy descendents; complain about those instead */
	if (!hlist_empty(&dentry->d_children))
		return D_WALK_CONTINUE;

	/* root with refcount 1 is fine */
	if (dentry == _data && dentry->d_lockref.count == 1)
		return D_WALK_CONTINUE;

	WARN(1, "BUG: Dentry %p{i=%lx,n=%pd} "
			" still in use (%d) [unmount of %s %s]\n",
		       dentry,
		       dentry->d_inode ?
		       dentry->d_inode->i_ino : 0UL,
		       dentry,
		       dentry->d_lockref.count,
		       dentry->d_sb->s_type->name,
		       dentry->d_sb->s_id);
	return D_WALK_CONTINUE;
}

static void do_one_tree(struct dentry *dentry)
{
	shrink_dcache_tree(dentry, true);
	d_walk(dentry, dentry, umount_check);
	d_drop(dentry);
	dput(dentry);
}

/*
 * destroy the dentries attached to a superblock on unmounting
 */
void shrink_dcache_for_umount(struct super_block *sb)
{
	struct dentry *dentry;

	rwsem_assert_held_write(&sb->s_umount);

	dentry = sb->s_root;
	sb->s_root = NULL;
	do_one_tree(dentry);

	while (!hlist_bl_empty(&sb->s_roots)) {
		dentry = dget(hlist_bl_entry(hlist_bl_first(&sb->s_roots), struct dentry, d_hash));
		do_one_tree(dentry);
	}
}

static enum d_walk_ret find_submount(void *_data, struct dentry *dentry)
{
	struct dentry **victim = _data;
	if (d_mountpoint(dentry)) {
		*victim = dget_dlock(dentry);
		return D_WALK_QUIT;
	}
	return D_WALK_CONTINUE;
}

/**
 * d_invalidate - detach submounts, prune dcache, and drop
 * @dentry: dentry to invalidate (aka detach, prune and drop)
 */
void d_invalidate(struct dentry *dentry)
{
	bool had_submounts = false;
	spin_lock(&dentry->d_lock);
	if (d_unhashed(dentry)) {
		spin_unlock(&dentry->d_lock);
		return;
	}
	__d_drop(dentry);
	spin_unlock(&dentry->d_lock);

	/* Negative dentries can be dropped without further checks */
	if (!dentry->d_inode)
		return;

	shrink_dcache_parent(dentry);
	for (;;) {
		struct dentry *victim = NULL;
		d_walk(dentry, &victim, find_submount);
		if (!victim) {
			if (had_submounts)
				shrink_dcache_parent(dentry);
			return;
		}
		had_submounts = true;
		detach_mounts(victim);
		dput(victim);
	}
}
EXPORT_SYMBOL(d_invalidate);

/**
 * __d_alloc	-	allocate a dcache entry
 * @sb: filesystem it will belong to
 * @name: qstr of the name
 *
 * Allocates a dentry. It returns %NULL if there is insufficient memory
 * available. On a success the dentry is returned. The name passed in is
 * copied and the copy passed in may be reused after this call.
 */
 
static struct dentry *__d_alloc(struct super_block *sb, const struct qstr *name)
{
	struct dentry *dentry;
	char *dname;
	int err;

	dentry = kmem_cache_alloc_lru(dentry_cache, &sb->s_dentry_lru,
				      GFP_KERNEL);
	if (!dentry)
		return NULL;

	/*
	 * We guarantee that the inline name is always NUL-terminated.
	 * This way the memcpy() done by the name switching in rename
	 * will still always have a NUL at the end, even if we might
	 * be overwriting an internal NUL character
	 */
	dentry->d_shortname.string[DNAME_INLINE_LEN-1] = 0;
	if (unlikely(!name)) {
		name = &slash_name;
		dname = dentry->d_shortname.string;
	} else if (name->len > DNAME_INLINE_LEN-1) {
		size_t size = offsetof(struct external_name, name[1]);
		struct external_name *p = kmalloc(size + name->len,
						  GFP_KERNEL_ACCOUNT |
						  __GFP_RECLAIMABLE);
		if (!p) {
			kmem_cache_free(dentry_cache, dentry); 
			return NULL;
		}
		atomic_set(&p->count, 1);
		dname = p->name;
	} else  {
		dname = dentry->d_shortname.string;
	}	

	dentry->__d_name.len = name->len;
	dentry->__d_name.hash = name->hash;
	memcpy(dname, name->name, name->len);
	dname[name->len] = 0;

	/* Make sure we always see the terminating NUL character */
	smp_store_release(&dentry->__d_name.name, dname); /* ^^^ */

	dentry->d_flags = 0;
	lockref_init(&dentry->d_lockref);
	seqcount_spinlock_init(&dentry->d_seq, &dentry->d_lock);
	dentry->d_inode = NULL;
	dentry->d_parent = dentry;
	dentry->d_sb = sb;
	dentry->d_op = sb->__s_d_op;
	dentry->d_flags = sb->s_d_flags;
	dentry->d_fsdata = NULL;
	INIT_HLIST_BL_NODE(&dentry->d_hash);
	INIT_LIST_HEAD(&dentry->d_lru);
	INIT_HLIST_HEAD(&dentry->d_children);
	INIT_HLIST_NODE(&dentry->d_u.d_alias);
	INIT_HLIST_NODE(&dentry->d_sib);

	if (dentry->d_op && dentry->d_op->d_init) {
		err = dentry->d_op->d_init(dentry);
		if (err) {
			if (dname_external(dentry))
				kfree(external_name(dentry));
			kmem_cache_free(dentry_cache, dentry);
			return NULL;
		}
	}

	this_cpu_inc(nr_dentry);

	return dentry;
}

/**
 * d_alloc	-	allocate a dcache entry
 * @parent: parent of entry to allocate
 * @name: qstr of the name
 *
 * Allocates a dentry. It returns %NULL if there is insufficient memory
 * available. On a success the dentry is returned. The name passed in is
 * copied and the copy passed in may be reused after this call.
 */
struct dentry *d_alloc(struct dentry * parent, const struct qstr *name)
{
	struct dentry *dentry = __d_alloc(parent->d_sb, name);
	if (!dentry)
		return NULL;
	spin_lock(&parent->d_lock);
	/*
	 * don't need child lock because it is not subject
	 * to concurrency here
	 */
	dentry->d_parent = dget_dlock(parent);
	hlist_add_head(&dentry->d_sib, &parent->d_children);
	spin_unlock(&parent->d_lock);

	return dentry;
}
EXPORT_SYMBOL(d_alloc);

struct dentry *d_alloc_anon(struct super_block *sb)
{
	return __d_alloc(sb, NULL);
}
EXPORT_SYMBOL(d_alloc_anon);

struct dentry *d_alloc_cursor(struct dentry * parent)
{
	struct dentry *dentry = d_alloc_anon(parent->d_sb);
	if (dentry) {
		dentry->d_flags |= DCACHE_DENTRY_CURSOR;
		dentry->d_parent = dget(parent);
	}
	return dentry;
}

/**
 * d_alloc_pseudo - allocate a dentry (for lookup-less filesystems)
 * @sb: the superblock
 * @name: qstr of the name
 *
 * For a filesystem that just pins its dentries in memory and never
 * performs lookups at all, return an unhashed IS_ROOT dentry.
 * This is used for pipes, sockets et.al. - the stuff that should
 * never be anyone's children or parents.  Unlike all other
 * dentries, these will not have RCU delay between dropping the
 * last reference and freeing them.
 *
 * The only user is alloc_file_pseudo() and that's what should
 * be considered a public interface.  Don't use directly.
 */
struct dentry *d_alloc_pseudo(struct super_block *sb, const struct qstr *name)
{
	static const struct dentry_operations anon_ops = {
		.d_dname = simple_dname
	};
	struct dentry *dentry = __d_alloc(sb, name);
	if (likely(dentry)) {
		dentry->d_flags |= DCACHE_NORCU;
		/* d_op_flags(&anon_ops) is 0 */
		if (!dentry->d_op)
			dentry->d_op = &anon_ops;
	}
	return dentry;
}

struct dentry *d_alloc_name(struct dentry *parent, const char *name)
{
	struct qstr q;

	q.name = name;
	q.hash_len = hashlen_string(parent, name);
	return d_alloc(parent, &q);
}
EXPORT_SYMBOL(d_alloc_name);

#define DCACHE_OP_FLAGS \
	(DCACHE_OP_HASH | DCACHE_OP_COMPARE | DCACHE_OP_REVALIDATE | \
	 DCACHE_OP_WEAK_REVALIDATE | DCACHE_OP_DELETE | DCACHE_OP_PRUNE | \
	 DCACHE_OP_REAL)

static unsigned int d_op_flags(const struct dentry_operations *op)
{
	unsigned int flags = 0;
	if (op) {
		if (op->d_hash)
			flags |= DCACHE_OP_HASH;
		if (op->d_compare)
			flags |= DCACHE_OP_COMPARE;
		if (op->d_revalidate)
			flags |= DCACHE_OP_REVALIDATE;
		if (op->d_weak_revalidate)
			flags |= DCACHE_OP_WEAK_REVALIDATE;
		if (op->d_delete)
			flags |= DCACHE_OP_DELETE;
		if (op->d_prune)
			flags |= DCACHE_OP_PRUNE;
		if (op->d_real)
			flags |= DCACHE_OP_REAL;
	}
	return flags;
}

static void d_set_d_op(struct dentry *dentry, const struct dentry_operations *op)
{
	unsigned int flags = d_op_flags(op);
	WARN_ON_ONCE(dentry->d_op);
	WARN_ON_ONCE(dentry->d_flags & DCACHE_OP_FLAGS);
	dentry->d_op = op;
	if (flags)
		dentry->d_flags |= flags;
}

void set_default_d_op(struct super_block *s, const struct dentry_operations *ops)
{
	unsigned int flags = d_op_flags(ops);
	s->__s_d_op = ops;
	s->s_d_flags = (s->s_d_flags & ~DCACHE_OP_FLAGS) | flags;
}
EXPORT_SYMBOL(set_default_d_op);

static unsigned d_flags_for_inode(struct inode *inode)
{
	unsigned add_flags = DCACHE_REGULAR_TYPE;

	if (!inode)
		return DCACHE_MISS_TYPE;

	if (S_ISDIR(inode->i_mode)) {
		add_flags = DCACHE_DIRECTORY_TYPE;
		if (unlikely(!(inode->i_opflags & IOP_LOOKUP))) {
			if (unlikely(!inode->i_op->lookup))
				add_flags = DCACHE_AUTODIR_TYPE;
			else
				inode->i_opflags |= IOP_LOOKUP;
		}
		goto type_determined;
	}

	if (unlikely(!(inode->i_opflags & IOP_NOFOLLOW))) {
		if (unlikely(inode->i_op->get_link)) {
			add_flags = DCACHE_SYMLINK_TYPE;
			goto type_determined;
		}
		inode->i_opflags |= IOP_NOFOLLOW;
	}

	if (unlikely(!S_ISREG(inode->i_mode)))
		add_flags = DCACHE_SPECIAL_TYPE;

type_determined:
	if (unlikely(IS_AUTOMOUNT(inode)))
		add_flags |= DCACHE_NEED_AUTOMOUNT;
	return add_flags;
}

static void __d_instantiate(struct dentry *dentry, struct inode *inode)
{
	unsigned add_flags = d_flags_for_inode(inode);
	WARN_ON(d_in_lookup(dentry));

	/*
	 * The negative counter only tracks dentries on the LRU. Don't dec if
	 * d_lru is on another list.
	 */
	if ((dentry->d_flags &
	     (DCACHE_LRU_LIST|DCACHE_SHRINK_LIST)) == DCACHE_LRU_LIST)
		this_cpu_dec(nr_dentry_negative);
	hlist_add_head(&dentry->d_u.d_alias, &inode->i_dentry);
	raw_write_seqcount_begin(&dentry->d_seq);
	__d_set_inode_and_type(dentry, inode, add_flags);
	raw_write_seqcount_end(&dentry->d_seq);
	fsnotify_update_flags(dentry);
}

/**
 * d_instantiate - fill in inode information for a dentry
 * @entry: dentry to complete
 * @inode: inode to attach to this dentry
 *
 * Fill in inode information in the entry.
 *
 * This turns negative dentries into productive full members
 * of society.
 *
 * NOTE! This assumes that the inode count has been incremented
 * (or otherwise set) by the caller to indicate that it is now
 * in use by the dcache.
 */
 
void d_instantiate(struct dentry *entry, struct inode * inode)
{
	BUG_ON(!hlist_unhashed(&entry->d_u.d_alias));
	if (inode) {
		security_d_instantiate(entry, inode);
		spin_lock(&inode->i_lock);
		spin_lock(&entry->d_lock);
		__d_instantiate(entry, inode);
		spin_unlock(&entry->d_lock);
		spin_unlock(&inode->i_lock);
	}
}
EXPORT_SYMBOL(d_instantiate);

/*
 * This should be equivalent to d_instantiate() + unlock_new_inode(),
 * with lockdep-related part of unlock_new_inode() done before
 * anything else.  Use that instead of open-coding d_instantiate()/
 * unlock_new_inode() combinations.
 */
void d_instantiate_new(struct dentry *entry, struct inode *inode)
{
	BUG_ON(!hlist_unhashed(&entry->d_u.d_alias));
	BUG_ON(!inode);
	lockdep_annotate_inode_mutex_key(inode);
	security_d_instantiate(entry, inode);
	spin_lock(&inode->i_lock);
	spin_lock(&entry->d_lock);
	__d_instantiate(entry, inode);
<<<<<<< HEAD
	WARN_ON(!(inode_state_read(inode) & I_NEW));
	inode_state_clear(inode, I_NEW | I_CREATING);
=======
	spin_unlock(&entry->d_lock);
	WARN_ON(!(inode->i_state & I_NEW));
	inode->i_state &= ~I_NEW & ~I_CREATING;
	/*
	 * Pairs with the barrier in prepare_to_wait_event() to make sure
	 * ___wait_var_event() either sees the bit cleared or
	 * waitqueue_active() check in wake_up_var() sees the waiter.
	 */
	smp_mb();
>>>>>>> eb028c33
	inode_wake_up_bit(inode, __I_NEW);
	spin_unlock(&inode->i_lock);
}
EXPORT_SYMBOL(d_instantiate_new);

struct dentry *d_make_root(struct inode *root_inode)
{
	struct dentry *res = NULL;

	if (root_inode) {
		res = d_alloc_anon(root_inode->i_sb);
		if (res)
			d_instantiate(res, root_inode);
		else
			iput(root_inode);
	}
	return res;
}
EXPORT_SYMBOL(d_make_root);

static struct dentry *__d_obtain_alias(struct inode *inode, bool disconnected)
{
	struct super_block *sb;
	struct dentry *new, *res;

	if (!inode)
		return ERR_PTR(-ESTALE);
	if (IS_ERR(inode))
		return ERR_CAST(inode);

	sb = inode->i_sb;

	res = d_find_any_alias(inode); /* existing alias? */
	if (res)
		goto out;

	new = d_alloc_anon(sb);
	if (!new) {
		res = ERR_PTR(-ENOMEM);
		goto out;
	}

	security_d_instantiate(new, inode);
	spin_lock(&inode->i_lock);
	res = __d_find_any_alias(inode); /* recheck under lock */
	if (likely(!res)) { /* still no alias, attach a disconnected dentry */
		unsigned add_flags = d_flags_for_inode(inode);

		if (disconnected)
			add_flags |= DCACHE_DISCONNECTED;

		spin_lock(&new->d_lock);
		__d_set_inode_and_type(new, inode, add_flags);
		hlist_add_head(&new->d_u.d_alias, &inode->i_dentry);
		if (!disconnected) {
			hlist_bl_lock(&sb->s_roots);
			hlist_bl_add_head(&new->d_hash, &sb->s_roots);
			hlist_bl_unlock(&sb->s_roots);
		}
		spin_unlock(&new->d_lock);
		spin_unlock(&inode->i_lock);
		inode = NULL; /* consumed by new->d_inode */
		res = new;
	} else {
		spin_unlock(&inode->i_lock);
		dput(new);
	}

 out:
	iput(inode);
	return res;
}

/**
 * d_obtain_alias - find or allocate a DISCONNECTED dentry for a given inode
 * @inode: inode to allocate the dentry for
 *
 * Obtain a dentry for an inode resulting from NFS filehandle conversion or
 * similar open by handle operations.  The returned dentry may be anonymous,
 * or may have a full name (if the inode was already in the cache).
 *
 * When called on a directory inode, we must ensure that the inode only ever
 * has one dentry.  If a dentry is found, that is returned instead of
 * allocating a new one.
 *
 * On successful return, the reference to the inode has been transferred
 * to the dentry.  In case of an error the reference on the inode is released.
 * To make it easier to use in export operations a %NULL or IS_ERR inode may
 * be passed in and the error will be propagated to the return value,
 * with a %NULL @inode replaced by ERR_PTR(-ESTALE).
 */
struct dentry *d_obtain_alias(struct inode *inode)
{
	return __d_obtain_alias(inode, true);
}
EXPORT_SYMBOL(d_obtain_alias);

/**
 * d_obtain_root - find or allocate a dentry for a given inode
 * @inode: inode to allocate the dentry for
 *
 * Obtain an IS_ROOT dentry for the root of a filesystem.
 *
 * We must ensure that directory inodes only ever have one dentry.  If a
 * dentry is found, that is returned instead of allocating a new one.
 *
 * On successful return, the reference to the inode has been transferred
 * to the dentry.  In case of an error the reference on the inode is
 * released.  A %NULL or IS_ERR inode may be passed in and will be the
 * error will be propagate to the return value, with a %NULL @inode
 * replaced by ERR_PTR(-ESTALE).
 */
struct dentry *d_obtain_root(struct inode *inode)
{
	return __d_obtain_alias(inode, false);
}
EXPORT_SYMBOL(d_obtain_root);

/**
 * d_add_ci - lookup or allocate new dentry with case-exact name
 * @dentry: the negative dentry that was passed to the parent's lookup func
 * @inode:  the inode case-insensitive lookup has found
 * @name:   the case-exact name to be associated with the returned dentry
 *
 * This is to avoid filling the dcache with case-insensitive names to the
 * same inode, only the actual correct case is stored in the dcache for
 * case-insensitive filesystems.
 *
 * For a case-insensitive lookup match and if the case-exact dentry
 * already exists in the dcache, use it and return it.
 *
 * If no entry exists with the exact case name, allocate new dentry with
 * the exact case, and return the spliced entry.
 */
struct dentry *d_add_ci(struct dentry *dentry, struct inode *inode,
			struct qstr *name)
{
	struct dentry *found, *res;

	/*
	 * First check if a dentry matching the name already exists,
	 * if not go ahead and create it now.
	 */
	found = d_hash_and_lookup(dentry->d_parent, name);
	if (found) {
		iput(inode);
		return found;
	}
	if (d_in_lookup(dentry)) {
		found = d_alloc_parallel(dentry->d_parent, name,
					dentry->d_wait);
		if (IS_ERR(found) || !d_in_lookup(found)) {
			iput(inode);
			return found;
		}
	} else {
		found = d_alloc(dentry->d_parent, name);
		if (!found) {
			iput(inode);
			return ERR_PTR(-ENOMEM);
		} 
	}
	res = d_splice_alias(inode, found);
	if (res) {
		d_lookup_done(found);
		dput(found);
		return res;
	}
	return found;
}
EXPORT_SYMBOL(d_add_ci);

/**
 * d_same_name - compare dentry name with case-exact name
 * @dentry: the negative dentry that was passed to the parent's lookup func
 * @parent: parent dentry
 * @name:   the case-exact name to be associated with the returned dentry
 *
 * Return: true if names are same, or false
 */
bool d_same_name(const struct dentry *dentry, const struct dentry *parent,
		 const struct qstr *name)
{
	if (likely(!(parent->d_flags & DCACHE_OP_COMPARE))) {
		if (dentry->d_name.len != name->len)
			return false;
		return dentry_cmp(dentry, name->name, name->len) == 0;
	}
	return parent->d_op->d_compare(dentry,
				       dentry->d_name.len, dentry->d_name.name,
				       name) == 0;
}
EXPORT_SYMBOL_GPL(d_same_name);

/*
 * This is __d_lookup_rcu() when the parent dentry has
 * DCACHE_OP_COMPARE, which makes things much nastier.
 */
static noinline struct dentry *__d_lookup_rcu_op_compare(
	const struct dentry *parent,
	const struct qstr *name,
	unsigned *seqp)
{
	u64 hashlen = name->hash_len;
	struct hlist_bl_head *b = d_hash(hashlen);
	struct hlist_bl_node *node;
	struct dentry *dentry;

	hlist_bl_for_each_entry_rcu(dentry, node, b, d_hash) {
		int tlen;
		const char *tname;
		unsigned seq;

seqretry:
		seq = raw_seqcount_begin(&dentry->d_seq);
		if (dentry->d_parent != parent)
			continue;
		if (d_unhashed(dentry))
			continue;
		if (dentry->d_name.hash != hashlen_hash(hashlen))
			continue;
		tlen = dentry->d_name.len;
		tname = dentry->d_name.name;
		/* we want a consistent (name,len) pair */
		if (read_seqcount_retry(&dentry->d_seq, seq)) {
			cpu_relax();
			goto seqretry;
		}
		if (parent->d_op->d_compare(dentry, tlen, tname, name) != 0)
			continue;
		*seqp = seq;
		return dentry;
	}
	return NULL;
}

/**
 * __d_lookup_rcu - search for a dentry (racy, store-free)
 * @parent: parent dentry
 * @name: qstr of name we wish to find
 * @seqp: returns d_seq value at the point where the dentry was found
 * Returns: dentry, or NULL
 *
 * __d_lookup_rcu is the dcache lookup function for rcu-walk name
 * resolution (store-free path walking) design described in
 * Documentation/filesystems/path-lookup.txt.
 *
 * This is not to be used outside core vfs.
 *
 * __d_lookup_rcu must only be used in rcu-walk mode, ie. with vfsmount lock
 * held, and rcu_read_lock held. The returned dentry must not be stored into
 * without taking d_lock and checking d_seq sequence count against @seq
 * returned here.
 *
 * Alternatively, __d_lookup_rcu may be called again to look up the child of
 * the returned dentry, so long as its parent's seqlock is checked after the
 * child is looked up. Thus, an interlocking stepping of sequence lock checks
 * is formed, giving integrity down the path walk.
 *
 * NOTE! The caller *has* to check the resulting dentry against the sequence
 * number we've returned before using any of the resulting dentry state!
 */
struct dentry *__d_lookup_rcu(const struct dentry *parent,
				const struct qstr *name,
				unsigned *seqp)
{
	u64 hashlen = name->hash_len;
	const unsigned char *str = name->name;
	struct hlist_bl_head *b = d_hash(hashlen);
	struct hlist_bl_node *node;
	struct dentry *dentry;

	/*
	 * Note: There is significant duplication with __d_lookup_rcu which is
	 * required to prevent single threaded performance regressions
	 * especially on architectures where smp_rmb (in seqcounts) are costly.
	 * Keep the two functions in sync.
	 */

	if (unlikely(parent->d_flags & DCACHE_OP_COMPARE))
		return __d_lookup_rcu_op_compare(parent, name, seqp);

	/*
	 * The hash list is protected using RCU.
	 *
	 * Carefully use d_seq when comparing a candidate dentry, to avoid
	 * races with d_move().
	 *
	 * It is possible that concurrent renames can mess up our list
	 * walk here and result in missing our dentry, resulting in the
	 * false-negative result. d_lookup() protects against concurrent
	 * renames using rename_lock seqlock.
	 *
	 * See Documentation/filesystems/path-lookup.txt for more details.
	 */
	hlist_bl_for_each_entry_rcu(dentry, node, b, d_hash) {
		unsigned seq;

		/*
		 * The dentry sequence count protects us from concurrent
		 * renames, and thus protects parent and name fields.
		 *
		 * The caller must perform a seqcount check in order
		 * to do anything useful with the returned dentry.
		 *
		 * NOTE! We do a "raw" seqcount_begin here. That means that
		 * we don't wait for the sequence count to stabilize if it
		 * is in the middle of a sequence change. If we do the slow
		 * dentry compare, we will do seqretries until it is stable,
		 * and if we end up with a successful lookup, we actually
		 * want to exit RCU lookup anyway.
		 *
		 * Note that raw_seqcount_begin still *does* smp_rmb(), so
		 * we are still guaranteed NUL-termination of ->d_name.name.
		 */
		seq = raw_seqcount_begin(&dentry->d_seq);
		if (dentry->d_parent != parent)
			continue;
		if (dentry->d_name.hash_len != hashlen)
			continue;
		if (unlikely(dentry_cmp(dentry, str, hashlen_len(hashlen)) != 0))
			continue;
		/*
		 * Check for the dentry being unhashed.
		 *
		 * As tempting as it is, we *can't* skip it because of a race window
		 * between us finding the dentry before it gets unhashed and loading
		 * the sequence counter after unhashing is finished.
		 *
		 * We can at least predict on it.
		 */
		if (unlikely(d_unhashed(dentry)))
			continue;
		*seqp = seq;
		return dentry;
	}
	return NULL;
}

/**
 * d_lookup - search for a dentry
 * @parent: parent dentry
 * @name: qstr of name we wish to find
 * Returns: dentry, or NULL
 *
 * d_lookup searches the children of the parent dentry for the name in
 * question. If the dentry is found its reference count is incremented and the
 * dentry is returned. The caller must use dput to free the entry when it has
 * finished using it. %NULL is returned if the dentry does not exist.
 */
struct dentry *d_lookup(const struct dentry *parent, const struct qstr *name)
{
	struct dentry *dentry;
	unsigned seq;

	do {
		seq = read_seqbegin(&rename_lock);
		dentry = __d_lookup(parent, name);
		if (dentry)
			break;
	} while (read_seqretry(&rename_lock, seq));
	return dentry;
}
EXPORT_SYMBOL(d_lookup);

/**
 * __d_lookup - search for a dentry (racy)
 * @parent: parent dentry
 * @name: qstr of name we wish to find
 * Returns: dentry, or NULL
 *
 * __d_lookup is like d_lookup, however it may (rarely) return a
 * false-negative result due to unrelated rename activity.
 *
 * __d_lookup is slightly faster by avoiding rename_lock read seqlock,
 * however it must be used carefully, eg. with a following d_lookup in
 * the case of failure.
 *
 * __d_lookup callers must be commented.
 */
struct dentry *__d_lookup(const struct dentry *parent, const struct qstr *name)
{
	unsigned int hash = name->hash;
	struct hlist_bl_head *b = d_hash(hash);
	struct hlist_bl_node *node;
	struct dentry *found = NULL;
	struct dentry *dentry;

	/*
	 * Note: There is significant duplication with __d_lookup_rcu which is
	 * required to prevent single threaded performance regressions
	 * especially on architectures where smp_rmb (in seqcounts) are costly.
	 * Keep the two functions in sync.
	 */

	/*
	 * The hash list is protected using RCU.
	 *
	 * Take d_lock when comparing a candidate dentry, to avoid races
	 * with d_move().
	 *
	 * It is possible that concurrent renames can mess up our list
	 * walk here and result in missing our dentry, resulting in the
	 * false-negative result. d_lookup() protects against concurrent
	 * renames using rename_lock seqlock.
	 *
	 * See Documentation/filesystems/path-lookup.txt for more details.
	 */
	rcu_read_lock();
	
	hlist_bl_for_each_entry_rcu(dentry, node, b, d_hash) {

		if (dentry->d_name.hash != hash)
			continue;

		spin_lock(&dentry->d_lock);
		if (dentry->d_parent != parent)
			goto next;
		if (d_unhashed(dentry))
			goto next;

		if (!d_same_name(dentry, parent, name))
			goto next;

		dentry->d_lockref.count++;
		found = dentry;
		spin_unlock(&dentry->d_lock);
		break;
next:
		spin_unlock(&dentry->d_lock);
 	}
 	rcu_read_unlock();

 	return found;
}

/**
 * d_hash_and_lookup - hash the qstr then search for a dentry
 * @dir: Directory to search in
 * @name: qstr of name we wish to find
 *
 * On lookup failure NULL is returned; on bad name - ERR_PTR(-error)
 */
struct dentry *d_hash_and_lookup(struct dentry *dir, struct qstr *name)
{
	/*
	 * Check for a fs-specific hash function. Note that we must
	 * calculate the standard hash first, as the d_op->d_hash()
	 * routine may choose to leave the hash value unchanged.
	 */
	name->hash = full_name_hash(dir, name->name, name->len);
	if (dir->d_flags & DCACHE_OP_HASH) {
		int err = dir->d_op->d_hash(dir, name);
		if (unlikely(err < 0))
			return ERR_PTR(err);
	}
	return d_lookup(dir, name);
}

/*
 * When a file is deleted, we have two options:
 * - turn this dentry into a negative dentry
 * - unhash this dentry and free it.
 *
 * Usually, we want to just turn this into
 * a negative dentry, but if anybody else is
 * currently using the dentry or the inode
 * we can't do that and we fall back on removing
 * it from the hash queues and waiting for
 * it to be deleted later when it has no users
 */
 
/**
 * d_delete - delete a dentry
 * @dentry: The dentry to delete
 *
 * Turn the dentry into a negative dentry if possible, otherwise
 * remove it from the hash queues so it can be deleted later
 */
 
void d_delete(struct dentry * dentry)
{
	struct inode *inode = dentry->d_inode;

	spin_lock(&inode->i_lock);
	spin_lock(&dentry->d_lock);
	/*
	 * Are we the only user?
	 */
	if (dentry->d_lockref.count == 1) {
		if (dentry_negative_policy)
			__d_drop(dentry);
		dentry->d_flags &= ~DCACHE_CANT_MOUNT;
		dentry_unlink_inode(dentry);
	} else {
		__d_drop(dentry);
		spin_unlock(&dentry->d_lock);
		spin_unlock(&inode->i_lock);
	}
}
EXPORT_SYMBOL(d_delete);

static void __d_rehash(struct dentry *entry)
{
	struct hlist_bl_head *b = d_hash(entry->d_name.hash);

	hlist_bl_lock(b);
	hlist_bl_add_head_rcu(&entry->d_hash, b);
	hlist_bl_unlock(b);
}

/**
 * d_rehash	- add an entry back to the hash
 * @entry: dentry to add to the hash
 *
 * Adds a dentry to the hash according to its name.
 */
 
void d_rehash(struct dentry * entry)
{
	spin_lock(&entry->d_lock);
	__d_rehash(entry);
	spin_unlock(&entry->d_lock);
}
EXPORT_SYMBOL(d_rehash);

static inline unsigned start_dir_add(struct inode *dir)
{
	preempt_disable_nested();
	for (;;) {
		unsigned n = READ_ONCE(dir->i_dir_seq);
		if (!(n & 1) && try_cmpxchg(&dir->i_dir_seq, &n, n + 1))
			return n;
		cpu_relax();
	}
}

static inline void end_dir_add(struct inode *dir, unsigned int n,
			       wait_queue_head_t *d_wait)
{
	smp_store_release(&dir->i_dir_seq, n + 2);
	preempt_enable_nested();
	if (wq_has_sleeper(d_wait))
		wake_up_all(d_wait);
}

static void d_wait_lookup(struct dentry *dentry)
{
	if (d_in_lookup(dentry)) {
		DECLARE_WAITQUEUE(wait, current);
		add_wait_queue(dentry->d_wait, &wait);
		do {
			set_current_state(TASK_UNINTERRUPTIBLE);
			spin_unlock(&dentry->d_lock);
			schedule();
			spin_lock(&dentry->d_lock);
		} while (d_in_lookup(dentry));
	}
}

struct dentry *d_alloc_parallel(struct dentry *parent,
				const struct qstr *name,
				wait_queue_head_t *wq)
{
	unsigned int hash = name->hash;
	struct hlist_bl_head *b = in_lookup_hash(parent, hash);
	struct hlist_bl_node *node;
	struct dentry *new = __d_alloc(parent->d_sb, name);
	struct dentry *dentry;
	unsigned seq, r_seq, d_seq;

	if (unlikely(!new))
		return ERR_PTR(-ENOMEM);

	new->d_flags |= DCACHE_PAR_LOOKUP;
	spin_lock(&parent->d_lock);
	new->d_parent = dget_dlock(parent);
	hlist_add_head(&new->d_sib, &parent->d_children);
	if (parent->d_flags & DCACHE_DISCONNECTED)
		new->d_flags |= DCACHE_DISCONNECTED;
	spin_unlock(&parent->d_lock);

retry:
	rcu_read_lock();
	seq = smp_load_acquire(&parent->d_inode->i_dir_seq);
	r_seq = read_seqbegin(&rename_lock);
	dentry = __d_lookup_rcu(parent, name, &d_seq);
	if (unlikely(dentry)) {
		if (!lockref_get_not_dead(&dentry->d_lockref)) {
			rcu_read_unlock();
			goto retry;
		}
		if (read_seqcount_retry(&dentry->d_seq, d_seq)) {
			rcu_read_unlock();
			dput(dentry);
			goto retry;
		}
		rcu_read_unlock();
		dput(new);
		return dentry;
	}
	if (unlikely(read_seqretry(&rename_lock, r_seq))) {
		rcu_read_unlock();
		goto retry;
	}

	if (unlikely(seq & 1)) {
		rcu_read_unlock();
		goto retry;
	}

	hlist_bl_lock(b);
	if (unlikely(READ_ONCE(parent->d_inode->i_dir_seq) != seq)) {
		hlist_bl_unlock(b);
		rcu_read_unlock();
		goto retry;
	}
	/*
	 * No changes for the parent since the beginning of d_lookup().
	 * Since all removals from the chain happen with hlist_bl_lock(),
	 * any potential in-lookup matches are going to stay here until
	 * we unlock the chain.  All fields are stable in everything
	 * we encounter.
	 */
	hlist_bl_for_each_entry(dentry, node, b, d_u.d_in_lookup_hash) {
		if (dentry->d_name.hash != hash)
			continue;
		if (dentry->d_parent != parent)
			continue;
		if (!d_same_name(dentry, parent, name))
			continue;
		hlist_bl_unlock(b);
		/* now we can try to grab a reference */
		if (!lockref_get_not_dead(&dentry->d_lockref)) {
			rcu_read_unlock();
			goto retry;
		}

		rcu_read_unlock();
		/*
		 * somebody is likely to be still doing lookup for it;
		 * wait for them to finish
		 */
		spin_lock(&dentry->d_lock);
		d_wait_lookup(dentry);
		/*
		 * it's not in-lookup anymore; in principle we should repeat
		 * everything from dcache lookup, but it's likely to be what
		 * d_lookup() would've found anyway.  If it is, just return it;
		 * otherwise we really have to repeat the whole thing.
		 */
		if (unlikely(dentry->d_name.hash != hash))
			goto mismatch;
		if (unlikely(dentry->d_parent != parent))
			goto mismatch;
		if (unlikely(d_unhashed(dentry)))
			goto mismatch;
		if (unlikely(!d_same_name(dentry, parent, name)))
			goto mismatch;
		/* OK, it *is* a hashed match; return it */
		spin_unlock(&dentry->d_lock);
		dput(new);
		return dentry;
	}
	rcu_read_unlock();
	new->d_wait = wq;
	hlist_bl_add_head(&new->d_u.d_in_lookup_hash, b);
	hlist_bl_unlock(b);
	return new;
mismatch:
	spin_unlock(&dentry->d_lock);
	dput(dentry);
	goto retry;
}
EXPORT_SYMBOL(d_alloc_parallel);

/*
 * - Unhash the dentry
 * - Retrieve and clear the waitqueue head in dentry
 * - Return the waitqueue head
 */
static wait_queue_head_t *__d_lookup_unhash(struct dentry *dentry)
{
	wait_queue_head_t *d_wait;
	struct hlist_bl_head *b;

	lockdep_assert_held(&dentry->d_lock);

	b = in_lookup_hash(dentry->d_parent, dentry->d_name.hash);
	hlist_bl_lock(b);
	dentry->d_flags &= ~DCACHE_PAR_LOOKUP;
	__hlist_bl_del(&dentry->d_u.d_in_lookup_hash);
	d_wait = dentry->d_wait;
	dentry->d_wait = NULL;
	hlist_bl_unlock(b);
	INIT_HLIST_NODE(&dentry->d_u.d_alias);
	INIT_LIST_HEAD(&dentry->d_lru);
	return d_wait;
}

void __d_lookup_unhash_wake(struct dentry *dentry)
{
	spin_lock(&dentry->d_lock);
	wake_up_all(__d_lookup_unhash(dentry));
	spin_unlock(&dentry->d_lock);
}
EXPORT_SYMBOL(__d_lookup_unhash_wake);

/* inode->i_lock held if inode is non-NULL */

static inline void __d_add(struct dentry *dentry, struct inode *inode,
			   const struct dentry_operations *ops)
{
	wait_queue_head_t *d_wait;
	struct inode *dir = NULL;
	unsigned n;
	spin_lock(&dentry->d_lock);
	if (unlikely(d_in_lookup(dentry))) {
		dir = dentry->d_parent->d_inode;
		n = start_dir_add(dir);
		d_wait = __d_lookup_unhash(dentry);
	}
	if (unlikely(ops))
		d_set_d_op(dentry, ops);
	if (inode) {
		unsigned add_flags = d_flags_for_inode(inode);
		hlist_add_head(&dentry->d_u.d_alias, &inode->i_dentry);
		raw_write_seqcount_begin(&dentry->d_seq);
		__d_set_inode_and_type(dentry, inode, add_flags);
		raw_write_seqcount_end(&dentry->d_seq);
		fsnotify_update_flags(dentry);
	}
	__d_rehash(dentry);
	if (dir)
		end_dir_add(dir, n, d_wait);
	spin_unlock(&dentry->d_lock);
	if (inode)
		spin_unlock(&inode->i_lock);
}

/**
 * d_add - add dentry to hash queues
 * @entry: dentry to add
 * @inode: The inode to attach to this dentry
 *
 * This adds the entry to the hash queues and initializes @inode.
 * The entry was actually filled in earlier during d_alloc().
 */

void d_add(struct dentry *entry, struct inode *inode)
{
	if (inode) {
		security_d_instantiate(entry, inode);
		spin_lock(&inode->i_lock);
	}
	__d_add(entry, inode, NULL);
}
EXPORT_SYMBOL(d_add);

struct dentry *d_make_persistent(struct dentry *dentry, struct inode *inode)
{
	WARN_ON(!hlist_unhashed(&dentry->d_u.d_alias));
	WARN_ON(!inode);
	security_d_instantiate(dentry, inode);
	spin_lock(&inode->i_lock);
	spin_lock(&dentry->d_lock);
	__d_instantiate(dentry, inode);
	dentry->d_flags |= DCACHE_PERSISTENT;
	dget_dlock(dentry);
	if (d_unhashed(dentry))
		__d_rehash(dentry);
	spin_unlock(&dentry->d_lock);
	spin_unlock(&inode->i_lock);
	return dentry;
}
EXPORT_SYMBOL(d_make_persistent);

static void swap_names(struct dentry *dentry, struct dentry *target)
{
	if (unlikely(dname_external(target))) {
		if (unlikely(dname_external(dentry))) {
			/*
			 * Both external: swap the pointers
			 */
			swap(target->__d_name.name, dentry->__d_name.name);
		} else {
			/*
			 * dentry:internal, target:external.  Steal target's
			 * storage and make target internal.
			 */
			dentry->__d_name.name = target->__d_name.name;
			target->d_shortname = dentry->d_shortname;
			target->__d_name.name = target->d_shortname.string;
		}
	} else {
		if (unlikely(dname_external(dentry))) {
			/*
			 * dentry:external, target:internal.  Give dentry's
			 * storage to target and make dentry internal
			 */
			target->__d_name.name = dentry->__d_name.name;
			dentry->d_shortname = target->d_shortname;
			dentry->__d_name.name = dentry->d_shortname.string;
		} else {
			/*
			 * Both are internal.
			 */
			for (int i = 0; i < DNAME_INLINE_WORDS; i++)
				swap(dentry->d_shortname.words[i],
				     target->d_shortname.words[i]);
		}
	}
	swap(dentry->__d_name.hash_len, target->__d_name.hash_len);
}

static void copy_name(struct dentry *dentry, struct dentry *target)
{
	struct external_name *old_name = NULL;
	if (unlikely(dname_external(dentry)))
		old_name = external_name(dentry);
	if (unlikely(dname_external(target))) {
		atomic_inc(&external_name(target)->count);
		dentry->__d_name = target->__d_name;
	} else {
		dentry->d_shortname = target->d_shortname;
		dentry->__d_name.name = dentry->d_shortname.string;
		dentry->__d_name.hash_len = target->__d_name.hash_len;
	}
	if (old_name && likely(atomic_dec_and_test(&old_name->count)))
		kfree_rcu(old_name, head);
}

/*
 * __d_move - move a dentry
 * @dentry: entry to move
 * @target: new dentry
 * @exchange: exchange the two dentries
 *
 * Update the dcache to reflect the move of a file name. Negative dcache
 * entries should not be moved in this way. Caller must hold rename_lock, the
 * i_rwsem of the source and target directories (exclusively), and the sb->
 * s_vfs_rename_mutex if they differ. See lock_rename().
 */
static void __d_move(struct dentry *dentry, struct dentry *target,
		     bool exchange)
{
	struct dentry *old_parent, *p;
	wait_queue_head_t *d_wait;
	struct inode *dir = NULL;
	unsigned n;

	WARN_ON(!dentry->d_inode);
	if (WARN_ON(dentry == target))
		return;

	BUG_ON(d_ancestor(target, dentry));
	old_parent = dentry->d_parent;
	p = d_ancestor(old_parent, target);
	if (IS_ROOT(dentry)) {
		BUG_ON(p);
		spin_lock(&target->d_parent->d_lock);
	} else if (!p) {
		/* target is not a descendent of dentry->d_parent */
		spin_lock(&target->d_parent->d_lock);
		spin_lock_nested(&old_parent->d_lock, DENTRY_D_LOCK_NESTED);
	} else {
		BUG_ON(p == dentry);
		spin_lock(&old_parent->d_lock);
		if (p != target)
			spin_lock_nested(&target->d_parent->d_lock,
					DENTRY_D_LOCK_NESTED);
	}
	spin_lock_nested(&dentry->d_lock, 2);
	spin_lock_nested(&target->d_lock, 3);

	if (unlikely(d_in_lookup(target))) {
		dir = target->d_parent->d_inode;
		n = start_dir_add(dir);
		d_wait = __d_lookup_unhash(target);
	}

	write_seqcount_begin(&dentry->d_seq);
	write_seqcount_begin_nested(&target->d_seq, DENTRY_D_LOCK_NESTED);

	/* unhash both */
	if (!d_unhashed(dentry))
		___d_drop(dentry);
	if (!d_unhashed(target))
		___d_drop(target);

	/* ... and switch them in the tree */
	dentry->d_parent = target->d_parent;
	if (!exchange) {
		copy_name(dentry, target);
		target->d_hash.pprev = NULL;
		dentry->d_parent->d_lockref.count++;
		if (dentry != old_parent) /* wasn't IS_ROOT */
			WARN_ON(!--old_parent->d_lockref.count);
	} else {
		target->d_parent = old_parent;
		swap_names(dentry, target);
		if (!hlist_unhashed(&target->d_sib))
			__hlist_del(&target->d_sib);
		hlist_add_head(&target->d_sib, &target->d_parent->d_children);
		__d_rehash(target);
		fsnotify_update_flags(target);
	}
	if (!hlist_unhashed(&dentry->d_sib))
		__hlist_del(&dentry->d_sib);
	hlist_add_head(&dentry->d_sib, &dentry->d_parent->d_children);
	__d_rehash(dentry);
	fsnotify_update_flags(dentry);
	fscrypt_handle_d_move(dentry);

	write_seqcount_end(&target->d_seq);
	write_seqcount_end(&dentry->d_seq);

	if (dir)
		end_dir_add(dir, n, d_wait);

	if (dentry->d_parent != old_parent)
		spin_unlock(&dentry->d_parent->d_lock);
	if (dentry != old_parent)
		spin_unlock(&old_parent->d_lock);
	spin_unlock(&target->d_lock);
	spin_unlock(&dentry->d_lock);
}

/*
 * d_move - move a dentry
 * @dentry: entry to move
 * @target: new dentry
 *
 * Update the dcache to reflect the move of a file name. Negative
 * dcache entries should not be moved in this way. See the locking
 * requirements for __d_move.
 */
void d_move(struct dentry *dentry, struct dentry *target)
{
	write_seqlock(&rename_lock);
	__d_move(dentry, target, false);
	write_sequnlock(&rename_lock);
}
EXPORT_SYMBOL(d_move);

/*
 * d_exchange - exchange two dentries
 * @dentry1: first dentry
 * @dentry2: second dentry
 */
void d_exchange(struct dentry *dentry1, struct dentry *dentry2)
{
	write_seqlock(&rename_lock);

	WARN_ON(!dentry1->d_inode);
	WARN_ON(!dentry2->d_inode);
	WARN_ON(IS_ROOT(dentry1));
	WARN_ON(IS_ROOT(dentry2));

	__d_move(dentry1, dentry2, true);

	write_sequnlock(&rename_lock);
}
EXPORT_SYMBOL(d_exchange);

/**
 * d_ancestor - search for an ancestor
 * @p1: ancestor dentry
 * @p2: child dentry
 *
 * Returns the ancestor dentry of p2 which is a child of p1, if p1 is
 * an ancestor of p2, else NULL.
 */
struct dentry *d_ancestor(struct dentry *p1, struct dentry *p2)
{
	struct dentry *p;

	for (p = p2; !IS_ROOT(p); p = p->d_parent) {
		if (p->d_parent == p1)
			return p;
	}
	return NULL;
}

/*
 * This helper attempts to cope with remotely renamed directories
 *
 * It assumes that the caller is already holding
 * dentry->d_parent->d_inode->i_rwsem, and rename_lock
 *
 * Note: If ever the locking in lock_rename() changes, then please
 * remember to update this too...
 */
static int __d_unalias(struct dentry *dentry, struct dentry *alias)
{
	struct mutex *m1 = NULL;
	struct rw_semaphore *m2 = NULL;
	int ret = -ESTALE;

	/* If alias and dentry share a parent, then no extra locks required */
	if (alias->d_parent == dentry->d_parent)
		goto out_unalias;

	/* See lock_rename() */
	if (!mutex_trylock(&dentry->d_sb->s_vfs_rename_mutex))
		goto out_err;
	m1 = &dentry->d_sb->s_vfs_rename_mutex;
	if (!inode_trylock_shared(alias->d_parent->d_inode))
		goto out_err;
	m2 = &alias->d_parent->d_inode->i_rwsem;
out_unalias:
	if (alias->d_op && alias->d_op->d_unalias_trylock &&
	    !alias->d_op->d_unalias_trylock(alias))
		goto out_err;
	__d_move(alias, dentry, false);
	if (alias->d_op && alias->d_op->d_unalias_unlock)
		alias->d_op->d_unalias_unlock(alias);
	ret = 0;
out_err:
	if (m2)
		up_read(m2);
	if (m1)
		mutex_unlock(m1);
	return ret;
}

struct dentry *d_splice_alias_ops(struct inode *inode, struct dentry *dentry,
				  const struct dentry_operations *ops)
{
	if (IS_ERR(inode))
		return ERR_CAST(inode);

	BUG_ON(!d_unhashed(dentry));

	if (!inode)
		goto out;

	security_d_instantiate(dentry, inode);
	spin_lock(&inode->i_lock);
	if (S_ISDIR(inode->i_mode)) {
		struct dentry *new = __d_find_any_alias(inode);
		if (unlikely(new)) {
			/* The reference to new ensures it remains an alias */
			spin_unlock(&inode->i_lock);
			write_seqlock(&rename_lock);
			if (unlikely(d_ancestor(new, dentry))) {
				write_sequnlock(&rename_lock);
				dput(new);
				new = ERR_PTR(-ELOOP);
				pr_warn_ratelimited(
					"VFS: Lookup of '%s' in %s %s"
					" would have caused loop\n",
					dentry->d_name.name,
					inode->i_sb->s_type->name,
					inode->i_sb->s_id);
			} else if (!IS_ROOT(new)) {
				struct dentry *old_parent = dget(new->d_parent);
				int err = __d_unalias(dentry, new);
				write_sequnlock(&rename_lock);
				if (err) {
					dput(new);
					new = ERR_PTR(err);
				}
				dput(old_parent);
			} else {
				__d_move(new, dentry, false);
				write_sequnlock(&rename_lock);
			}
			iput(inode);
			return new;
		}
	}
out:
	__d_add(dentry, inode, ops);
	return NULL;
}

/**
 * d_splice_alias - splice a disconnected dentry into the tree if one exists
 * @inode:  the inode which may have a disconnected dentry
 * @dentry: a negative dentry which we want to point to the inode.
 *
 * If inode is a directory and has an IS_ROOT alias, then d_move that in
 * place of the given dentry and return it, else simply d_add the inode
 * to the dentry and return NULL.
 *
 * If a non-IS_ROOT directory is found, the filesystem is corrupt, and
 * we should error out: directories can't have multiple aliases.
 *
 * This is needed in the lookup routine of any filesystem that is exportable
 * (via knfsd) so that we can build dcache paths to directories effectively.
 *
 * If a dentry was found and moved, then it is returned.  Otherwise NULL
 * is returned.  This matches the expected return value of ->lookup.
 *
 * Cluster filesystems may call this function with a negative, hashed dentry.
 * In that case, we know that the inode will be a regular file, and also this
 * will only occur during atomic_open. So we need to check for the dentry
 * being already hashed only in the final case.
 */
struct dentry *d_splice_alias(struct inode *inode, struct dentry *dentry)
{
	return d_splice_alias_ops(inode, dentry, NULL);
}
EXPORT_SYMBOL(d_splice_alias);

/*
 * Test whether new_dentry is a subdirectory of old_dentry.
 *
 * Trivially implemented using the dcache structure
 */

/**
 * is_subdir - is new dentry a subdirectory of old_dentry
 * @new_dentry: new dentry
 * @old_dentry: old dentry
 *
 * Returns true if new_dentry is a subdirectory of the parent (at any depth).
 * Returns false otherwise.
 * Caller must ensure that "new_dentry" is pinned before calling is_subdir()
 */
  
bool is_subdir(struct dentry *new_dentry, struct dentry *old_dentry)
{
	bool subdir;
	unsigned seq;

	if (new_dentry == old_dentry)
		return true;

	/* Access d_parent under rcu as d_move() may change it. */
	rcu_read_lock();
	seq = read_seqbegin(&rename_lock);
	subdir = d_ancestor(old_dentry, new_dentry);
	 /* Try lockless once... */
	if (read_seqretry(&rename_lock, seq)) {
		/* ...else acquire lock for progress even on deep chains. */
		read_seqlock_excl(&rename_lock);
		subdir = d_ancestor(old_dentry, new_dentry);
		read_sequnlock_excl(&rename_lock);
	}
	rcu_read_unlock();
	return subdir;
}
EXPORT_SYMBOL(is_subdir);

void d_mark_tmpfile(struct file *file, struct inode *inode)
{
	struct dentry *dentry = file->f_path.dentry;

	BUG_ON(dname_external(dentry) ||
		!hlist_unhashed(&dentry->d_u.d_alias) ||
		!d_unlinked(dentry));
	spin_lock(&dentry->d_parent->d_lock);
	spin_lock_nested(&dentry->d_lock, DENTRY_D_LOCK_NESTED);
	dentry->__d_name.len = sprintf(dentry->d_shortname.string, "#%llu",
				(unsigned long long)inode->i_ino);
	spin_unlock(&dentry->d_lock);
	spin_unlock(&dentry->d_parent->d_lock);
}
EXPORT_SYMBOL(d_mark_tmpfile);

void d_tmpfile(struct file *file, struct inode *inode)
{
	struct dentry *dentry = file->f_path.dentry;

	inode_dec_link_count(inode);
	d_mark_tmpfile(file, inode);
	d_instantiate(dentry, inode);
}
EXPORT_SYMBOL(d_tmpfile);

/*
 * Obtain inode number of the parent dentry.
 */
ino_t d_parent_ino(struct dentry *dentry)
{
	struct dentry *parent;
	struct inode *iparent;
	unsigned seq;
	ino_t ret;

	scoped_guard(rcu) {
		seq = raw_seqcount_begin(&dentry->d_seq);
		parent = READ_ONCE(dentry->d_parent);
		iparent = d_inode_rcu(parent);
		if (likely(iparent)) {
			ret = iparent->i_ino;
			if (!read_seqcount_retry(&dentry->d_seq, seq))
				return ret;
		}
	}

	spin_lock(&dentry->d_lock);
	ret = dentry->d_parent->d_inode->i_ino;
	spin_unlock(&dentry->d_lock);
	return ret;
}
EXPORT_SYMBOL(d_parent_ino);

static __initdata unsigned long dhash_entries;
static int __init set_dhash_entries(char *str)
{
	if (!str)
		return 0;
	dhash_entries = simple_strtoul(str, &str, 0);
	return 1;
}
__setup("dhash_entries=", set_dhash_entries);

static void __init dcache_init_early(void)
{
	/* If hashes are distributed across NUMA nodes, defer
	 * hash allocation until vmalloc space is available.
	 */
	if (hashdist)
		return;

	dentry_hashtable =
		alloc_large_system_hash("Dentry cache",
					sizeof(struct hlist_bl_head),
					dhash_entries,
					13,
					HASH_EARLY | HASH_ZERO,
					&d_hash_shift,
					NULL,
					0,
					0);
	d_hash_shift = 32 - d_hash_shift;

	runtime_const_init(shift, d_hash_shift);
	runtime_const_init(ptr, dentry_hashtable);
}

static void __init dcache_init(void)
{
	/*
	 * A constructor could be added for stable state like the lists,
	 * but it is probably not worth it because of the cache nature
	 * of the dcache.
	 */
	__dentry_cache = KMEM_CACHE_USERCOPY(dentry,
		SLAB_RECLAIM_ACCOUNT|SLAB_PANIC|SLAB_ACCOUNT,
		d_shortname.string);
	runtime_const_init(ptr, __dentry_cache);

	/* Hash may have been set up in dcache_init_early */
	if (!hashdist)
		return;

	dentry_hashtable =
		alloc_large_system_hash("Dentry cache",
					sizeof(struct hlist_bl_head),
					dhash_entries,
					13,
					HASH_ZERO,
					&d_hash_shift,
					NULL,
					0,
					0);
	d_hash_shift = 32 - d_hash_shift;

	runtime_const_init(shift, d_hash_shift);
	runtime_const_init(ptr, dentry_hashtable);
}

/* SLAB cache for __getname() consumers */
struct kmem_cache *names_cachep __ro_after_init;
EXPORT_SYMBOL(names_cachep);

void __init vfs_caches_init_early(void)
{
	int i;

	for (i = 0; i < ARRAY_SIZE(in_lookup_hashtable); i++)
		INIT_HLIST_BL_HEAD(&in_lookup_hashtable[i]);

	dcache_init_early();
	inode_init_early();
}

void __init vfs_caches_init(void)
{
	names_cachep = kmem_cache_create_usercopy("names_cache", PATH_MAX, 0,
			SLAB_HWCACHE_ALIGN|SLAB_PANIC, 0, PATH_MAX, NULL);

	dcache_init();
	inode_init();
	files_init();
	files_maxfiles_init();
	mnt_init();
	bdev_cache_init();
	chrdev_init();
}<|MERGE_RESOLUTION|>--- conflicted
+++ resolved
@@ -2015,20 +2015,9 @@
 	spin_lock(&inode->i_lock);
 	spin_lock(&entry->d_lock);
 	__d_instantiate(entry, inode);
-<<<<<<< HEAD
+	spin_unlock(&entry->d_lock);
 	WARN_ON(!(inode_state_read(inode) & I_NEW));
 	inode_state_clear(inode, I_NEW | I_CREATING);
-=======
-	spin_unlock(&entry->d_lock);
-	WARN_ON(!(inode->i_state & I_NEW));
-	inode->i_state &= ~I_NEW & ~I_CREATING;
-	/*
-	 * Pairs with the barrier in prepare_to_wait_event() to make sure
-	 * ___wait_var_event() either sees the bit cleared or
-	 * waitqueue_active() check in wake_up_var() sees the waiter.
-	 */
-	smp_mb();
->>>>>>> eb028c33
 	inode_wake_up_bit(inode, __I_NEW);
 	spin_unlock(&inode->i_lock);
 }
