--- conflicted
+++ resolved
@@ -1,9 +1,5 @@
 /*
-<<<<<<< HEAD
- * Silicon Labs Si2147/2157/2158 silicon tuner driver
-=======
  * Silicon Labs Si2146/2147/2148/2157/2158 silicon tuner driver
->>>>>>> e529fea9
  *
  * Copyright (C) 2014 Antti Palosaari <crope@iki.fi>
  *
@@ -97,10 +93,6 @@
 		goto warm;
 
 	/* power up */
-<<<<<<< HEAD
-	memcpy(cmd.args, "\xc0\x00\x0c\x00\x00\x01\x01\x01\x01\x01\x01\x02\x00\x00\x01", 15);
-	cmd.wlen = 15;
-=======
 	if (s->chiptype == SI2157_CHIPTYPE_SI2146) {
 		memcpy(cmd.args, "\xc0\x05\x01\x00\x00\x0b\x00\x00\x01", 9);
 		cmd.wlen = 9;
@@ -108,7 +100,6 @@
 		memcpy(cmd.args, "\xc0\x00\x0c\x00\x00\x01\x01\x01\x01\x01\x01\x02\x00\x00\x01", 15);
 		cmd.wlen = 15;
 	}
->>>>>>> e529fea9
 	cmd.rlen = 1;
 	ret = si2157_cmd_execute(s, &cmd);
 	if (ret)
@@ -129,10 +120,7 @@
 	#define SI2148_A20 ('A' << 24 | 48 << 16 | '2' << 8 | '0' << 0)
 	#define SI2157_A30 ('A' << 24 | 57 << 16 | '3' << 8 | '0' << 0)
 	#define SI2147_A30 ('A' << 24 | 47 << 16 | '3' << 8 | '0' << 0)
-<<<<<<< HEAD
-=======
 	#define SI2146_A10 ('A' << 24 | 46 << 16 | '1' << 8 | '0' << 0)
->>>>>>> e529fea9
 
 	switch (chip_id) {
 	case SI2158_A20:
@@ -141,10 +129,7 @@
 		break;
 	case SI2157_A30:
 	case SI2147_A30:
-<<<<<<< HEAD
-=======
 	case SI2146_A10:
->>>>>>> e529fea9
 		goto skip_fw_download;
 	default:
 		dev_err(&s->client->dev,
@@ -188,11 +173,7 @@
 			dev_err(&s->client->dev,
 					"firmware download failed=%d\n",
 					ret);
-<<<<<<< HEAD
-			goto err;
-=======
 			goto fw_release_exit;
->>>>>>> e529fea9
 		}
 	}
 
@@ -213,18 +194,10 @@
 warm:
 	s->active = true;
 	return 0;
-<<<<<<< HEAD
-
-err:
-	if (fw)
-		release_firmware(fw);
-
-=======
 
 fw_release_exit:
 	release_firmware(fw);
 err:
->>>>>>> e529fea9
 	dev_dbg(&s->client->dev, "failed=%d\n", ret);
 	return ret;
 }
@@ -284,12 +257,9 @@
 	case SYS_ATSC:
 			delivery_system = 0x00;
 			break;
-<<<<<<< HEAD
-=======
 	case SYS_DVBC_ANNEX_B:
 			delivery_system = 0x10;
 			break;
->>>>>>> e529fea9
 	case SYS_DVBT:
 	case SYS_DVBT2: /* it seems DVB-T and DVB-T2 both are 0x20 here */
 			delivery_system = 0x20;
@@ -312,14 +282,10 @@
 	if (ret)
 		goto err;
 
-<<<<<<< HEAD
-	memcpy(cmd.args, "\x14\x00\x02\x07\x01\x00", 6);
-=======
 	if (s->chiptype == SI2157_CHIPTYPE_SI2146)
 		memcpy(cmd.args, "\x14\x00\x02\x07\x00\x01", 6);
 	else
 		memcpy(cmd.args, "\x14\x00\x02\x07\x01\x00", 6);
->>>>>>> e529fea9
 	cmd.wlen = 6;
 	cmd.rlen = 4;
 	ret = si2157_cmd_execute(s, &cmd);
@@ -383,10 +349,7 @@
 	s->fe = cfg->fe;
 	s->inversion = cfg->inversion;
 	s->fw_loaded = false;
-<<<<<<< HEAD
-=======
 	s->chiptype = (u8)id->driver_data;
->>>>>>> e529fea9
 	mutex_init(&s->i2c_mutex);
 
 	/* check if the tuner is there */
@@ -403,14 +366,10 @@
 	i2c_set_clientdata(client, s);
 
 	dev_info(&s->client->dev,
-<<<<<<< HEAD
-			"Silicon Labs Si2157/Si2158 successfully attached\n");
-=======
 			"Silicon Labs %s successfully attached\n",
 			s->chiptype == SI2157_CHIPTYPE_SI2146 ?
 			"Si2146" : "Si2147/2148/2157/2158");
 
->>>>>>> e529fea9
 	return 0;
 err:
 	dev_dbg(&client->dev, "failed=%d\n", ret);
