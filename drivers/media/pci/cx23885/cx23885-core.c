/*
 *  Driver for the Conexant CX23885 PCIe bridge
 *
 *  Copyright (c) 2006 Steven Toth <stoth@linuxtv.org>
 *
 *  This program is free software; you can redistribute it and/or modify
 *  it under the terms of the GNU General Public License as published by
 *  the Free Software Foundation; either version 2 of the License, or
 *  (at your option) any later version.
 *
 *  This program is distributed in the hope that it will be useful,
 *  but WITHOUT ANY WARRANTY; without even the implied warranty of
 *  MERCHANTABILITY or FITNESS FOR A PARTICULAR PURPOSE.  See the
 *
 *  GNU General Public License for more details.
 */

#include <linux/init.h>
#include <linux/list.h>
#include <linux/module.h>
#include <linux/moduleparam.h>
#include <linux/kmod.h>
#include <linux/kernel.h>
#include <linux/slab.h>
#include <linux/interrupt.h>
#include <linux/delay.h>
#include <asm/div64.h>
#include <linux/firmware.h>

#include "cx23885.h"
#include "cimax2.h"
#include "altera-ci.h"
#include "cx23888-ir.h"
#include "cx23885-ir.h"
#include "cx23885-av.h"
#include "cx23885-input.h"

MODULE_DESCRIPTION("Driver for cx23885 based TV cards");
MODULE_AUTHOR("Steven Toth <stoth@linuxtv.org>");
MODULE_LICENSE("GPL");
MODULE_VERSION(CX23885_VERSION);

static unsigned int debug;
module_param(debug, int, 0644);
MODULE_PARM_DESC(debug, "enable debug messages");

static unsigned int card[]  = {[0 ... (CX23885_MAXBOARDS - 1)] = UNSET };
module_param_array(card,  int, NULL, 0444);
MODULE_PARM_DESC(card, "card type");

#define dprintk(level, fmt, arg...)\
	do { if (debug >= level)\
		printk(KERN_DEBUG "%s: " fmt, dev->name, ## arg);\
	} while (0)

static unsigned int cx23885_devcount;

#define NO_SYNC_LINE (-1U)

/* FIXME, these allocations will change when
 * analog arrives. The be reviewed.
 * CX23887 Assumptions
 * 1 line = 16 bytes of CDT
 * cmds size = 80
 * cdt size = 16 * linesize
 * iqsize = 64
 * maxlines = 6
 *
 * Address Space:
 * 0x00000000 0x00008fff FIFO clusters
 * 0x00010000 0x000104af Channel Management Data Structures
 * 0x000104b0 0x000104ff Free
 * 0x00010500 0x000108bf 15 channels * iqsize
 * 0x000108c0 0x000108ff Free
 * 0x00010900 0x00010e9f IQ's + Cluster Descriptor Tables
 *                       15 channels * (iqsize + (maxlines * linesize))
 * 0x00010ea0 0x00010xxx Free
 */

static struct sram_channel cx23885_sram_channels[] = {
	[SRAM_CH01] = {
		.name		= "VID A",
		.cmds_start	= 0x10000,
		.ctrl_start	= 0x10380,
		.cdt		= 0x104c0,
		.fifo_start	= 0x40,
		.fifo_size	= 0x2800,
		.ptr1_reg	= DMA1_PTR1,
		.ptr2_reg	= DMA1_PTR2,
		.cnt1_reg	= DMA1_CNT1,
		.cnt2_reg	= DMA1_CNT2,
	},
	[SRAM_CH02] = {
		.name		= "ch2",
		.cmds_start	= 0x0,
		.ctrl_start	= 0x0,
		.cdt		= 0x0,
		.fifo_start	= 0x0,
		.fifo_size	= 0x0,
		.ptr1_reg	= DMA2_PTR1,
		.ptr2_reg	= DMA2_PTR2,
		.cnt1_reg	= DMA2_CNT1,
		.cnt2_reg	= DMA2_CNT2,
	},
	[SRAM_CH03] = {
		.name		= "TS1 B",
		.cmds_start	= 0x100A0,
		.ctrl_start	= 0x10400,
		.cdt		= 0x10580,
		.fifo_start	= 0x5000,
		.fifo_size	= 0x1000,
		.ptr1_reg	= DMA3_PTR1,
		.ptr2_reg	= DMA3_PTR2,
		.cnt1_reg	= DMA3_CNT1,
		.cnt2_reg	= DMA3_CNT2,
	},
	[SRAM_CH04] = {
		.name		= "ch4",
		.cmds_start	= 0x0,
		.ctrl_start	= 0x0,
		.cdt		= 0x0,
		.fifo_start	= 0x0,
		.fifo_size	= 0x0,
		.ptr1_reg	= DMA4_PTR1,
		.ptr2_reg	= DMA4_PTR2,
		.cnt1_reg	= DMA4_CNT1,
		.cnt2_reg	= DMA4_CNT2,
	},
	[SRAM_CH05] = {
		.name		= "ch5",
		.cmds_start	= 0x0,
		.ctrl_start	= 0x0,
		.cdt		= 0x0,
		.fifo_start	= 0x0,
		.fifo_size	= 0x0,
		.ptr1_reg	= DMA5_PTR1,
		.ptr2_reg	= DMA5_PTR2,
		.cnt1_reg	= DMA5_CNT1,
		.cnt2_reg	= DMA5_CNT2,
	},
	[SRAM_CH06] = {
		.name		= "TS2 C",
		.cmds_start	= 0x10140,
		.ctrl_start	= 0x10440,
		.cdt		= 0x105e0,
		.fifo_start	= 0x6000,
		.fifo_size	= 0x1000,
		.ptr1_reg	= DMA5_PTR1,
		.ptr2_reg	= DMA5_PTR2,
		.cnt1_reg	= DMA5_CNT1,
		.cnt2_reg	= DMA5_CNT2,
	},
	[SRAM_CH07] = {
		.name		= "TV Audio",
		.cmds_start	= 0x10190,
		.ctrl_start	= 0x10480,
		.cdt		= 0x10a00,
		.fifo_start	= 0x7000,
		.fifo_size	= 0x1000,
		.ptr1_reg	= DMA6_PTR1,
		.ptr2_reg	= DMA6_PTR2,
		.cnt1_reg	= DMA6_CNT1,
		.cnt2_reg	= DMA6_CNT2,
	},
	[SRAM_CH08] = {
		.name		= "ch8",
		.cmds_start	= 0x0,
		.ctrl_start	= 0x0,
		.cdt		= 0x0,
		.fifo_start	= 0x0,
		.fifo_size	= 0x0,
		.ptr1_reg	= DMA7_PTR1,
		.ptr2_reg	= DMA7_PTR2,
		.cnt1_reg	= DMA7_CNT1,
		.cnt2_reg	= DMA7_CNT2,
	},
	[SRAM_CH09] = {
		.name		= "ch9",
		.cmds_start	= 0x0,
		.ctrl_start	= 0x0,
		.cdt		= 0x0,
		.fifo_start	= 0x0,
		.fifo_size	= 0x0,
		.ptr1_reg	= DMA8_PTR1,
		.ptr2_reg	= DMA8_PTR2,
		.cnt1_reg	= DMA8_CNT1,
		.cnt2_reg	= DMA8_CNT2,
	},
};

static struct sram_channel cx23887_sram_channels[] = {
	[SRAM_CH01] = {
		.name		= "VID A",
		.cmds_start	= 0x10000,
		.ctrl_start	= 0x105b0,
		.cdt		= 0x107b0,
		.fifo_start	= 0x40,
		.fifo_size	= 0x2800,
		.ptr1_reg	= DMA1_PTR1,
		.ptr2_reg	= DMA1_PTR2,
		.cnt1_reg	= DMA1_CNT1,
		.cnt2_reg	= DMA1_CNT2,
	},
	[SRAM_CH02] = {
		.name		= "VID A (VBI)",
		.cmds_start	= 0x10050,
		.ctrl_start	= 0x105F0,
		.cdt		= 0x10810,
		.fifo_start	= 0x3000,
		.fifo_size	= 0x1000,
		.ptr1_reg	= DMA2_PTR1,
		.ptr2_reg	= DMA2_PTR2,
		.cnt1_reg	= DMA2_CNT1,
		.cnt2_reg	= DMA2_CNT2,
	},
	[SRAM_CH03] = {
		.name		= "TS1 B",
		.cmds_start	= 0x100A0,
		.ctrl_start	= 0x10630,
		.cdt		= 0x10870,
		.fifo_start	= 0x5000,
		.fifo_size	= 0x1000,
		.ptr1_reg	= DMA3_PTR1,
		.ptr2_reg	= DMA3_PTR2,
		.cnt1_reg	= DMA3_CNT1,
		.cnt2_reg	= DMA3_CNT2,
	},
	[SRAM_CH04] = {
		.name		= "ch4",
		.cmds_start	= 0x0,
		.ctrl_start	= 0x0,
		.cdt		= 0x0,
		.fifo_start	= 0x0,
		.fifo_size	= 0x0,
		.ptr1_reg	= DMA4_PTR1,
		.ptr2_reg	= DMA4_PTR2,
		.cnt1_reg	= DMA4_CNT1,
		.cnt2_reg	= DMA4_CNT2,
	},
	[SRAM_CH05] = {
		.name		= "ch5",
		.cmds_start	= 0x0,
		.ctrl_start	= 0x0,
		.cdt		= 0x0,
		.fifo_start	= 0x0,
		.fifo_size	= 0x0,
		.ptr1_reg	= DMA5_PTR1,
		.ptr2_reg	= DMA5_PTR2,
		.cnt1_reg	= DMA5_CNT1,
		.cnt2_reg	= DMA5_CNT2,
	},
	[SRAM_CH06] = {
		.name		= "TS2 C",
		.cmds_start	= 0x10140,
		.ctrl_start	= 0x10670,
		.cdt		= 0x108d0,
		.fifo_start	= 0x6000,
		.fifo_size	= 0x1000,
		.ptr1_reg	= DMA5_PTR1,
		.ptr2_reg	= DMA5_PTR2,
		.cnt1_reg	= DMA5_CNT1,
		.cnt2_reg	= DMA5_CNT2,
	},
	[SRAM_CH07] = {
		.name		= "TV Audio",
		.cmds_start	= 0x10190,
		.ctrl_start	= 0x106B0,
		.cdt		= 0x10930,
		.fifo_start	= 0x7000,
		.fifo_size	= 0x1000,
		.ptr1_reg	= DMA6_PTR1,
		.ptr2_reg	= DMA6_PTR2,
		.cnt1_reg	= DMA6_CNT1,
		.cnt2_reg	= DMA6_CNT2,
	},
	[SRAM_CH08] = {
		.name		= "ch8",
		.cmds_start	= 0x0,
		.ctrl_start	= 0x0,
		.cdt		= 0x0,
		.fifo_start	= 0x0,
		.fifo_size	= 0x0,
		.ptr1_reg	= DMA7_PTR1,
		.ptr2_reg	= DMA7_PTR2,
		.cnt1_reg	= DMA7_CNT1,
		.cnt2_reg	= DMA7_CNT2,
	},
	[SRAM_CH09] = {
		.name		= "ch9",
		.cmds_start	= 0x0,
		.ctrl_start	= 0x0,
		.cdt		= 0x0,
		.fifo_start	= 0x0,
		.fifo_size	= 0x0,
		.ptr1_reg	= DMA8_PTR1,
		.ptr2_reg	= DMA8_PTR2,
		.cnt1_reg	= DMA8_CNT1,
		.cnt2_reg	= DMA8_CNT2,
	},
};

static void cx23885_irq_add(struct cx23885_dev *dev, u32 mask)
{
	unsigned long flags;
	spin_lock_irqsave(&dev->pci_irqmask_lock, flags);

	dev->pci_irqmask |= mask;

	spin_unlock_irqrestore(&dev->pci_irqmask_lock, flags);
}

void cx23885_irq_add_enable(struct cx23885_dev *dev, u32 mask)
{
	unsigned long flags;
	spin_lock_irqsave(&dev->pci_irqmask_lock, flags);

	dev->pci_irqmask |= mask;
	cx_set(PCI_INT_MSK, mask);

	spin_unlock_irqrestore(&dev->pci_irqmask_lock, flags);
}

void cx23885_irq_enable(struct cx23885_dev *dev, u32 mask)
{
	u32 v;
	unsigned long flags;
	spin_lock_irqsave(&dev->pci_irqmask_lock, flags);

	v = mask & dev->pci_irqmask;
	if (v)
		cx_set(PCI_INT_MSK, v);

	spin_unlock_irqrestore(&dev->pci_irqmask_lock, flags);
}

static inline void cx23885_irq_enable_all(struct cx23885_dev *dev)
{
	cx23885_irq_enable(dev, 0xffffffff);
}

void cx23885_irq_disable(struct cx23885_dev *dev, u32 mask)
{
	unsigned long flags;
	spin_lock_irqsave(&dev->pci_irqmask_lock, flags);

	cx_clear(PCI_INT_MSK, mask);

	spin_unlock_irqrestore(&dev->pci_irqmask_lock, flags);
}

static inline void cx23885_irq_disable_all(struct cx23885_dev *dev)
{
	cx23885_irq_disable(dev, 0xffffffff);
}

void cx23885_irq_remove(struct cx23885_dev *dev, u32 mask)
{
	unsigned long flags;
	spin_lock_irqsave(&dev->pci_irqmask_lock, flags);

	dev->pci_irqmask &= ~mask;
	cx_clear(PCI_INT_MSK, mask);

	spin_unlock_irqrestore(&dev->pci_irqmask_lock, flags);
}

static u32 cx23885_irq_get_mask(struct cx23885_dev *dev)
{
	u32 v;
	unsigned long flags;
	spin_lock_irqsave(&dev->pci_irqmask_lock, flags);

	v = cx_read(PCI_INT_MSK);

	spin_unlock_irqrestore(&dev->pci_irqmask_lock, flags);
	return v;
}

static int cx23885_risc_decode(u32 risc)
{
	static char *instr[16] = {
		[RISC_SYNC    >> 28] = "sync",
		[RISC_WRITE   >> 28] = "write",
		[RISC_WRITEC  >> 28] = "writec",
		[RISC_READ    >> 28] = "read",
		[RISC_READC   >> 28] = "readc",
		[RISC_JUMP    >> 28] = "jump",
		[RISC_SKIP    >> 28] = "skip",
		[RISC_WRITERM >> 28] = "writerm",
		[RISC_WRITECM >> 28] = "writecm",
		[RISC_WRITECR >> 28] = "writecr",
	};
	static int incr[16] = {
		[RISC_WRITE   >> 28] = 3,
		[RISC_JUMP    >> 28] = 3,
		[RISC_SKIP    >> 28] = 1,
		[RISC_SYNC    >> 28] = 1,
		[RISC_WRITERM >> 28] = 3,
		[RISC_WRITECM >> 28] = 3,
		[RISC_WRITECR >> 28] = 4,
	};
	static char *bits[] = {
		"12",   "13",   "14",   "resync",
		"cnt0", "cnt1", "18",   "19",
		"20",   "21",   "22",   "23",
		"irq1", "irq2", "eol",  "sol",
	};
	int i;

	printk("0x%08x [ %s", risc,
	       instr[risc >> 28] ? instr[risc >> 28] : "INVALID");
	for (i = ARRAY_SIZE(bits) - 1; i >= 0; i--)
		if (risc & (1 << (i + 12)))
			printk(" %s", bits[i]);
	printk(" count=%d ]\n", risc & 0xfff);
	return incr[risc >> 28] ? incr[risc >> 28] : 1;
}

static void cx23885_wakeup(struct cx23885_tsport *port,
			   struct cx23885_dmaqueue *q, u32 count)
{
	struct cx23885_dev *dev = port->dev;
	struct cx23885_buffer *buf;

	if (list_empty(&q->active))
		return;
	buf = list_entry(q->active.next,
			 struct cx23885_buffer, queue);

	v4l2_get_timestamp(&buf->vb.v4l2_buf.timestamp);
	buf->vb.v4l2_buf.sequence = q->count++;
	dprintk(1, "[%p/%d] wakeup reg=%d buf=%d\n", buf, buf->vb.v4l2_buf.index,
		count, q->count);
	list_del(&buf->queue);
	vb2_buffer_done(&buf->vb, VB2_BUF_STATE_DONE);
}

int cx23885_sram_channel_setup(struct cx23885_dev *dev,
				      struct sram_channel *ch,
				      unsigned int bpl, u32 risc)
{
	unsigned int i, lines;
	u32 cdt;

	if (ch->cmds_start == 0) {
		dprintk(1, "%s() Erasing channel [%s]\n", __func__,
			ch->name);
		cx_write(ch->ptr1_reg, 0);
		cx_write(ch->ptr2_reg, 0);
		cx_write(ch->cnt2_reg, 0);
		cx_write(ch->cnt1_reg, 0);
		return 0;
	} else {
		dprintk(1, "%s() Configuring channel [%s]\n", __func__,
			ch->name);
	}

	bpl   = (bpl + 7) & ~7; /* alignment */
	cdt   = ch->cdt;
	lines = ch->fifo_size / bpl;
	if (lines > 6)
		lines = 6;
	BUG_ON(lines < 2);

	cx_write(8 + 0, RISC_JUMP | RISC_CNT_RESET);
	cx_write(8 + 4, 12);
	cx_write(8 + 8, 0);

	/* write CDT */
	for (i = 0; i < lines; i++) {
		dprintk(2, "%s() 0x%08x <- 0x%08x\n", __func__, cdt + 16*i,
			ch->fifo_start + bpl*i);
		cx_write(cdt + 16*i, ch->fifo_start + bpl*i);
		cx_write(cdt + 16*i +  4, 0);
		cx_write(cdt + 16*i +  8, 0);
		cx_write(cdt + 16*i + 12, 0);
	}

	/* write CMDS */
	if (ch->jumponly)
		cx_write(ch->cmds_start + 0, 8);
	else
		cx_write(ch->cmds_start + 0, risc);
	cx_write(ch->cmds_start +  4, 0); /* 64 bits 63-32 */
	cx_write(ch->cmds_start +  8, cdt);
	cx_write(ch->cmds_start + 12, (lines*16) >> 3);
	cx_write(ch->cmds_start + 16, ch->ctrl_start);
	if (ch->jumponly)
		cx_write(ch->cmds_start + 20, 0x80000000 | (64 >> 2));
	else
		cx_write(ch->cmds_start + 20, 64 >> 2);
	for (i = 24; i < 80; i += 4)
		cx_write(ch->cmds_start + i, 0);

	/* fill registers */
	cx_write(ch->ptr1_reg, ch->fifo_start);
	cx_write(ch->ptr2_reg, cdt);
	cx_write(ch->cnt2_reg, (lines*16) >> 3);
	cx_write(ch->cnt1_reg, (bpl >> 3) - 1);

	dprintk(2, "[bridge %d] sram setup %s: bpl=%d lines=%d\n",
		dev->bridge,
		ch->name,
		bpl,
		lines);

	return 0;
}

void cx23885_sram_channel_dump(struct cx23885_dev *dev,
				      struct sram_channel *ch)
{
	static char *name[] = {
		"init risc lo",
		"init risc hi",
		"cdt base",
		"cdt size",
		"iq base",
		"iq size",
		"risc pc lo",
		"risc pc hi",
		"iq wr ptr",
		"iq rd ptr",
		"cdt current",
		"pci target lo",
		"pci target hi",
		"line / byte",
	};
	u32 risc;
	unsigned int i, j, n;

	printk(KERN_WARNING "%s: %s - dma channel status dump\n",
	       dev->name, ch->name);
	for (i = 0; i < ARRAY_SIZE(name); i++)
		printk(KERN_WARNING "%s:   cmds: %-15s: 0x%08x\n",
		       dev->name, name[i],
		       cx_read(ch->cmds_start + 4*i));

	for (i = 0; i < 4; i++) {
		risc = cx_read(ch->cmds_start + 4 * (i + 14));
		printk(KERN_WARNING "%s:   risc%d: ", dev->name, i);
		cx23885_risc_decode(risc);
	}
	for (i = 0; i < (64 >> 2); i += n) {
		risc = cx_read(ch->ctrl_start + 4 * i);
		/* No consideration for bits 63-32 */

		printk(KERN_WARNING "%s:   (0x%08x) iq %x: ", dev->name,
		       ch->ctrl_start + 4 * i, i);
		n = cx23885_risc_decode(risc);
		for (j = 1; j < n; j++) {
			risc = cx_read(ch->ctrl_start + 4 * (i + j));
			printk(KERN_WARNING "%s:   iq %x: 0x%08x [ arg #%d ]\n",
			       dev->name, i+j, risc, j);
		}
	}

	printk(KERN_WARNING "%s: fifo: 0x%08x -> 0x%x\n",
	       dev->name, ch->fifo_start, ch->fifo_start+ch->fifo_size);
	printk(KERN_WARNING "%s: ctrl: 0x%08x -> 0x%x\n",
	       dev->name, ch->ctrl_start, ch->ctrl_start + 6*16);
	printk(KERN_WARNING "%s:   ptr1_reg: 0x%08x\n",
	       dev->name, cx_read(ch->ptr1_reg));
	printk(KERN_WARNING "%s:   ptr2_reg: 0x%08x\n",
	       dev->name, cx_read(ch->ptr2_reg));
	printk(KERN_WARNING "%s:   cnt1_reg: 0x%08x\n",
	       dev->name, cx_read(ch->cnt1_reg));
	printk(KERN_WARNING "%s:   cnt2_reg: 0x%08x\n",
	       dev->name, cx_read(ch->cnt2_reg));
}

static void cx23885_risc_disasm(struct cx23885_tsport *port,
				struct cx23885_riscmem *risc)
{
	struct cx23885_dev *dev = port->dev;
	unsigned int i, j, n;

	printk(KERN_INFO "%s: risc disasm: %p [dma=0x%08lx]\n",
	       dev->name, risc->cpu, (unsigned long)risc->dma);
	for (i = 0; i < (risc->size >> 2); i += n) {
		printk(KERN_INFO "%s:   %04d: ", dev->name, i);
		n = cx23885_risc_decode(le32_to_cpu(risc->cpu[i]));
		for (j = 1; j < n; j++)
			printk(KERN_INFO "%s:   %04d: 0x%08x [ arg #%d ]\n",
			       dev->name, i + j, risc->cpu[i + j], j);
		if (risc->cpu[i] == cpu_to_le32(RISC_JUMP))
			break;
	}
}

static void cx23885_shutdown(struct cx23885_dev *dev)
{
	/* disable RISC controller */
	cx_write(DEV_CNTRL2, 0);

	/* Disable all IR activity */
	cx_write(IR_CNTRL_REG, 0);

	/* Disable Video A/B activity */
	cx_write(VID_A_DMA_CTL, 0);
	cx_write(VID_B_DMA_CTL, 0);
	cx_write(VID_C_DMA_CTL, 0);

	/* Disable Audio activity */
	cx_write(AUD_INT_DMA_CTL, 0);
	cx_write(AUD_EXT_DMA_CTL, 0);

	/* Disable Serial port */
	cx_write(UART_CTL, 0);

	/* Disable Interrupts */
	cx23885_irq_disable_all(dev);
	cx_write(VID_A_INT_MSK, 0);
	cx_write(VID_B_INT_MSK, 0);
	cx_write(VID_C_INT_MSK, 0);
	cx_write(AUDIO_INT_INT_MSK, 0);
	cx_write(AUDIO_EXT_INT_MSK, 0);

}

static void cx23885_reset(struct cx23885_dev *dev)
{
	dprintk(1, "%s()\n", __func__);

	cx23885_shutdown(dev);

	cx_write(PCI_INT_STAT, 0xffffffff);
	cx_write(VID_A_INT_STAT, 0xffffffff);
	cx_write(VID_B_INT_STAT, 0xffffffff);
	cx_write(VID_C_INT_STAT, 0xffffffff);
	cx_write(AUDIO_INT_INT_STAT, 0xffffffff);
	cx_write(AUDIO_EXT_INT_STAT, 0xffffffff);
	cx_write(CLK_DELAY, cx_read(CLK_DELAY) & 0x80000000);
	cx_write(PAD_CTRL, 0x00500300);

	mdelay(100);

	cx23885_sram_channel_setup(dev, &dev->sram_channels[SRAM_CH01],
		720*4, 0);
	cx23885_sram_channel_setup(dev, &dev->sram_channels[SRAM_CH02], 128, 0);
	cx23885_sram_channel_setup(dev, &dev->sram_channels[SRAM_CH03],
		188*4, 0);
	cx23885_sram_channel_setup(dev, &dev->sram_channels[SRAM_CH04], 128, 0);
	cx23885_sram_channel_setup(dev, &dev->sram_channels[SRAM_CH05], 128, 0);
	cx23885_sram_channel_setup(dev, &dev->sram_channels[SRAM_CH06],
		188*4, 0);
	cx23885_sram_channel_setup(dev, &dev->sram_channels[SRAM_CH07], 128, 0);
	cx23885_sram_channel_setup(dev, &dev->sram_channels[SRAM_CH08], 128, 0);
	cx23885_sram_channel_setup(dev, &dev->sram_channels[SRAM_CH09], 128, 0);

	cx23885_gpio_setup(dev);
}


static int cx23885_pci_quirks(struct cx23885_dev *dev)
{
	dprintk(1, "%s()\n", __func__);

	/* The cx23885 bridge has a weird bug which causes NMI to be asserted
	 * when DMA begins if RDR_TLCTL0 bit4 is not cleared. It does not
	 * occur on the cx23887 bridge.
	 */
	if (dev->bridge == CX23885_BRIDGE_885)
		cx_clear(RDR_TLCTL0, 1 << 4);

	return 0;
}

static int get_resources(struct cx23885_dev *dev)
{
	if (request_mem_region(pci_resource_start(dev->pci, 0),
			       pci_resource_len(dev->pci, 0),
			       dev->name))
		return 0;

	printk(KERN_ERR "%s: can't get MMIO memory @ 0x%llx\n",
		dev->name, (unsigned long long)pci_resource_start(dev->pci, 0));

	return -EBUSY;
}

static int cx23885_init_tsport(struct cx23885_dev *dev,
	struct cx23885_tsport *port, int portno)
{
	dprintk(1, "%s(portno=%d)\n", __func__, portno);

	/* Transport bus init dma queue  - Common settings */
	port->dma_ctl_val        = 0x11; /* Enable RISC controller and Fifo */
	port->ts_int_msk_val     = 0x1111; /* TS port bits for RISC */
	port->vld_misc_val       = 0x0;
	port->hw_sop_ctrl_val    = (0x47 << 16 | 188 << 4);

	spin_lock_init(&port->slock);
	port->dev = dev;
	port->nr = portno;

	INIT_LIST_HEAD(&port->mpegq.active);
	mutex_init(&port->frontends.lock);
	INIT_LIST_HEAD(&port->frontends.felist);
	port->frontends.active_fe_id = 0;

	/* This should be hardcoded allow a single frontend
	 * attachment to this tsport, keeping the -dvb.c
	 * code clean and safe.
	 */
	if (!port->num_frontends)
		port->num_frontends = 1;

	switch (portno) {
	case 1:
		port->reg_gpcnt          = VID_B_GPCNT;
		port->reg_gpcnt_ctl      = VID_B_GPCNT_CTL;
		port->reg_dma_ctl        = VID_B_DMA_CTL;
		port->reg_lngth          = VID_B_LNGTH;
		port->reg_hw_sop_ctrl    = VID_B_HW_SOP_CTL;
		port->reg_gen_ctrl       = VID_B_GEN_CTL;
		port->reg_bd_pkt_status  = VID_B_BD_PKT_STATUS;
		port->reg_sop_status     = VID_B_SOP_STATUS;
		port->reg_fifo_ovfl_stat = VID_B_FIFO_OVFL_STAT;
		port->reg_vld_misc       = VID_B_VLD_MISC;
		port->reg_ts_clk_en      = VID_B_TS_CLK_EN;
		port->reg_src_sel        = VID_B_SRC_SEL;
		port->reg_ts_int_msk     = VID_B_INT_MSK;
		port->reg_ts_int_stat    = VID_B_INT_STAT;
		port->sram_chno          = SRAM_CH03; /* VID_B */
		port->pci_irqmask        = 0x02; /* VID_B bit1 */
		break;
	case 2:
		port->reg_gpcnt          = VID_C_GPCNT;
		port->reg_gpcnt_ctl      = VID_C_GPCNT_CTL;
		port->reg_dma_ctl        = VID_C_DMA_CTL;
		port->reg_lngth          = VID_C_LNGTH;
		port->reg_hw_sop_ctrl    = VID_C_HW_SOP_CTL;
		port->reg_gen_ctrl       = VID_C_GEN_CTL;
		port->reg_bd_pkt_status  = VID_C_BD_PKT_STATUS;
		port->reg_sop_status     = VID_C_SOP_STATUS;
		port->reg_fifo_ovfl_stat = VID_C_FIFO_OVFL_STAT;
		port->reg_vld_misc       = VID_C_VLD_MISC;
		port->reg_ts_clk_en      = VID_C_TS_CLK_EN;
		port->reg_src_sel        = 0;
		port->reg_ts_int_msk     = VID_C_INT_MSK;
		port->reg_ts_int_stat    = VID_C_INT_STAT;
		port->sram_chno          = SRAM_CH06; /* VID_C */
		port->pci_irqmask        = 0x04; /* VID_C bit2 */
		break;
	default:
		BUG();
	}

	return 0;
}

static void cx23885_dev_checkrevision(struct cx23885_dev *dev)
{
	switch (cx_read(RDR_CFG2) & 0xff) {
	case 0x00:
		/* cx23885 */
		dev->hwrevision = 0xa0;
		break;
	case 0x01:
		/* CX23885-12Z */
		dev->hwrevision = 0xa1;
		break;
	case 0x02:
		/* CX23885-13Z/14Z */
		dev->hwrevision = 0xb0;
		break;
	case 0x03:
		if (dev->pci->device == 0x8880) {
			/* CX23888-21Z/22Z */
			dev->hwrevision = 0xc0;
		} else {
			/* CX23885-14Z */
			dev->hwrevision = 0xa4;
		}
		break;
	case 0x04:
		if (dev->pci->device == 0x8880) {
			/* CX23888-31Z */
			dev->hwrevision = 0xd0;
		} else {
			/* CX23885-15Z, CX23888-31Z */
			dev->hwrevision = 0xa5;
		}
		break;
	case 0x0e:
		/* CX23887-15Z */
		dev->hwrevision = 0xc0;
		break;
	case 0x0f:
		/* CX23887-14Z */
		dev->hwrevision = 0xb1;
		break;
	default:
		printk(KERN_ERR "%s() New hardware revision found 0x%x\n",
			__func__, dev->hwrevision);
	}
	if (dev->hwrevision)
		printk(KERN_INFO "%s() Hardware revision = 0x%02x\n",
			__func__, dev->hwrevision);
	else
		printk(KERN_ERR "%s() Hardware revision unknown 0x%x\n",
			__func__, dev->hwrevision);
}

/* Find the first v4l2_subdev member of the group id in hw */
struct v4l2_subdev *cx23885_find_hw(struct cx23885_dev *dev, u32 hw)
{
	struct v4l2_subdev *result = NULL;
	struct v4l2_subdev *sd;

	spin_lock(&dev->v4l2_dev.lock);
	v4l2_device_for_each_subdev(sd, &dev->v4l2_dev) {
		if (sd->grp_id == hw) {
			result = sd;
			break;
		}
	}
	spin_unlock(&dev->v4l2_dev.lock);
	return result;
}

static int cx23885_dev_setup(struct cx23885_dev *dev)
{
	int i;

	spin_lock_init(&dev->pci_irqmask_lock);

	mutex_init(&dev->lock);
	mutex_init(&dev->gpio_lock);

	atomic_inc(&dev->refcount);

	dev->nr = cx23885_devcount++;
	sprintf(dev->name, "cx23885[%d]", dev->nr);

	/* Configure the internal memory */
	if (dev->pci->device == 0x8880) {
		/* Could be 887 or 888, assume a default */
		dev->bridge = CX23885_BRIDGE_887;
		/* Apply a sensible clock frequency for the PCIe bridge */
		dev->clk_freq = 25000000;
		dev->sram_channels = cx23887_sram_channels;
	} else
	if (dev->pci->device == 0x8852) {
		dev->bridge = CX23885_BRIDGE_885;
		/* Apply a sensible clock frequency for the PCIe bridge */
		dev->clk_freq = 28000000;
		dev->sram_channels = cx23885_sram_channels;
	} else
		BUG();

	dprintk(1, "%s() Memory configured for PCIe bridge type %d\n",
		__func__, dev->bridge);

	/* board config */
	dev->board = UNSET;
	if (card[dev->nr] < cx23885_bcount)
		dev->board = card[dev->nr];
	for (i = 0; UNSET == dev->board  &&  i < cx23885_idcount; i++)
		if (dev->pci->subsystem_vendor == cx23885_subids[i].subvendor &&
		    dev->pci->subsystem_device == cx23885_subids[i].subdevice)
			dev->board = cx23885_subids[i].card;
	if (UNSET == dev->board) {
		dev->board = CX23885_BOARD_UNKNOWN;
		cx23885_card_list(dev);
	}

	/* If the user specific a clk freq override, apply it */
	if (cx23885_boards[dev->board].clk_freq > 0)
		dev->clk_freq = cx23885_boards[dev->board].clk_freq;

	dev->pci_bus  = dev->pci->bus->number;
	dev->pci_slot = PCI_SLOT(dev->pci->devfn);
	cx23885_irq_add(dev, 0x001f00);

	/* External Master 1 Bus */
	dev->i2c_bus[0].nr = 0;
	dev->i2c_bus[0].dev = dev;
	dev->i2c_bus[0].reg_stat  = I2C1_STAT;
	dev->i2c_bus[0].reg_ctrl  = I2C1_CTRL;
	dev->i2c_bus[0].reg_addr  = I2C1_ADDR;
	dev->i2c_bus[0].reg_rdata = I2C1_RDATA;
	dev->i2c_bus[0].reg_wdata = I2C1_WDATA;
	dev->i2c_bus[0].i2c_period = (0x9d << 24); /* 100kHz */

	/* External Master 2 Bus */
	dev->i2c_bus[1].nr = 1;
	dev->i2c_bus[1].dev = dev;
	dev->i2c_bus[1].reg_stat  = I2C2_STAT;
	dev->i2c_bus[1].reg_ctrl  = I2C2_CTRL;
	dev->i2c_bus[1].reg_addr  = I2C2_ADDR;
	dev->i2c_bus[1].reg_rdata = I2C2_RDATA;
	dev->i2c_bus[1].reg_wdata = I2C2_WDATA;
	dev->i2c_bus[1].i2c_period = (0x9d << 24); /* 100kHz */

	/* Internal Master 3 Bus */
	dev->i2c_bus[2].nr = 2;
	dev->i2c_bus[2].dev = dev;
	dev->i2c_bus[2].reg_stat  = I2C3_STAT;
	dev->i2c_bus[2].reg_ctrl  = I2C3_CTRL;
	dev->i2c_bus[2].reg_addr  = I2C3_ADDR;
	dev->i2c_bus[2].reg_rdata = I2C3_RDATA;
	dev->i2c_bus[2].reg_wdata = I2C3_WDATA;
	dev->i2c_bus[2].i2c_period = (0x07 << 24); /* 1.95MHz */

	if ((cx23885_boards[dev->board].portb == CX23885_MPEG_DVB) ||
		(cx23885_boards[dev->board].portb == CX23885_MPEG_ENCODER))
		cx23885_init_tsport(dev, &dev->ts1, 1);

	if ((cx23885_boards[dev->board].portc == CX23885_MPEG_DVB) ||
		(cx23885_boards[dev->board].portc == CX23885_MPEG_ENCODER))
		cx23885_init_tsport(dev, &dev->ts2, 2);

	if (get_resources(dev) < 0) {
		printk(KERN_ERR "CORE %s No more PCIe resources for "
		       "subsystem: %04x:%04x\n",
		       dev->name, dev->pci->subsystem_vendor,
		       dev->pci->subsystem_device);

		cx23885_devcount--;
		return -ENODEV;
	}

	/* PCIe stuff */
	dev->lmmio = ioremap(pci_resource_start(dev->pci, 0),
			     pci_resource_len(dev->pci, 0));

	dev->bmmio = (u8 __iomem *)dev->lmmio;

	printk(KERN_INFO "CORE %s: subsystem: %04x:%04x, board: %s [card=%d,%s]\n",
	       dev->name, dev->pci->subsystem_vendor,
	       dev->pci->subsystem_device, cx23885_boards[dev->board].name,
	       dev->board, card[dev->nr] == dev->board ?
	       "insmod option" : "autodetected");

	cx23885_pci_quirks(dev);

	/* Assume some sensible defaults */
	dev->tuner_type = cx23885_boards[dev->board].tuner_type;
	dev->tuner_addr = cx23885_boards[dev->board].tuner_addr;
	dev->tuner_bus = cx23885_boards[dev->board].tuner_bus;
	dev->radio_type = cx23885_boards[dev->board].radio_type;
	dev->radio_addr = cx23885_boards[dev->board].radio_addr;

	dprintk(1, "%s() tuner_type = 0x%x tuner_addr = 0x%x tuner_bus = %d\n",
		__func__, dev->tuner_type, dev->tuner_addr, dev->tuner_bus);
	dprintk(1, "%s() radio_type = 0x%x radio_addr = 0x%x\n",
		__func__, dev->radio_type, dev->radio_addr);

	/* The cx23417 encoder has GPIO's that need to be initialised
	 * before DVB, so that demodulators and tuners are out of
	 * reset before DVB uses them.
	 */
	if ((cx23885_boards[dev->board].portb == CX23885_MPEG_ENCODER) ||
		(cx23885_boards[dev->board].portc == CX23885_MPEG_ENCODER))
			cx23885_mc417_init(dev);

	/* init hardware */
	cx23885_reset(dev);

	cx23885_i2c_register(&dev->i2c_bus[0]);
	cx23885_i2c_register(&dev->i2c_bus[1]);
	cx23885_i2c_register(&dev->i2c_bus[2]);
	cx23885_card_setup(dev);
	call_all(dev, core, s_power, 0);
	cx23885_ir_init(dev);

	if (cx23885_boards[dev->board].porta == CX23885_ANALOG_VIDEO) {
		if (cx23885_video_register(dev) < 0) {
			printk(KERN_ERR "%s() Failed to register analog "
				"video adapters on VID_A\n", __func__);
		}
	}

	if (cx23885_boards[dev->board].portb == CX23885_MPEG_DVB) {
		if (cx23885_boards[dev->board].num_fds_portb)
			dev->ts1.num_frontends =
				cx23885_boards[dev->board].num_fds_portb;
		if (cx23885_dvb_register(&dev->ts1) < 0) {
			printk(KERN_ERR "%s() Failed to register dvb adapters on VID_B\n",
			       __func__);
		}
	} else
	if (cx23885_boards[dev->board].portb == CX23885_MPEG_ENCODER) {
		if (cx23885_417_register(dev) < 0) {
			printk(KERN_ERR
				"%s() Failed to register 417 on VID_B\n",
			       __func__);
		}
	}

	if (cx23885_boards[dev->board].portc == CX23885_MPEG_DVB) {
		if (cx23885_boards[dev->board].num_fds_portc)
			dev->ts2.num_frontends =
				cx23885_boards[dev->board].num_fds_portc;
		if (cx23885_dvb_register(&dev->ts2) < 0) {
			printk(KERN_ERR
				"%s() Failed to register dvb on VID_C\n",
			       __func__);
		}
	} else
	if (cx23885_boards[dev->board].portc == CX23885_MPEG_ENCODER) {
		if (cx23885_417_register(dev) < 0) {
			printk(KERN_ERR
				"%s() Failed to register 417 on VID_C\n",
			       __func__);
		}
	}

	cx23885_dev_checkrevision(dev);

	/* disable MSI for NetUP cards, otherwise CI is not working */
	if (cx23885_boards[dev->board].ci_type > 0)
		cx_clear(RDR_RDRCTL1, 1 << 8);

	switch (dev->board) {
	case CX23885_BOARD_TEVII_S470:
	case CX23885_BOARD_TEVII_S471:
		cx_clear(RDR_RDRCTL1, 1 << 8);
		break;
	}

	return 0;
}

static void cx23885_dev_unregister(struct cx23885_dev *dev)
{
	release_mem_region(pci_resource_start(dev->pci, 0),
			   pci_resource_len(dev->pci, 0));

	if (!atomic_dec_and_test(&dev->refcount))
		return;

	if (cx23885_boards[dev->board].porta == CX23885_ANALOG_VIDEO)
		cx23885_video_unregister(dev);

	if (cx23885_boards[dev->board].portb == CX23885_MPEG_DVB)
		cx23885_dvb_unregister(&dev->ts1);

	if (cx23885_boards[dev->board].portb == CX23885_MPEG_ENCODER)
		cx23885_417_unregister(dev);

	if (cx23885_boards[dev->board].portc == CX23885_MPEG_DVB)
		cx23885_dvb_unregister(&dev->ts2);

	if (cx23885_boards[dev->board].portc == CX23885_MPEG_ENCODER)
		cx23885_417_unregister(dev);

	cx23885_i2c_unregister(&dev->i2c_bus[2]);
	cx23885_i2c_unregister(&dev->i2c_bus[1]);
	cx23885_i2c_unregister(&dev->i2c_bus[0]);

	iounmap(dev->lmmio);
}

static __le32 *cx23885_risc_field(__le32 *rp, struct scatterlist *sglist,
			       unsigned int offset, u32 sync_line,
			       unsigned int bpl, unsigned int padding,
			       unsigned int lines,  unsigned int lpi, bool jump)
{
	struct scatterlist *sg;
	unsigned int line, todo, sol;


	if (jump) {
		*(rp++) = cpu_to_le32(RISC_JUMP);
		*(rp++) = cpu_to_le32(0);
		*(rp++) = cpu_to_le32(0); /* bits 63-32 */
	}

	/* sync instruction */
	if (sync_line != NO_SYNC_LINE)
		*(rp++) = cpu_to_le32(RISC_RESYNC | sync_line);

	/* scan lines */
	sg = sglist;
	for (line = 0; line < lines; line++) {
		while (offset && offset >= sg_dma_len(sg)) {
			offset -= sg_dma_len(sg);
			sg = sg_next(sg);
		}

		if (lpi && line > 0 && !(line % lpi))
			sol = RISC_SOL | RISC_IRQ1 | RISC_CNT_INC;
		else
			sol = RISC_SOL;

		if (bpl <= sg_dma_len(sg)-offset) {
			/* fits into current chunk */
			*(rp++) = cpu_to_le32(RISC_WRITE|sol|RISC_EOL|bpl);
			*(rp++) = cpu_to_le32(sg_dma_address(sg)+offset);
			*(rp++) = cpu_to_le32(0); /* bits 63-32 */
			offset += bpl;
		} else {
			/* scanline needs to be split */
			todo = bpl;
			*(rp++) = cpu_to_le32(RISC_WRITE|sol|
					    (sg_dma_len(sg)-offset));
			*(rp++) = cpu_to_le32(sg_dma_address(sg)+offset);
			*(rp++) = cpu_to_le32(0); /* bits 63-32 */
			todo -= (sg_dma_len(sg)-offset);
			offset = 0;
			sg = sg_next(sg);
			while (todo > sg_dma_len(sg)) {
				*(rp++) = cpu_to_le32(RISC_WRITE|
						    sg_dma_len(sg));
				*(rp++) = cpu_to_le32(sg_dma_address(sg));
				*(rp++) = cpu_to_le32(0); /* bits 63-32 */
				todo -= sg_dma_len(sg);
				sg = sg_next(sg);
			}
			*(rp++) = cpu_to_le32(RISC_WRITE|RISC_EOL|todo);
			*(rp++) = cpu_to_le32(sg_dma_address(sg));
			*(rp++) = cpu_to_le32(0); /* bits 63-32 */
			offset += todo;
		}
		offset += padding;
	}

	return rp;
}

int cx23885_risc_buffer(struct pci_dev *pci, struct cx23885_riscmem *risc,
			struct scatterlist *sglist, unsigned int top_offset,
			unsigned int bottom_offset, unsigned int bpl,
			unsigned int padding, unsigned int lines)
{
	u32 instructions, fields;
	__le32 *rp;

	fields = 0;
	if (UNSET != top_offset)
		fields++;
	if (UNSET != bottom_offset)
		fields++;

	/* estimate risc mem: worst case is one write per page border +
	   one write per scan line + syncs + jump (all 2 dwords).  Padding
	   can cause next bpl to start close to a page border.  First DMA
	   region may be smaller than PAGE_SIZE */
	/* write and jump need and extra dword */
	instructions  = fields * (1 + ((bpl + padding) * lines)
		/ PAGE_SIZE + lines);
	instructions += 5;
	risc->size = instructions * 12;
	risc->cpu = pci_alloc_consistent(pci, risc->size, &risc->dma);
	if (risc->cpu == NULL)
		return -ENOMEM;

	/* write risc instructions */
	rp = risc->cpu;
	if (UNSET != top_offset)
		rp = cx23885_risc_field(rp, sglist, top_offset, 0,
					bpl, padding, lines, 0, true);
	if (UNSET != bottom_offset)
		rp = cx23885_risc_field(rp, sglist, bottom_offset, 0x200,
					bpl, padding, lines, 0, UNSET == top_offset);

	/* save pointer to jmp instruction address */
	risc->jmp = rp;
	BUG_ON((risc->jmp - risc->cpu + 2) * sizeof(*risc->cpu) > risc->size);
	return 0;
}

int cx23885_risc_databuffer(struct pci_dev *pci,
				   struct cx23885_riscmem *risc,
				   struct scatterlist *sglist,
				   unsigned int bpl,
				   unsigned int lines, unsigned int lpi)
{
	u32 instructions;
	__le32 *rp;

	/* estimate risc mem: worst case is one write per page border +
	   one write per scan line + syncs + jump (all 2 dwords).  Here
	   there is no padding and no sync.  First DMA region may be smaller
	   than PAGE_SIZE */
	/* Jump and write need an extra dword */
	instructions  = 1 + (bpl * lines) / PAGE_SIZE + lines;
	instructions += 4;

	risc->size = instructions * 12;
	risc->cpu = pci_alloc_consistent(pci, risc->size, &risc->dma);
	if (risc->cpu == NULL)
		return -ENOMEM;

	/* write risc instructions */
	rp = risc->cpu;
	rp = cx23885_risc_field(rp, sglist, 0, NO_SYNC_LINE,
				bpl, 0, lines, lpi, lpi == 0);

	/* save pointer to jmp instruction address */
	risc->jmp = rp;
	BUG_ON((risc->jmp - risc->cpu + 2) * sizeof(*risc->cpu) > risc->size);
	return 0;
}

int cx23885_risc_vbibuffer(struct pci_dev *pci, struct cx23885_riscmem *risc,
			struct scatterlist *sglist, unsigned int top_offset,
			unsigned int bottom_offset, unsigned int bpl,
			unsigned int padding, unsigned int lines)
{
	u32 instructions, fields;
	__le32 *rp;

	fields = 0;
	if (UNSET != top_offset)
		fields++;
	if (UNSET != bottom_offset)
		fields++;

	/* estimate risc mem: worst case is one write per page border +
	   one write per scan line + syncs + jump (all 2 dwords).  Padding
	   can cause next bpl to start close to a page border.  First DMA
	   region may be smaller than PAGE_SIZE */
	/* write and jump need and extra dword */
	instructions  = fields * (1 + ((bpl + padding) * lines)
		/ PAGE_SIZE + lines);
	instructions += 5;
	risc->size = instructions * 12;
	risc->cpu = pci_alloc_consistent(pci, risc->size, &risc->dma);
	if (risc->cpu == NULL)
		return -ENOMEM;
	/* write risc instructions */
	rp = risc->cpu;

	/* Sync to line 6, so US CC line 21 will appear in line '12'
	 * in the userland vbi payload */
	if (UNSET != top_offset)
		rp = cx23885_risc_field(rp, sglist, top_offset, 0,
					bpl, padding, lines, 0, true);

	if (UNSET != bottom_offset)
		rp = cx23885_risc_field(rp, sglist, bottom_offset, 0x200,
					bpl, padding, lines, 0, UNSET == top_offset);



	/* save pointer to jmp instruction address */
	risc->jmp = rp;
	BUG_ON((risc->jmp - risc->cpu + 2) * sizeof(*risc->cpu) > risc->size);
	return 0;
}


void cx23885_free_buffer(struct cx23885_dev *dev, struct cx23885_buffer *buf)
{
	struct cx23885_riscmem *risc = &buf->risc;

	BUG_ON(in_interrupt());
	pci_free_consistent(dev->pci, risc->size, risc->cpu, risc->dma);
}

static void cx23885_tsport_reg_dump(struct cx23885_tsport *port)
{
	struct cx23885_dev *dev = port->dev;

	dprintk(1, "%s() Register Dump\n", __func__);
	dprintk(1, "%s() DEV_CNTRL2               0x%08X\n", __func__,
		cx_read(DEV_CNTRL2));
	dprintk(1, "%s() PCI_INT_MSK              0x%08X\n", __func__,
		cx23885_irq_get_mask(dev));
	dprintk(1, "%s() AUD_INT_INT_MSK          0x%08X\n", __func__,
		cx_read(AUDIO_INT_INT_MSK));
	dprintk(1, "%s() AUD_INT_DMA_CTL          0x%08X\n", __func__,
		cx_read(AUD_INT_DMA_CTL));
	dprintk(1, "%s() AUD_EXT_INT_MSK          0x%08X\n", __func__,
		cx_read(AUDIO_EXT_INT_MSK));
	dprintk(1, "%s() AUD_EXT_DMA_CTL          0x%08X\n", __func__,
		cx_read(AUD_EXT_DMA_CTL));
	dprintk(1, "%s() PAD_CTRL                 0x%08X\n", __func__,
		cx_read(PAD_CTRL));
	dprintk(1, "%s() ALT_PIN_OUT_SEL          0x%08X\n", __func__,
		cx_read(ALT_PIN_OUT_SEL));
	dprintk(1, "%s() GPIO2                    0x%08X\n", __func__,
		cx_read(GPIO2));
	dprintk(1, "%s() gpcnt(0x%08X)          0x%08X\n", __func__,
		port->reg_gpcnt, cx_read(port->reg_gpcnt));
	dprintk(1, "%s() gpcnt_ctl(0x%08X)      0x%08x\n", __func__,
		port->reg_gpcnt_ctl, cx_read(port->reg_gpcnt_ctl));
	dprintk(1, "%s() dma_ctl(0x%08X)        0x%08x\n", __func__,
		port->reg_dma_ctl, cx_read(port->reg_dma_ctl));
	if (port->reg_src_sel)
		dprintk(1, "%s() src_sel(0x%08X)        0x%08x\n", __func__,
			port->reg_src_sel, cx_read(port->reg_src_sel));
	dprintk(1, "%s() lngth(0x%08X)          0x%08x\n", __func__,
		port->reg_lngth, cx_read(port->reg_lngth));
	dprintk(1, "%s() hw_sop_ctrl(0x%08X)    0x%08x\n", __func__,
		port->reg_hw_sop_ctrl, cx_read(port->reg_hw_sop_ctrl));
	dprintk(1, "%s() gen_ctrl(0x%08X)       0x%08x\n", __func__,
		port->reg_gen_ctrl, cx_read(port->reg_gen_ctrl));
	dprintk(1, "%s() bd_pkt_status(0x%08X)  0x%08x\n", __func__,
		port->reg_bd_pkt_status, cx_read(port->reg_bd_pkt_status));
	dprintk(1, "%s() sop_status(0x%08X)     0x%08x\n", __func__,
		port->reg_sop_status, cx_read(port->reg_sop_status));
	dprintk(1, "%s() fifo_ovfl_stat(0x%08X) 0x%08x\n", __func__,
		port->reg_fifo_ovfl_stat, cx_read(port->reg_fifo_ovfl_stat));
	dprintk(1, "%s() vld_misc(0x%08X)       0x%08x\n", __func__,
		port->reg_vld_misc, cx_read(port->reg_vld_misc));
	dprintk(1, "%s() ts_clk_en(0x%08X)      0x%08x\n", __func__,
		port->reg_ts_clk_en, cx_read(port->reg_ts_clk_en));
	dprintk(1, "%s() ts_int_msk(0x%08X)     0x%08x\n", __func__,
		port->reg_ts_int_msk, cx_read(port->reg_ts_int_msk));
}

int cx23885_start_dma(struct cx23885_tsport *port,
			     struct cx23885_dmaqueue *q,
			     struct cx23885_buffer   *buf)
{
	struct cx23885_dev *dev = port->dev;
	u32 reg;

	dprintk(1, "%s() w: %d, h: %d, f: %d\n", __func__,
		dev->width, dev->height, dev->field);

	/* Stop the fifo and risc engine for this port */
	cx_clear(port->reg_dma_ctl, port->dma_ctl_val);

	/* setup fifo + format */
	cx23885_sram_channel_setup(dev,
				   &dev->sram_channels[port->sram_chno],
				   port->ts_packet_size, buf->risc.dma);
	if (debug > 5) {
		cx23885_sram_channel_dump(dev,
			&dev->sram_channels[port->sram_chno]);
		cx23885_risc_disasm(port, &buf->risc);
	}

	/* write TS length to chip */
	cx_write(port->reg_lngth, port->ts_packet_size);

	if ((!(cx23885_boards[dev->board].portb & CX23885_MPEG_DVB)) &&
		(!(cx23885_boards[dev->board].portc & CX23885_MPEG_DVB))) {
		printk("%s() Unsupported .portb/c (0x%08x)/(0x%08x)\n",
			__func__,
			cx23885_boards[dev->board].portb,
			cx23885_boards[dev->board].portc);
		return -EINVAL;
	}

	if (cx23885_boards[dev->board].portb == CX23885_MPEG_ENCODER)
		cx23885_av_clk(dev, 0);

	udelay(100);

	/* If the port supports SRC SELECT, configure it */
	if (port->reg_src_sel)
		cx_write(port->reg_src_sel, port->src_sel_val);

	cx_write(port->reg_hw_sop_ctrl, port->hw_sop_ctrl_val);
	cx_write(port->reg_ts_clk_en, port->ts_clk_en_val);
	cx_write(port->reg_vld_misc, port->vld_misc_val);
	cx_write(port->reg_gen_ctrl, port->gen_ctrl_val);
	udelay(100);

	/* NOTE: this is 2 (reserved) for portb, does it matter? */
	/* reset counter to zero */
	cx_write(port->reg_gpcnt_ctl, 3);
	q->count = 0;

	/* Set VIDB pins to input */
	if (cx23885_boards[dev->board].portb == CX23885_MPEG_DVB) {
		reg = cx_read(PAD_CTRL);
		reg &= ~0x3; /* Clear TS1_OE & TS1_SOP_OE */
		cx_write(PAD_CTRL, reg);
	}

	/* Set VIDC pins to input */
	if (cx23885_boards[dev->board].portc == CX23885_MPEG_DVB) {
		reg = cx_read(PAD_CTRL);
		reg &= ~0x4; /* Clear TS2_SOP_OE */
		cx_write(PAD_CTRL, reg);
	}

	if (cx23885_boards[dev->board].portb == CX23885_MPEG_ENCODER) {

		reg = cx_read(PAD_CTRL);
		reg = reg & ~0x1;    /* Clear TS1_OE */

		/* FIXME, bit 2 writing here is questionable */
		/* set TS1_SOP_OE and TS1_OE_HI */
		reg = reg | 0xa;
		cx_write(PAD_CTRL, reg);

		/* FIXME and these two registers should be documented. */
		cx_write(CLK_DELAY, cx_read(CLK_DELAY) | 0x80000011);
		cx_write(ALT_PIN_OUT_SEL, 0x10100045);
	}

	switch (dev->bridge) {
	case CX23885_BRIDGE_885:
	case CX23885_BRIDGE_887:
	case CX23885_BRIDGE_888:
		/* enable irqs */
		dprintk(1, "%s() enabling TS int's and DMA\n", __func__);
		cx_set(port->reg_ts_int_msk,  port->ts_int_msk_val);
		cx_set(port->reg_dma_ctl, port->dma_ctl_val);
		cx23885_irq_add(dev, port->pci_irqmask);
		cx23885_irq_enable_all(dev);
		break;
	default:
		BUG();
	}

	cx_set(DEV_CNTRL2, (1<<5)); /* Enable RISC controller */

	if (cx23885_boards[dev->board].portb == CX23885_MPEG_ENCODER)
		cx23885_av_clk(dev, 1);

	if (debug > 4)
		cx23885_tsport_reg_dump(port);

	return 0;
}

static int cx23885_stop_dma(struct cx23885_tsport *port)
{
	struct cx23885_dev *dev = port->dev;
	u32 reg;

	dprintk(1, "%s()\n", __func__);

	/* Stop interrupts and DMA */
	cx_clear(port->reg_ts_int_msk, port->ts_int_msk_val);
	cx_clear(port->reg_dma_ctl, port->dma_ctl_val);

	if (cx23885_boards[dev->board].portb == CX23885_MPEG_ENCODER) {

		reg = cx_read(PAD_CTRL);

		/* Set TS1_OE */
		reg = reg | 0x1;

		/* clear TS1_SOP_OE and TS1_OE_HI */
		reg = reg & ~0xa;
		cx_write(PAD_CTRL, reg);
		cx_write(port->reg_src_sel, 0);
		cx_write(port->reg_gen_ctrl, 8);

	}

	if (cx23885_boards[dev->board].portb == CX23885_MPEG_ENCODER)
		cx23885_av_clk(dev, 0);

	return 0;
}

/* ------------------------------------------------------------------ */

int cx23885_buf_prepare(struct cx23885_buffer *buf, struct cx23885_tsport *port)
{
	struct cx23885_dev *dev = port->dev;
	int size = port->ts_packet_size * port->ts_packet_count;
	struct sg_table *sgt = vb2_dma_sg_plane_desc(&buf->vb, 0);
<<<<<<< HEAD
	int rc;
=======
>>>>>>> e529fea9

	dprintk(1, "%s: %p\n", __func__, buf);
	if (vb2_plane_size(&buf->vb, 0) < size)
		return -EINVAL;
	vb2_set_plane_payload(&buf->vb, 0, size);

<<<<<<< HEAD
	rc = dma_map_sg(&dev->pci->dev, sgt->sgl, sgt->nents, DMA_FROM_DEVICE);
	if (!rc)
		return -EIO;

=======
>>>>>>> e529fea9
	cx23885_risc_databuffer(dev->pci, &buf->risc,
				sgt->sgl,
				port->ts_packet_size, port->ts_packet_count, 0);
	return 0;
}

/*
 * The risc program for each buffer works as follows: it starts with a simple
 * 'JUMP to addr + 12', which is effectively a NOP. Then the code to DMA the
 * buffer follows and at the end we have a JUMP back to the start + 12 (skipping
 * the initial JUMP).
 *
 * This is the risc program of the first buffer to be queued if the active list
 * is empty and it just keeps DMAing this buffer without generating any
 * interrupts.
 *
 * If a new buffer is added then the initial JUMP in the code for that buffer
 * will generate an interrupt which signals that the previous buffer has been
 * DMAed successfully and that it can be returned to userspace.
 *
 * It also sets the final jump of the previous buffer to the start of the new
 * buffer, thus chaining the new buffer into the DMA chain. This is a single
 * atomic u32 write, so there is no race condition.
 *
 * The end-result of all this that you only get an interrupt when a buffer
 * is ready, so the control flow is very easy.
 */
void cx23885_buf_queue(struct cx23885_tsport *port, struct cx23885_buffer *buf)
{
	struct cx23885_buffer    *prev;
	struct cx23885_dev *dev = port->dev;
	struct cx23885_dmaqueue  *cx88q = &port->mpegq;
	unsigned long flags;

	buf->risc.cpu[1] = cpu_to_le32(buf->risc.dma + 12);
	buf->risc.jmp[0] = cpu_to_le32(RISC_JUMP | RISC_CNT_INC);
	buf->risc.jmp[1] = cpu_to_le32(buf->risc.dma + 12);
	buf->risc.jmp[2] = cpu_to_le32(0); /* bits 63-32 */

	spin_lock_irqsave(&dev->slock, flags);
	if (list_empty(&cx88q->active)) {
		list_add_tail(&buf->queue, &cx88q->active);
		dprintk(1, "[%p/%d] %s - first active\n",
			buf, buf->vb.v4l2_buf.index, __func__);
	} else {
		buf->risc.cpu[0] |= cpu_to_le32(RISC_IRQ1);
		prev = list_entry(cx88q->active.prev, struct cx23885_buffer,
				  queue);
		list_add_tail(&buf->queue, &cx88q->active);
		prev->risc.jmp[1] = cpu_to_le32(buf->risc.dma);
		dprintk(1, "[%p/%d] %s - append to active\n",
			 buf, buf->vb.v4l2_buf.index, __func__);
	}
	spin_unlock_irqrestore(&dev->slock, flags);
}

/* ----------------------------------------------------------- */

static void do_cancel_buffers(struct cx23885_tsport *port, char *reason)
{
	struct cx23885_dev *dev = port->dev;
	struct cx23885_dmaqueue *q = &port->mpegq;
	struct cx23885_buffer *buf;
	unsigned long flags;

	spin_lock_irqsave(&port->slock, flags);
	while (!list_empty(&q->active)) {
		buf = list_entry(q->active.next, struct cx23885_buffer,
				 queue);
		list_del(&buf->queue);
		vb2_buffer_done(&buf->vb, VB2_BUF_STATE_ERROR);
		dprintk(1, "[%p/%d] %s - dma=0x%08lx\n",
			buf, buf->vb.v4l2_buf.index, reason, (unsigned long)buf->risc.dma);
	}
	spin_unlock_irqrestore(&port->slock, flags);
}

void cx23885_cancel_buffers(struct cx23885_tsport *port)
{
	struct cx23885_dev *dev = port->dev;

	dprintk(1, "%s()\n", __func__);
	cx23885_stop_dma(port);
	do_cancel_buffers(port, "cancel");
}

int cx23885_irq_417(struct cx23885_dev *dev, u32 status)
{
	/* FIXME: port1 assumption here. */
	struct cx23885_tsport *port = &dev->ts1;
	int count = 0;
	int handled = 0;

	if (status == 0)
		return handled;

	count = cx_read(port->reg_gpcnt);
	dprintk(7, "status: 0x%08x  mask: 0x%08x count: 0x%x\n",
		status, cx_read(port->reg_ts_int_msk), count);

	if ((status & VID_B_MSK_BAD_PKT)         ||
		(status & VID_B_MSK_OPC_ERR)     ||
		(status & VID_B_MSK_VBI_OPC_ERR) ||
		(status & VID_B_MSK_SYNC)        ||
		(status & VID_B_MSK_VBI_SYNC)    ||
		(status & VID_B_MSK_OF)          ||
		(status & VID_B_MSK_VBI_OF)) {
		printk(KERN_ERR "%s: V4L mpeg risc op code error, status "
			"= 0x%x\n", dev->name, status);
		if (status & VID_B_MSK_BAD_PKT)
			dprintk(1, "        VID_B_MSK_BAD_PKT\n");
		if (status & VID_B_MSK_OPC_ERR)
			dprintk(1, "        VID_B_MSK_OPC_ERR\n");
		if (status & VID_B_MSK_VBI_OPC_ERR)
			dprintk(1, "        VID_B_MSK_VBI_OPC_ERR\n");
		if (status & VID_B_MSK_SYNC)
			dprintk(1, "        VID_B_MSK_SYNC\n");
		if (status & VID_B_MSK_VBI_SYNC)
			dprintk(1, "        VID_B_MSK_VBI_SYNC\n");
		if (status & VID_B_MSK_OF)
			dprintk(1, "        VID_B_MSK_OF\n");
		if (status & VID_B_MSK_VBI_OF)
			dprintk(1, "        VID_B_MSK_VBI_OF\n");

		cx_clear(port->reg_dma_ctl, port->dma_ctl_val);
		cx23885_sram_channel_dump(dev,
			&dev->sram_channels[port->sram_chno]);
		cx23885_417_check_encoder(dev);
	} else if (status & VID_B_MSK_RISCI1) {
		dprintk(7, "        VID_B_MSK_RISCI1\n");
		spin_lock(&port->slock);
		cx23885_wakeup(port, &port->mpegq, count);
		spin_unlock(&port->slock);
	}
	if (status) {
		cx_write(port->reg_ts_int_stat, status);
		handled = 1;
	}

	return handled;
}

static int cx23885_irq_ts(struct cx23885_tsport *port, u32 status)
{
	struct cx23885_dev *dev = port->dev;
	int handled = 0;
	u32 count;

	if ((status & VID_BC_MSK_OPC_ERR) ||
		(status & VID_BC_MSK_BAD_PKT) ||
		(status & VID_BC_MSK_SYNC) ||
		(status & VID_BC_MSK_OF)) {

		if (status & VID_BC_MSK_OPC_ERR)
			dprintk(7, " (VID_BC_MSK_OPC_ERR 0x%08x)\n",
				VID_BC_MSK_OPC_ERR);

		if (status & VID_BC_MSK_BAD_PKT)
			dprintk(7, " (VID_BC_MSK_BAD_PKT 0x%08x)\n",
				VID_BC_MSK_BAD_PKT);

		if (status & VID_BC_MSK_SYNC)
			dprintk(7, " (VID_BC_MSK_SYNC    0x%08x)\n",
				VID_BC_MSK_SYNC);

		if (status & VID_BC_MSK_OF)
			dprintk(7, " (VID_BC_MSK_OF      0x%08x)\n",
				VID_BC_MSK_OF);

		printk(KERN_ERR "%s: mpeg risc op code error\n", dev->name);

		cx_clear(port->reg_dma_ctl, port->dma_ctl_val);
		cx23885_sram_channel_dump(dev,
			&dev->sram_channels[port->sram_chno]);

	} else if (status & VID_BC_MSK_RISCI1) {

		dprintk(7, " (RISCI1            0x%08x)\n", VID_BC_MSK_RISCI1);

		spin_lock(&port->slock);
		count = cx_read(port->reg_gpcnt);
		cx23885_wakeup(port, &port->mpegq, count);
		spin_unlock(&port->slock);

	}
	if (status) {
		cx_write(port->reg_ts_int_stat, status);
		handled = 1;
	}

	return handled;
}

static irqreturn_t cx23885_irq(int irq, void *dev_id)
{
	struct cx23885_dev *dev = dev_id;
	struct cx23885_tsport *ts1 = &dev->ts1;
	struct cx23885_tsport *ts2 = &dev->ts2;
	u32 pci_status, pci_mask;
	u32 vida_status, vida_mask;
	u32 audint_status, audint_mask;
	u32 ts1_status, ts1_mask;
	u32 ts2_status, ts2_mask;
	int vida_count = 0, ts1_count = 0, ts2_count = 0, handled = 0;
	int audint_count = 0;
	bool subdev_handled;

	pci_status = cx_read(PCI_INT_STAT);
	pci_mask = cx23885_irq_get_mask(dev);
	vida_status = cx_read(VID_A_INT_STAT);
	vida_mask = cx_read(VID_A_INT_MSK);
	audint_status = cx_read(AUDIO_INT_INT_STAT);
	audint_mask = cx_read(AUDIO_INT_INT_MSK);
	ts1_status = cx_read(VID_B_INT_STAT);
	ts1_mask = cx_read(VID_B_INT_MSK);
	ts2_status = cx_read(VID_C_INT_STAT);
	ts2_mask = cx_read(VID_C_INT_MSK);

	if ((pci_status == 0) && (ts2_status == 0) && (ts1_status == 0))
		goto out;

	vida_count = cx_read(VID_A_GPCNT);
	audint_count = cx_read(AUD_INT_A_GPCNT);
	ts1_count = cx_read(ts1->reg_gpcnt);
	ts2_count = cx_read(ts2->reg_gpcnt);
	dprintk(7, "pci_status: 0x%08x  pci_mask: 0x%08x\n",
		pci_status, pci_mask);
	dprintk(7, "vida_status: 0x%08x vida_mask: 0x%08x count: 0x%x\n",
		vida_status, vida_mask, vida_count);
	dprintk(7, "audint_status: 0x%08x audint_mask: 0x%08x count: 0x%x\n",
		audint_status, audint_mask, audint_count);
	dprintk(7, "ts1_status: 0x%08x  ts1_mask: 0x%08x count: 0x%x\n",
		ts1_status, ts1_mask, ts1_count);
	dprintk(7, "ts2_status: 0x%08x  ts2_mask: 0x%08x count: 0x%x\n",
		ts2_status, ts2_mask, ts2_count);

	if (pci_status & (PCI_MSK_RISC_RD | PCI_MSK_RISC_WR |
			  PCI_MSK_AL_RD   | PCI_MSK_AL_WR   | PCI_MSK_APB_DMA |
			  PCI_MSK_VID_C   | PCI_MSK_VID_B   | PCI_MSK_VID_A   |
			  PCI_MSK_AUD_INT | PCI_MSK_AUD_EXT |
			  PCI_MSK_GPIO0   | PCI_MSK_GPIO1   |
			  PCI_MSK_AV_CORE | PCI_MSK_IR)) {

		if (pci_status & PCI_MSK_RISC_RD)
			dprintk(7, " (PCI_MSK_RISC_RD   0x%08x)\n",
				PCI_MSK_RISC_RD);

		if (pci_status & PCI_MSK_RISC_WR)
			dprintk(7, " (PCI_MSK_RISC_WR   0x%08x)\n",
				PCI_MSK_RISC_WR);

		if (pci_status & PCI_MSK_AL_RD)
			dprintk(7, " (PCI_MSK_AL_RD     0x%08x)\n",
				PCI_MSK_AL_RD);

		if (pci_status & PCI_MSK_AL_WR)
			dprintk(7, " (PCI_MSK_AL_WR     0x%08x)\n",
				PCI_MSK_AL_WR);

		if (pci_status & PCI_MSK_APB_DMA)
			dprintk(7, " (PCI_MSK_APB_DMA   0x%08x)\n",
				PCI_MSK_APB_DMA);

		if (pci_status & PCI_MSK_VID_C)
			dprintk(7, " (PCI_MSK_VID_C     0x%08x)\n",
				PCI_MSK_VID_C);

		if (pci_status & PCI_MSK_VID_B)
			dprintk(7, " (PCI_MSK_VID_B     0x%08x)\n",
				PCI_MSK_VID_B);

		if (pci_status & PCI_MSK_VID_A)
			dprintk(7, " (PCI_MSK_VID_A     0x%08x)\n",
				PCI_MSK_VID_A);

		if (pci_status & PCI_MSK_AUD_INT)
			dprintk(7, " (PCI_MSK_AUD_INT   0x%08x)\n",
				PCI_MSK_AUD_INT);

		if (pci_status & PCI_MSK_AUD_EXT)
			dprintk(7, " (PCI_MSK_AUD_EXT   0x%08x)\n",
				PCI_MSK_AUD_EXT);

		if (pci_status & PCI_MSK_GPIO0)
			dprintk(7, " (PCI_MSK_GPIO0     0x%08x)\n",
				PCI_MSK_GPIO0);

		if (pci_status & PCI_MSK_GPIO1)
			dprintk(7, " (PCI_MSK_GPIO1     0x%08x)\n",
				PCI_MSK_GPIO1);

		if (pci_status & PCI_MSK_AV_CORE)
			dprintk(7, " (PCI_MSK_AV_CORE   0x%08x)\n",
				PCI_MSK_AV_CORE);

		if (pci_status & PCI_MSK_IR)
			dprintk(7, " (PCI_MSK_IR        0x%08x)\n",
				PCI_MSK_IR);
	}

	if (cx23885_boards[dev->board].ci_type == 1 &&
			(pci_status & (PCI_MSK_GPIO1 | PCI_MSK_GPIO0)))
		handled += netup_ci_slot_status(dev, pci_status);

	if (cx23885_boards[dev->board].ci_type == 2 &&
			(pci_status & PCI_MSK_GPIO0))
		handled += altera_ci_irq(dev);

	if (ts1_status) {
		if (cx23885_boards[dev->board].portb == CX23885_MPEG_DVB)
			handled += cx23885_irq_ts(ts1, ts1_status);
		else
		if (cx23885_boards[dev->board].portb == CX23885_MPEG_ENCODER)
			handled += cx23885_irq_417(dev, ts1_status);
	}

	if (ts2_status) {
		if (cx23885_boards[dev->board].portc == CX23885_MPEG_DVB)
			handled += cx23885_irq_ts(ts2, ts2_status);
		else
		if (cx23885_boards[dev->board].portc == CX23885_MPEG_ENCODER)
			handled += cx23885_irq_417(dev, ts2_status);
	}

	if (vida_status)
		handled += cx23885_video_irq(dev, vida_status);

	if (audint_status)
		handled += cx23885_audio_irq(dev, audint_status, audint_mask);

	if (pci_status & PCI_MSK_IR) {
		subdev_handled = false;
		v4l2_subdev_call(dev->sd_ir, core, interrupt_service_routine,
				 pci_status, &subdev_handled);
		if (subdev_handled)
			handled++;
	}

	if ((pci_status & pci_mask) & PCI_MSK_AV_CORE) {
		cx23885_irq_disable(dev, PCI_MSK_AV_CORE);
		schedule_work(&dev->cx25840_work);
		handled++;
	}

	if (handled)
		cx_write(PCI_INT_STAT, pci_status);
out:
	return IRQ_RETVAL(handled);
}

static void cx23885_v4l2_dev_notify(struct v4l2_subdev *sd,
				    unsigned int notification, void *arg)
{
	struct cx23885_dev *dev;

	if (sd == NULL)
		return;

	dev = to_cx23885(sd->v4l2_dev);

	switch (notification) {
	case V4L2_SUBDEV_IR_RX_NOTIFY: /* Possibly called in an IRQ context */
		if (sd == dev->sd_ir)
			cx23885_ir_rx_v4l2_dev_notify(sd, *(u32 *)arg);
		break;
	case V4L2_SUBDEV_IR_TX_NOTIFY: /* Possibly called in an IRQ context */
		if (sd == dev->sd_ir)
			cx23885_ir_tx_v4l2_dev_notify(sd, *(u32 *)arg);
		break;
	}
}

static void cx23885_v4l2_dev_notify_init(struct cx23885_dev *dev)
{
	INIT_WORK(&dev->cx25840_work, cx23885_av_work_handler);
	INIT_WORK(&dev->ir_rx_work, cx23885_ir_rx_work_handler);
	INIT_WORK(&dev->ir_tx_work, cx23885_ir_tx_work_handler);
	dev->v4l2_dev.notify = cx23885_v4l2_dev_notify;
}

static inline int encoder_on_portb(struct cx23885_dev *dev)
{
	return cx23885_boards[dev->board].portb == CX23885_MPEG_ENCODER;
}

static inline int encoder_on_portc(struct cx23885_dev *dev)
{
	return cx23885_boards[dev->board].portc == CX23885_MPEG_ENCODER;
}

/* Mask represents 32 different GPIOs, GPIO's are split into multiple
 * registers depending on the board configuration (and whether the
 * 417 encoder (wi it's own GPIO's) are present. Each GPIO bit will
 * be pushed into the correct hardware register, regardless of the
 * physical location. Certain registers are shared so we sanity check
 * and report errors if we think we're tampering with a GPIo that might
 * be assigned to the encoder (and used for the host bus).
 *
 * GPIO  2 thru  0 - On the cx23885 bridge
 * GPIO 18 thru  3 - On the cx23417 host bus interface
 * GPIO 23 thru 19 - On the cx25840 a/v core
 */
void cx23885_gpio_set(struct cx23885_dev *dev, u32 mask)
{
	if (mask & 0x7)
		cx_set(GP0_IO, mask & 0x7);

	if (mask & 0x0007fff8) {
		if (encoder_on_portb(dev) || encoder_on_portc(dev))
			printk(KERN_ERR
				"%s: Setting GPIO on encoder ports\n",
				dev->name);
		cx_set(MC417_RWD, (mask & 0x0007fff8) >> 3);
	}

	/* TODO: 23-19 */
	if (mask & 0x00f80000)
		printk(KERN_INFO "%s: Unsupported\n", dev->name);
}

void cx23885_gpio_clear(struct cx23885_dev *dev, u32 mask)
{
	if (mask & 0x00000007)
		cx_clear(GP0_IO, mask & 0x7);

	if (mask & 0x0007fff8) {
		if (encoder_on_portb(dev) || encoder_on_portc(dev))
			printk(KERN_ERR
				"%s: Clearing GPIO moving on encoder ports\n",
				dev->name);
		cx_clear(MC417_RWD, (mask & 0x7fff8) >> 3);
	}

	/* TODO: 23-19 */
	if (mask & 0x00f80000)
		printk(KERN_INFO "%s: Unsupported\n", dev->name);
}

u32 cx23885_gpio_get(struct cx23885_dev *dev, u32 mask)
{
	if (mask & 0x00000007)
		return (cx_read(GP0_IO) >> 8) & mask & 0x7;

	if (mask & 0x0007fff8) {
		if (encoder_on_portb(dev) || encoder_on_portc(dev))
			printk(KERN_ERR
				"%s: Reading GPIO moving on encoder ports\n",
				dev->name);
		return (cx_read(MC417_RWD) & ((mask & 0x7fff8) >> 3)) << 3;
	}

	/* TODO: 23-19 */
	if (mask & 0x00f80000)
		printk(KERN_INFO "%s: Unsupported\n", dev->name);

	return 0;
}

void cx23885_gpio_enable(struct cx23885_dev *dev, u32 mask, int asoutput)
{
	if ((mask & 0x00000007) && asoutput)
		cx_set(GP0_IO, (mask & 0x7) << 16);
	else if ((mask & 0x00000007) && !asoutput)
		cx_clear(GP0_IO, (mask & 0x7) << 16);

	if (mask & 0x0007fff8) {
		if (encoder_on_portb(dev) || encoder_on_portc(dev))
			printk(KERN_ERR
				"%s: Enabling GPIO on encoder ports\n",
				dev->name);
	}

	/* MC417_OEN is active low for output, write 1 for an input */
	if ((mask & 0x0007fff8) && asoutput)
		cx_clear(MC417_OEN, (mask & 0x7fff8) >> 3);

	else if ((mask & 0x0007fff8) && !asoutput)
		cx_set(MC417_OEN, (mask & 0x7fff8) >> 3);

	/* TODO: 23-19 */
}

static int cx23885_initdev(struct pci_dev *pci_dev,
			   const struct pci_device_id *pci_id)
{
	struct cx23885_dev *dev;
	struct v4l2_ctrl_handler *hdl;
	int err;

	dev = kzalloc(sizeof(*dev), GFP_KERNEL);
	if (NULL == dev)
		return -ENOMEM;

	err = v4l2_device_register(&pci_dev->dev, &dev->v4l2_dev);
	if (err < 0)
		goto fail_free;

	hdl = &dev->ctrl_handler;
	v4l2_ctrl_handler_init(hdl, 6);
	if (hdl->error) {
		err = hdl->error;
		goto fail_ctrl;
	}
	dev->v4l2_dev.ctrl_handler = hdl;

	/* Prepare to handle notifications from subdevices */
	cx23885_v4l2_dev_notify_init(dev);

	/* pci init */
	dev->pci = pci_dev;
	if (pci_enable_device(pci_dev)) {
		err = -EIO;
		goto fail_ctrl;
	}

	if (cx23885_dev_setup(dev) < 0) {
		err = -EINVAL;
		goto fail_ctrl;
	}

	/* print pci info */
	dev->pci_rev = pci_dev->revision;
	pci_read_config_byte(pci_dev, PCI_LATENCY_TIMER,  &dev->pci_lat);
	printk(KERN_INFO "%s/0: found at %s, rev: %d, irq: %d, "
	       "latency: %d, mmio: 0x%llx\n", dev->name,
	       pci_name(pci_dev), dev->pci_rev, pci_dev->irq,
	       dev->pci_lat,
		(unsigned long long)pci_resource_start(pci_dev, 0));

	pci_set_master(pci_dev);
	if (!pci_dma_supported(pci_dev, 0xffffffff)) {
		printk("%s/0: Oops: no 32bit PCI DMA ???\n", dev->name);
		err = -EIO;
		goto fail_context;
	}

	dev->alloc_ctx = vb2_dma_sg_init_ctx(&pci_dev->dev);
	if (IS_ERR(dev->alloc_ctx)) {
		err = PTR_ERR(dev->alloc_ctx);
		goto fail_context;
	}
	err = request_irq(pci_dev->irq, cx23885_irq,
			  IRQF_SHARED, dev->name, dev);
	if (err < 0) {
		printk(KERN_ERR "%s: can't get IRQ %d\n",
		       dev->name, pci_dev->irq);
		goto fail_irq;
	}

	switch (dev->board) {
	case CX23885_BOARD_NETUP_DUAL_DVBS2_CI:
		cx23885_irq_add_enable(dev, PCI_MSK_GPIO1 | PCI_MSK_GPIO0);
		break;
	case CX23885_BOARD_NETUP_DUAL_DVB_T_C_CI_RF:
		cx23885_irq_add_enable(dev, PCI_MSK_GPIO0);
		break;
	}

	/*
	 * The CX2388[58] IR controller can start firing interrupts when
	 * enabled, so these have to take place after the cx23885_irq() handler
	 * is hooked up by the call to request_irq() above.
	 */
	cx23885_ir_pci_int_enable(dev);
	cx23885_input_init(dev);

	return 0;

fail_irq:
	vb2_dma_sg_cleanup_ctx(dev->alloc_ctx);
fail_context:
	cx23885_dev_unregister(dev);
fail_ctrl:
	v4l2_ctrl_handler_free(hdl);
	v4l2_device_unregister(&dev->v4l2_dev);
fail_free:
	kfree(dev);
	return err;
}

static void cx23885_finidev(struct pci_dev *pci_dev)
{
	struct v4l2_device *v4l2_dev = pci_get_drvdata(pci_dev);
	struct cx23885_dev *dev = to_cx23885(v4l2_dev);

	cx23885_input_fini(dev);
	cx23885_ir_fini(dev);

	cx23885_shutdown(dev);

	pci_disable_device(pci_dev);

	/* unregister stuff */
	free_irq(pci_dev->irq, dev);

	cx23885_dev_unregister(dev);
<<<<<<< HEAD
=======
	vb2_dma_sg_cleanup_ctx(dev->alloc_ctx);
>>>>>>> e529fea9
	v4l2_ctrl_handler_free(&dev->ctrl_handler);
	v4l2_device_unregister(v4l2_dev);
	kfree(dev);
}

static struct pci_device_id cx23885_pci_tbl[] = {
	{
		/* CX23885 */
		.vendor       = 0x14f1,
		.device       = 0x8852,
		.subvendor    = PCI_ANY_ID,
		.subdevice    = PCI_ANY_ID,
	}, {
		/* CX23887 Rev 2 */
		.vendor       = 0x14f1,
		.device       = 0x8880,
		.subvendor    = PCI_ANY_ID,
		.subdevice    = PCI_ANY_ID,
	}, {
		/* --- end of list --- */
	}
};
MODULE_DEVICE_TABLE(pci, cx23885_pci_tbl);

static struct pci_driver cx23885_pci_driver = {
	.name     = "cx23885",
	.id_table = cx23885_pci_tbl,
	.probe    = cx23885_initdev,
	.remove   = cx23885_finidev,
	/* TODO */
	.suspend  = NULL,
	.resume   = NULL,
};

static int __init cx23885_init(void)
{
	printk(KERN_INFO "cx23885 driver version %s loaded\n",
		CX23885_VERSION);
	return pci_register_driver(&cx23885_pci_driver);
}

static void __exit cx23885_fini(void)
{
	pci_unregister_driver(&cx23885_pci_driver);
}

module_init(cx23885_init);
module_exit(cx23885_fini);<|MERGE_RESOLUTION|>--- conflicted
+++ resolved
@@ -1453,23 +1453,12 @@
 	struct cx23885_dev *dev = port->dev;
 	int size = port->ts_packet_size * port->ts_packet_count;
 	struct sg_table *sgt = vb2_dma_sg_plane_desc(&buf->vb, 0);
-<<<<<<< HEAD
-	int rc;
-=======
->>>>>>> e529fea9
 
 	dprintk(1, "%s: %p\n", __func__, buf);
 	if (vb2_plane_size(&buf->vb, 0) < size)
 		return -EINVAL;
 	vb2_set_plane_payload(&buf->vb, 0, size);
 
-<<<<<<< HEAD
-	rc = dma_map_sg(&dev->pci->dev, sgt->sgl, sgt->nents, DMA_FROM_DEVICE);
-	if (!rc)
-		return -EIO;
-
-=======
->>>>>>> e529fea9
 	cx23885_risc_databuffer(dev->pci, &buf->risc,
 				sgt->sgl,
 				port->ts_packet_size, port->ts_packet_count, 0);
@@ -2066,10 +2055,7 @@
 	free_irq(pci_dev->irq, dev);
 
 	cx23885_dev_unregister(dev);
-<<<<<<< HEAD
-=======
 	vb2_dma_sg_cleanup_ctx(dev->alloc_ctx);
->>>>>>> e529fea9
 	v4l2_ctrl_handler_free(&dev->ctrl_handler);
 	v4l2_device_unregister(v4l2_dev);
 	kfree(dev);
