--- conflicted
+++ resolved
@@ -4226,8 +4226,6 @@
 	{ "Micron_M500*",		NULL,	ATA_HORKAGE_NO_NCQ_TRIM, },
 	{ "Crucial_CT???M500SSD1",	NULL,	ATA_HORKAGE_NO_NCQ_TRIM, },
 
-<<<<<<< HEAD
-=======
 	/*
 	 * Some WD SATA-I drives spin up and down erratically when the link
 	 * is put into the slumber mode.  We don't have full list of the
@@ -4245,7 +4243,6 @@
 	{ "WDC WD3000JD-*",		NULL,	ATA_HORKAGE_WD_BROKEN_LPM },
 	{ "WDC WD3200JD-*",		NULL,	ATA_HORKAGE_WD_BROKEN_LPM },
 
->>>>>>> bf6f04be
 	/* End Marker */
 	{ }
 };
