/*
 *  blacklist.c
 *
 *  Check to see if the given machine has a known bad ACPI BIOS
 *  or if the BIOS is too old.
 *  Check given machine against acpi_osi_dmi_table[].
 *
 *  Copyright (C) 2004 Len Brown <len.brown@intel.com>
 *  Copyright (C) 2002 Andy Grover <andrew.grover@intel.com>
 *
 * ~~~~~~~~~~~~~~~~~~~~~~~~~~~~~~~~~~~~~~~~~~~~~~~~~~~~~~~~~~~~~~~~~~~~~~~~~~
 *
 *  This program is free software; you can redistribute it and/or modify
 *  it under the terms of the GNU General Public License as published by
 *  the Free Software Foundation; either version 2 of the License, or (at
 *  your option) any later version.
 *
 *  This program is distributed in the hope that it will be useful, but
 *  WITHOUT ANY WARRANTY; without even the implied warranty of
 *  MERCHANTABILITY or FITNESS FOR A PARTICULAR PURPOSE.  See the GNU
 *  General Public License for more details.
 *
 *  You should have received a copy of the GNU General Public License along
 *  with this program; if not, write to the Free Software Foundation, Inc.,
 *  59 Temple Place, Suite 330, Boston, MA 02111-1307 USA.
 *
 * ~~~~~~~~~~~~~~~~~~~~~~~~~~~~~~~~~~~~~~~~~~~~~~~~~~~~~~~~~~~~~~~~~~~~~~~~~~
 */

#include <linux/kernel.h>
#include <linux/init.h>
#include <linux/acpi.h>
#include <linux/dmi.h>

#include "internal.h"

enum acpi_blacklist_predicates {
	all_versions,
	less_than_or_equal,
	equal,
	greater_than_or_equal,
};

struct acpi_blacklist_item {
	char oem_id[7];
	char oem_table_id[9];
	u32 oem_revision;
	char *table;
	enum acpi_blacklist_predicates oem_revision_predicate;
	char *reason;
	u32 is_critical_error;
};

static struct dmi_system_id acpi_osi_dmi_table[] __initdata;

/*
 * POLICY: If *anything* doesn't work, put it on the blacklist.
 *	   If they are critical errors, mark it critical, and abort driver load.
 */
static struct acpi_blacklist_item acpi_blacklist[] __initdata = {
	/* Compaq Presario 1700 */
	{"PTLTD ", "  DSDT  ", 0x06040000, ACPI_SIG_DSDT, less_than_or_equal,
	 "Multiple problems", 1},
	/* Sony FX120, FX140, FX150? */
	{"SONY  ", "U0      ", 0x20010313, ACPI_SIG_DSDT, less_than_or_equal,
	 "ACPI driver problem", 1},
	/* Compaq Presario 800, Insyde BIOS */
	{"INT440", "SYSFexxx", 0x00001001, ACPI_SIG_DSDT, less_than_or_equal,
	 "Does not use _REG to protect EC OpRegions", 1},
	/* IBM 600E - _ADR should return 7, but it returns 1 */
	{"IBM   ", "TP600E  ", 0x00000105, ACPI_SIG_DSDT, less_than_or_equal,
	 "Incorrect _ADR", 1},

	{""}
};

int __init acpi_blacklisted(void)
{
	int i = 0;
	int blacklisted = 0;
	struct acpi_table_header table_header;

	while (acpi_blacklist[i].oem_id[0] != '\0') {
		if (acpi_get_table_header(acpi_blacklist[i].table, 0, &table_header)) {
			i++;
			continue;
		}

		if (strncmp(acpi_blacklist[i].oem_id, table_header.oem_id, 6)) {
			i++;
			continue;
		}

		if (strncmp
		    (acpi_blacklist[i].oem_table_id, table_header.oem_table_id,
		     8)) {
			i++;
			continue;
		}

		if ((acpi_blacklist[i].oem_revision_predicate == all_versions)
		    || (acpi_blacklist[i].oem_revision_predicate ==
			less_than_or_equal
			&& table_header.oem_revision <=
			acpi_blacklist[i].oem_revision)
		    || (acpi_blacklist[i].oem_revision_predicate ==
			greater_than_or_equal
			&& table_header.oem_revision >=
			acpi_blacklist[i].oem_revision)
		    || (acpi_blacklist[i].oem_revision_predicate == equal
			&& table_header.oem_revision ==
			acpi_blacklist[i].oem_revision)) {

			printk(KERN_ERR PREFIX
			       "Vendor \"%6.6s\" System \"%8.8s\" "
			       "Revision 0x%x has a known ACPI BIOS problem.\n",
			       acpi_blacklist[i].oem_id,
			       acpi_blacklist[i].oem_table_id,
			       acpi_blacklist[i].oem_revision);

			printk(KERN_ERR PREFIX
			       "Reason: %s. This is a %s error\n",
			       acpi_blacklist[i].reason,
			       (acpi_blacklist[i].
				is_critical_error ? "non-recoverable" :
				"recoverable"));

			blacklisted = acpi_blacklist[i].is_critical_error;
			break;
		} else {
			i++;
		}
	}

	dmi_check_system(acpi_osi_dmi_table);

	return blacklisted;
}
#ifdef CONFIG_DMI
static int __init dmi_enable_osi_linux(const struct dmi_system_id *d)
{
	acpi_dmi_osi_linux(1, d);	/* enable */
	return 0;
}
static int __init dmi_disable_osi_vista(const struct dmi_system_id *d)
{
	printk(KERN_NOTICE PREFIX "DMI detected: %s\n", d->ident);
	acpi_osi_setup("!Windows 2006");
	acpi_osi_setup("!Windows 2006 SP1");
	acpi_osi_setup("!Windows 2006 SP2");
	return 0;
}
static int __init dmi_disable_osi_win7(const struct dmi_system_id *d)
{
	printk(KERN_NOTICE PREFIX "DMI detected: %s\n", d->ident);
	acpi_osi_setup("!Windows 2009");
	return 0;
}
static int __init dmi_disable_osi_win8(const struct dmi_system_id *d)
{
	printk(KERN_NOTICE PREFIX "DMI detected: %s\n", d->ident);
	acpi_osi_setup("!Windows 2012");
	return 0;
}

static struct dmi_system_id acpi_osi_dmi_table[] __initdata = {
	{
	.callback = dmi_disable_osi_vista,
	.ident = "Fujitsu Siemens",
	.matches = {
		     DMI_MATCH(DMI_SYS_VENDOR, "FUJITSU SIEMENS"),
		     DMI_MATCH(DMI_PRODUCT_NAME, "ESPRIMO Mobile V5505"),
		},
	},
	{
	/*
	 * There have a NVIF method in MSI GX723 DSDT need call by Nvidia
	 * driver (e.g. nouveau) when user press brightness hotkey.
	 * Currently, nouveau driver didn't do the job and it causes there
	 * have a infinite while loop in DSDT when user press hotkey.
	 * We add MSI GX723's dmi information to this table for workaround
	 * this issue.
	 * Will remove MSI GX723 from the table after nouveau grows support.
	 */
	.callback = dmi_disable_osi_vista,
	.ident = "MSI GX723",
	.matches = {
		     DMI_MATCH(DMI_SYS_VENDOR, "Micro-Star International"),
		     DMI_MATCH(DMI_PRODUCT_NAME, "GX723"),
		},
	},
	{
	.callback = dmi_disable_osi_vista,
	.ident = "Sony VGN-NS10J_S",
	.matches = {
		     DMI_MATCH(DMI_SYS_VENDOR, "Sony Corporation"),
		     DMI_MATCH(DMI_PRODUCT_NAME, "VGN-NS10J_S"),
		},
	},
	{
	.callback = dmi_disable_osi_vista,
	.ident = "Sony VGN-SR290J",
	.matches = {
		     DMI_MATCH(DMI_SYS_VENDOR, "Sony Corporation"),
		     DMI_MATCH(DMI_PRODUCT_NAME, "VGN-SR290J"),
		},
	},
	{
	.callback = dmi_disable_osi_vista,
	.ident = "VGN-NS50B_L",
	.matches = {
		     DMI_MATCH(DMI_SYS_VENDOR, "Sony Corporation"),
		     DMI_MATCH(DMI_PRODUCT_NAME, "VGN-NS50B_L"),
		},
	},
	{
	.callback = dmi_disable_osi_vista,
	.ident = "Toshiba Satellite L355",
	.matches = {
		     DMI_MATCH(DMI_SYS_VENDOR, "TOSHIBA"),
		     DMI_MATCH(DMI_PRODUCT_VERSION, "Satellite L355"),
		},
	},
	{
	.callback = dmi_disable_osi_win7,
	.ident = "ASUS K50IJ",
	.matches = {
		     DMI_MATCH(DMI_SYS_VENDOR, "ASUSTeK Computer Inc."),
		     DMI_MATCH(DMI_PRODUCT_NAME, "K50IJ"),
		},
	},
	{
	.callback = dmi_disable_osi_vista,
	.ident = "Toshiba P305D",
	.matches = {
		     DMI_MATCH(DMI_SYS_VENDOR, "TOSHIBA"),
		     DMI_MATCH(DMI_PRODUCT_NAME, "Satellite P305D"),
		},
	},
	{
	.callback = dmi_disable_osi_vista,
	.ident = "Toshiba NB100",
	.matches = {
		     DMI_MATCH(DMI_SYS_VENDOR, "TOSHIBA"),
		     DMI_MATCH(DMI_PRODUCT_NAME, "NB100"),
		},
	},

	/*
	 * The wireless hotkey does not work on those machines when
	 * returning true for _OSI("Windows 2012")
	 */
	{
	.callback = dmi_disable_osi_win8,
	.ident = "Dell Inspiron 7737",
	.matches = {
		    DMI_MATCH(DMI_SYS_VENDOR, "Dell Inc."),
		    DMI_MATCH(DMI_PRODUCT_NAME, "Inspiron 7737"),
		},
	},
	{
	.callback = dmi_disable_osi_win8,
	.ident = "Dell Inspiron 7537",
	.matches = {
		    DMI_MATCH(DMI_SYS_VENDOR, "Dell Inc."),
		    DMI_MATCH(DMI_PRODUCT_NAME, "Inspiron 7537"),
		},
	},
	{
	.callback = dmi_disable_osi_win8,
	.ident = "Dell Inspiron 5437",
	.matches = {
		    DMI_MATCH(DMI_SYS_VENDOR, "Dell Inc."),
		    DMI_MATCH(DMI_PRODUCT_NAME, "Inspiron 5437"),
		},
	},
	{
	.callback = dmi_disable_osi_win8,
	.ident = "Dell Inspiron 3437",
	.matches = {
		    DMI_MATCH(DMI_SYS_VENDOR, "Dell Inc."),
		    DMI_MATCH(DMI_PRODUCT_NAME, "Inspiron 3437"),
		},
	},
	{
	.callback = dmi_disable_osi_win8,
	.ident = "Dell Vostro 3446",
	.matches = {
		    DMI_MATCH(DMI_SYS_VENDOR, "Dell Inc."),
		    DMI_MATCH(DMI_PRODUCT_NAME, "Vostro 3446"),
		},
	},
<<<<<<< HEAD
=======
	{
	.callback = dmi_disable_osi_win8,
	.ident = "Dell Vostro 3546",
	.matches = {
		    DMI_MATCH(DMI_SYS_VENDOR, "Dell Inc."),
		    DMI_MATCH(DMI_PRODUCT_NAME, "Vostro 3546"),
		},
	},
>>>>>>> e529fea9

	/*
	 * BIOS invocation of _OSI(Linux) is almost always a BIOS bug.
	 * Linux ignores it, except for the machines enumerated below.
	 */

	/*
	 * Lenovo has a mix of systems OSI(Linux) situations
	 * and thus we can not wildcard the vendor.
	 *
	 * _OSI(Linux) helps sound
	 * DMI_MATCH(DMI_PRODUCT_VERSION, "ThinkPad R61"),
	 * DMI_MATCH(DMI_PRODUCT_VERSION, "ThinkPad T61"),
	 * T400, T500
	 * _OSI(Linux) has Linux specific hooks
	 * DMI_MATCH(DMI_PRODUCT_VERSION, "ThinkPad X61"),
	 * _OSI(Linux) is a NOP:
	 * DMI_MATCH(DMI_PRODUCT_VERSION, "3000 N100"),
	 * DMI_MATCH(DMI_PRODUCT_VERSION, "LENOVO3000 V100"),
	 */
	{
	.callback = dmi_enable_osi_linux,
	.ident = "Lenovo ThinkPad R61",
	.matches = {
		     DMI_MATCH(DMI_SYS_VENDOR, "LENOVO"),
		     DMI_MATCH(DMI_PRODUCT_VERSION, "ThinkPad R61"),
		},
	},
	{
	.callback = dmi_enable_osi_linux,
	.ident = "Lenovo ThinkPad T61",
	.matches = {
		     DMI_MATCH(DMI_SYS_VENDOR, "LENOVO"),
		     DMI_MATCH(DMI_PRODUCT_VERSION, "ThinkPad T61"),
		},
	},
	{
	.callback = dmi_enable_osi_linux,
	.ident = "Lenovo ThinkPad X61",
	.matches = {
		     DMI_MATCH(DMI_SYS_VENDOR, "LENOVO"),
		     DMI_MATCH(DMI_PRODUCT_VERSION, "ThinkPad X61"),
		},
	},
	{
	.callback = dmi_enable_osi_linux,
	.ident = "Lenovo ThinkPad T400",
	.matches = {
		     DMI_MATCH(DMI_SYS_VENDOR, "LENOVO"),
		     DMI_MATCH(DMI_PRODUCT_VERSION, "ThinkPad T400"),
		},
	},
	{
	.callback = dmi_enable_osi_linux,
	.ident = "Lenovo ThinkPad T500",
	.matches = {
		     DMI_MATCH(DMI_SYS_VENDOR, "LENOVO"),
		     DMI_MATCH(DMI_PRODUCT_VERSION, "ThinkPad T500"),
		},
	},
	/*
	 * Without this this EEEpc exports a non working WMI interface, with
	 * this it exports a working "good old" eeepc_laptop interface, fixing
	 * both brightness control, and rfkill not working.
	 */
	{
	.callback = dmi_enable_osi_linux,
	.ident = "Asus EEE PC 1015PX",
	.matches = {
		     DMI_MATCH(DMI_SYS_VENDOR, "ASUSTeK Computer INC."),
		     DMI_MATCH(DMI_PRODUCT_NAME, "1015PX"),
		},
	},
	{}
};

#endif /* CONFIG_DMI */<|MERGE_RESOLUTION|>--- conflicted
+++ resolved
@@ -290,8 +290,6 @@
 		    DMI_MATCH(DMI_PRODUCT_NAME, "Vostro 3446"),
 		},
 	},
-<<<<<<< HEAD
-=======
 	{
 	.callback = dmi_disable_osi_win8,
 	.ident = "Dell Vostro 3546",
@@ -300,7 +298,6 @@
 		    DMI_MATCH(DMI_PRODUCT_NAME, "Vostro 3546"),
 		},
 	},
->>>>>>> e529fea9
 
 	/*
 	 * BIOS invocation of _OSI(Linux) is almost always a BIOS bug.
