--- conflicted
+++ resolved
@@ -51,17 +51,6 @@
 	depends on HAS_IOMEM
 	help
 	  This enables support for HiSilicon FMC SPI-NOR flash controller.
-<<<<<<< HEAD
-
-config SPI_MTK_QUADSPI
-	tristate "MediaTek Quad SPI controller"
-	depends on HAS_IOMEM
-	help
-	  This enables support for the Quad SPI controller in master mode.
-	  This controller does not support generic SPI. It only supports
-	  SPI NOR.
-=======
->>>>>>> 778fbf41
 
 config SPI_NXP_SPIFI
 	tristate "NXP SPI Flash Interface (SPIFI)"
