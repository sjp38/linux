--- conflicted
+++ resolved
@@ -192,15 +192,7 @@
 			ret = IRQ_HANDLED;
 		}
 	}
-<<<<<<< HEAD
-
-	if (desc->chip->irq_eoi)
-		desc->chip->irq_eoi(irq_get_irq_data(irq));
-	else
-		dev_warn(pg->chip.dev, "missing EOI handler for irq %d\n", irq);
-=======
 	return ret;
->>>>>>> 47ae63e0
 }
 
 static int __devinit platform_pmic_gpio_probe(struct platform_device *pdev)
