/*
 * Functions for working with the Flattened Device Tree data format
 *
 * Copyright 2009 Benjamin Herrenschmidt, IBM Corp
 * benh@kernel.crashing.org
 *
 * This program is free software; you can redistribute it and/or
 * modify it under the terms of the GNU General Public License
 * version 2 as published by the Free Software Foundation.
 */

#include <linux/kernel.h>
#include <linux/initrd.h>
#include <linux/memblock.h>
#include <linux/module.h>
#include <linux/of.h>
#include <linux/of_fdt.h>
#include <linux/string.h>
#include <linux/errno.h>
#include <linux/slab.h>

#include <asm/setup.h>  /* for COMMAND_LINE_SIZE */
#ifdef CONFIG_PPC
#include <asm/machdep.h>
#endif /* CONFIG_PPC */

#include <asm/page.h>

char *of_fdt_get_string(struct boot_param_header *blob, u32 offset)
{
	return ((char *)blob) +
		be32_to_cpu(blob->off_dt_strings) + offset;
}

/**
 * of_fdt_get_property - Given a node in the given flat blob, return
 * the property ptr
 */
void *of_fdt_get_property(struct boot_param_header *blob,
		       unsigned long node, const char *name,
		       unsigned long *size)
{
	unsigned long p = node;

	do {
		u32 tag = be32_to_cpup((__be32 *)p);
		u32 sz, noff;
		const char *nstr;

		p += 4;
		if (tag == OF_DT_NOP)
			continue;
		if (tag != OF_DT_PROP)
			return NULL;

		sz = be32_to_cpup((__be32 *)p);
		noff = be32_to_cpup((__be32 *)(p + 4));
		p += 8;
		if (be32_to_cpu(blob->version) < 0x10)
			p = ALIGN(p, sz >= 8 ? 8 : 4);

		nstr = of_fdt_get_string(blob, noff);
		if (nstr == NULL) {
			pr_warning("Can't find property index name !\n");
			return NULL;
		}
		if (strcmp(name, nstr) == 0) {
			if (size)
				*size = sz;
			return (void *)p;
		}
		p += sz;
		p = ALIGN(p, 4);
	} while (1);
}

/**
 * of_fdt_is_compatible - Return true if given node from the given blob has
 * compat in its compatible list
 * @blob: A device tree blob
 * @node: node to test
 * @compat: compatible string to compare with compatible list.
 *
 * On match, returns a non-zero value with smaller values returned for more
 * specific compatible values.
 */
int of_fdt_is_compatible(struct boot_param_header *blob,
		      unsigned long node, const char *compat)
{
	const char *cp;
	unsigned long cplen, l, score = 0;

	cp = of_fdt_get_property(blob, node, "compatible", &cplen);
	if (cp == NULL)
		return 0;
	while (cplen > 0) {
		score++;
		if (of_compat_cmp(cp, compat, strlen(compat)) == 0)
			return score;
		l = strlen(cp) + 1;
		cp += l;
		cplen -= l;
	}

	return 0;
}

/**
 * of_fdt_match - Return true if node matches a list of compatible values
 */
int of_fdt_match(struct boot_param_header *blob, unsigned long node,
                 const char *const *compat)
{
	unsigned int tmp, score = 0;

	if (!compat)
		return 0;

	while (*compat) {
		tmp = of_fdt_is_compatible(blob, node, *compat);
		if (tmp && (score == 0 || (tmp < score)))
			score = tmp;
		compat++;
	}

	return score;
}

static void *unflatten_dt_alloc(void **mem, unsigned long size,
				       unsigned long align)
{
	void *res;

	*mem = PTR_ALIGN(*mem, align);
	res = *mem;
	*mem += size;

	return res;
}

/**
 * unflatten_dt_node - Alloc and populate a device_node from the flat tree
 * @blob: The parent device tree blob
 * @mem: Memory chunk to use for allocating device nodes and properties
 * @p: pointer to node in flat tree
 * @dad: Parent struct device_node
 * @allnextpp: pointer to ->allnext from last allocated device_node
 * @fpsize: Size of the node path up at the current depth.
 */
static void * unflatten_dt_node(struct boot_param_header *blob,
				void *mem,
				void **p,
				struct device_node *dad,
				struct device_node ***allnextpp,
				unsigned long fpsize)
{
	struct device_node *np;
	struct property *pp, **prev_pp = NULL;
	char *pathp;
	u32 tag;
	unsigned int l, allocl;
	int has_name = 0;
	int new_format = 0;

	tag = be32_to_cpup(*p);
	if (tag != OF_DT_BEGIN_NODE) {
		pr_err("Weird tag at start of node: %x\n", tag);
		return mem;
	}
	*p += 4;
	pathp = *p;
	l = allocl = strlen(pathp) + 1;
	*p = PTR_ALIGN(*p + l, 4);

	/* version 0x10 has a more compact unit name here instead of the full
	 * path. we accumulate the full path size using "fpsize", we'll rebuild
	 * it later. We detect this because the first character of the name is
	 * not '/'.
	 */
	if ((*pathp) != '/') {
		new_format = 1;
		if (fpsize == 0) {
			/* root node: special case. fpsize accounts for path
			 * plus terminating zero. root node only has '/', so
			 * fpsize should be 2, but we want to avoid the first
			 * level nodes to have two '/' so we use fpsize 1 here
			 */
			fpsize = 1;
			allocl = 2;
			l = 1;
			*pathp = '\0';
		} else {
			/* account for '/' and path size minus terminal 0
			 * already in 'l'
			 */
			fpsize += l;
			allocl = fpsize;
		}
	}

	np = unflatten_dt_alloc(&mem, sizeof(struct device_node) + allocl,
				__alignof__(struct device_node));
	if (allnextpp) {
		char *fn;
		np->full_name = fn = ((char *)np) + sizeof(*np);
		if (new_format) {
			/* rebuild full path for new format */
			if (dad && dad->parent) {
				strcpy(fn, dad->full_name);
#ifdef DEBUG
				if ((strlen(fn) + l + 1) != allocl) {
					pr_debug("%s: p: %d, l: %d, a: %d\n",
						pathp, (int)strlen(fn),
						l, allocl);
				}
#endif
				fn += strlen(fn);
			}
			*(fn++) = '/';
		}
		memcpy(fn, pathp, l);

		prev_pp = &np->properties;
		**allnextpp = np;
		*allnextpp = &np->allnext;
		if (dad != NULL) {
			np->parent = dad;
			/* we temporarily use the next field as `last_child'*/
			if (dad->next == NULL)
				dad->child = np;
			else
				dad->next->sibling = np;
			dad->next = np;
		}
		kref_init(&np->kref);
	}
	/* process properties */
	while (1) {
		u32 sz, noff;
		char *pname;

		tag = be32_to_cpup(*p);
		if (tag == OF_DT_NOP) {
			*p += 4;
			continue;
		}
		if (tag != OF_DT_PROP)
			break;
		*p += 4;
		sz = be32_to_cpup(*p);
		noff = be32_to_cpup(*p + 4);
		*p += 8;
		if (be32_to_cpu(blob->version) < 0x10)
			*p = PTR_ALIGN(*p, sz >= 8 ? 8 : 4);

		pname = of_fdt_get_string(blob, noff);
		if (pname == NULL) {
			pr_info("Can't find property name in list !\n");
			break;
		}
		if (strcmp(pname, "name") == 0)
			has_name = 1;
		l = strlen(pname) + 1;
		pp = unflatten_dt_alloc(&mem, sizeof(struct property),
					__alignof__(struct property));
		if (allnextpp) {
			/* We accept flattened tree phandles either in
			 * ePAPR-style "phandle" properties, or the
			 * legacy "linux,phandle" properties.  If both
			 * appear and have different values, things
			 * will get weird.  Don't do that. */
			if ((strcmp(pname, "phandle") == 0) ||
			    (strcmp(pname, "linux,phandle") == 0)) {
				if (np->phandle == 0)
					np->phandle = be32_to_cpup((__be32*)*p);
			}
			/* And we process the "ibm,phandle" property
			 * used in pSeries dynamic device tree
			 * stuff */
			if (strcmp(pname, "ibm,phandle") == 0)
				np->phandle = be32_to_cpup((__be32 *)*p);
			pp->name = pname;
			pp->length = sz;
			pp->value = *p;
			*prev_pp = pp;
			prev_pp = &pp->next;
		}
		*p = PTR_ALIGN((*p) + sz, 4);
	}
	/* with version 0x10 we may not have the name property, recreate
	 * it here from the unit name if absent
	 */
	if (!has_name) {
		char *p1 = pathp, *ps = pathp, *pa = NULL;
		int sz;

		while (*p1) {
			if ((*p1) == '@')
				pa = p1;
			if ((*p1) == '/')
				ps = p1 + 1;
			p1++;
		}
		if (pa < ps)
			pa = p1;
		sz = (pa - ps) + 1;
		pp = unflatten_dt_alloc(&mem, sizeof(struct property) + sz,
					__alignof__(struct property));
		if (allnextpp) {
			pp->name = "name";
			pp->length = sz;
			pp->value = pp + 1;
			*prev_pp = pp;
			prev_pp = &pp->next;
			memcpy(pp->value, ps, sz - 1);
			((char *)pp->value)[sz - 1] = 0;
			pr_debug("fixed up name for %s -> %s\n", pathp,
				(char *)pp->value);
		}
	}
	if (allnextpp) {
		*prev_pp = NULL;
		np->name = of_get_property(np, "name", NULL);
		np->type = of_get_property(np, "device_type", NULL);

		if (!np->name)
			np->name = "<NULL>";
		if (!np->type)
			np->type = "<NULL>";
	}
	while (tag == OF_DT_BEGIN_NODE || tag == OF_DT_NOP) {
		if (tag == OF_DT_NOP)
			*p += 4;
		else
			mem = unflatten_dt_node(blob, mem, p, np, allnextpp,
						fpsize);
		tag = be32_to_cpup(*p);
	}
	if (tag != OF_DT_END_NODE) {
		pr_err("Weird tag at end of node: %x\n", tag);
		return mem;
	}
	*p += 4;
	return mem;
}

/**
 * __unflatten_device_tree - create tree of device_nodes from flat blob
 *
 * unflattens a device-tree, creating the
 * tree of struct device_node. It also fills the "name" and "type"
 * pointers of the nodes so the normal device-tree walking functions
 * can be used.
 * @blob: The blob to expand
 * @mynodes: The device_node tree created by the call
 * @dt_alloc: An allocator that provides a virtual address to memory
 * for the resulting tree
 */
static void __unflatten_device_tree(struct boot_param_header *blob,
			     struct device_node **mynodes,
			     void * (*dt_alloc)(u64 size, u64 align))
{
	unsigned long size;
	void *start, *mem;
	struct device_node **allnextp = mynodes;

	pr_debug(" -> unflatten_device_tree()\n");

	if (!blob) {
		pr_debug("No device tree pointer\n");
		return;
	}

	pr_debug("Unflattening device tree:\n");
	pr_debug("magic: %08x\n", be32_to_cpu(blob->magic));
	pr_debug("size: %08x\n", be32_to_cpu(blob->totalsize));
	pr_debug("version: %08x\n", be32_to_cpu(blob->version));

	if (be32_to_cpu(blob->magic) != OF_DT_HEADER) {
		pr_err("Invalid device tree blob header\n");
		return;
	}

	/* First pass, scan for size */
	start = ((void *)blob) + be32_to_cpu(blob->off_dt_struct);
	size = (unsigned long)unflatten_dt_node(blob, 0, &start, NULL, NULL, 0);
	size = ALIGN(size, 4);

	pr_debug("  size is %lx, allocating...\n", size);

	/* Allocate memory for the expanded device tree */
	mem = dt_alloc(size + 4, __alignof__(struct device_node));
	memset(mem, 0, size);

	*(__be32 *)(mem + size) = cpu_to_be32(0xdeadbeef);

	pr_debug("  unflattening %p...\n", mem);

	/* Second pass, do actual unflattening */
	start = ((void *)blob) + be32_to_cpu(blob->off_dt_struct);
	unflatten_dt_node(blob, mem, &start, NULL, &allnextp, 0);
	if (be32_to_cpup(start) != OF_DT_END)
		pr_warning("Weird tag at end of tree: %08x\n", be32_to_cpup(start));
	if (be32_to_cpup(mem + size) != 0xdeadbeef)
		pr_warning("End of tree marker overwritten: %08x\n",
			   be32_to_cpup(mem + size));
	*allnextp = NULL;

	pr_debug(" <- unflatten_device_tree()\n");
}

static void *kernel_tree_alloc(u64 size, u64 align)
{
	return kzalloc(size, GFP_KERNEL);
}

/**
 * of_fdt_unflatten_tree - create tree of device_nodes from flat blob
 *
 * unflattens the device-tree passed by the firmware, creating the
 * tree of struct device_node. It also fills the "name" and "type"
 * pointers of the nodes so the normal device-tree walking functions
 * can be used.
 */
void of_fdt_unflatten_tree(unsigned long *blob,
			struct device_node **mynodes)
{
	struct boot_param_header *device_tree =
		(struct boot_param_header *)blob;
	__unflatten_device_tree(device_tree, mynodes, &kernel_tree_alloc);
}
EXPORT_SYMBOL_GPL(of_fdt_unflatten_tree);

/* Everything below here references initial_boot_params directly. */
int __initdata dt_root_addr_cells;
int __initdata dt_root_size_cells;

struct boot_param_header *initial_boot_params;

#ifdef CONFIG_OF_EARLY_FLATTREE

/**
 * of_scan_flat_dt - scan flattened tree blob and call callback on each.
 * @it: callback function
 * @data: context data pointer
 *
 * This function is used to scan the flattened device-tree, it is
 * used to extract the memory information at boot before we can
 * unflatten the tree
 */
int __init of_scan_flat_dt(int (*it)(unsigned long node,
				     const char *uname, int depth,
				     void *data),
			   void *data)
{
	unsigned long p = ((unsigned long)initial_boot_params) +
		be32_to_cpu(initial_boot_params->off_dt_struct);
	int rc = 0;
	int depth = -1;

	do {
		u32 tag = be32_to_cpup((__be32 *)p);
		const char *pathp;

		p += 4;
		if (tag == OF_DT_END_NODE) {
			depth--;
			continue;
		}
		if (tag == OF_DT_NOP)
			continue;
		if (tag == OF_DT_END)
			break;
		if (tag == OF_DT_PROP) {
			u32 sz = be32_to_cpup((__be32 *)p);
			p += 8;
			if (be32_to_cpu(initial_boot_params->version) < 0x10)
				p = ALIGN(p, sz >= 8 ? 8 : 4);
			p += sz;
			p = ALIGN(p, 4);
			continue;
		}
		if (tag != OF_DT_BEGIN_NODE) {
			pr_err("Invalid tag %x in flat device tree!\n", tag);
			return -EINVAL;
		}
		depth++;
		pathp = (char *)p;
		p = ALIGN(p + strlen(pathp) + 1, 4);
		if (*pathp == '/')
			pathp = kbasename(pathp);
		rc = it(p, pathp, depth, data);
		if (rc != 0)
			break;
	} while (1);

	return rc;
}

/**
 * of_get_flat_dt_root - find the root node in the flat blob
 */
unsigned long __init of_get_flat_dt_root(void)
{
	unsigned long p = ((unsigned long)initial_boot_params) +
		be32_to_cpu(initial_boot_params->off_dt_struct);

	while (be32_to_cpup((__be32 *)p) == OF_DT_NOP)
		p += 4;
	BUG_ON(be32_to_cpup((__be32 *)p) != OF_DT_BEGIN_NODE);
	p += 4;
	return ALIGN(p + strlen((char *)p) + 1, 4);
}

/**
 * of_get_flat_dt_prop - Given a node in the flat blob, return the property ptr
 *
 * This function can be used within scan_flattened_dt callback to get
 * access to properties
 */
void *__init of_get_flat_dt_prop(unsigned long node, const char *name,
				 unsigned long *size)
{
	return of_fdt_get_property(initial_boot_params, node, name, size);
}

/**
 * of_flat_dt_is_compatible - Return true if given node has compat in compatible list
 * @node: node to test
 * @compat: compatible string to compare with compatible list.
 */
int __init of_flat_dt_is_compatible(unsigned long node, const char *compat)
{
	return of_fdt_is_compatible(initial_boot_params, node, compat);
}

/**
 * of_flat_dt_match - Return true if node matches a list of compatible values
 */
int __init of_flat_dt_match(unsigned long node, const char *const *compat)
{
	return of_fdt_match(initial_boot_params, node, compat);
}

struct fdt_scan_status {
	const char *name;
	int namelen;
	int depth;
	int found;
	int (*iterator)(unsigned long node, const char *uname, int depth, void *data);
	void *data;
};

/**
 * fdt_scan_node_by_path - iterator for of_scan_flat_dt_by_path function
 */
static int __init fdt_scan_node_by_path(unsigned long node, const char *uname,
					int depth, void *data)
{
	struct fdt_scan_status *st = data;

	/*
	 * if scan at the requested fdt node has been completed,
	 * return -ENXIO to abort further scanning
	 */
	if (depth <= st->depth)
		return -ENXIO;

	/* requested fdt node has been found, so call iterator function */
	if (st->found)
		return st->iterator(node, uname, depth, st->data);

	/* check if scanning automata is entering next level of fdt nodes */
	if (depth == st->depth + 1 &&
	    strncmp(st->name, uname, st->namelen) == 0 &&
	    uname[st->namelen] == 0) {
		st->depth += 1;
		if (st->name[st->namelen] == 0) {
			st->found = 1;
		} else {
			const char *next = st->name + st->namelen + 1;
			st->name = next;
			st->namelen = strcspn(next, "/");
		}
		return 0;
	}

	/* scan next fdt node */
	return 0;
}

/**
 * of_scan_flat_dt_by_path - scan flattened tree blob and call callback on each
 *			     child of the given path.
 * @path: path to start searching for children
 * @it: callback function
 * @data: context data pointer
 *
 * This function is used to scan the flattened device-tree starting from the
 * node given by path. It is used to extract information (like reserved
 * memory), which is required on ealy boot before we can unflatten the tree.
 */
int __init of_scan_flat_dt_by_path(const char *path,
	int (*it)(unsigned long node, const char *name, int depth, void *data),
	void *data)
{
	struct fdt_scan_status st = {path, 0, -1, 0, it, data};
	int ret = 0;

	if (initial_boot_params)
                ret = of_scan_flat_dt(fdt_scan_node_by_path, &st);

	if (!st.found)
		return -ENOENT;
	else if (ret == -ENXIO)	/* scan has been completed */
		return 0;
	else
		return ret;
}

const char * __init of_flat_dt_get_machine_name(void)
{
	const char *name;
	unsigned long dt_root = of_get_flat_dt_root();

	name = of_get_flat_dt_prop(dt_root, "model", NULL);
	if (!name)
		name = of_get_flat_dt_prop(dt_root, "compatible", NULL);
	return name;
}

/**
 * of_flat_dt_match_machine - Iterate match tables to find matching machine.
 *
 * @default_match: A machine specific ptr to return in case of no match.
 * @get_next_compat: callback function to return next compatible match table.
 *
 * Iterate through machine match tables to find the best match for the machine
 * compatible string in the FDT.
 */
const void * __init of_flat_dt_match_machine(const void *default_match,
		const void * (*get_next_compat)(const char * const**))
{
	const void *data = NULL;
	const void *best_data = default_match;
	const char *const *compat;
	unsigned long dt_root;
	unsigned int best_score = ~1, score = 0;

	dt_root = of_get_flat_dt_root();
	while ((data = get_next_compat(&compat))) {
		score = of_flat_dt_match(dt_root, compat);
		if (score > 0 && score < best_score) {
			best_data = data;
			best_score = score;
		}
	}
	if (!best_data) {
		const char *prop;
		long size;

		pr_err("\n unrecognized device tree list:\n[ ");

		prop = of_get_flat_dt_prop(dt_root, "compatible", &size);
		if (prop) {
			while (size > 0) {
				printk("'%s' ", prop);
				size -= strlen(prop) + 1;
				prop += strlen(prop) + 1;
			}
		}
		printk("]\n\n");
		return NULL;
	}

	pr_info("Machine model: %s\n", of_flat_dt_get_machine_name());

	return best_data;
}

#ifdef CONFIG_BLK_DEV_INITRD
/**
 * early_init_dt_check_for_initrd - Decode initrd location from flat tree
 * @node: reference to node containing initrd location ('chosen')
 */
static void __init early_init_dt_check_for_initrd(unsigned long node)
{
	u64 start, end;
	unsigned long len;
	__be32 *prop;

	pr_debug("Looking for initrd properties... ");

	prop = of_get_flat_dt_prop(node, "linux,initrd-start", &len);
	if (!prop)
		return;
	start = of_read_number(prop, len/4);

	prop = of_get_flat_dt_prop(node, "linux,initrd-end", &len);
	if (!prop)
		return;
	end = of_read_number(prop, len/4);

	initrd_start = (unsigned long)__va(start);
	initrd_end = (unsigned long)__va(end);
	initrd_below_start_ok = 1;

	pr_debug("initrd_start=0x%llx  initrd_end=0x%llx\n",
		 (unsigned long long)start, (unsigned long long)end);
}
#else
static inline void early_init_dt_check_for_initrd(unsigned long node)
{
}
#endif /* CONFIG_BLK_DEV_INITRD */

/**
 * early_init_dt_scan_root - fetch the top level address and size cells
 */
int __init early_init_dt_scan_root(unsigned long node, const char *uname,
				   int depth, void *data)
{
	__be32 *prop;

	if (depth != 0)
		return 0;

	dt_root_size_cells = OF_ROOT_NODE_SIZE_CELLS_DEFAULT;
	dt_root_addr_cells = OF_ROOT_NODE_ADDR_CELLS_DEFAULT;

	prop = of_get_flat_dt_prop(node, "#size-cells", NULL);
	if (prop)
		dt_root_size_cells = be32_to_cpup(prop);
	pr_debug("dt_root_size_cells = %x\n", dt_root_size_cells);

	prop = of_get_flat_dt_prop(node, "#address-cells", NULL);
	if (prop)
		dt_root_addr_cells = be32_to_cpup(prop);
	pr_debug("dt_root_addr_cells = %x\n", dt_root_addr_cells);

	/* break now */
	return 1;
}

u64 __init dt_mem_next_cell(int s, __be32 **cellp)
{
	__be32 *p = *cellp;

	*cellp = p + s;
	return of_read_number(p, s);
}

/**
 * early_init_dt_scan_memory - Look for an parse memory nodes
 */
int __init early_init_dt_scan_memory(unsigned long node, const char *uname,
				     int depth, void *data)
{
	char *type = of_get_flat_dt_prop(node, "device_type", NULL);
	__be32 *reg, *endp;
	unsigned long l;

	/* We are scanning "memory" nodes only */
	if (type == NULL) {
		/*
		 * The longtrail doesn't have a device_type on the
		 * /memory node, so look for the node called /memory@0.
		 */
		if (depth != 1 || strcmp(uname, "memory@0") != 0)
			return 0;
	} else if (strcmp(type, "memory") != 0)
		return 0;

	reg = of_get_flat_dt_prop(node, "linux,usable-memory", &l);
	if (reg == NULL)
		reg = of_get_flat_dt_prop(node, "reg", &l);
	if (reg == NULL)
		return 0;

	endp = reg + (l / sizeof(__be32));

	pr_debug("memory scan node %s, reg size %ld, data: %x %x %x %x,\n",
	    uname, l, reg[0], reg[1], reg[2], reg[3]);

	while ((endp - reg) >= (dt_root_addr_cells + dt_root_size_cells)) {
		u64 base, size;

		base = dt_mem_next_cell(dt_root_addr_cells, &reg);
		size = dt_mem_next_cell(dt_root_size_cells, &reg);

		if (size == 0)
			continue;
		pr_debug(" - %llx ,  %llx\n", (unsigned long long)base,
		    (unsigned long long)size);

		early_init_dt_add_memory_arch(base, size);
	}

	return 0;
}

int __init early_init_dt_scan_chosen(unsigned long node, const char *uname,
				     int depth, void *data)
{
	unsigned long l;
	char *p;

	pr_debug("search \"chosen\", depth: %d, uname: %s\n", depth, uname);

	if (depth != 1 || !data ||
	    (strcmp(uname, "chosen") != 0 && strcmp(uname, "chosen@0") != 0))
		return 0;

	early_init_dt_check_for_initrd(node);

	/* Retrieve command line */
	p = of_get_flat_dt_prop(node, "bootargs", &l);
	if (p != NULL && l > 0)
		strlcpy(data, p, min((int)l, COMMAND_LINE_SIZE));

	/*
	 * CONFIG_CMDLINE is meant to be a default in case nothing else
	 * managed to set the command line, unless CONFIG_CMDLINE_FORCE
	 * is set in which case we override whatever was found earlier.
	 */
#ifdef CONFIG_CMDLINE
#ifndef CONFIG_CMDLINE_FORCE
	if (!((char *)data)[0])
#endif
		strlcpy(data, CONFIG_CMDLINE, COMMAND_LINE_SIZE);
#endif /* CONFIG_CMDLINE */

	pr_debug("Command line is: %s\n", (char*)data);

	/* break now */
	return 1;
}

#ifdef CONFIG_HAVE_MEMBLOCK
void __init __weak early_init_dt_add_memory_arch(u64 base, u64 size)
{
	const u64 phys_offset = __pa(PAGE_OFFSET);
	base &= PAGE_MASK;
	size &= PAGE_MASK;
	if (base + size < phys_offset) {
		pr_warning("Ignoring memory block 0x%llx - 0x%llx\n",
			   base, base + size);
		return;
	}
	if (base < phys_offset) {
		pr_warning("Ignoring memory range 0x%llx - 0x%llx\n",
			   base, phys_offset);
		size -= phys_offset - base;
		base = phys_offset;
	}
	memblock_add(base, size);
}

/*
 * called from unflatten_device_tree() to bootstrap devicetree itself
 * Architectures can override this definition if memblock isn't used
 */
void * __init __weak early_init_dt_alloc_memory_arch(u64 size, u64 align)
{
	return __va(memblock_alloc(size, align));
}
#endif

bool __init early_init_dt_scan(void *params)
{
	if (!params)
		return false;

	/* Setup flat device-tree pointer */
	initial_boot_params = params;

	/* check device tree validity */
	if (be32_to_cpu(initial_boot_params->magic) != OF_DT_HEADER) {
		initial_boot_params = NULL;
		return false;
	}

	/* Retrieve various information from the /chosen node */
	of_scan_flat_dt(early_init_dt_scan_chosen, boot_command_line);

	/* Initialize {size,address}-cells info */
	of_scan_flat_dt(early_init_dt_scan_root, NULL);

	/* Setup memory, calling early_init_dt_add_memory_arch */
	of_scan_flat_dt(early_init_dt_scan_memory, NULL);

	return true;
}

/**
 * unflatten_device_tree - create tree of device_nodes from flat blob
 *
 * unflattens the device-tree passed by the firmware, creating the
 * tree of struct device_node. It also fills the "name" and "type"
 * pointers of the nodes so the normal device-tree walking functions
 * can be used.
 */
void __init unflatten_device_tree(void)
{
	__unflatten_device_tree(initial_boot_params, &of_allnodes,
				early_init_dt_alloc_memory_arch);

	/* Get pointer to "/chosen" and "/aliases" nodes for use everywhere */
	of_alias_scan(early_init_dt_alloc_memory_arch);
}

<<<<<<< HEAD
=======
/**
 * unflatten_and_copy_device_tree - copy and create tree of device_nodes from flat blob
 *
 * Copies and unflattens the device-tree passed by the firmware, creating the
 * tree of struct device_node. It also fills the "name" and "type"
 * pointers of the nodes so the normal device-tree walking functions
 * can be used. This should only be used when the FDT memory has not been
 * reserved such is the case when the FDT is built-in to the kernel init
 * section. If the FDT memory is reserved already then unflatten_device_tree
 * should be used instead.
 */
void __init unflatten_and_copy_device_tree(void)
{
	int size = __be32_to_cpu(initial_boot_params->totalsize);
	void *dt = early_init_dt_alloc_memory_arch(size,
		__alignof__(struct boot_param_header));

	if (dt) {
		memcpy(dt, initial_boot_params, size);
		initial_boot_params = dt;
	}
	unflatten_device_tree();
}

>>>>>>> 802eee95
#endif /* CONFIG_OF_EARLY_FLATTREE */<|MERGE_RESOLUTION|>--- conflicted
+++ resolved
@@ -909,8 +909,6 @@
 	of_alias_scan(early_init_dt_alloc_memory_arch);
 }
 
-<<<<<<< HEAD
-=======
 /**
  * unflatten_and_copy_device_tree - copy and create tree of device_nodes from flat blob
  *
@@ -935,5 +933,4 @@
 	unflatten_device_tree();
 }
 
->>>>>>> 802eee95
 #endif /* CONFIG_OF_EARLY_FLATTREE */