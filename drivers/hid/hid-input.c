--- conflicted
+++ resolved
@@ -865,7 +865,6 @@
 		case 0x28b: map_key_clear(KEY_FORWARDMAIL);	break;
 		case 0x28c: map_key_clear(KEY_SEND);		break;
 
-<<<<<<< HEAD
 		case 0x2c7: map_key_clear(KEY_KBDINPUTASSIST_PREV);		break;
 		case 0x2c8: map_key_clear(KEY_KBDINPUTASSIST_NEXT);		break;
 		case 0x2c9: map_key_clear(KEY_KBDINPUTASSIST_PREVGROUP);		break;
@@ -873,10 +872,7 @@
 		case 0x2cb: map_key_clear(KEY_KBDINPUTASSIST_ACCEPT);	break;
 		case 0x2cc: map_key_clear(KEY_KBDINPUTASSIST_CANCEL);	break;
 
-		default:    goto ignore;
-=======
 		default: map_key_clear(KEY_UNKNOWN);
->>>>>>> 552f12eb
 		}
 		break;
 
