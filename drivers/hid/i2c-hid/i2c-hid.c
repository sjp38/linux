/*
 * HID over I2C protocol implementation
 *
 * Copyright (c) 2012 Benjamin Tissoires <benjamin.tissoires@gmail.com>
 * Copyright (c) 2012 Ecole Nationale de l'Aviation Civile, France
 * Copyright (c) 2012 Red Hat, Inc
 *
 * This code is partly based on "USB HID support for Linux":
 *
 *  Copyright (c) 1999 Andreas Gal
 *  Copyright (c) 2000-2005 Vojtech Pavlik <vojtech@suse.cz>
 *  Copyright (c) 2005 Michael Haboustak <mike-@cinci.rr.com> for Concept2, Inc
 *  Copyright (c) 2007-2008 Oliver Neukum
 *  Copyright (c) 2006-2010 Jiri Kosina
 *
 * This file is subject to the terms and conditions of the GNU General Public
 * License.  See the file COPYING in the main directory of this archive for
 * more details.
 */

#include <linux/module.h>
#include <linux/i2c.h>
#include <linux/interrupt.h>
#include <linux/input.h>
#include <linux/delay.h>
#include <linux/slab.h>
#include <linux/pm.h>
#include <linux/pm_runtime.h>
#include <linux/device.h>
#include <linux/wait.h>
#include <linux/err.h>
#include <linux/string.h>
#include <linux/list.h>
#include <linux/jiffies.h>
#include <linux/kernel.h>
#include <linux/hid.h>
#include <linux/mutex.h>
#include <linux/acpi.h>
#include <linux/of.h>

#include <linux/i2c/i2c-hid.h>

/* flags */
#define I2C_HID_STARTED		(1 << 0)
#define I2C_HID_RESET_PENDING	(1 << 1)
#define I2C_HID_READ_PENDING	(1 << 2)

#define I2C_HID_PWR_ON		0x00
#define I2C_HID_PWR_SLEEP	0x01

/* debug option */
static bool debug;
module_param(debug, bool, 0444);
MODULE_PARM_DESC(debug, "print a lot of debug information");

#define i2c_hid_dbg(ihid, fmt, arg...)					  \
do {									  \
	if (debug)							  \
		dev_printk(KERN_DEBUG, &(ihid)->client->dev, fmt, ##arg); \
} while (0)

struct i2c_hid_desc {
	__le16 wHIDDescLength;
	__le16 bcdVersion;
	__le16 wReportDescLength;
	__le16 wReportDescRegister;
	__le16 wInputRegister;
	__le16 wMaxInputLength;
	__le16 wOutputRegister;
	__le16 wMaxOutputLength;
	__le16 wCommandRegister;
	__le16 wDataRegister;
	__le16 wVendorID;
	__le16 wProductID;
	__le16 wVersionID;
	__le32 reserved;
} __packed;

struct i2c_hid_cmd {
	unsigned int registerIndex;
	__u8 opcode;
	unsigned int length;
	bool wait;
};

union command {
	u8 data[0];
	struct cmd {
		__le16 reg;
		__u8 reportTypeID;
		__u8 opcode;
	} __packed c;
};

#define I2C_HID_CMD(opcode_) \
	.opcode = opcode_, .length = 4, \
	.registerIndex = offsetof(struct i2c_hid_desc, wCommandRegister)

/* fetch HID descriptor */
static const struct i2c_hid_cmd hid_descr_cmd = { .length = 2 };
/* fetch report descriptors */
static const struct i2c_hid_cmd hid_report_descr_cmd = {
		.registerIndex = offsetof(struct i2c_hid_desc,
			wReportDescRegister),
		.opcode = 0x00,
		.length = 2 };
/* commands */
static const struct i2c_hid_cmd hid_reset_cmd =		{ I2C_HID_CMD(0x01),
							  .wait = true };
static const struct i2c_hid_cmd hid_get_report_cmd =	{ I2C_HID_CMD(0x02) };
static const struct i2c_hid_cmd hid_set_report_cmd =	{ I2C_HID_CMD(0x03) };
static const struct i2c_hid_cmd hid_set_power_cmd =	{ I2C_HID_CMD(0x08) };
static const struct i2c_hid_cmd hid_no_cmd =		{ .length = 0 };

/*
 * These definitions are not used here, but are defined by the spec.
 * Keeping them here for documentation purposes.
 *
 * static const struct i2c_hid_cmd hid_get_idle_cmd = { I2C_HID_CMD(0x04) };
 * static const struct i2c_hid_cmd hid_set_idle_cmd = { I2C_HID_CMD(0x05) };
 * static const struct i2c_hid_cmd hid_get_protocol_cmd = { I2C_HID_CMD(0x06) };
 * static const struct i2c_hid_cmd hid_set_protocol_cmd = { I2C_HID_CMD(0x07) };
 */

static DEFINE_MUTEX(i2c_hid_open_mut);

/* The main device structure */
struct i2c_hid {
	struct i2c_client	*client;	/* i2c client */
	struct hid_device	*hid;	/* pointer to corresponding HID dev */
	union {
		__u8 hdesc_buffer[sizeof(struct i2c_hid_desc)];
		struct i2c_hid_desc hdesc;	/* the HID Descriptor */
	};
	__le16			wHIDDescRegister; /* location of the i2c
						   * register of the HID
						   * descriptor. */
	unsigned int		bufsize;	/* i2c buffer size */
	char			*inbuf;		/* Input buffer */
	char			*cmdbuf;	/* Command buffer */
	char			*argsbuf;	/* Command arguments buffer */

	unsigned long		flags;		/* device flags */

	wait_queue_head_t	wait;		/* For waiting the interrupt */

	struct i2c_hid_platform_data pdata;
};

static int __i2c_hid_command(struct i2c_client *client,
		const struct i2c_hid_cmd *command, u8 reportID,
		u8 reportType, u8 *args, int args_len,
		unsigned char *buf_recv, int data_len)
{
	struct i2c_hid *ihid = i2c_get_clientdata(client);
	union command *cmd = (union command *)ihid->cmdbuf;
	int ret;
	struct i2c_msg msg[2];
	int msg_num = 1;

	int length = command->length;
	bool wait = command->wait;
	unsigned int registerIndex = command->registerIndex;

	/* special case for hid_descr_cmd */
	if (command == &hid_descr_cmd) {
		cmd->c.reg = ihid->wHIDDescRegister;
	} else {
		cmd->data[0] = ihid->hdesc_buffer[registerIndex];
		cmd->data[1] = ihid->hdesc_buffer[registerIndex + 1];
	}

	if (length > 2) {
		cmd->c.opcode = command->opcode;
		cmd->c.reportTypeID = reportID | reportType << 4;
	}

	memcpy(cmd->data + length, args, args_len);
	length += args_len;

	i2c_hid_dbg(ihid, "%s: cmd=%*ph\n", __func__, length, cmd->data);

	msg[0].addr = client->addr;
	msg[0].flags = client->flags & I2C_M_TEN;
	msg[0].len = length;
	msg[0].buf = cmd->data;
	if (data_len > 0) {
		msg[1].addr = client->addr;
		msg[1].flags = client->flags & I2C_M_TEN;
		msg[1].flags |= I2C_M_RD;
		msg[1].len = data_len;
		msg[1].buf = buf_recv;
		msg_num = 2;
		set_bit(I2C_HID_READ_PENDING, &ihid->flags);
	}

	if (wait)
		set_bit(I2C_HID_RESET_PENDING, &ihid->flags);

	ret = i2c_transfer(client->adapter, msg, msg_num);

	if (data_len > 0)
		clear_bit(I2C_HID_READ_PENDING, &ihid->flags);

	if (ret != msg_num)
		return ret < 0 ? ret : -EIO;

	ret = 0;

	if (wait) {
		i2c_hid_dbg(ihid, "%s: waiting...\n", __func__);
		if (!wait_event_timeout(ihid->wait,
				!test_bit(I2C_HID_RESET_PENDING, &ihid->flags),
				msecs_to_jiffies(5000)))
			ret = -ENODATA;
		i2c_hid_dbg(ihid, "%s: finished.\n", __func__);
	}

	return ret;
}

static int i2c_hid_command(struct i2c_client *client,
		const struct i2c_hid_cmd *command,
		unsigned char *buf_recv, int data_len)
{
	return __i2c_hid_command(client, command, 0, 0, NULL, 0,
				buf_recv, data_len);
}

static int i2c_hid_get_report(struct i2c_client *client, u8 reportType,
		u8 reportID, unsigned char *buf_recv, int data_len)
{
	struct i2c_hid *ihid = i2c_get_clientdata(client);
	u8 args[3];
	int ret;
	int args_len = 0;
	u16 readRegister = le16_to_cpu(ihid->hdesc.wDataRegister);

	i2c_hid_dbg(ihid, "%s\n", __func__);

	if (reportID >= 0x0F) {
		args[args_len++] = reportID;
		reportID = 0x0F;
	}

	args[args_len++] = readRegister & 0xFF;
	args[args_len++] = readRegister >> 8;

	ret = __i2c_hid_command(client, &hid_get_report_cmd, reportID,
		reportType, args, args_len, buf_recv, data_len);
	if (ret) {
		dev_err(&client->dev,
			"failed to retrieve report from device.\n");
		return ret;
	}

	return 0;
}

/**
 * i2c_hid_set_or_send_report: forward an incoming report to the device
 * @client: the i2c_client of the device
 * @reportType: 0x03 for HID_FEATURE_REPORT ; 0x02 for HID_OUTPUT_REPORT
 * @reportID: the report ID
 * @buf: the actual data to transfer, without the report ID
 * @len: size of buf
 * @use_data: true: use SET_REPORT HID command, false: send plain OUTPUT report
 */
static int i2c_hid_set_or_send_report(struct i2c_client *client, u8 reportType,
		u8 reportID, unsigned char *buf, size_t data_len, bool use_data)
{
	struct i2c_hid *ihid = i2c_get_clientdata(client);
	u8 *args = ihid->argsbuf;
	const struct i2c_hid_cmd *hidcmd;
	int ret;
	u16 dataRegister = le16_to_cpu(ihid->hdesc.wDataRegister);
	u16 outputRegister = le16_to_cpu(ihid->hdesc.wOutputRegister);
	u16 maxOutputLength = le16_to_cpu(ihid->hdesc.wMaxOutputLength);

	/* hid_hw_* already checked that data_len < HID_MAX_BUFFER_SIZE */
	u16 size =	2			/* size */ +
			(reportID ? 1 : 0)	/* reportID */ +
			data_len		/* buf */;
	int args_len =	(reportID >= 0x0F ? 1 : 0) /* optional third byte */ +
			2			/* dataRegister */ +
			size			/* args */;
	int index = 0;

	i2c_hid_dbg(ihid, "%s\n", __func__);

	if (!use_data && maxOutputLength == 0)
		return -ENOSYS;

	if (reportID >= 0x0F) {
		args[index++] = reportID;
		reportID = 0x0F;
	}

	/*
	 * use the data register for feature reports or if the device does not
	 * support the output register
	 */
	if (use_data) {
		args[index++] = dataRegister & 0xFF;
		args[index++] = dataRegister >> 8;
		hidcmd = &hid_set_report_cmd;
	} else {
		args[index++] = outputRegister & 0xFF;
		args[index++] = outputRegister >> 8;
		hidcmd = &hid_no_cmd;
	}

	args[index++] = size & 0xFF;
	args[index++] = size >> 8;

	if (reportID)
		args[index++] = reportID;

	memcpy(&args[index], buf, data_len);

	ret = __i2c_hid_command(client, hidcmd, reportID,
		reportType, args, args_len, NULL, 0);
	if (ret) {
		dev_err(&client->dev, "failed to set a report to device.\n");
		return ret;
	}

	return data_len;
}

static int i2c_hid_set_power(struct i2c_client *client, int power_state)
{
	struct i2c_hid *ihid = i2c_get_clientdata(client);
	int ret;

	i2c_hid_dbg(ihid, "%s\n", __func__);

	ret = __i2c_hid_command(client, &hid_set_power_cmd, power_state,
		0, NULL, 0, NULL, 0);
	if (ret)
		dev_err(&client->dev, "failed to change power setting.\n");

	return ret;
}

static int i2c_hid_hwreset(struct i2c_client *client)
{
	struct i2c_hid *ihid = i2c_get_clientdata(client);
	int ret;

	i2c_hid_dbg(ihid, "%s\n", __func__);

	ret = i2c_hid_set_power(client, I2C_HID_PWR_ON);
	if (ret)
		return ret;

	i2c_hid_dbg(ihid, "resetting...\n");

	ret = i2c_hid_command(client, &hid_reset_cmd, NULL, 0);
	if (ret) {
		dev_err(&client->dev, "failed to reset device.\n");
		i2c_hid_set_power(client, I2C_HID_PWR_SLEEP);
		return ret;
	}

	return 0;
}

static void i2c_hid_get_input(struct i2c_hid *ihid)
{
	int ret, ret_size;
	int size = le16_to_cpu(ihid->hdesc.wMaxInputLength);

	ret = i2c_master_recv(ihid->client, ihid->inbuf, size);
	if (ret != size) {
		if (ret < 0)
			return;

		dev_err(&ihid->client->dev, "%s: got %d data instead of %d\n",
			__func__, ret, size);
		return;
	}

	ret_size = ihid->inbuf[0] | ihid->inbuf[1] << 8;

	if (!ret_size) {
		/* host or device initiated RESET completed */
		if (test_and_clear_bit(I2C_HID_RESET_PENDING, &ihid->flags))
			wake_up(&ihid->wait);
		return;
	}

	if (ret_size > size) {
		dev_err(&ihid->client->dev, "%s: incomplete report (%d/%d)\n",
			__func__, size, ret_size);
		return;
	}

	i2c_hid_dbg(ihid, "input: %*ph\n", ret_size, ihid->inbuf);

	if (test_bit(I2C_HID_STARTED, &ihid->flags))
		hid_input_report(ihid->hid, HID_INPUT_REPORT, ihid->inbuf + 2,
				ret_size - 2, 1);

	return;
}

static irqreturn_t i2c_hid_irq(int irq, void *dev_id)
{
	struct i2c_hid *ihid = dev_id;

	if (test_bit(I2C_HID_READ_PENDING, &ihid->flags))
		return IRQ_HANDLED;

	i2c_hid_get_input(ihid);

	return IRQ_HANDLED;
}

static int i2c_hid_get_report_length(struct hid_report *report)
{
	return ((report->size - 1) >> 3) + 1 +
		report->device->report_enum[report->type].numbered + 2;
}

static void i2c_hid_init_report(struct hid_report *report, u8 *buffer,
	size_t bufsize)
{
	struct hid_device *hid = report->device;
	struct i2c_client *client = hid->driver_data;
	struct i2c_hid *ihid = i2c_get_clientdata(client);
	unsigned int size, ret_size;

	size = i2c_hid_get_report_length(report);
	if (i2c_hid_get_report(client,
			report->type == HID_FEATURE_REPORT ? 0x03 : 0x01,
			report->id, buffer, size))
		return;

	i2c_hid_dbg(ihid, "report (len=%d): %*ph\n", size, size, ihid->inbuf);

	ret_size = buffer[0] | (buffer[1] << 8);

	if (ret_size != size) {
		dev_err(&client->dev, "error in %s size:%d / ret_size:%d\n",
			__func__, size, ret_size);
		return;
	}

	/* hid->driver_lock is held as we are in probe function,
	 * we just need to setup the input fields, so using
	 * hid_report_raw_event is safe. */
	hid_report_raw_event(hid, report->type, buffer + 2, size - 2, 1);
}

/*
 * Initialize all reports
 */
static void i2c_hid_init_reports(struct hid_device *hid)
{
	struct hid_report *report;
	struct i2c_client *client = hid->driver_data;
	struct i2c_hid *ihid = i2c_get_clientdata(client);
	u8 *inbuf = kzalloc(ihid->bufsize, GFP_KERNEL);

	if (!inbuf) {
		dev_err(&client->dev, "can not retrieve initial reports\n");
		return;
	}

	/*
	 * The device must be powered on while we fetch initial reports
	 * from it.
	 */
	pm_runtime_get_sync(&client->dev);

	list_for_each_entry(report,
		&hid->report_enum[HID_FEATURE_REPORT].report_list, list)
		i2c_hid_init_report(report, inbuf, ihid->bufsize);

	pm_runtime_put(&client->dev);

	kfree(inbuf);
}

/*
 * Traverse the supplied list of reports and find the longest
 */
static void i2c_hid_find_max_report(struct hid_device *hid, unsigned int type,
		unsigned int *max)
{
	struct hid_report *report;
	unsigned int size;

	/* We should not rely on wMaxInputLength, as some devices may set it to
	 * a wrong length. */
	list_for_each_entry(report, &hid->report_enum[type].report_list, list) {
		size = i2c_hid_get_report_length(report);
		if (*max < size)
			*max = size;
	}
}

static void i2c_hid_free_buffers(struct i2c_hid *ihid)
{
	kfree(ihid->inbuf);
	kfree(ihid->argsbuf);
	kfree(ihid->cmdbuf);
	ihid->inbuf = NULL;
	ihid->cmdbuf = NULL;
	ihid->argsbuf = NULL;
	ihid->bufsize = 0;
}

static int i2c_hid_alloc_buffers(struct i2c_hid *ihid, size_t report_size)
{
	/* the worst case is computed from the set_report command with a
	 * reportID > 15 and the maximum report length */
	int args_len = sizeof(__u8) + /* optional ReportID byte */
		       sizeof(__u16) + /* data register */
		       sizeof(__u16) + /* size of the report */
		       report_size; /* report */

	ihid->inbuf = kzalloc(report_size, GFP_KERNEL);
	ihid->argsbuf = kzalloc(args_len, GFP_KERNEL);
	ihid->cmdbuf = kzalloc(sizeof(union command) + args_len, GFP_KERNEL);

	if (!ihid->inbuf || !ihid->argsbuf || !ihid->cmdbuf) {
		i2c_hid_free_buffers(ihid);
		return -ENOMEM;
	}

	ihid->bufsize = report_size;

	return 0;
}

static int i2c_hid_get_raw_report(struct hid_device *hid,
		unsigned char report_number, __u8 *buf, size_t count,
		unsigned char report_type)
{
	struct i2c_client *client = hid->driver_data;
	struct i2c_hid *ihid = i2c_get_clientdata(client);
	size_t ret_count, ask_count;
	int ret;

	if (report_type == HID_OUTPUT_REPORT)
		return -EINVAL;

	/* +2 bytes to include the size of the reply in the query buffer */
	ask_count = min(count + 2, (size_t)ihid->bufsize);

	ret = i2c_hid_get_report(client,
			report_type == HID_FEATURE_REPORT ? 0x03 : 0x01,
			report_number, ihid->inbuf, ask_count);

	if (ret < 0)
		return ret;

	ret_count = ihid->inbuf[0] | (ihid->inbuf[1] << 8);

	if (ret_count <= 2)
		return 0;

	ret_count = min(ret_count, ask_count);

	/* The query buffer contains the size, dropping it in the reply */
	count = min(count, ret_count - 2);
	memcpy(buf, ihid->inbuf + 2, count);

	return count;
}

static int i2c_hid_output_raw_report(struct hid_device *hid, __u8 *buf,
		size_t count, unsigned char report_type, bool use_data)
{
	struct i2c_client *client = hid->driver_data;
	int report_id = buf[0];
	int ret;

	if (report_type == HID_INPUT_REPORT)
		return -EINVAL;

	if (report_id) {
		buf++;
		count--;
	}

	ret = i2c_hid_set_or_send_report(client,
				report_type == HID_FEATURE_REPORT ? 0x03 : 0x02,
				report_id, buf, count, use_data);

	if (report_id && ret >= 0)
		ret++; /* add report_id to the number of transfered bytes */

	return ret;
}

<<<<<<< HEAD
static int __i2c_hid_output_raw_report(struct hid_device *hid, __u8 *buf,
		size_t count, unsigned char report_type)
{
	struct i2c_client *client = hid->driver_data;
	struct i2c_hid *ihid = i2c_get_clientdata(client);
	bool data = true; /* SET_REPORT */

	if (report_type == HID_OUTPUT_REPORT)
		data = le16_to_cpu(ihid->hdesc.wMaxOutputLength) == 0;

	return i2c_hid_output_raw_report(hid, buf, count, report_type, data);
}

static int i2c_hid_output_report(struct hid_device *hid, __u8 *buf,
		size_t count)
{
=======
static int i2c_hid_output_report(struct hid_device *hid, __u8 *buf,
		size_t count)
{
>>>>>>> 6fd18202
	return i2c_hid_output_raw_report(hid, buf, count, HID_OUTPUT_REPORT,
			false);
}

static int i2c_hid_raw_request(struct hid_device *hid, unsigned char reportnum,
			       __u8 *buf, size_t len, unsigned char rtype,
			       int reqtype)
{
	switch (reqtype) {
	case HID_REQ_GET_REPORT:
		return i2c_hid_get_raw_report(hid, reportnum, buf, len, rtype);
	case HID_REQ_SET_REPORT:
		if (buf[0] != reportnum)
			return -EINVAL;
		return i2c_hid_output_raw_report(hid, buf, len, rtype, true);
	default:
		return -EIO;
	}
}

static int i2c_hid_parse(struct hid_device *hid)
{
	struct i2c_client *client = hid->driver_data;
	struct i2c_hid *ihid = i2c_get_clientdata(client);
	struct i2c_hid_desc *hdesc = &ihid->hdesc;
	unsigned int rsize;
	char *rdesc;
	int ret;
	int tries = 3;

	i2c_hid_dbg(ihid, "entering %s\n", __func__);

	rsize = le16_to_cpu(hdesc->wReportDescLength);
	if (!rsize || rsize > HID_MAX_DESCRIPTOR_SIZE) {
		dbg_hid("weird size of report descriptor (%u)\n", rsize);
		return -EINVAL;
	}

	do {
		ret = i2c_hid_hwreset(client);
		if (ret)
			msleep(1000);
	} while (tries-- > 0 && ret);

	if (ret)
		return ret;

	rdesc = kzalloc(rsize, GFP_KERNEL);

	if (!rdesc) {
		dbg_hid("couldn't allocate rdesc memory\n");
		return -ENOMEM;
	}

	i2c_hid_dbg(ihid, "asking HID report descriptor\n");

	ret = i2c_hid_command(client, &hid_report_descr_cmd, rdesc, rsize);
	if (ret) {
		hid_err(hid, "reading report descriptor failed\n");
		kfree(rdesc);
		return -EIO;
	}

	i2c_hid_dbg(ihid, "Report Descriptor: %*ph\n", rsize, rdesc);

	ret = hid_parse_report(hid, rdesc, rsize);
	kfree(rdesc);
	if (ret) {
		dbg_hid("parsing report descriptor failed\n");
		return ret;
	}

	return 0;
}

static int i2c_hid_start(struct hid_device *hid)
{
	struct i2c_client *client = hid->driver_data;
	struct i2c_hid *ihid = i2c_get_clientdata(client);
	int ret;
	unsigned int bufsize = HID_MIN_BUFFER_SIZE;

	i2c_hid_find_max_report(hid, HID_INPUT_REPORT, &bufsize);
	i2c_hid_find_max_report(hid, HID_OUTPUT_REPORT, &bufsize);
	i2c_hid_find_max_report(hid, HID_FEATURE_REPORT, &bufsize);

	if (bufsize > ihid->bufsize) {
		i2c_hid_free_buffers(ihid);

		ret = i2c_hid_alloc_buffers(ihid, bufsize);

		if (ret)
			return ret;
	}

	if (!(hid->quirks & HID_QUIRK_NO_INIT_REPORTS))
		i2c_hid_init_reports(hid);

	return 0;
}

static void i2c_hid_stop(struct hid_device *hid)
{
	struct i2c_client *client = hid->driver_data;
	struct i2c_hid *ihid = i2c_get_clientdata(client);

	hid->claimed = 0;

	i2c_hid_free_buffers(ihid);
}

static int i2c_hid_open(struct hid_device *hid)
{
	struct i2c_client *client = hid->driver_data;
	struct i2c_hid *ihid = i2c_get_clientdata(client);
	int ret = 0;

	mutex_lock(&i2c_hid_open_mut);
	if (!hid->open++) {
		ret = pm_runtime_get_sync(&client->dev);
		if (ret < 0) {
			hid->open--;
			goto done;
		}
		set_bit(I2C_HID_STARTED, &ihid->flags);
	}
done:
	mutex_unlock(&i2c_hid_open_mut);
	return ret < 0 ? ret : 0;
}

static void i2c_hid_close(struct hid_device *hid)
{
	struct i2c_client *client = hid->driver_data;
	struct i2c_hid *ihid = i2c_get_clientdata(client);

	/* protecting hid->open to make sure we don't restart
	 * data acquistion due to a resumption we no longer
	 * care about
	 */
	mutex_lock(&i2c_hid_open_mut);
	if (!--hid->open) {
		clear_bit(I2C_HID_STARTED, &ihid->flags);

		/* Save some power */
		pm_runtime_put(&client->dev);
	}
	mutex_unlock(&i2c_hid_open_mut);
}

static int i2c_hid_power(struct hid_device *hid, int lvl)
{
	struct i2c_client *client = hid->driver_data;
	struct i2c_hid *ihid = i2c_get_clientdata(client);

	i2c_hid_dbg(ihid, "%s lvl:%d\n", __func__, lvl);

	switch (lvl) {
	case PM_HINT_FULLON:
		pm_runtime_get_sync(&client->dev);
		break;
	case PM_HINT_NORMAL:
		pm_runtime_put(&client->dev);
		break;
	}
	return 0;
}

static struct hid_ll_driver i2c_hid_ll_driver = {
	.parse = i2c_hid_parse,
	.start = i2c_hid_start,
	.stop = i2c_hid_stop,
	.open = i2c_hid_open,
	.close = i2c_hid_close,
	.power = i2c_hid_power,
	.output_report = i2c_hid_output_report,
	.raw_request = i2c_hid_raw_request,
};

static int i2c_hid_init_irq(struct i2c_client *client)
{
	struct i2c_hid *ihid = i2c_get_clientdata(client);
	int ret;

	dev_dbg(&client->dev, "Requesting IRQ: %d\n", client->irq);

	ret = request_threaded_irq(client->irq, NULL, i2c_hid_irq,
			IRQF_TRIGGER_FALLING | IRQF_ONESHOT,
			client->name, ihid);
	if (ret < 0) {
		dev_warn(&client->dev,
			"Could not register for %s interrupt, irq = %d,"
			" ret = %d\n",
			client->name, client->irq, ret);

		return ret;
	}

	return 0;
}

static int i2c_hid_fetch_hid_descriptor(struct i2c_hid *ihid)
{
	struct i2c_client *client = ihid->client;
	struct i2c_hid_desc *hdesc = &ihid->hdesc;
	unsigned int dsize;
	int ret;

	/* Fetch the length of HID description, retrieve the 4 first bytes:
	 * bytes 0-1 -> length
	 * bytes 2-3 -> bcdVersion (has to be 1.00) */
	ret = i2c_hid_command(client, &hid_descr_cmd, ihid->hdesc_buffer, 4);

	i2c_hid_dbg(ihid, "%s, ihid->hdesc_buffer: %4ph\n", __func__,
			ihid->hdesc_buffer);

	if (ret) {
		dev_err(&client->dev,
			"unable to fetch the size of HID descriptor (ret=%d)\n",
			ret);
		return -ENODEV;
	}

	dsize = le16_to_cpu(hdesc->wHIDDescLength);
	/*
	 * the size of the HID descriptor should at least contain
	 * its size and the bcdVersion (4 bytes), and should not be greater
	 * than sizeof(struct i2c_hid_desc) as we directly fill this struct
	 * through i2c_hid_command.
	 */
	if (dsize < 4 || dsize > sizeof(struct i2c_hid_desc)) {
		dev_err(&client->dev, "weird size of HID descriptor (%u)\n",
			dsize);
		return -ENODEV;
	}

	/* check bcdVersion == 1.0 */
	if (le16_to_cpu(hdesc->bcdVersion) != 0x0100) {
		dev_err(&client->dev,
			"unexpected HID descriptor bcdVersion (0x%04hx)\n",
			le16_to_cpu(hdesc->bcdVersion));
		return -ENODEV;
	}

	i2c_hid_dbg(ihid, "Fetching the HID descriptor\n");

	ret = i2c_hid_command(client, &hid_descr_cmd, ihid->hdesc_buffer,
				dsize);
	if (ret) {
		dev_err(&client->dev, "hid_descr_cmd Fail\n");
		return -ENODEV;
	}

	i2c_hid_dbg(ihid, "HID Descriptor: %*ph\n", dsize, ihid->hdesc_buffer);

	return 0;
}

#ifdef CONFIG_ACPI
static int i2c_hid_acpi_pdata(struct i2c_client *client,
		struct i2c_hid_platform_data *pdata)
{
	static u8 i2c_hid_guid[] = {
		0xF7, 0xF6, 0xDF, 0x3C, 0x67, 0x42, 0x55, 0x45,
		0xAD, 0x05, 0xB3, 0x0A, 0x3D, 0x89, 0x38, 0xDE,
	};
	union acpi_object params[4];
	struct acpi_object_list input;
	struct acpi_device *adev;
	unsigned long long value;
	acpi_handle handle;

	handle = ACPI_HANDLE(&client->dev);
	if (!handle || acpi_bus_get_device(handle, &adev))
		return -ENODEV;

	input.count = ARRAY_SIZE(params);
	input.pointer = params;

	params[0].type = ACPI_TYPE_BUFFER;
	params[0].buffer.length = sizeof(i2c_hid_guid);
	params[0].buffer.pointer = i2c_hid_guid;
	params[1].type = ACPI_TYPE_INTEGER;
	params[1].integer.value = 1;
	params[2].type = ACPI_TYPE_INTEGER;
	params[2].integer.value = 1; /* HID function */
	params[3].type = ACPI_TYPE_PACKAGE;
	params[3].package.count = 0;
	params[3].package.elements = NULL;

	if (ACPI_FAILURE(acpi_evaluate_integer(handle, "_DSM", &input,
								&value))) {
		dev_err(&client->dev, "device _DSM execution failed\n");
		return -ENODEV;
	}

	pdata->hid_descriptor_address = value;

	return 0;
}

static const struct acpi_device_id i2c_hid_acpi_match[] = {
	{"ACPI0C50", 0 },
	{"PNP0C50", 0 },
	{ },
};
MODULE_DEVICE_TABLE(acpi, i2c_hid_acpi_match);
#else
static inline int i2c_hid_acpi_pdata(struct i2c_client *client,
		struct i2c_hid_platform_data *pdata)
{
	return -ENODEV;
}
#endif

#ifdef CONFIG_OF
static int i2c_hid_of_probe(struct i2c_client *client,
		struct i2c_hid_platform_data *pdata)
{
	struct device *dev = &client->dev;
	u32 val;
	int ret;

	ret = of_property_read_u32(dev->of_node, "hid-descr-addr", &val);
	if (ret) {
		dev_err(&client->dev, "HID register address not provided\n");
		return -ENODEV;
	}
	if (val >> 16) {
		dev_err(&client->dev, "Bad HID register address: 0x%08x\n",
			val);
		return -EINVAL;
	}
	pdata->hid_descriptor_address = val;

	return 0;
}

static const struct of_device_id i2c_hid_of_match[] = {
	{ .compatible = "hid-over-i2c" },
	{},
};
MODULE_DEVICE_TABLE(of, i2c_hid_of_match);
#else
static inline int i2c_hid_of_probe(struct i2c_client *client,
		struct i2c_hid_platform_data *pdata)
{
	return -ENODEV;
}
#endif

static int i2c_hid_probe(struct i2c_client *client,
			 const struct i2c_device_id *dev_id)
{
	int ret;
	struct i2c_hid *ihid;
	struct hid_device *hid;
	__u16 hidRegister;
	struct i2c_hid_platform_data *platform_data = client->dev.platform_data;

	dbg_hid("HID probe called for i2c 0x%02x\n", client->addr);

	if (!client->irq) {
		dev_err(&client->dev,
			"HID over i2c has not been provided an Int IRQ\n");
		return -EINVAL;
	}

	ihid = kzalloc(sizeof(struct i2c_hid), GFP_KERNEL);
	if (!ihid)
		return -ENOMEM;

	if (client->dev.of_node) {
		ret = i2c_hid_of_probe(client, &ihid->pdata);
		if (ret)
			goto err;
	} else if (!platform_data) {
		ret = i2c_hid_acpi_pdata(client, &ihid->pdata);
		if (ret) {
			dev_err(&client->dev,
				"HID register address not provided\n");
			goto err;
		}
	} else {
		ihid->pdata = *platform_data;
	}

	i2c_set_clientdata(client, ihid);

	ihid->client = client;

	hidRegister = ihid->pdata.hid_descriptor_address;
	ihid->wHIDDescRegister = cpu_to_le16(hidRegister);

	init_waitqueue_head(&ihid->wait);

	/* we need to allocate the command buffer without knowing the maximum
	 * size of the reports. Let's use HID_MIN_BUFFER_SIZE, then we do the
	 * real computation later. */
	ret = i2c_hid_alloc_buffers(ihid, HID_MIN_BUFFER_SIZE);
	if (ret < 0)
		goto err;

	pm_runtime_get_noresume(&client->dev);
	pm_runtime_set_active(&client->dev);
	pm_runtime_enable(&client->dev);

	ret = i2c_hid_fetch_hid_descriptor(ihid);
	if (ret < 0)
		goto err_pm;

	ret = i2c_hid_init_irq(client);
	if (ret < 0)
		goto err_pm;

	hid = hid_allocate_device();
	if (IS_ERR(hid)) {
		ret = PTR_ERR(hid);
		goto err_irq;
	}

	ihid->hid = hid;

	hid->driver_data = client;
	hid->ll_driver = &i2c_hid_ll_driver;
<<<<<<< HEAD
	hid->hid_output_raw_report = __i2c_hid_output_raw_report;
=======
>>>>>>> 6fd18202
	hid->dev.parent = &client->dev;
	ACPI_COMPANION_SET(&hid->dev, ACPI_COMPANION(&client->dev));
	hid->bus = BUS_I2C;
	hid->version = le16_to_cpu(ihid->hdesc.bcdVersion);
	hid->vendor = le16_to_cpu(ihid->hdesc.wVendorID);
	hid->product = le16_to_cpu(ihid->hdesc.wProductID);

	snprintf(hid->name, sizeof(hid->name), "%s %04hX:%04hX",
		 client->name, hid->vendor, hid->product);

	ret = hid_add_device(hid);
	if (ret) {
		if (ret != -ENODEV)
			hid_err(client, "can't add hid device: %d\n", ret);
		goto err_mem_free;
	}

	pm_runtime_put(&client->dev);
	return 0;

err_mem_free:
	hid_destroy_device(hid);

err_irq:
	free_irq(client->irq, ihid);

err_pm:
	pm_runtime_put_noidle(&client->dev);
	pm_runtime_disable(&client->dev);

err:
	i2c_hid_free_buffers(ihid);
	kfree(ihid);
	return ret;
}

static int i2c_hid_remove(struct i2c_client *client)
{
	struct i2c_hid *ihid = i2c_get_clientdata(client);
	struct hid_device *hid;

	pm_runtime_get_sync(&client->dev);
	pm_runtime_disable(&client->dev);
	pm_runtime_set_suspended(&client->dev);
	pm_runtime_put_noidle(&client->dev);

	hid = ihid->hid;
	hid_destroy_device(hid);

	free_irq(client->irq, ihid);

	if (ihid->bufsize)
		i2c_hid_free_buffers(ihid);

	kfree(ihid);

	return 0;
}

#ifdef CONFIG_PM_SLEEP
static int i2c_hid_suspend(struct device *dev)
{
	struct i2c_client *client = to_i2c_client(dev);

	disable_irq(client->irq);
	if (device_may_wakeup(&client->dev))
		enable_irq_wake(client->irq);

	/* Save some power */
	i2c_hid_set_power(client, I2C_HID_PWR_SLEEP);

	return 0;
}

static int i2c_hid_resume(struct device *dev)
{
	int ret;
	struct i2c_client *client = to_i2c_client(dev);

	enable_irq(client->irq);
	ret = i2c_hid_hwreset(client);
	if (ret)
		return ret;

	if (device_may_wakeup(&client->dev))
		disable_irq_wake(client->irq);

	return 0;
}
#endif

#ifdef CONFIG_PM_RUNTIME
static int i2c_hid_runtime_suspend(struct device *dev)
{
	struct i2c_client *client = to_i2c_client(dev);

	i2c_hid_set_power(client, I2C_HID_PWR_SLEEP);
	disable_irq(client->irq);
	return 0;
}

static int i2c_hid_runtime_resume(struct device *dev)
{
	struct i2c_client *client = to_i2c_client(dev);

	enable_irq(client->irq);
	i2c_hid_set_power(client, I2C_HID_PWR_ON);
	return 0;
}
#endif

static const struct dev_pm_ops i2c_hid_pm = {
	SET_SYSTEM_SLEEP_PM_OPS(i2c_hid_suspend, i2c_hid_resume)
	SET_RUNTIME_PM_OPS(i2c_hid_runtime_suspend, i2c_hid_runtime_resume,
			   NULL)
};

static const struct i2c_device_id i2c_hid_id_table[] = {
	{ "hid", 0 },
	{ },
};
MODULE_DEVICE_TABLE(i2c, i2c_hid_id_table);


static struct i2c_driver i2c_hid_driver = {
	.driver = {
		.name	= "i2c_hid",
		.owner	= THIS_MODULE,
		.pm	= &i2c_hid_pm,
		.acpi_match_table = ACPI_PTR(i2c_hid_acpi_match),
		.of_match_table = of_match_ptr(i2c_hid_of_match),
	},

	.probe		= i2c_hid_probe,
	.remove		= i2c_hid_remove,

	.id_table	= i2c_hid_id_table,
};

module_i2c_driver(i2c_hid_driver);

MODULE_DESCRIPTION("HID over I2C core driver");
MODULE_AUTHOR("Benjamin Tissoires <benjamin.tissoires@gmail.com>");
MODULE_LICENSE("GPL");<|MERGE_RESOLUTION|>--- conflicted
+++ resolved
@@ -596,28 +596,9 @@
 	return ret;
 }
 
-<<<<<<< HEAD
-static int __i2c_hid_output_raw_report(struct hid_device *hid, __u8 *buf,
-		size_t count, unsigned char report_type)
-{
-	struct i2c_client *client = hid->driver_data;
-	struct i2c_hid *ihid = i2c_get_clientdata(client);
-	bool data = true; /* SET_REPORT */
-
-	if (report_type == HID_OUTPUT_REPORT)
-		data = le16_to_cpu(ihid->hdesc.wMaxOutputLength) == 0;
-
-	return i2c_hid_output_raw_report(hid, buf, count, report_type, data);
-}
-
 static int i2c_hid_output_report(struct hid_device *hid, __u8 *buf,
 		size_t count)
 {
-=======
-static int i2c_hid_output_report(struct hid_device *hid, __u8 *buf,
-		size_t count)
-{
->>>>>>> 6fd18202
 	return i2c_hid_output_raw_report(hid, buf, count, HID_OUTPUT_REPORT,
 			false);
 }
@@ -1043,10 +1024,6 @@
 
 	hid->driver_data = client;
 	hid->ll_driver = &i2c_hid_ll_driver;
-<<<<<<< HEAD
-	hid->hid_output_raw_report = __i2c_hid_output_raw_report;
-=======
->>>>>>> 6fd18202
 	hid->dev.parent = &client->dev;
 	ACPI_COMPANION_SET(&hid->dev, ACPI_COMPANION(&client->dev));
 	hid->bus = BUS_I2C;
