// SPDX-License-Identifier: GPL-2.0-only
/*
 * intel_pstate.c: Native P state management for Intel processors
 *
 * (C) Copyright 2012 Intel Corporation
 * Author: Dirk Brandewie <dirk.j.brandewie@intel.com>
 */

#define pr_fmt(fmt) KBUILD_MODNAME ": " fmt

#include <linux/kernel.h>
#include <linux/kernel_stat.h>
#include <linux/module.h>
#include <linux/ktime.h>
#include <linux/hrtimer.h>
#include <linux/tick.h>
#include <linux/slab.h>
#include <linux/sched/cpufreq.h>
#include <linux/sched/smt.h>
#include <linux/list.h>
#include <linux/cpu.h>
#include <linux/cpufreq.h>
#include <linux/sysfs.h>
#include <linux/types.h>
#include <linux/fs.h>
#include <linux/acpi.h>
#include <linux/vmalloc.h>
#include <linux/pm_qos.h>
#include <linux/bitfield.h>
#include <trace/events/power.h>
#include <linux/units.h>

#include <asm/cpu.h>
#include <asm/div64.h>
#include <asm/msr.h>
#include <asm/cpu_device_id.h>
#include <asm/cpufeature.h>
#include <asm/intel-family.h>
#include "../drivers/thermal/intel/thermal_interrupt.h"

#define INTEL_PSTATE_SAMPLING_INTERVAL	(10 * NSEC_PER_MSEC)

#define INTEL_CPUFREQ_TRANSITION_LATENCY	20000
#define INTEL_CPUFREQ_TRANSITION_DELAY_HWP	5000
#define INTEL_CPUFREQ_TRANSITION_DELAY		500

#ifdef CONFIG_ACPI
#include <acpi/processor.h>
#include <acpi/cppc_acpi.h>
#endif

#define FRAC_BITS 8
#define int_tofp(X) ((int64_t)(X) << FRAC_BITS)
#define fp_toint(X) ((X) >> FRAC_BITS)

#define ONE_EIGHTH_FP ((int64_t)1 << (FRAC_BITS - 3))

#define EXT_BITS 6
#define EXT_FRAC_BITS (EXT_BITS + FRAC_BITS)
#define fp_ext_toint(X) ((X) >> EXT_FRAC_BITS)
#define int_ext_tofp(X) ((int64_t)(X) << EXT_FRAC_BITS)

static inline int32_t mul_fp(int32_t x, int32_t y)
{
	return ((int64_t)x * (int64_t)y) >> FRAC_BITS;
}

static inline int32_t div_fp(s64 x, s64 y)
{
	return div64_s64((int64_t)x << FRAC_BITS, y);
}

static inline int ceiling_fp(int32_t x)
{
	int mask, ret;

	ret = fp_toint(x);
	mask = (1 << FRAC_BITS) - 1;
	if (x & mask)
		ret += 1;
	return ret;
}

static inline u64 mul_ext_fp(u64 x, u64 y)
{
	return (x * y) >> EXT_FRAC_BITS;
}

static inline u64 div_ext_fp(u64 x, u64 y)
{
	return div64_u64(x << EXT_FRAC_BITS, y);
}

/**
 * struct sample -	Store performance sample
 * @core_avg_perf:	Ratio of APERF/MPERF which is the actual average
 *			performance during last sample period
 * @busy_scaled:	Scaled busy value which is used to calculate next
 *			P state. This can be different than core_avg_perf
 *			to account for cpu idle period
 * @aperf:		Difference of actual performance frequency clock count
 *			read from APERF MSR between last and current sample
 * @mperf:		Difference of maximum performance frequency clock count
 *			read from MPERF MSR between last and current sample
 * @tsc:		Difference of time stamp counter between last and
 *			current sample
 * @time:		Current time from scheduler
 *
 * This structure is used in the cpudata structure to store performance sample
 * data for choosing next P State.
 */
struct sample {
	int32_t core_avg_perf;
	int32_t busy_scaled;
	u64 aperf;
	u64 mperf;
	u64 tsc;
	u64 time;
};

/**
 * struct pstate_data - Store P state data
 * @current_pstate:	Current requested P state
 * @min_pstate:		Min P state possible for this platform
 * @max_pstate:		Max P state possible for this platform
 * @max_pstate_physical:This is physical Max P state for a processor
 *			This can be higher than the max_pstate which can
 *			be limited by platform thermal design power limits
 * @perf_ctl_scaling:	PERF_CTL P-state to frequency scaling factor
 * @scaling:		Scaling factor between performance and frequency
 * @turbo_pstate:	Max Turbo P state possible for this platform
 * @min_freq:		@min_pstate frequency in cpufreq units
 * @max_freq:		@max_pstate frequency in cpufreq units
 * @turbo_freq:		@turbo_pstate frequency in cpufreq units
 *
 * Stores the per cpu model P state limits and current P state.
 */
struct pstate_data {
	int	current_pstate;
	int	min_pstate;
	int	max_pstate;
	int	max_pstate_physical;
	int	perf_ctl_scaling;
	int	scaling;
	int	turbo_pstate;
	unsigned int min_freq;
	unsigned int max_freq;
	unsigned int turbo_freq;
};

/**
 * struct vid_data -	Stores voltage information data
 * @min:		VID data for this platform corresponding to
 *			the lowest P state
 * @max:		VID data corresponding to the highest P State.
 * @turbo:		VID data for turbo P state
 * @ratio:		Ratio of (vid max - vid min) /
 *			(max P state - Min P State)
 *
 * Stores the voltage data for DVFS (Dynamic Voltage and Frequency Scaling)
 * This data is used in Atom platforms, where in addition to target P state,
 * the voltage data needs to be specified to select next P State.
 */
struct vid_data {
	int min;
	int max;
	int turbo;
	int32_t ratio;
};

/**
 * struct global_params - Global parameters, mostly tunable via sysfs.
 * @no_turbo:		Whether or not to use turbo P-states.
 * @turbo_disabled:	Whether or not turbo P-states are available at all,
 *			based on the MSR_IA32_MISC_ENABLE value and whether or
 *			not the maximum reported turbo P-state is different from
 *			the maximum reported non-turbo one.
 * @min_perf_pct:	Minimum capacity limit in percent of the maximum turbo
 *			P-state capacity.
 * @max_perf_pct:	Maximum capacity limit in percent of the maximum turbo
 *			P-state capacity.
 */
struct global_params {
	bool no_turbo;
	bool turbo_disabled;
	int max_perf_pct;
	int min_perf_pct;
};

/**
 * struct cpudata -	Per CPU instance data storage
 * @cpu:		CPU number for this instance data
 * @policy:		CPUFreq policy value
 * @update_util:	CPUFreq utility callback information
 * @update_util_set:	CPUFreq utility callback is set
 * @iowait_boost:	iowait-related boost fraction
 * @last_update:	Time of the last update.
 * @pstate:		Stores P state limits for this CPU
 * @vid:		Stores VID limits for this CPU
 * @last_sample_time:	Last Sample time
 * @aperf_mperf_shift:	APERF vs MPERF counting frequency difference
 * @prev_aperf:		Last APERF value read from APERF MSR
 * @prev_mperf:		Last MPERF value read from MPERF MSR
 * @prev_tsc:		Last timestamp counter (TSC) value
 * @sample:		Storage for storing last Sample data
 * @min_perf_ratio:	Minimum capacity in terms of PERF or HWP ratios
 * @max_perf_ratio:	Maximum capacity in terms of PERF or HWP ratios
 * @acpi_perf_data:	Stores ACPI perf information read from _PSS
 * @valid_pss_table:	Set to true for valid ACPI _PSS entries found
 * @epp_powersave:	Last saved HWP energy performance preference
 *			(EPP) or energy performance bias (EPB),
 *			when policy switched to performance
 * @epp_policy:		Last saved policy used to set EPP/EPB
 * @epp_default:	Power on default HWP energy performance
 *			preference/bias
 * @epp_cached:		Cached HWP energy-performance preference value
 * @hwp_req_cached:	Cached value of the last HWP Request MSR
 * @hwp_cap_cached:	Cached value of the last HWP Capabilities MSR
 * @last_io_update:	Last time when IO wake flag was set
 * @capacity_perf:	Highest perf used for scale invariance
 * @sched_flags:	Store scheduler flags for possible cross CPU update
 * @hwp_boost_min:	Last HWP boosted min performance
 * @suspended:		Whether or not the driver has been suspended.
 * @hwp_notify_work:	workqueue for HWP notifications.
 *
 * This structure stores per CPU instance data for all CPUs.
 */
struct cpudata {
	int cpu;

	unsigned int policy;
	struct update_util_data update_util;
	bool   update_util_set;

	struct pstate_data pstate;
	struct vid_data vid;

	u64	last_update;
	u64	last_sample_time;
	u64	aperf_mperf_shift;
	u64	prev_aperf;
	u64	prev_mperf;
	u64	prev_tsc;
	struct sample sample;
	int32_t	min_perf_ratio;
	int32_t	max_perf_ratio;
#ifdef CONFIG_ACPI
	struct acpi_processor_performance acpi_perf_data;
	bool valid_pss_table;
#endif
	unsigned int iowait_boost;
	s16 epp_powersave;
	s16 epp_policy;
	s16 epp_default;
	s16 epp_cached;
	u64 hwp_req_cached;
	u64 hwp_cap_cached;
	u64 last_io_update;
	unsigned int capacity_perf;
	unsigned int sched_flags;
	u32 hwp_boost_min;
	bool suspended;
	struct delayed_work hwp_notify_work;
};

static struct cpudata **all_cpu_data;

/**
 * struct pstate_funcs - Per CPU model specific callbacks
 * @get_max:		Callback to get maximum non turbo effective P state
 * @get_max_physical:	Callback to get maximum non turbo physical P state
 * @get_min:		Callback to get minimum P state
 * @get_turbo:		Callback to get turbo P state
 * @get_scaling:	Callback to get frequency scaling factor
 * @get_cpu_scaling:	Get frequency scaling factor for a given cpu
 * @get_aperf_mperf_shift: Callback to get the APERF vs MPERF frequency difference
 * @get_val:		Callback to convert P state to actual MSR write value
 * @get_vid:		Callback to get VID data for Atom platforms
 *
 * Core and Atom CPU models have different way to get P State limits. This
 * structure is used to store those callbacks.
 */
struct pstate_funcs {
	int (*get_max)(int cpu);
	int (*get_max_physical)(int cpu);
	int (*get_min)(int cpu);
	int (*get_turbo)(int cpu);
	int (*get_scaling)(void);
	int (*get_cpu_scaling)(int cpu);
	int (*get_aperf_mperf_shift)(void);
	u64 (*get_val)(struct cpudata*, int pstate);
	void (*get_vid)(struct cpudata *);
};

static struct pstate_funcs pstate_funcs __read_mostly;

static bool hwp_active __ro_after_init;
static int hwp_mode_bdw __ro_after_init;
static bool per_cpu_limits __ro_after_init;
static bool hwp_forced __ro_after_init;
static bool hwp_boost __read_mostly;
static bool hwp_is_hybrid;

static struct cpufreq_driver *intel_pstate_driver __read_mostly;

#define HYBRID_SCALING_FACTOR_ADL	78741
#define HYBRID_SCALING_FACTOR_MTL	80000
#define HYBRID_SCALING_FACTOR_LNL	86957

static int hybrid_scaling_factor;

static inline int core_get_scaling(void)
{
	return 100000;
}

#ifdef CONFIG_ACPI
static bool acpi_ppc;
#endif

static struct global_params global;

static DEFINE_MUTEX(intel_pstate_driver_lock);
static DEFINE_MUTEX(intel_pstate_limits_lock);

#ifdef CONFIG_ACPI

static bool intel_pstate_acpi_pm_profile_server(void)
{
	if (acpi_gbl_FADT.preferred_profile == PM_ENTERPRISE_SERVER ||
	    acpi_gbl_FADT.preferred_profile == PM_PERFORMANCE_SERVER)
		return true;

	return false;
}

static bool intel_pstate_get_ppc_enable_status(void)
{
	if (intel_pstate_acpi_pm_profile_server())
		return true;

	return acpi_ppc;
}

#ifdef CONFIG_ACPI_CPPC_LIB

/* The work item is needed to avoid CPU hotplug locking issues */
static void intel_pstste_sched_itmt_work_fn(struct work_struct *work)
{
	sched_set_itmt_support();
}

static DECLARE_WORK(sched_itmt_work, intel_pstste_sched_itmt_work_fn);

#define CPPC_MAX_PERF	U8_MAX

static void intel_pstate_set_itmt_prio(int cpu)
{
	struct cppc_perf_caps cppc_perf;
	static u32 max_highest_perf = 0, min_highest_perf = U32_MAX;
	int ret;

	ret = cppc_get_perf_caps(cpu, &cppc_perf);
	/*
	 * If CPPC is not available, fall back to MSR_HWP_CAPABILITIES bits [8:0].
	 *
	 * Also, on some systems with overclocking enabled, CPPC.highest_perf is
	 * hardcoded to 0xff, so CPPC.highest_perf cannot be used to enable ITMT.
	 * Fall back to MSR_HWP_CAPABILITIES then too.
	 */
	if (ret || cppc_perf.highest_perf == CPPC_MAX_PERF)
		cppc_perf.highest_perf = HWP_HIGHEST_PERF(READ_ONCE(all_cpu_data[cpu]->hwp_cap_cached));

	/*
	 * The priorities can be set regardless of whether or not
	 * sched_set_itmt_support(true) has been called and it is valid to
	 * update them at any time after it has been called.
	 */
	sched_set_itmt_core_prio(cppc_perf.highest_perf, cpu);

	if (max_highest_perf <= min_highest_perf) {
		if (cppc_perf.highest_perf > max_highest_perf)
			max_highest_perf = cppc_perf.highest_perf;

		if (cppc_perf.highest_perf < min_highest_perf)
			min_highest_perf = cppc_perf.highest_perf;

		if (max_highest_perf > min_highest_perf) {
			/*
			 * This code can be run during CPU online under the
			 * CPU hotplug locks, so sched_set_itmt_support()
			 * cannot be called from here.  Queue up a work item
			 * to invoke it.
			 */
			schedule_work(&sched_itmt_work);
		}
	}
}

static int intel_pstate_get_cppc_guaranteed(int cpu)
{
	struct cppc_perf_caps cppc_perf;
	int ret;

	ret = cppc_get_perf_caps(cpu, &cppc_perf);
	if (ret)
		return ret;

	if (cppc_perf.guaranteed_perf)
		return cppc_perf.guaranteed_perf;

	return cppc_perf.nominal_perf;
}

static int intel_pstate_cppc_get_scaling(int cpu)
{
	struct cppc_perf_caps cppc_perf;

	/*
	 * Compute the perf-to-frequency scaling factor for the given CPU if
	 * possible, unless it would be 0.
	 */
	if (!cppc_get_perf_caps(cpu, &cppc_perf) &&
	    cppc_perf.nominal_perf && cppc_perf.nominal_freq)
		return div_u64(cppc_perf.nominal_freq * KHZ_PER_MHZ,
			       cppc_perf.nominal_perf);

	return core_get_scaling();
}

#else /* CONFIG_ACPI_CPPC_LIB */
static inline void intel_pstate_set_itmt_prio(int cpu)
{
}
#endif /* CONFIG_ACPI_CPPC_LIB */

static void intel_pstate_init_acpi_perf_limits(struct cpufreq_policy *policy)
{
	struct cpudata *cpu;
	int ret;
	int i;

	if (hwp_active) {
		intel_pstate_set_itmt_prio(policy->cpu);
		return;
	}

	if (!intel_pstate_get_ppc_enable_status())
		return;

	cpu = all_cpu_data[policy->cpu];

	ret = acpi_processor_register_performance(&cpu->acpi_perf_data,
						  policy->cpu);
	if (ret)
		return;

	/*
	 * Check if the control value in _PSS is for PERF_CTL MSR, which should
	 * guarantee that the states returned by it map to the states in our
	 * list directly.
	 */
	if (cpu->acpi_perf_data.control_register.space_id !=
						ACPI_ADR_SPACE_FIXED_HARDWARE)
		goto err;

	/*
	 * If there is only one entry _PSS, simply ignore _PSS and continue as
	 * usual without taking _PSS into account
	 */
	if (cpu->acpi_perf_data.state_count < 2)
		goto err;

	pr_debug("CPU%u - ACPI _PSS perf data\n", policy->cpu);
	for (i = 0; i < cpu->acpi_perf_data.state_count; i++) {
		pr_debug("     %cP%d: %u MHz, %u mW, 0x%x\n",
			 (i == cpu->acpi_perf_data.state ? '*' : ' '), i,
			 (u32) cpu->acpi_perf_data.states[i].core_frequency,
			 (u32) cpu->acpi_perf_data.states[i].power,
			 (u32) cpu->acpi_perf_data.states[i].control);
	}

	cpu->valid_pss_table = true;
	pr_debug("_PPC limits will be enforced\n");

	return;

 err:
	cpu->valid_pss_table = false;
	acpi_processor_unregister_performance(policy->cpu);
}

static void intel_pstate_exit_perf_limits(struct cpufreq_policy *policy)
{
	struct cpudata *cpu;

	cpu = all_cpu_data[policy->cpu];
	if (!cpu->valid_pss_table)
		return;

	acpi_processor_unregister_performance(policy->cpu);
}
#else /* CONFIG_ACPI */
static inline void intel_pstate_init_acpi_perf_limits(struct cpufreq_policy *policy)
{
}

static inline void intel_pstate_exit_perf_limits(struct cpufreq_policy *policy)
{
}

static inline bool intel_pstate_acpi_pm_profile_server(void)
{
	return false;
}
#endif /* CONFIG_ACPI */

#ifndef CONFIG_ACPI_CPPC_LIB
static inline int intel_pstate_get_cppc_guaranteed(int cpu)
{
	return -ENOTSUPP;
}

static int intel_pstate_cppc_get_scaling(int cpu)
{
	return core_get_scaling();
}
#endif /* CONFIG_ACPI_CPPC_LIB */

static int intel_pstate_freq_to_hwp_rel(struct cpudata *cpu, int freq,
					unsigned int relation)
{
	if (freq == cpu->pstate.turbo_freq)
		return cpu->pstate.turbo_pstate;

	if (freq == cpu->pstate.max_freq)
		return cpu->pstate.max_pstate;

	switch (relation) {
	case CPUFREQ_RELATION_H:
		return freq / cpu->pstate.scaling;
	case CPUFREQ_RELATION_C:
		return DIV_ROUND_CLOSEST(freq, cpu->pstate.scaling);
	}

	return DIV_ROUND_UP(freq, cpu->pstate.scaling);
}

static int intel_pstate_freq_to_hwp(struct cpudata *cpu, int freq)
{
	return intel_pstate_freq_to_hwp_rel(cpu, freq, CPUFREQ_RELATION_L);
}

/**
 * intel_pstate_hybrid_hwp_adjust - Calibrate HWP performance levels.
 * @cpu: Target CPU.
 *
 * On hybrid processors, HWP may expose more performance levels than there are
 * P-states accessible through the PERF_CTL interface.  If that happens, the
 * scaling factor between HWP performance levels and CPU frequency will be less
 * than the scaling factor between P-state values and CPU frequency.
 *
 * In that case, adjust the CPU parameters used in computations accordingly.
 */
static void intel_pstate_hybrid_hwp_adjust(struct cpudata *cpu)
{
	int perf_ctl_max_phys = cpu->pstate.max_pstate_physical;
	int perf_ctl_scaling = cpu->pstate.perf_ctl_scaling;
	int perf_ctl_turbo = pstate_funcs.get_turbo(cpu->cpu);
	int scaling = cpu->pstate.scaling;
	int freq;

	pr_debug("CPU%d: perf_ctl_max_phys = %d\n", cpu->cpu, perf_ctl_max_phys);
	pr_debug("CPU%d: perf_ctl_turbo = %d\n", cpu->cpu, perf_ctl_turbo);
	pr_debug("CPU%d: perf_ctl_scaling = %d\n", cpu->cpu, perf_ctl_scaling);
	pr_debug("CPU%d: HWP_CAP guaranteed = %d\n", cpu->cpu, cpu->pstate.max_pstate);
	pr_debug("CPU%d: HWP_CAP highest = %d\n", cpu->cpu, cpu->pstate.turbo_pstate);
	pr_debug("CPU%d: HWP-to-frequency scaling factor: %d\n", cpu->cpu, scaling);

	cpu->pstate.turbo_freq = rounddown(cpu->pstate.turbo_pstate * scaling,
					   perf_ctl_scaling);
	cpu->pstate.max_freq = rounddown(cpu->pstate.max_pstate * scaling,
					 perf_ctl_scaling);

	freq = perf_ctl_max_phys * perf_ctl_scaling;
	cpu->pstate.max_pstate_physical = intel_pstate_freq_to_hwp(cpu, freq);

	freq = cpu->pstate.min_pstate * perf_ctl_scaling;
	cpu->pstate.min_freq = freq;
	/*
	 * Cast the min P-state value retrieved via pstate_funcs.get_min() to
	 * the effective range of HWP performance levels.
	 */
	cpu->pstate.min_pstate = intel_pstate_freq_to_hwp(cpu, freq);
}

static bool turbo_is_disabled(void)
{
	u64 misc_en;

<<<<<<< HEAD
	rdmsrq(MSR_IA32_MISC_ENABLE, misc_en);
=======
	if (!cpu_feature_enabled(X86_FEATURE_IDA))
		return true;

	rdmsrl(MSR_IA32_MISC_ENABLE, misc_en);
>>>>>>> 92a09c47

	return !!(misc_en & MSR_IA32_MISC_ENABLE_TURBO_DISABLE);
}

static int min_perf_pct_min(void)
{
	struct cpudata *cpu = all_cpu_data[0];
	int turbo_pstate = cpu->pstate.turbo_pstate;

	return turbo_pstate ?
		(cpu->pstate.min_pstate * 100 / turbo_pstate) : 0;
}

static s16 intel_pstate_get_epb(struct cpudata *cpu_data)
{
	u64 epb;
	int ret;

	if (!boot_cpu_has(X86_FEATURE_EPB))
		return -ENXIO;

	ret = rdmsrq_on_cpu(cpu_data->cpu, MSR_IA32_ENERGY_PERF_BIAS, &epb);
	if (ret)
		return (s16)ret;

	return (s16)(epb & 0x0f);
}

static s16 intel_pstate_get_epp(struct cpudata *cpu_data, u64 hwp_req_data)
{
	s16 epp;

	if (boot_cpu_has(X86_FEATURE_HWP_EPP)) {
		/*
		 * When hwp_req_data is 0, means that caller didn't read
		 * MSR_HWP_REQUEST, so need to read and get EPP.
		 */
		if (!hwp_req_data) {
			epp = rdmsrq_on_cpu(cpu_data->cpu, MSR_HWP_REQUEST,
					    &hwp_req_data);
			if (epp)
				return epp;
		}
		epp = (hwp_req_data >> 24) & 0xff;
	} else {
		/* When there is no EPP present, HWP uses EPB settings */
		epp = intel_pstate_get_epb(cpu_data);
	}

	return epp;
}

static int intel_pstate_set_epb(int cpu, s16 pref)
{
	u64 epb;
	int ret;

	if (!boot_cpu_has(X86_FEATURE_EPB))
		return -ENXIO;

	ret = rdmsrq_on_cpu(cpu, MSR_IA32_ENERGY_PERF_BIAS, &epb);
	if (ret)
		return ret;

	epb = (epb & ~0x0f) | pref;
	wrmsrq_on_cpu(cpu, MSR_IA32_ENERGY_PERF_BIAS, epb);

	return 0;
}

/*
 * EPP/EPB display strings corresponding to EPP index in the
 * energy_perf_strings[]
 *	index		String
 *-------------------------------------
 *	0		default
 *	1		performance
 *	2		balance_performance
 *	3		balance_power
 *	4		power
 */

enum energy_perf_value_index {
	EPP_INDEX_DEFAULT = 0,
	EPP_INDEX_PERFORMANCE,
	EPP_INDEX_BALANCE_PERFORMANCE,
	EPP_INDEX_BALANCE_POWERSAVE,
	EPP_INDEX_POWERSAVE,
};

static const char * const energy_perf_strings[] = {
	[EPP_INDEX_DEFAULT] = "default",
	[EPP_INDEX_PERFORMANCE] = "performance",
	[EPP_INDEX_BALANCE_PERFORMANCE] = "balance_performance",
	[EPP_INDEX_BALANCE_POWERSAVE] = "balance_power",
	[EPP_INDEX_POWERSAVE] = "power",
	NULL
};
static unsigned int epp_values[] = {
	[EPP_INDEX_DEFAULT] = 0, /* Unused index */
	[EPP_INDEX_PERFORMANCE] = HWP_EPP_PERFORMANCE,
	[EPP_INDEX_BALANCE_PERFORMANCE] = HWP_EPP_BALANCE_PERFORMANCE,
	[EPP_INDEX_BALANCE_POWERSAVE] = HWP_EPP_BALANCE_POWERSAVE,
	[EPP_INDEX_POWERSAVE] = HWP_EPP_POWERSAVE,
};

static int intel_pstate_get_energy_pref_index(struct cpudata *cpu_data, int *raw_epp)
{
	s16 epp;
	int index = -EINVAL;

	*raw_epp = 0;
	epp = intel_pstate_get_epp(cpu_data, 0);
	if (epp < 0)
		return epp;

	if (boot_cpu_has(X86_FEATURE_HWP_EPP)) {
		if (epp == epp_values[EPP_INDEX_PERFORMANCE])
			return EPP_INDEX_PERFORMANCE;
		if (epp == epp_values[EPP_INDEX_BALANCE_PERFORMANCE])
			return EPP_INDEX_BALANCE_PERFORMANCE;
		if (epp == epp_values[EPP_INDEX_BALANCE_POWERSAVE])
			return EPP_INDEX_BALANCE_POWERSAVE;
		if (epp == epp_values[EPP_INDEX_POWERSAVE])
			return EPP_INDEX_POWERSAVE;
		*raw_epp = epp;
		return 0;
	} else if (boot_cpu_has(X86_FEATURE_EPB)) {
		/*
		 * Range:
		 *	0x00-0x03	:	Performance
		 *	0x04-0x07	:	Balance performance
		 *	0x08-0x0B	:	Balance power
		 *	0x0C-0x0F	:	Power
		 * The EPB is a 4 bit value, but our ranges restrict the
		 * value which can be set. Here only using top two bits
		 * effectively.
		 */
		index = (epp >> 2) + 1;
	}

	return index;
}

static int intel_pstate_set_epp(struct cpudata *cpu, u32 epp)
{
	int ret;

	/*
	 * Use the cached HWP Request MSR value, because in the active mode the
	 * register itself may be updated by intel_pstate_hwp_boost_up() or
	 * intel_pstate_hwp_boost_down() at any time.
	 */
	u64 value = READ_ONCE(cpu->hwp_req_cached);

	value &= ~GENMASK_ULL(31, 24);
	value |= (u64)epp << 24;
	/*
	 * The only other updater of hwp_req_cached in the active mode,
	 * intel_pstate_hwp_set(), is called under the same lock as this
	 * function, so it cannot run in parallel with the update below.
	 */
	WRITE_ONCE(cpu->hwp_req_cached, value);
	ret = wrmsrq_on_cpu(cpu->cpu, MSR_HWP_REQUEST, value);
	if (!ret)
		cpu->epp_cached = epp;

	return ret;
}

static int intel_pstate_set_energy_pref_index(struct cpudata *cpu_data,
					      int pref_index, bool use_raw,
					      u32 raw_epp)
{
	int epp = -EINVAL;
	int ret;

	if (!pref_index)
		epp = cpu_data->epp_default;

	if (boot_cpu_has(X86_FEATURE_HWP_EPP)) {
		if (use_raw)
			epp = raw_epp;
		else if (epp == -EINVAL)
			epp = epp_values[pref_index];

		/*
		 * To avoid confusion, refuse to set EPP to any values different
		 * from 0 (performance) if the current policy is "performance",
		 * because those values would be overridden.
		 */
		if (epp > 0 && cpu_data->policy == CPUFREQ_POLICY_PERFORMANCE)
			return -EBUSY;

		ret = intel_pstate_set_epp(cpu_data, epp);
	} else {
		if (epp == -EINVAL)
			epp = (pref_index - 1) << 2;
		ret = intel_pstate_set_epb(cpu_data->cpu, epp);
	}

	return ret;
}

static ssize_t show_energy_performance_available_preferences(
				struct cpufreq_policy *policy, char *buf)
{
	int i = 0;
	int ret = 0;

	while (energy_perf_strings[i] != NULL)
		ret += sprintf(&buf[ret], "%s ", energy_perf_strings[i++]);

	ret += sprintf(&buf[ret], "\n");

	return ret;
}

cpufreq_freq_attr_ro(energy_performance_available_preferences);

static struct cpufreq_driver intel_pstate;

static ssize_t store_energy_performance_preference(
		struct cpufreq_policy *policy, const char *buf, size_t count)
{
	struct cpudata *cpu = all_cpu_data[policy->cpu];
	char str_preference[21];
	bool raw = false;
	ssize_t ret;
	u32 epp = 0;

	ret = sscanf(buf, "%20s", str_preference);
	if (ret != 1)
		return -EINVAL;

	ret = match_string(energy_perf_strings, -1, str_preference);
	if (ret < 0) {
		if (!boot_cpu_has(X86_FEATURE_HWP_EPP))
			return ret;

		ret = kstrtouint(buf, 10, &epp);
		if (ret)
			return ret;

		if (epp > 255)
			return -EINVAL;

		raw = true;
	}

	/*
	 * This function runs with the policy R/W semaphore held, which
	 * guarantees that the driver pointer will not change while it is
	 * running.
	 */
	if (!intel_pstate_driver)
		return -EAGAIN;

	mutex_lock(&intel_pstate_limits_lock);

	if (intel_pstate_driver == &intel_pstate) {
		ret = intel_pstate_set_energy_pref_index(cpu, ret, raw, epp);
	} else {
		/*
		 * In the passive mode the governor needs to be stopped on the
		 * target CPU before the EPP update and restarted after it,
		 * which is super-heavy-weight, so make sure it is worth doing
		 * upfront.
		 */
		if (!raw)
			epp = ret ? epp_values[ret] : cpu->epp_default;

		if (cpu->epp_cached != epp) {
			int err;

			cpufreq_stop_governor(policy);
			ret = intel_pstate_set_epp(cpu, epp);
			err = cpufreq_start_governor(policy);
			if (!ret)
				ret = err;
		} else {
			ret = 0;
		}
	}

	mutex_unlock(&intel_pstate_limits_lock);

	return ret ?: count;
}

static ssize_t show_energy_performance_preference(
				struct cpufreq_policy *policy, char *buf)
{
	struct cpudata *cpu_data = all_cpu_data[policy->cpu];
	int preference, raw_epp;

	preference = intel_pstate_get_energy_pref_index(cpu_data, &raw_epp);
	if (preference < 0)
		return preference;

	if (raw_epp)
		return  sprintf(buf, "%d\n", raw_epp);
	else
		return  sprintf(buf, "%s\n", energy_perf_strings[preference]);
}

cpufreq_freq_attr_rw(energy_performance_preference);

static ssize_t show_base_frequency(struct cpufreq_policy *policy, char *buf)
{
	struct cpudata *cpu = all_cpu_data[policy->cpu];
	int ratio, freq;

	ratio = intel_pstate_get_cppc_guaranteed(policy->cpu);
	if (ratio <= 0) {
		u64 cap;

		rdmsrq_on_cpu(policy->cpu, MSR_HWP_CAPABILITIES, &cap);
		ratio = HWP_GUARANTEED_PERF(cap);
	}

	freq = ratio * cpu->pstate.scaling;
	if (cpu->pstate.scaling != cpu->pstate.perf_ctl_scaling)
		freq = rounddown(freq, cpu->pstate.perf_ctl_scaling);

	return sprintf(buf, "%d\n", freq);
}

cpufreq_freq_attr_ro(base_frequency);

static struct freq_attr *hwp_cpufreq_attrs[] = {
	&energy_performance_preference,
	&energy_performance_available_preferences,
	&base_frequency,
	NULL,
};

static bool no_cas __ro_after_init;

static struct cpudata *hybrid_max_perf_cpu __read_mostly;
/*
 * Protects hybrid_max_perf_cpu, the capacity_perf fields in struct cpudata,
 * and the x86 arch scale-invariance information from concurrent updates.
 */
static DEFINE_MUTEX(hybrid_capacity_lock);

static void hybrid_set_cpu_capacity(struct cpudata *cpu)
{
	arch_set_cpu_capacity(cpu->cpu, cpu->capacity_perf,
			      hybrid_max_perf_cpu->capacity_perf,
			      cpu->capacity_perf,
			      cpu->pstate.max_pstate_physical);

	pr_debug("CPU%d: perf = %u, max. perf = %u, base perf = %d\n", cpu->cpu,
		 cpu->capacity_perf, hybrid_max_perf_cpu->capacity_perf,
		 cpu->pstate.max_pstate_physical);
}

static void hybrid_clear_cpu_capacity(unsigned int cpunum)
{
	arch_set_cpu_capacity(cpunum, 1, 1, 1, 1);
}

static void hybrid_get_capacity_perf(struct cpudata *cpu)
{
	if (READ_ONCE(global.no_turbo)) {
		cpu->capacity_perf = cpu->pstate.max_pstate_physical;
		return;
	}

	cpu->capacity_perf = HWP_HIGHEST_PERF(READ_ONCE(cpu->hwp_cap_cached));
}

static void hybrid_set_capacity_of_cpus(void)
{
	int cpunum;

	for_each_online_cpu(cpunum) {
		struct cpudata *cpu = all_cpu_data[cpunum];

		if (cpu)
			hybrid_set_cpu_capacity(cpu);
	}
}

static void hybrid_update_cpu_capacity_scaling(void)
{
	struct cpudata *max_perf_cpu = NULL;
	unsigned int max_cap_perf = 0;
	int cpunum;

	for_each_online_cpu(cpunum) {
		struct cpudata *cpu = all_cpu_data[cpunum];

		if (!cpu)
			continue;

		/*
		 * During initialization, CPU performance at full capacity needs
		 * to be determined.
		 */
		if (!hybrid_max_perf_cpu)
			hybrid_get_capacity_perf(cpu);

		/*
		 * If hybrid_max_perf_cpu is not NULL at this point, it is
		 * being replaced, so don't take it into account when looking
		 * for the new one.
		 */
		if (cpu == hybrid_max_perf_cpu)
			continue;

		if (cpu->capacity_perf > max_cap_perf) {
			max_cap_perf = cpu->capacity_perf;
			max_perf_cpu = cpu;
		}
	}

	if (max_perf_cpu) {
		hybrid_max_perf_cpu = max_perf_cpu;
		hybrid_set_capacity_of_cpus();
	} else {
		pr_info("Found no CPUs with nonzero maximum performance\n");
		/* Revert to the flat CPU capacity structure. */
		for_each_online_cpu(cpunum)
			hybrid_clear_cpu_capacity(cpunum);
	}
}

static void __hybrid_refresh_cpu_capacity_scaling(void)
{
	hybrid_max_perf_cpu = NULL;
	hybrid_update_cpu_capacity_scaling();
}

static void hybrid_refresh_cpu_capacity_scaling(void)
{
	guard(mutex)(&hybrid_capacity_lock);

	__hybrid_refresh_cpu_capacity_scaling();
}

static void hybrid_init_cpu_capacity_scaling(bool refresh)
{
	/* Bail out if enabling capacity-aware scheduling is prohibited. */
	if (no_cas)
		return;

	/*
	 * If hybrid_max_perf_cpu is set at this point, the hybrid CPU capacity
	 * scaling has been enabled already and the driver is just changing the
	 * operation mode.
	 */
	if (refresh) {
		hybrid_refresh_cpu_capacity_scaling();
		return;
	}

	/*
	 * On hybrid systems, use asym capacity instead of ITMT, but because
	 * the capacity of SMT threads is not deterministic even approximately,
	 * do not do that when SMT is in use.
	 */
	if (hwp_is_hybrid && !sched_smt_active() && arch_enable_hybrid_capacity_scale()) {
		hybrid_refresh_cpu_capacity_scaling();
		/*
		 * Disabling ITMT causes sched domains to be rebuilt to disable asym
		 * packing and enable asym capacity.
		 */
		sched_clear_itmt_support();
	}
}

static bool hybrid_clear_max_perf_cpu(void)
{
	bool ret;

	guard(mutex)(&hybrid_capacity_lock);

	ret = !!hybrid_max_perf_cpu;
	hybrid_max_perf_cpu = NULL;

	return ret;
}

static void __intel_pstate_get_hwp_cap(struct cpudata *cpu)
{
	u64 cap;

	rdmsrq_on_cpu(cpu->cpu, MSR_HWP_CAPABILITIES, &cap);
	WRITE_ONCE(cpu->hwp_cap_cached, cap);
	cpu->pstate.max_pstate = HWP_GUARANTEED_PERF(cap);
	cpu->pstate.turbo_pstate = HWP_HIGHEST_PERF(cap);
}

static void intel_pstate_get_hwp_cap(struct cpudata *cpu)
{
	int scaling = cpu->pstate.scaling;

	__intel_pstate_get_hwp_cap(cpu);

	cpu->pstate.max_freq = cpu->pstate.max_pstate * scaling;
	cpu->pstate.turbo_freq = cpu->pstate.turbo_pstate * scaling;
	if (scaling != cpu->pstate.perf_ctl_scaling) {
		int perf_ctl_scaling = cpu->pstate.perf_ctl_scaling;

		cpu->pstate.max_freq = rounddown(cpu->pstate.max_freq,
						 perf_ctl_scaling);
		cpu->pstate.turbo_freq = rounddown(cpu->pstate.turbo_freq,
						   perf_ctl_scaling);
	}
}

static void hybrid_update_capacity(struct cpudata *cpu)
{
	unsigned int max_cap_perf;

	mutex_lock(&hybrid_capacity_lock);

	if (!hybrid_max_perf_cpu)
		goto unlock;

	/*
	 * The maximum performance of the CPU may have changed, but assume
	 * that the performance of the other CPUs has not changed.
	 */
	max_cap_perf = hybrid_max_perf_cpu->capacity_perf;

	intel_pstate_get_hwp_cap(cpu);

	hybrid_get_capacity_perf(cpu);
	/* Should hybrid_max_perf_cpu be replaced by this CPU? */
	if (cpu->capacity_perf > max_cap_perf) {
		hybrid_max_perf_cpu = cpu;
		hybrid_set_capacity_of_cpus();
		goto unlock;
	}

	/* If this CPU is hybrid_max_perf_cpu, should it be replaced? */
	if (cpu == hybrid_max_perf_cpu && cpu->capacity_perf < max_cap_perf) {
		hybrid_update_cpu_capacity_scaling();
		goto unlock;
	}

	hybrid_set_cpu_capacity(cpu);

unlock:
	mutex_unlock(&hybrid_capacity_lock);
}

static void intel_pstate_hwp_set(unsigned int cpu)
{
	struct cpudata *cpu_data = all_cpu_data[cpu];
	int max, min;
	u64 value;
	s16 epp;

	max = cpu_data->max_perf_ratio;
	min = cpu_data->min_perf_ratio;

	if (cpu_data->policy == CPUFREQ_POLICY_PERFORMANCE)
		min = max;

	rdmsrq_on_cpu(cpu, MSR_HWP_REQUEST, &value);

	value &= ~HWP_MIN_PERF(~0L);
	value |= HWP_MIN_PERF(min);

	value &= ~HWP_MAX_PERF(~0L);
	value |= HWP_MAX_PERF(max);

	if (cpu_data->epp_policy == cpu_data->policy)
		goto skip_epp;

	cpu_data->epp_policy = cpu_data->policy;

	if (cpu_data->policy == CPUFREQ_POLICY_PERFORMANCE) {
		epp = intel_pstate_get_epp(cpu_data, value);
		cpu_data->epp_powersave = epp;
		/* If EPP read was failed, then don't try to write */
		if (epp < 0)
			goto skip_epp;

		epp = 0;
	} else {
		/* skip setting EPP, when saved value is invalid */
		if (cpu_data->epp_powersave < 0)
			goto skip_epp;

		/*
		 * No need to restore EPP when it is not zero. This
		 * means:
		 *  - Policy is not changed
		 *  - user has manually changed
		 *  - Error reading EPB
		 */
		epp = intel_pstate_get_epp(cpu_data, value);
		if (epp)
			goto skip_epp;

		epp = cpu_data->epp_powersave;
	}
	if (boot_cpu_has(X86_FEATURE_HWP_EPP)) {
		value &= ~GENMASK_ULL(31, 24);
		value |= (u64)epp << 24;
	} else {
		intel_pstate_set_epb(cpu, epp);
	}
skip_epp:
	WRITE_ONCE(cpu_data->hwp_req_cached, value);
	wrmsrq_on_cpu(cpu, MSR_HWP_REQUEST, value);
}

static void intel_pstate_disable_hwp_interrupt(struct cpudata *cpudata);

static void intel_pstate_hwp_offline(struct cpudata *cpu)
{
	u64 value = READ_ONCE(cpu->hwp_req_cached);
	int min_perf;

	intel_pstate_disable_hwp_interrupt(cpu);

	if (boot_cpu_has(X86_FEATURE_HWP_EPP)) {
		/*
		 * In case the EPP has been set to "performance" by the
		 * active mode "performance" scaling algorithm, replace that
		 * temporary value with the cached EPP one.
		 */
		value &= ~GENMASK_ULL(31, 24);
		value |= HWP_ENERGY_PERF_PREFERENCE(cpu->epp_cached);
		/*
		 * However, make sure that EPP will be set to "performance" when
		 * the CPU is brought back online again and the "performance"
		 * scaling algorithm is still in effect.
		 */
		cpu->epp_policy = CPUFREQ_POLICY_UNKNOWN;
	}

	/*
	 * Clear the desired perf field in the cached HWP request value to
	 * prevent nonzero desired values from being leaked into the active
	 * mode.
	 */
	value &= ~HWP_DESIRED_PERF(~0L);
	WRITE_ONCE(cpu->hwp_req_cached, value);

	value &= ~GENMASK_ULL(31, 0);
	min_perf = HWP_LOWEST_PERF(READ_ONCE(cpu->hwp_cap_cached));

	/* Set hwp_max = hwp_min */
	value |= HWP_MAX_PERF(min_perf);
	value |= HWP_MIN_PERF(min_perf);

	/* Set EPP to min */
	if (boot_cpu_has(X86_FEATURE_HWP_EPP))
		value |= HWP_ENERGY_PERF_PREFERENCE(HWP_EPP_POWERSAVE);

	wrmsrq_on_cpu(cpu->cpu, MSR_HWP_REQUEST, value);

	mutex_lock(&hybrid_capacity_lock);

	if (!hybrid_max_perf_cpu) {
		mutex_unlock(&hybrid_capacity_lock);

		return;
	}

	if (hybrid_max_perf_cpu == cpu)
		hybrid_update_cpu_capacity_scaling();

	mutex_unlock(&hybrid_capacity_lock);

	/* Reset the capacity of the CPU going offline to the initial value. */
	hybrid_clear_cpu_capacity(cpu->cpu);
}

#define POWER_CTL_EE_ENABLE	1
#define POWER_CTL_EE_DISABLE	2

static int power_ctl_ee_state;

static void set_power_ctl_ee_state(bool input)
{
	u64 power_ctl;

	mutex_lock(&intel_pstate_driver_lock);
	rdmsrq(MSR_IA32_POWER_CTL, power_ctl);
	if (input) {
		power_ctl &= ~BIT(MSR_IA32_POWER_CTL_BIT_EE);
		power_ctl_ee_state = POWER_CTL_EE_ENABLE;
	} else {
		power_ctl |= BIT(MSR_IA32_POWER_CTL_BIT_EE);
		power_ctl_ee_state = POWER_CTL_EE_DISABLE;
	}
	wrmsrq(MSR_IA32_POWER_CTL, power_ctl);
	mutex_unlock(&intel_pstate_driver_lock);
}

static void intel_pstate_hwp_enable(struct cpudata *cpudata);

static void intel_pstate_hwp_reenable(struct cpudata *cpu)
{
	intel_pstate_hwp_enable(cpu);
	wrmsrq_on_cpu(cpu->cpu, MSR_HWP_REQUEST, READ_ONCE(cpu->hwp_req_cached));
}

static int intel_pstate_suspend(struct cpufreq_policy *policy)
{
	struct cpudata *cpu = all_cpu_data[policy->cpu];

	pr_debug("CPU %d suspending\n", cpu->cpu);

	cpu->suspended = true;

	/* disable HWP interrupt and cancel any pending work */
	intel_pstate_disable_hwp_interrupt(cpu);

	return 0;
}

static int intel_pstate_resume(struct cpufreq_policy *policy)
{
	struct cpudata *cpu = all_cpu_data[policy->cpu];

	pr_debug("CPU %d resuming\n", cpu->cpu);

	/* Only restore if the system default is changed */
	if (power_ctl_ee_state == POWER_CTL_EE_ENABLE)
		set_power_ctl_ee_state(true);
	else if (power_ctl_ee_state == POWER_CTL_EE_DISABLE)
		set_power_ctl_ee_state(false);

	if (cpu->suspended && hwp_active) {
		mutex_lock(&intel_pstate_limits_lock);

		/* Re-enable HWP, because "online" has not done that. */
		intel_pstate_hwp_reenable(cpu);

		mutex_unlock(&intel_pstate_limits_lock);
	}

	cpu->suspended = false;

	return 0;
}

static void intel_pstate_update_policies(void)
{
	int cpu;

	for_each_possible_cpu(cpu)
		cpufreq_update_policy(cpu);
}

static void __intel_pstate_update_max_freq(struct cpudata *cpudata,
					   struct cpufreq_policy *policy)
{
	if (hwp_active)
		intel_pstate_get_hwp_cap(cpudata);

	policy->cpuinfo.max_freq = READ_ONCE(global.no_turbo) ?
			cpudata->pstate.max_freq : cpudata->pstate.turbo_freq;

	refresh_frequency_limits(policy);
}

static void intel_pstate_update_limits(unsigned int cpu)
{
	struct cpufreq_policy *policy = cpufreq_cpu_acquire(cpu);
	struct cpudata *cpudata;

	if (!policy)
		return;

	cpudata = all_cpu_data[cpu];

	__intel_pstate_update_max_freq(cpudata, policy);

	/* Prevent the driver from being unregistered now. */
	mutex_lock(&intel_pstate_driver_lock);

	cpufreq_cpu_release(policy);

	hybrid_update_capacity(cpudata);

	mutex_unlock(&intel_pstate_driver_lock);
}

static void intel_pstate_update_limits_for_all(void)
{
	int cpu;

	for_each_possible_cpu(cpu) {
		struct cpufreq_policy *policy = cpufreq_cpu_acquire(cpu);

		if (!policy)
			continue;

		__intel_pstate_update_max_freq(all_cpu_data[cpu], policy);

		cpufreq_cpu_release(policy);
	}

	mutex_lock(&hybrid_capacity_lock);

	if (hybrid_max_perf_cpu)
		__hybrid_refresh_cpu_capacity_scaling();

	mutex_unlock(&hybrid_capacity_lock);
}

/************************** sysfs begin ************************/
#define show_one(file_name, object)					\
	static ssize_t show_##file_name					\
	(struct kobject *kobj, struct kobj_attribute *attr, char *buf)	\
	{								\
		return sprintf(buf, "%u\n", global.object);		\
	}

static ssize_t intel_pstate_show_status(char *buf);
static int intel_pstate_update_status(const char *buf, size_t size);

static ssize_t show_status(struct kobject *kobj,
			   struct kobj_attribute *attr, char *buf)
{
	ssize_t ret;

	mutex_lock(&intel_pstate_driver_lock);
	ret = intel_pstate_show_status(buf);
	mutex_unlock(&intel_pstate_driver_lock);

	return ret;
}

static ssize_t store_status(struct kobject *a, struct kobj_attribute *b,
			    const char *buf, size_t count)
{
	char *p = memchr(buf, '\n', count);
	int ret;

	mutex_lock(&intel_pstate_driver_lock);
	ret = intel_pstate_update_status(buf, p ? p - buf : count);
	mutex_unlock(&intel_pstate_driver_lock);

	return ret < 0 ? ret : count;
}

static ssize_t show_turbo_pct(struct kobject *kobj,
				struct kobj_attribute *attr, char *buf)
{
	struct cpudata *cpu;
	int total, no_turbo, turbo_pct;
	uint32_t turbo_fp;

	mutex_lock(&intel_pstate_driver_lock);

	if (!intel_pstate_driver) {
		mutex_unlock(&intel_pstate_driver_lock);
		return -EAGAIN;
	}

	cpu = all_cpu_data[0];

	total = cpu->pstate.turbo_pstate - cpu->pstate.min_pstate + 1;
	no_turbo = cpu->pstate.max_pstate - cpu->pstate.min_pstate + 1;
	turbo_fp = div_fp(no_turbo, total);
	turbo_pct = 100 - fp_toint(mul_fp(turbo_fp, int_tofp(100)));

	mutex_unlock(&intel_pstate_driver_lock);

	return sprintf(buf, "%u\n", turbo_pct);
}

static ssize_t show_num_pstates(struct kobject *kobj,
				struct kobj_attribute *attr, char *buf)
{
	struct cpudata *cpu;
	int total;

	mutex_lock(&intel_pstate_driver_lock);

	if (!intel_pstate_driver) {
		mutex_unlock(&intel_pstate_driver_lock);
		return -EAGAIN;
	}

	cpu = all_cpu_data[0];
	total = cpu->pstate.turbo_pstate - cpu->pstate.min_pstate + 1;

	mutex_unlock(&intel_pstate_driver_lock);

	return sprintf(buf, "%u\n", total);
}

static ssize_t show_no_turbo(struct kobject *kobj,
			     struct kobj_attribute *attr, char *buf)
{
	ssize_t ret;

	mutex_lock(&intel_pstate_driver_lock);

	if (!intel_pstate_driver) {
		mutex_unlock(&intel_pstate_driver_lock);
		return -EAGAIN;
	}

	ret = sprintf(buf, "%u\n", global.no_turbo);

	mutex_unlock(&intel_pstate_driver_lock);

	return ret;
}

static ssize_t store_no_turbo(struct kobject *a, struct kobj_attribute *b,
			      const char *buf, size_t count)
{
	unsigned int input;
	bool no_turbo;

	if (sscanf(buf, "%u", &input) != 1)
		return -EINVAL;

	mutex_lock(&intel_pstate_driver_lock);

	if (!intel_pstate_driver) {
		count = -EAGAIN;
		goto unlock_driver;
	}

	no_turbo = !!clamp_t(int, input, 0, 1);

	WRITE_ONCE(global.turbo_disabled, turbo_is_disabled());
	if (global.turbo_disabled && !no_turbo) {
		pr_notice("Turbo disabled by BIOS or unavailable on processor\n");
		count = -EPERM;
		if (global.no_turbo)
			goto unlock_driver;
		else
			no_turbo = 1;
	}

	if (no_turbo == global.no_turbo) {
		goto unlock_driver;
	}

	WRITE_ONCE(global.no_turbo, no_turbo);

	mutex_lock(&intel_pstate_limits_lock);

	if (no_turbo) {
		struct cpudata *cpu = all_cpu_data[0];
		int pct = cpu->pstate.max_pstate * 100 / cpu->pstate.turbo_pstate;

		/* Squash the global minimum into the permitted range. */
		if (global.min_perf_pct > pct)
			global.min_perf_pct = pct;
	}

	mutex_unlock(&intel_pstate_limits_lock);

	intel_pstate_update_limits_for_all();
	arch_set_max_freq_ratio(no_turbo);

unlock_driver:
	mutex_unlock(&intel_pstate_driver_lock);

	return count;
}

static void update_qos_request(enum freq_qos_req_type type)
{
	struct freq_qos_request *req;
	struct cpufreq_policy *policy;
	int i;

	for_each_possible_cpu(i) {
		struct cpudata *cpu = all_cpu_data[i];
		unsigned int freq, perf_pct;

		policy = cpufreq_cpu_get(i);
		if (!policy)
			continue;

		req = policy->driver_data;
		cpufreq_cpu_put(policy);

		if (!req)
			continue;

		if (hwp_active)
			intel_pstate_get_hwp_cap(cpu);

		if (type == FREQ_QOS_MIN) {
			perf_pct = global.min_perf_pct;
		} else {
			req++;
			perf_pct = global.max_perf_pct;
		}

		freq = DIV_ROUND_UP(cpu->pstate.turbo_freq * perf_pct, 100);

		if (freq_qos_update_request(req, freq) < 0)
			pr_warn("Failed to update freq constraint: CPU%d\n", i);
	}
}

static ssize_t store_max_perf_pct(struct kobject *a, struct kobj_attribute *b,
				  const char *buf, size_t count)
{
	unsigned int input;
	int ret;

	ret = sscanf(buf, "%u", &input);
	if (ret != 1)
		return -EINVAL;

	mutex_lock(&intel_pstate_driver_lock);

	if (!intel_pstate_driver) {
		mutex_unlock(&intel_pstate_driver_lock);
		return -EAGAIN;
	}

	mutex_lock(&intel_pstate_limits_lock);

	global.max_perf_pct = clamp_t(int, input, global.min_perf_pct, 100);

	mutex_unlock(&intel_pstate_limits_lock);

	if (intel_pstate_driver == &intel_pstate)
		intel_pstate_update_policies();
	else
		update_qos_request(FREQ_QOS_MAX);

	mutex_unlock(&intel_pstate_driver_lock);

	return count;
}

static ssize_t store_min_perf_pct(struct kobject *a, struct kobj_attribute *b,
				  const char *buf, size_t count)
{
	unsigned int input;
	int ret;

	ret = sscanf(buf, "%u", &input);
	if (ret != 1)
		return -EINVAL;

	mutex_lock(&intel_pstate_driver_lock);

	if (!intel_pstate_driver) {
		mutex_unlock(&intel_pstate_driver_lock);
		return -EAGAIN;
	}

	mutex_lock(&intel_pstate_limits_lock);

	global.min_perf_pct = clamp_t(int, input,
				      min_perf_pct_min(), global.max_perf_pct);

	mutex_unlock(&intel_pstate_limits_lock);

	if (intel_pstate_driver == &intel_pstate)
		intel_pstate_update_policies();
	else
		update_qos_request(FREQ_QOS_MIN);

	mutex_unlock(&intel_pstate_driver_lock);

	return count;
}

static ssize_t show_hwp_dynamic_boost(struct kobject *kobj,
				struct kobj_attribute *attr, char *buf)
{
	return sprintf(buf, "%u\n", hwp_boost);
}

static ssize_t store_hwp_dynamic_boost(struct kobject *a,
				       struct kobj_attribute *b,
				       const char *buf, size_t count)
{
	unsigned int input;
	int ret;

	ret = kstrtouint(buf, 10, &input);
	if (ret)
		return ret;

	mutex_lock(&intel_pstate_driver_lock);
	hwp_boost = !!input;
	intel_pstate_update_policies();
	mutex_unlock(&intel_pstate_driver_lock);

	return count;
}

static ssize_t show_energy_efficiency(struct kobject *kobj, struct kobj_attribute *attr,
				      char *buf)
{
	u64 power_ctl;
	int enable;

	rdmsrq(MSR_IA32_POWER_CTL, power_ctl);
	enable = !!(power_ctl & BIT(MSR_IA32_POWER_CTL_BIT_EE));
	return sprintf(buf, "%d\n", !enable);
}

static ssize_t store_energy_efficiency(struct kobject *a, struct kobj_attribute *b,
				       const char *buf, size_t count)
{
	bool input;
	int ret;

	ret = kstrtobool(buf, &input);
	if (ret)
		return ret;

	set_power_ctl_ee_state(input);

	return count;
}

show_one(max_perf_pct, max_perf_pct);
show_one(min_perf_pct, min_perf_pct);

define_one_global_rw(status);
define_one_global_rw(no_turbo);
define_one_global_rw(max_perf_pct);
define_one_global_rw(min_perf_pct);
define_one_global_ro(turbo_pct);
define_one_global_ro(num_pstates);
define_one_global_rw(hwp_dynamic_boost);
define_one_global_rw(energy_efficiency);

static struct attribute *intel_pstate_attributes[] = {
	&status.attr,
	&no_turbo.attr,
	NULL
};

static const struct attribute_group intel_pstate_attr_group = {
	.attrs = intel_pstate_attributes,
};

static const struct x86_cpu_id intel_pstate_cpu_ee_disable_ids[];

static struct kobject *intel_pstate_kobject;

static void __init intel_pstate_sysfs_expose_params(void)
{
	struct device *dev_root = bus_get_dev_root(&cpu_subsys);
	int rc;

	if (dev_root) {
		intel_pstate_kobject = kobject_create_and_add("intel_pstate", &dev_root->kobj);
		put_device(dev_root);
	}
	if (WARN_ON(!intel_pstate_kobject))
		return;

	rc = sysfs_create_group(intel_pstate_kobject, &intel_pstate_attr_group);
	if (WARN_ON(rc))
		return;

	if (!boot_cpu_has(X86_FEATURE_HYBRID_CPU)) {
		rc = sysfs_create_file(intel_pstate_kobject, &turbo_pct.attr);
		WARN_ON(rc);

		rc = sysfs_create_file(intel_pstate_kobject, &num_pstates.attr);
		WARN_ON(rc);
	}

	/*
	 * If per cpu limits are enforced there are no global limits, so
	 * return without creating max/min_perf_pct attributes
	 */
	if (per_cpu_limits)
		return;

	rc = sysfs_create_file(intel_pstate_kobject, &max_perf_pct.attr);
	WARN_ON(rc);

	rc = sysfs_create_file(intel_pstate_kobject, &min_perf_pct.attr);
	WARN_ON(rc);

	if (x86_match_cpu(intel_pstate_cpu_ee_disable_ids)) {
		rc = sysfs_create_file(intel_pstate_kobject, &energy_efficiency.attr);
		WARN_ON(rc);
	}
}

static void __init intel_pstate_sysfs_remove(void)
{
	if (!intel_pstate_kobject)
		return;

	sysfs_remove_group(intel_pstate_kobject, &intel_pstate_attr_group);

	if (!boot_cpu_has(X86_FEATURE_HYBRID_CPU)) {
		sysfs_remove_file(intel_pstate_kobject, &num_pstates.attr);
		sysfs_remove_file(intel_pstate_kobject, &turbo_pct.attr);
	}

	if (!per_cpu_limits) {
		sysfs_remove_file(intel_pstate_kobject, &max_perf_pct.attr);
		sysfs_remove_file(intel_pstate_kobject, &min_perf_pct.attr);

		if (x86_match_cpu(intel_pstate_cpu_ee_disable_ids))
			sysfs_remove_file(intel_pstate_kobject, &energy_efficiency.attr);
	}

	kobject_put(intel_pstate_kobject);
}

static void intel_pstate_sysfs_expose_hwp_dynamic_boost(void)
{
	int rc;

	if (!hwp_active)
		return;

	rc = sysfs_create_file(intel_pstate_kobject, &hwp_dynamic_boost.attr);
	WARN_ON_ONCE(rc);
}

static void intel_pstate_sysfs_hide_hwp_dynamic_boost(void)
{
	if (!hwp_active)
		return;

	sysfs_remove_file(intel_pstate_kobject, &hwp_dynamic_boost.attr);
}

/************************** sysfs end ************************/

static void intel_pstate_notify_work(struct work_struct *work)
{
	struct cpudata *cpudata =
		container_of(to_delayed_work(work), struct cpudata, hwp_notify_work);
	struct cpufreq_policy *policy = cpufreq_cpu_acquire(cpudata->cpu);

	if (policy) {
		__intel_pstate_update_max_freq(cpudata, policy);

		cpufreq_cpu_release(policy);

		/*
		 * The driver will not be unregistered while this function is
		 * running, so update the capacity without acquiring the driver
		 * lock.
		 */
		hybrid_update_capacity(cpudata);
	}

	wrmsrq_on_cpu(cpudata->cpu, MSR_HWP_STATUS, 0);
}

static DEFINE_RAW_SPINLOCK(hwp_notify_lock);
static cpumask_t hwp_intr_enable_mask;

#define HWP_GUARANTEED_PERF_CHANGE_STATUS      BIT(0)
#define HWP_HIGHEST_PERF_CHANGE_STATUS         BIT(3)

void notify_hwp_interrupt(void)
{
	unsigned int this_cpu = smp_processor_id();
	u64 value, status_mask;
	unsigned long flags;

	if (!hwp_active || !cpu_feature_enabled(X86_FEATURE_HWP_NOTIFY))
		return;

	status_mask = HWP_GUARANTEED_PERF_CHANGE_STATUS;
	if (cpu_feature_enabled(X86_FEATURE_HWP_HIGHEST_PERF_CHANGE))
		status_mask |= HWP_HIGHEST_PERF_CHANGE_STATUS;

	rdmsrq_safe(MSR_HWP_STATUS, &value);
	if (!(value & status_mask))
		return;

	raw_spin_lock_irqsave(&hwp_notify_lock, flags);

	if (!cpumask_test_cpu(this_cpu, &hwp_intr_enable_mask))
		goto ack_intr;

	schedule_delayed_work(&all_cpu_data[this_cpu]->hwp_notify_work,
			      msecs_to_jiffies(10));

	raw_spin_unlock_irqrestore(&hwp_notify_lock, flags);

	return;

ack_intr:
	wrmsrq_safe(MSR_HWP_STATUS, 0);
	raw_spin_unlock_irqrestore(&hwp_notify_lock, flags);
}

static void intel_pstate_disable_hwp_interrupt(struct cpudata *cpudata)
{
	bool cancel_work;

	if (!cpu_feature_enabled(X86_FEATURE_HWP_NOTIFY))
		return;

	/* wrmsrq_on_cpu has to be outside spinlock as this can result in IPC */
	wrmsrq_on_cpu(cpudata->cpu, MSR_HWP_INTERRUPT, 0x00);

	raw_spin_lock_irq(&hwp_notify_lock);
	cancel_work = cpumask_test_and_clear_cpu(cpudata->cpu, &hwp_intr_enable_mask);
	raw_spin_unlock_irq(&hwp_notify_lock);

	if (cancel_work)
		cancel_delayed_work_sync(&cpudata->hwp_notify_work);
}

#define HWP_GUARANTEED_PERF_CHANGE_REQ BIT(0)
#define HWP_HIGHEST_PERF_CHANGE_REQ    BIT(2)

static void intel_pstate_enable_hwp_interrupt(struct cpudata *cpudata)
{
	/* Enable HWP notification interrupt for performance change */
	if (boot_cpu_has(X86_FEATURE_HWP_NOTIFY)) {
		u64 interrupt_mask = HWP_GUARANTEED_PERF_CHANGE_REQ;

		raw_spin_lock_irq(&hwp_notify_lock);
		INIT_DELAYED_WORK(&cpudata->hwp_notify_work, intel_pstate_notify_work);
		cpumask_set_cpu(cpudata->cpu, &hwp_intr_enable_mask);
		raw_spin_unlock_irq(&hwp_notify_lock);

		if (cpu_feature_enabled(X86_FEATURE_HWP_HIGHEST_PERF_CHANGE))
			interrupt_mask |= HWP_HIGHEST_PERF_CHANGE_REQ;

		/* wrmsrq_on_cpu has to be outside spinlock as this can result in IPC */
		wrmsrq_on_cpu(cpudata->cpu, MSR_HWP_INTERRUPT, interrupt_mask);
		wrmsrq_on_cpu(cpudata->cpu, MSR_HWP_STATUS, 0);
	}
}

static void intel_pstate_update_epp_defaults(struct cpudata *cpudata)
{
	cpudata->epp_default = intel_pstate_get_epp(cpudata, 0);

	/*
	 * If the EPP is set by firmware, which means that firmware enabled HWP
	 * - Is equal or less than 0x80 (default balance_perf EPP)
	 * - But less performance oriented than performance EPP
	 *   then use this as new balance_perf EPP.
	 */
	if (hwp_forced && cpudata->epp_default <= HWP_EPP_BALANCE_PERFORMANCE &&
	    cpudata->epp_default > HWP_EPP_PERFORMANCE) {
		epp_values[EPP_INDEX_BALANCE_PERFORMANCE] = cpudata->epp_default;
		return;
	}

	/*
	 * If this CPU gen doesn't call for change in balance_perf
	 * EPP return.
	 */
	if (epp_values[EPP_INDEX_BALANCE_PERFORMANCE] == HWP_EPP_BALANCE_PERFORMANCE)
		return;

	/*
	 * Use hard coded value per gen to update the balance_perf
	 * and default EPP.
	 */
	cpudata->epp_default = epp_values[EPP_INDEX_BALANCE_PERFORMANCE];
	intel_pstate_set_epp(cpudata, cpudata->epp_default);
}

static void intel_pstate_hwp_enable(struct cpudata *cpudata)
{
	/* First disable HWP notification interrupt till we activate again */
	if (boot_cpu_has(X86_FEATURE_HWP_NOTIFY))
		wrmsrq_on_cpu(cpudata->cpu, MSR_HWP_INTERRUPT, 0x00);

	wrmsrq_on_cpu(cpudata->cpu, MSR_PM_ENABLE, 0x1);

	intel_pstate_enable_hwp_interrupt(cpudata);

	if (cpudata->epp_default >= 0)
		return;

	intel_pstate_update_epp_defaults(cpudata);
}

static int atom_get_min_pstate(int not_used)
{
	u64 value;

	rdmsrq(MSR_ATOM_CORE_RATIOS, value);
	return (value >> 8) & 0x7F;
}

static int atom_get_max_pstate(int not_used)
{
	u64 value;

	rdmsrq(MSR_ATOM_CORE_RATIOS, value);
	return (value >> 16) & 0x7F;
}

static int atom_get_turbo_pstate(int not_used)
{
	u64 value;

	rdmsrq(MSR_ATOM_CORE_TURBO_RATIOS, value);
	return value & 0x7F;
}

static u64 atom_get_val(struct cpudata *cpudata, int pstate)
{
	u64 val;
	int32_t vid_fp;
	u32 vid;

	val = (u64)pstate << 8;
	if (READ_ONCE(global.no_turbo) && !READ_ONCE(global.turbo_disabled))
		val |= (u64)1 << 32;

	vid_fp = cpudata->vid.min + mul_fp(
		int_tofp(pstate - cpudata->pstate.min_pstate),
		cpudata->vid.ratio);

	vid_fp = clamp_t(int32_t, vid_fp, cpudata->vid.min, cpudata->vid.max);
	vid = ceiling_fp(vid_fp);

	if (pstate > cpudata->pstate.max_pstate)
		vid = cpudata->vid.turbo;

	return val | vid;
}

static int silvermont_get_scaling(void)
{
	u64 value;
	int i;
	/* Defined in Table 35-6 from SDM (Sept 2015) */
	static int silvermont_freq_table[] = {
		83300, 100000, 133300, 116700, 80000};

	rdmsrq(MSR_FSB_FREQ, value);
	i = value & 0x7;
	WARN_ON(i > 4);

	return silvermont_freq_table[i];
}

static int airmont_get_scaling(void)
{
	u64 value;
	int i;
	/* Defined in Table 35-10 from SDM (Sept 2015) */
	static int airmont_freq_table[] = {
		83300, 100000, 133300, 116700, 80000,
		93300, 90000, 88900, 87500};

	rdmsrq(MSR_FSB_FREQ, value);
	i = value & 0xF;
	WARN_ON(i > 8);

	return airmont_freq_table[i];
}

static void atom_get_vid(struct cpudata *cpudata)
{
	u64 value;

	rdmsrq(MSR_ATOM_CORE_VIDS, value);
	cpudata->vid.min = int_tofp((value >> 8) & 0x7f);
	cpudata->vid.max = int_tofp((value >> 16) & 0x7f);
	cpudata->vid.ratio = div_fp(
		cpudata->vid.max - cpudata->vid.min,
		int_tofp(cpudata->pstate.max_pstate -
			cpudata->pstate.min_pstate));

	rdmsrq(MSR_ATOM_CORE_TURBO_VIDS, value);
	cpudata->vid.turbo = value & 0x7f;
}

static int core_get_min_pstate(int cpu)
{
	u64 value;

	rdmsrq_on_cpu(cpu, MSR_PLATFORM_INFO, &value);
	return (value >> 40) & 0xFF;
}

static int core_get_max_pstate_physical(int cpu)
{
	u64 value;

	rdmsrq_on_cpu(cpu, MSR_PLATFORM_INFO, &value);
	return (value >> 8) & 0xFF;
}

static int core_get_tdp_ratio(int cpu, u64 plat_info)
{
	/* Check how many TDP levels present */
	if (plat_info & 0x600000000) {
		u64 tdp_ctrl;
		u64 tdp_ratio;
		int tdp_msr;
		int err;

		/* Get the TDP level (0, 1, 2) to get ratios */
		err = rdmsrq_safe_on_cpu(cpu, MSR_CONFIG_TDP_CONTROL, &tdp_ctrl);
		if (err)
			return err;

		/* TDP MSR are continuous starting at 0x648 */
		tdp_msr = MSR_CONFIG_TDP_NOMINAL + (tdp_ctrl & 0x03);
		err = rdmsrq_safe_on_cpu(cpu, tdp_msr, &tdp_ratio);
		if (err)
			return err;

		/* For level 1 and 2, bits[23:16] contain the ratio */
		if (tdp_ctrl & 0x03)
			tdp_ratio >>= 16;

		tdp_ratio &= 0xff; /* ratios are only 8 bits long */
		pr_debug("tdp_ratio %x\n", (int)tdp_ratio);

		return (int)tdp_ratio;
	}

	return -ENXIO;
}

static int core_get_max_pstate(int cpu)
{
	u64 tar;
	u64 plat_info;
	int max_pstate;
	int tdp_ratio;
	int err;

	rdmsrq_on_cpu(cpu, MSR_PLATFORM_INFO, &plat_info);
	max_pstate = (plat_info >> 8) & 0xFF;

	tdp_ratio = core_get_tdp_ratio(cpu, plat_info);
	if (tdp_ratio <= 0)
		return max_pstate;

	if (hwp_active) {
		/* Turbo activation ratio is not used on HWP platforms */
		return tdp_ratio;
	}

	err = rdmsrq_safe_on_cpu(cpu, MSR_TURBO_ACTIVATION_RATIO, &tar);
	if (!err) {
		int tar_levels;

		/* Do some sanity checking for safety */
		tar_levels = tar & 0xff;
		if (tdp_ratio - 1 == tar_levels) {
			max_pstate = tar_levels;
			pr_debug("max_pstate=TAC %x\n", max_pstate);
		}
	}

	return max_pstate;
}

static int core_get_turbo_pstate(int cpu)
{
	u64 value;
	int nont, ret;

	rdmsrq_on_cpu(cpu, MSR_TURBO_RATIO_LIMIT, &value);
	nont = core_get_max_pstate(cpu);
	ret = (value) & 255;
	if (ret <= nont)
		ret = nont;
	return ret;
}

static u64 core_get_val(struct cpudata *cpudata, int pstate)
{
	u64 val;

	val = (u64)pstate << 8;
	if (READ_ONCE(global.no_turbo) && !READ_ONCE(global.turbo_disabled))
		val |= (u64)1 << 32;

	return val;
}

static int knl_get_aperf_mperf_shift(void)
{
	return 10;
}

static int knl_get_turbo_pstate(int cpu)
{
	u64 value;
	int nont, ret;

	rdmsrq_on_cpu(cpu, MSR_TURBO_RATIO_LIMIT, &value);
	nont = core_get_max_pstate(cpu);
	ret = (((value) >> 8) & 0xFF);
	if (ret <= nont)
		ret = nont;
	return ret;
}

static int hwp_get_cpu_scaling(int cpu)
{
	if (hybrid_scaling_factor) {
		struct cpuinfo_x86 *c = &cpu_data(cpu);
		u8 cpu_type = c->topo.intel_type;

		/*
		 * Return the hybrid scaling factor for P-cores and use the
		 * default core scaling for E-cores.
		 */
		if (cpu_type == INTEL_CPU_TYPE_CORE)
			return hybrid_scaling_factor;

		if (cpu_type == INTEL_CPU_TYPE_ATOM)
			return core_get_scaling();
	}

	/* Use core scaling on non-hybrid systems. */
	if (!cpu_feature_enabled(X86_FEATURE_HYBRID_CPU))
		return core_get_scaling();

	/*
	 * The system is hybrid, but the hybrid scaling factor is not known or
	 * the CPU type is not one of the above, so use CPPC to compute the
	 * scaling factor for this CPU.
	 */
	return intel_pstate_cppc_get_scaling(cpu);
}

static void intel_pstate_set_pstate(struct cpudata *cpu, int pstate)
{
	trace_cpu_frequency(pstate * cpu->pstate.scaling, cpu->cpu);
	cpu->pstate.current_pstate = pstate;
	/*
	 * Generally, there is no guarantee that this code will always run on
	 * the CPU being updated, so force the register update to run on the
	 * right CPU.
	 */
	wrmsrq_on_cpu(cpu->cpu, MSR_IA32_PERF_CTL,
		      pstate_funcs.get_val(cpu, pstate));
}

static void intel_pstate_set_min_pstate(struct cpudata *cpu)
{
	intel_pstate_set_pstate(cpu, cpu->pstate.min_pstate);
}

static void intel_pstate_get_cpu_pstates(struct cpudata *cpu)
{
	int perf_ctl_max_phys = pstate_funcs.get_max_physical(cpu->cpu);
	int perf_ctl_scaling = pstate_funcs.get_scaling();

	cpu->pstate.min_pstate = pstate_funcs.get_min(cpu->cpu);
	cpu->pstate.max_pstate_physical = perf_ctl_max_phys;
	cpu->pstate.perf_ctl_scaling = perf_ctl_scaling;

	if (hwp_active && !hwp_mode_bdw) {
		__intel_pstate_get_hwp_cap(cpu);

		if (pstate_funcs.get_cpu_scaling) {
			cpu->pstate.scaling = pstate_funcs.get_cpu_scaling(cpu->cpu);
			if (cpu->pstate.scaling != perf_ctl_scaling) {
				intel_pstate_hybrid_hwp_adjust(cpu);
				hwp_is_hybrid = true;
			}
		} else {
			cpu->pstate.scaling = perf_ctl_scaling;
		}
		/*
		 * If the CPU is going online for the first time and it was
		 * offline initially, asym capacity scaling needs to be updated.
		 */
		hybrid_update_capacity(cpu);
	} else {
		cpu->pstate.scaling = perf_ctl_scaling;
		cpu->pstate.max_pstate = pstate_funcs.get_max(cpu->cpu);
		cpu->pstate.turbo_pstate = pstate_funcs.get_turbo(cpu->cpu);
	}

	if (cpu->pstate.scaling == perf_ctl_scaling) {
		cpu->pstate.min_freq = cpu->pstate.min_pstate * perf_ctl_scaling;
		cpu->pstate.max_freq = cpu->pstate.max_pstate * perf_ctl_scaling;
		cpu->pstate.turbo_freq = cpu->pstate.turbo_pstate * perf_ctl_scaling;
	}

	if (pstate_funcs.get_aperf_mperf_shift)
		cpu->aperf_mperf_shift = pstate_funcs.get_aperf_mperf_shift();

	if (pstate_funcs.get_vid)
		pstate_funcs.get_vid(cpu);

	intel_pstate_set_min_pstate(cpu);
}

/*
 * Long hold time will keep high perf limits for long time,
 * which negatively impacts perf/watt for some workloads,
 * like specpower. 3ms is based on experiements on some
 * workoads.
 */
static int hwp_boost_hold_time_ns = 3 * NSEC_PER_MSEC;

static inline void intel_pstate_hwp_boost_up(struct cpudata *cpu)
{
	u64 hwp_req = READ_ONCE(cpu->hwp_req_cached);
	u64 hwp_cap = READ_ONCE(cpu->hwp_cap_cached);
	u32 max_limit = (hwp_req & 0xff00) >> 8;
	u32 min_limit = (hwp_req & 0xff);
	u32 boost_level1;

	/*
	 * Cases to consider (User changes via sysfs or boot time):
	 * If, P0 (Turbo max) = P1 (Guaranteed max) = min:
	 *	No boost, return.
	 * If, P0 (Turbo max) > P1 (Guaranteed max) = min:
	 *     Should result in one level boost only for P0.
	 * If, P0 (Turbo max) = P1 (Guaranteed max) > min:
	 *     Should result in two level boost:
	 *         (min + p1)/2 and P1.
	 * If, P0 (Turbo max) > P1 (Guaranteed max) > min:
	 *     Should result in three level boost:
	 *        (min + p1)/2, P1 and P0.
	 */

	/* If max and min are equal or already at max, nothing to boost */
	if (max_limit == min_limit || cpu->hwp_boost_min >= max_limit)
		return;

	if (!cpu->hwp_boost_min)
		cpu->hwp_boost_min = min_limit;

	/* level at half way mark between min and guranteed */
	boost_level1 = (HWP_GUARANTEED_PERF(hwp_cap) + min_limit) >> 1;

	if (cpu->hwp_boost_min < boost_level1)
		cpu->hwp_boost_min = boost_level1;
	else if (cpu->hwp_boost_min < HWP_GUARANTEED_PERF(hwp_cap))
		cpu->hwp_boost_min = HWP_GUARANTEED_PERF(hwp_cap);
	else if (cpu->hwp_boost_min == HWP_GUARANTEED_PERF(hwp_cap) &&
		 max_limit != HWP_GUARANTEED_PERF(hwp_cap))
		cpu->hwp_boost_min = max_limit;
	else
		return;

	hwp_req = (hwp_req & ~GENMASK_ULL(7, 0)) | cpu->hwp_boost_min;
	wrmsrq(MSR_HWP_REQUEST, hwp_req);
	cpu->last_update = cpu->sample.time;
}

static inline void intel_pstate_hwp_boost_down(struct cpudata *cpu)
{
	if (cpu->hwp_boost_min) {
		bool expired;

		/* Check if we are idle for hold time to boost down */
		expired = time_after64(cpu->sample.time, cpu->last_update +
				       hwp_boost_hold_time_ns);
		if (expired) {
			wrmsrq(MSR_HWP_REQUEST, cpu->hwp_req_cached);
			cpu->hwp_boost_min = 0;
		}
	}
	cpu->last_update = cpu->sample.time;
}

static inline void intel_pstate_update_util_hwp_local(struct cpudata *cpu,
						      u64 time)
{
	cpu->sample.time = time;

	if (cpu->sched_flags & SCHED_CPUFREQ_IOWAIT) {
		bool do_io = false;

		cpu->sched_flags = 0;
		/*
		 * Set iowait_boost flag and update time. Since IO WAIT flag
		 * is set all the time, we can't just conclude that there is
		 * some IO bound activity is scheduled on this CPU with just
		 * one occurrence. If we receive at least two in two
		 * consecutive ticks, then we treat as boost candidate.
		 */
		if (time_before64(time, cpu->last_io_update + 2 * TICK_NSEC))
			do_io = true;

		cpu->last_io_update = time;

		if (do_io)
			intel_pstate_hwp_boost_up(cpu);

	} else {
		intel_pstate_hwp_boost_down(cpu);
	}
}

static inline void intel_pstate_update_util_hwp(struct update_util_data *data,
						u64 time, unsigned int flags)
{
	struct cpudata *cpu = container_of(data, struct cpudata, update_util);

	cpu->sched_flags |= flags;

	if (smp_processor_id() == cpu->cpu)
		intel_pstate_update_util_hwp_local(cpu, time);
}

static inline void intel_pstate_calc_avg_perf(struct cpudata *cpu)
{
	struct sample *sample = &cpu->sample;

	sample->core_avg_perf = div_ext_fp(sample->aperf, sample->mperf);
}

static inline bool intel_pstate_sample(struct cpudata *cpu, u64 time)
{
	u64 aperf, mperf;
	unsigned long flags;
	u64 tsc;

	local_irq_save(flags);
	rdmsrq(MSR_IA32_APERF, aperf);
	rdmsrq(MSR_IA32_MPERF, mperf);
	tsc = rdtsc();
	if (cpu->prev_mperf == mperf || cpu->prev_tsc == tsc) {
		local_irq_restore(flags);
		return false;
	}
	local_irq_restore(flags);

	cpu->last_sample_time = cpu->sample.time;
	cpu->sample.time = time;
	cpu->sample.aperf = aperf;
	cpu->sample.mperf = mperf;
	cpu->sample.tsc =  tsc;
	cpu->sample.aperf -= cpu->prev_aperf;
	cpu->sample.mperf -= cpu->prev_mperf;
	cpu->sample.tsc -= cpu->prev_tsc;

	cpu->prev_aperf = aperf;
	cpu->prev_mperf = mperf;
	cpu->prev_tsc = tsc;
	/*
	 * First time this function is invoked in a given cycle, all of the
	 * previous sample data fields are equal to zero or stale and they must
	 * be populated with meaningful numbers for things to work, so assume
	 * that sample.time will always be reset before setting the utilization
	 * update hook and make the caller skip the sample then.
	 */
	if (cpu->last_sample_time) {
		intel_pstate_calc_avg_perf(cpu);
		return true;
	}
	return false;
}

static inline int32_t get_avg_frequency(struct cpudata *cpu)
{
	return mul_ext_fp(cpu->sample.core_avg_perf, cpu_khz);
}

static inline int32_t get_avg_pstate(struct cpudata *cpu)
{
	return mul_ext_fp(cpu->pstate.max_pstate_physical,
			  cpu->sample.core_avg_perf);
}

static inline int32_t get_target_pstate(struct cpudata *cpu)
{
	struct sample *sample = &cpu->sample;
	int32_t busy_frac;
	int target, avg_pstate;

	busy_frac = div_fp(sample->mperf << cpu->aperf_mperf_shift,
			   sample->tsc);

	if (busy_frac < cpu->iowait_boost)
		busy_frac = cpu->iowait_boost;

	sample->busy_scaled = busy_frac * 100;

	target = READ_ONCE(global.no_turbo) ?
			cpu->pstate.max_pstate : cpu->pstate.turbo_pstate;
	target += target >> 2;
	target = mul_fp(target, busy_frac);
	if (target < cpu->pstate.min_pstate)
		target = cpu->pstate.min_pstate;

	/*
	 * If the average P-state during the previous cycle was higher than the
	 * current target, add 50% of the difference to the target to reduce
	 * possible performance oscillations and offset possible performance
	 * loss related to moving the workload from one CPU to another within
	 * a package/module.
	 */
	avg_pstate = get_avg_pstate(cpu);
	if (avg_pstate > target)
		target += (avg_pstate - target) >> 1;

	return target;
}

static int intel_pstate_prepare_request(struct cpudata *cpu, int pstate)
{
	int min_pstate = max(cpu->pstate.min_pstate, cpu->min_perf_ratio);
	int max_pstate = max(min_pstate, cpu->max_perf_ratio);

	return clamp_t(int, pstate, min_pstate, max_pstate);
}

static void intel_pstate_update_pstate(struct cpudata *cpu, int pstate)
{
	if (pstate == cpu->pstate.current_pstate)
		return;

	cpu->pstate.current_pstate = pstate;
	wrmsrq(MSR_IA32_PERF_CTL, pstate_funcs.get_val(cpu, pstate));
}

static void intel_pstate_adjust_pstate(struct cpudata *cpu)
{
	int from = cpu->pstate.current_pstate;
	struct sample *sample;
	int target_pstate;

	target_pstate = get_target_pstate(cpu);
	target_pstate = intel_pstate_prepare_request(cpu, target_pstate);
	trace_cpu_frequency(target_pstate * cpu->pstate.scaling, cpu->cpu);
	intel_pstate_update_pstate(cpu, target_pstate);

	sample = &cpu->sample;
	trace_pstate_sample(mul_ext_fp(100, sample->core_avg_perf),
		fp_toint(sample->busy_scaled),
		from,
		cpu->pstate.current_pstate,
		sample->mperf,
		sample->aperf,
		sample->tsc,
		get_avg_frequency(cpu),
		fp_toint(cpu->iowait_boost * 100));
}

static void intel_pstate_update_util(struct update_util_data *data, u64 time,
				     unsigned int flags)
{
	struct cpudata *cpu = container_of(data, struct cpudata, update_util);
	u64 delta_ns;

	/* Don't allow remote callbacks */
	if (smp_processor_id() != cpu->cpu)
		return;

	delta_ns = time - cpu->last_update;
	if (flags & SCHED_CPUFREQ_IOWAIT) {
		/* Start over if the CPU may have been idle. */
		if (delta_ns > TICK_NSEC) {
			cpu->iowait_boost = ONE_EIGHTH_FP;
		} else if (cpu->iowait_boost >= ONE_EIGHTH_FP) {
			cpu->iowait_boost <<= 1;
			if (cpu->iowait_boost > int_tofp(1))
				cpu->iowait_boost = int_tofp(1);
		} else {
			cpu->iowait_boost = ONE_EIGHTH_FP;
		}
	} else if (cpu->iowait_boost) {
		/* Clear iowait_boost if the CPU may have been idle. */
		if (delta_ns > TICK_NSEC)
			cpu->iowait_boost = 0;
		else
			cpu->iowait_boost >>= 1;
	}
	cpu->last_update = time;
	delta_ns = time - cpu->sample.time;
	if ((s64)delta_ns < INTEL_PSTATE_SAMPLING_INTERVAL)
		return;

	if (intel_pstate_sample(cpu, time))
		intel_pstate_adjust_pstate(cpu);
}

static struct pstate_funcs core_funcs = {
	.get_max = core_get_max_pstate,
	.get_max_physical = core_get_max_pstate_physical,
	.get_min = core_get_min_pstate,
	.get_turbo = core_get_turbo_pstate,
	.get_scaling = core_get_scaling,
	.get_val = core_get_val,
};

static const struct pstate_funcs silvermont_funcs = {
	.get_max = atom_get_max_pstate,
	.get_max_physical = atom_get_max_pstate,
	.get_min = atom_get_min_pstate,
	.get_turbo = atom_get_turbo_pstate,
	.get_val = atom_get_val,
	.get_scaling = silvermont_get_scaling,
	.get_vid = atom_get_vid,
};

static const struct pstate_funcs airmont_funcs = {
	.get_max = atom_get_max_pstate,
	.get_max_physical = atom_get_max_pstate,
	.get_min = atom_get_min_pstate,
	.get_turbo = atom_get_turbo_pstate,
	.get_val = atom_get_val,
	.get_scaling = airmont_get_scaling,
	.get_vid = atom_get_vid,
};

static const struct pstate_funcs knl_funcs = {
	.get_max = core_get_max_pstate,
	.get_max_physical = core_get_max_pstate_physical,
	.get_min = core_get_min_pstate,
	.get_turbo = knl_get_turbo_pstate,
	.get_aperf_mperf_shift = knl_get_aperf_mperf_shift,
	.get_scaling = core_get_scaling,
	.get_val = core_get_val,
};

#define X86_MATCH(vfm, policy)					 \
	X86_MATCH_VFM_FEATURE(vfm, X86_FEATURE_APERFMPERF, &policy)

static const struct x86_cpu_id intel_pstate_cpu_ids[] = {
	X86_MATCH(INTEL_SANDYBRIDGE,		core_funcs),
	X86_MATCH(INTEL_SANDYBRIDGE_X,		core_funcs),
	X86_MATCH(INTEL_ATOM_SILVERMONT,	silvermont_funcs),
	X86_MATCH(INTEL_IVYBRIDGE,		core_funcs),
	X86_MATCH(INTEL_HASWELL,		core_funcs),
	X86_MATCH(INTEL_BROADWELL,		core_funcs),
	X86_MATCH(INTEL_IVYBRIDGE_X,		core_funcs),
	X86_MATCH(INTEL_HASWELL_X,		core_funcs),
	X86_MATCH(INTEL_HASWELL_L,		core_funcs),
	X86_MATCH(INTEL_HASWELL_G,		core_funcs),
	X86_MATCH(INTEL_BROADWELL_G,		core_funcs),
	X86_MATCH(INTEL_ATOM_AIRMONT,		airmont_funcs),
	X86_MATCH(INTEL_SKYLAKE_L,		core_funcs),
	X86_MATCH(INTEL_BROADWELL_X,		core_funcs),
	X86_MATCH(INTEL_SKYLAKE,		core_funcs),
	X86_MATCH(INTEL_BROADWELL_D,		core_funcs),
	X86_MATCH(INTEL_XEON_PHI_KNL,		knl_funcs),
	X86_MATCH(INTEL_XEON_PHI_KNM,		knl_funcs),
	X86_MATCH(INTEL_ATOM_GOLDMONT,		core_funcs),
	X86_MATCH(INTEL_ATOM_GOLDMONT_PLUS,	core_funcs),
	X86_MATCH(INTEL_SKYLAKE_X,		core_funcs),
	X86_MATCH(INTEL_COMETLAKE,		core_funcs),
	X86_MATCH(INTEL_ICELAKE_X,		core_funcs),
	X86_MATCH(INTEL_TIGERLAKE,		core_funcs),
	X86_MATCH(INTEL_SAPPHIRERAPIDS_X,	core_funcs),
	X86_MATCH(INTEL_EMERALDRAPIDS_X,	core_funcs),
	{}
};
MODULE_DEVICE_TABLE(x86cpu, intel_pstate_cpu_ids);

#ifdef CONFIG_ACPI
static const struct x86_cpu_id intel_pstate_cpu_oob_ids[] __initconst = {
	X86_MATCH(INTEL_BROADWELL_D,		core_funcs),
	X86_MATCH(INTEL_BROADWELL_X,		core_funcs),
	X86_MATCH(INTEL_SKYLAKE_X,		core_funcs),
	X86_MATCH(INTEL_ICELAKE_X,		core_funcs),
	X86_MATCH(INTEL_SAPPHIRERAPIDS_X,	core_funcs),
	X86_MATCH(INTEL_EMERALDRAPIDS_X,	core_funcs),
	X86_MATCH(INTEL_GRANITERAPIDS_D,	core_funcs),
	X86_MATCH(INTEL_GRANITERAPIDS_X,	core_funcs),
	X86_MATCH(INTEL_ATOM_CRESTMONT,		core_funcs),
	X86_MATCH(INTEL_ATOM_CRESTMONT_X,	core_funcs),
	{}
};
#endif

static const struct x86_cpu_id intel_pstate_cpu_ee_disable_ids[] = {
	X86_MATCH(INTEL_KABYLAKE,		core_funcs),
	{}
};

static int intel_pstate_init_cpu(unsigned int cpunum)
{
	struct cpudata *cpu;

	cpu = all_cpu_data[cpunum];

	if (!cpu) {
		cpu = kzalloc(sizeof(*cpu), GFP_KERNEL);
		if (!cpu)
			return -ENOMEM;

		WRITE_ONCE(all_cpu_data[cpunum], cpu);

		cpu->cpu = cpunum;

		cpu->epp_default = -EINVAL;

		if (hwp_active) {
			intel_pstate_hwp_enable(cpu);

			if (intel_pstate_acpi_pm_profile_server())
				hwp_boost = true;
		}
	} else if (hwp_active) {
		/*
		 * Re-enable HWP in case this happens after a resume from ACPI
		 * S3 if the CPU was offline during the whole system/resume
		 * cycle.
		 */
		intel_pstate_hwp_reenable(cpu);
	}

	cpu->epp_powersave = -EINVAL;
	cpu->epp_policy = CPUFREQ_POLICY_UNKNOWN;

	intel_pstate_get_cpu_pstates(cpu);

	pr_debug("controlling: cpu %d\n", cpunum);

	return 0;
}

static void intel_pstate_set_update_util_hook(unsigned int cpu_num)
{
	struct cpudata *cpu = all_cpu_data[cpu_num];

	if (hwp_active && !hwp_boost)
		return;

	if (cpu->update_util_set)
		return;

	/* Prevent intel_pstate_update_util() from using stale data. */
	cpu->sample.time = 0;
	cpufreq_add_update_util_hook(cpu_num, &cpu->update_util,
				     (hwp_active ?
				      intel_pstate_update_util_hwp :
				      intel_pstate_update_util));
	cpu->update_util_set = true;
}

static void intel_pstate_clear_update_util_hook(unsigned int cpu)
{
	struct cpudata *cpu_data = all_cpu_data[cpu];

	if (!cpu_data->update_util_set)
		return;

	cpufreq_remove_update_util_hook(cpu);
	cpu_data->update_util_set = false;
	synchronize_rcu();
}

static int intel_pstate_get_max_freq(struct cpudata *cpu)
{
	return READ_ONCE(global.no_turbo) ?
			cpu->pstate.max_freq : cpu->pstate.turbo_freq;
}

static void intel_pstate_update_perf_limits(struct cpudata *cpu,
					    unsigned int policy_min,
					    unsigned int policy_max)
{
	int perf_ctl_scaling = cpu->pstate.perf_ctl_scaling;
	int32_t max_policy_perf, min_policy_perf;

	max_policy_perf = policy_max / perf_ctl_scaling;
	if (policy_max == policy_min) {
		min_policy_perf = max_policy_perf;
	} else {
		min_policy_perf = policy_min / perf_ctl_scaling;
		min_policy_perf = clamp_t(int32_t, min_policy_perf,
					  0, max_policy_perf);
	}

	/*
	 * HWP needs some special consideration, because HWP_REQUEST uses
	 * abstract values to represent performance rather than pure ratios.
	 */
	if (hwp_active && cpu->pstate.scaling != perf_ctl_scaling) {
		int freq;

		freq = max_policy_perf * perf_ctl_scaling;
		max_policy_perf = intel_pstate_freq_to_hwp(cpu, freq);
		freq = min_policy_perf * perf_ctl_scaling;
		min_policy_perf = intel_pstate_freq_to_hwp(cpu, freq);
	}

	pr_debug("cpu:%d min_policy_perf:%d max_policy_perf:%d\n",
		 cpu->cpu, min_policy_perf, max_policy_perf);

	/* Normalize user input to [min_perf, max_perf] */
	if (per_cpu_limits) {
		cpu->min_perf_ratio = min_policy_perf;
		cpu->max_perf_ratio = max_policy_perf;
	} else {
		int turbo_max = cpu->pstate.turbo_pstate;
		int32_t global_min, global_max;

		/* Global limits are in percent of the maximum turbo P-state. */
		global_max = DIV_ROUND_UP(turbo_max * global.max_perf_pct, 100);
		global_min = DIV_ROUND_UP(turbo_max * global.min_perf_pct, 100);
		global_min = clamp_t(int32_t, global_min, 0, global_max);

		pr_debug("cpu:%d global_min:%d global_max:%d\n", cpu->cpu,
			 global_min, global_max);

		cpu->min_perf_ratio = max(min_policy_perf, global_min);
		cpu->min_perf_ratio = min(cpu->min_perf_ratio, max_policy_perf);
		cpu->max_perf_ratio = min(max_policy_perf, global_max);
		cpu->max_perf_ratio = max(min_policy_perf, cpu->max_perf_ratio);

		/* Make sure min_perf <= max_perf */
		cpu->min_perf_ratio = min(cpu->min_perf_ratio,
					  cpu->max_perf_ratio);

	}
	pr_debug("cpu:%d max_perf_ratio:%d min_perf_ratio:%d\n", cpu->cpu,
		 cpu->max_perf_ratio,
		 cpu->min_perf_ratio);
}

static int intel_pstate_set_policy(struct cpufreq_policy *policy)
{
	struct cpudata *cpu;

	if (!policy->cpuinfo.max_freq)
		return -ENODEV;

	pr_debug("set_policy cpuinfo.max %u policy->max %u\n",
		 policy->cpuinfo.max_freq, policy->max);

	cpu = all_cpu_data[policy->cpu];
	cpu->policy = policy->policy;

	mutex_lock(&intel_pstate_limits_lock);

	intel_pstate_update_perf_limits(cpu, policy->min, policy->max);

	if (cpu->policy == CPUFREQ_POLICY_PERFORMANCE) {
		int pstate = max(cpu->pstate.min_pstate, cpu->max_perf_ratio);

		/*
		 * NOHZ_FULL CPUs need this as the governor callback may not
		 * be invoked on them.
		 */
		intel_pstate_clear_update_util_hook(policy->cpu);
		intel_pstate_set_pstate(cpu, pstate);
	} else {
		intel_pstate_set_update_util_hook(policy->cpu);
	}

	if (hwp_active) {
		/*
		 * When hwp_boost was active before and dynamically it
		 * was turned off, in that case we need to clear the
		 * update util hook.
		 */
		if (!hwp_boost)
			intel_pstate_clear_update_util_hook(policy->cpu);
		intel_pstate_hwp_set(policy->cpu);
	}
	/*
	 * policy->cur is never updated with the intel_pstate driver, but it
	 * is used as a stale frequency value. So, keep it within limits.
	 */
	policy->cur = policy->min;

	mutex_unlock(&intel_pstate_limits_lock);

	return 0;
}

static void intel_pstate_adjust_policy_max(struct cpudata *cpu,
					   struct cpufreq_policy_data *policy)
{
	if (!hwp_active &&
	    cpu->pstate.max_pstate_physical > cpu->pstate.max_pstate &&
	    policy->max < policy->cpuinfo.max_freq &&
	    policy->max > cpu->pstate.max_freq) {
		pr_debug("policy->max > max non turbo frequency\n");
		policy->max = policy->cpuinfo.max_freq;
	}
}

static void intel_pstate_verify_cpu_policy(struct cpudata *cpu,
					   struct cpufreq_policy_data *policy)
{
	int max_freq;

	if (hwp_active) {
		intel_pstate_get_hwp_cap(cpu);
		max_freq = READ_ONCE(global.no_turbo) ?
				cpu->pstate.max_freq : cpu->pstate.turbo_freq;
	} else {
		max_freq = intel_pstate_get_max_freq(cpu);
	}
	cpufreq_verify_within_limits(policy, policy->cpuinfo.min_freq, max_freq);

	intel_pstate_adjust_policy_max(cpu, policy);
}

static int intel_pstate_verify_policy(struct cpufreq_policy_data *policy)
{
	intel_pstate_verify_cpu_policy(all_cpu_data[policy->cpu], policy);

	return 0;
}

static int intel_cpufreq_cpu_offline(struct cpufreq_policy *policy)
{
	struct cpudata *cpu = all_cpu_data[policy->cpu];

	pr_debug("CPU %d going offline\n", cpu->cpu);

	if (cpu->suspended)
		return 0;

	/*
	 * If the CPU is an SMT thread and it goes offline with the performance
	 * settings different from the minimum, it will prevent its sibling
	 * from getting to lower performance levels, so force the minimum
	 * performance on CPU offline to prevent that from happening.
	 */
	if (hwp_active)
		intel_pstate_hwp_offline(cpu);
	else
		intel_pstate_set_min_pstate(cpu);

	intel_pstate_exit_perf_limits(policy);

	return 0;
}

static int intel_pstate_cpu_online(struct cpufreq_policy *policy)
{
	struct cpudata *cpu = all_cpu_data[policy->cpu];

	pr_debug("CPU %d going online\n", cpu->cpu);

	intel_pstate_init_acpi_perf_limits(policy);

	if (hwp_active) {
		/*
		 * Re-enable HWP and clear the "suspended" flag to let "resume"
		 * know that it need not do that.
		 */
		intel_pstate_hwp_reenable(cpu);
		cpu->suspended = false;

		hybrid_update_capacity(cpu);
	}

	return 0;
}

static int intel_pstate_cpu_offline(struct cpufreq_policy *policy)
{
	intel_pstate_clear_update_util_hook(policy->cpu);

	return intel_cpufreq_cpu_offline(policy);
}

static void intel_pstate_cpu_exit(struct cpufreq_policy *policy)
{
	pr_debug("CPU %d exiting\n", policy->cpu);

	policy->fast_switch_possible = false;
}

static int __intel_pstate_cpu_init(struct cpufreq_policy *policy)
{
	struct cpudata *cpu;
	int rc;

	rc = intel_pstate_init_cpu(policy->cpu);
	if (rc)
		return rc;

	cpu = all_cpu_data[policy->cpu];

	cpu->max_perf_ratio = 0xFF;
	cpu->min_perf_ratio = 0;

	/* cpuinfo and default policy values */
	policy->cpuinfo.min_freq = cpu->pstate.min_freq;
	policy->cpuinfo.max_freq = READ_ONCE(global.no_turbo) ?
			cpu->pstate.max_freq : cpu->pstate.turbo_freq;

	policy->min = policy->cpuinfo.min_freq;
	policy->max = policy->cpuinfo.max_freq;

	intel_pstate_init_acpi_perf_limits(policy);

	policy->fast_switch_possible = true;

	return 0;
}

static int intel_pstate_cpu_init(struct cpufreq_policy *policy)
{
	int ret = __intel_pstate_cpu_init(policy);

	if (ret)
		return ret;

	/*
	 * Set the policy to powersave to provide a valid fallback value in case
	 * the default cpufreq governor is neither powersave nor performance.
	 */
	policy->policy = CPUFREQ_POLICY_POWERSAVE;

	if (hwp_active) {
		struct cpudata *cpu = all_cpu_data[policy->cpu];

		cpu->epp_cached = intel_pstate_get_epp(cpu, 0);
	}

	return 0;
}

static struct cpufreq_driver intel_pstate = {
	.flags		= CPUFREQ_CONST_LOOPS,
	.verify		= intel_pstate_verify_policy,
	.setpolicy	= intel_pstate_set_policy,
	.suspend	= intel_pstate_suspend,
	.resume		= intel_pstate_resume,
	.init		= intel_pstate_cpu_init,
	.exit		= intel_pstate_cpu_exit,
	.offline	= intel_pstate_cpu_offline,
	.online		= intel_pstate_cpu_online,
	.update_limits	= intel_pstate_update_limits,
	.name		= "intel_pstate",
};

static int intel_cpufreq_verify_policy(struct cpufreq_policy_data *policy)
{
	struct cpudata *cpu = all_cpu_data[policy->cpu];

	intel_pstate_verify_cpu_policy(cpu, policy);
	intel_pstate_update_perf_limits(cpu, policy->min, policy->max);

	return 0;
}

/* Use of trace in passive mode:
 *
 * In passive mode the trace core_busy field (also known as the
 * performance field, and lablelled as such on the graphs; also known as
 * core_avg_perf) is not needed and so is re-assigned to indicate if the
 * driver call was via the normal or fast switch path. Various graphs
 * output from the intel_pstate_tracer.py utility that include core_busy
 * (or performance or core_avg_perf) have a fixed y-axis from 0 to 100%,
 * so we use 10 to indicate the normal path through the driver, and
 * 90 to indicate the fast switch path through the driver.
 * The scaled_busy field is not used, and is set to 0.
 */

#define	INTEL_PSTATE_TRACE_TARGET 10
#define	INTEL_PSTATE_TRACE_FAST_SWITCH 90

static void intel_cpufreq_trace(struct cpudata *cpu, unsigned int trace_type, int old_pstate)
{
	struct sample *sample;

	if (!trace_pstate_sample_enabled())
		return;

	if (!intel_pstate_sample(cpu, ktime_get()))
		return;

	sample = &cpu->sample;
	trace_pstate_sample(trace_type,
		0,
		old_pstate,
		cpu->pstate.current_pstate,
		sample->mperf,
		sample->aperf,
		sample->tsc,
		get_avg_frequency(cpu),
		fp_toint(cpu->iowait_boost * 100));
}

static void intel_cpufreq_hwp_update(struct cpudata *cpu, u32 min, u32 max,
				     u32 desired, bool fast_switch)
{
	u64 prev = READ_ONCE(cpu->hwp_req_cached), value = prev;

	value &= ~HWP_MIN_PERF(~0L);
	value |= HWP_MIN_PERF(min);

	value &= ~HWP_MAX_PERF(~0L);
	value |= HWP_MAX_PERF(max);

	value &= ~HWP_DESIRED_PERF(~0L);
	value |= HWP_DESIRED_PERF(desired);

	if (value == prev)
		return;

	WRITE_ONCE(cpu->hwp_req_cached, value);
	if (fast_switch)
		wrmsrq(MSR_HWP_REQUEST, value);
	else
		wrmsrq_on_cpu(cpu->cpu, MSR_HWP_REQUEST, value);
}

static void intel_cpufreq_perf_ctl_update(struct cpudata *cpu,
					  u32 target_pstate, bool fast_switch)
{
	if (fast_switch)
		wrmsrq(MSR_IA32_PERF_CTL,
		       pstate_funcs.get_val(cpu, target_pstate));
	else
		wrmsrq_on_cpu(cpu->cpu, MSR_IA32_PERF_CTL,
			      pstate_funcs.get_val(cpu, target_pstate));
}

static int intel_cpufreq_update_pstate(struct cpufreq_policy *policy,
				       int target_pstate, bool fast_switch)
{
	struct cpudata *cpu = all_cpu_data[policy->cpu];
	int old_pstate = cpu->pstate.current_pstate;

	target_pstate = intel_pstate_prepare_request(cpu, target_pstate);
	if (hwp_active) {
		int max_pstate = policy->strict_target ?
					target_pstate : cpu->max_perf_ratio;

		intel_cpufreq_hwp_update(cpu, target_pstate, max_pstate, 0,
					 fast_switch);
	} else if (target_pstate != old_pstate) {
		intel_cpufreq_perf_ctl_update(cpu, target_pstate, fast_switch);
	}

	cpu->pstate.current_pstate = target_pstate;

	intel_cpufreq_trace(cpu, fast_switch ? INTEL_PSTATE_TRACE_FAST_SWITCH :
			    INTEL_PSTATE_TRACE_TARGET, old_pstate);

	return target_pstate;
}

static int intel_cpufreq_target(struct cpufreq_policy *policy,
				unsigned int target_freq,
				unsigned int relation)
{
	struct cpudata *cpu = all_cpu_data[policy->cpu];
	struct cpufreq_freqs freqs;
	int target_pstate;

	freqs.old = policy->cur;
	freqs.new = target_freq;

	cpufreq_freq_transition_begin(policy, &freqs);

	target_pstate = intel_pstate_freq_to_hwp_rel(cpu, freqs.new, relation);
	target_pstate = intel_cpufreq_update_pstate(policy, target_pstate, false);

	freqs.new = target_pstate * cpu->pstate.scaling;

	cpufreq_freq_transition_end(policy, &freqs, false);

	return 0;
}

static unsigned int intel_cpufreq_fast_switch(struct cpufreq_policy *policy,
					      unsigned int target_freq)
{
	struct cpudata *cpu = all_cpu_data[policy->cpu];
	int target_pstate;

	target_pstate = intel_pstate_freq_to_hwp(cpu, target_freq);

	target_pstate = intel_cpufreq_update_pstate(policy, target_pstate, true);

	return target_pstate * cpu->pstate.scaling;
}

static void intel_cpufreq_adjust_perf(unsigned int cpunum,
				      unsigned long min_perf,
				      unsigned long target_perf,
				      unsigned long capacity)
{
	struct cpudata *cpu = all_cpu_data[cpunum];
	u64 hwp_cap = READ_ONCE(cpu->hwp_cap_cached);
	int old_pstate = cpu->pstate.current_pstate;
	int cap_pstate, min_pstate, max_pstate, target_pstate;

	cap_pstate = READ_ONCE(global.no_turbo) ?
					HWP_GUARANTEED_PERF(hwp_cap) :
					HWP_HIGHEST_PERF(hwp_cap);

	/* Optimization: Avoid unnecessary divisions. */

	target_pstate = cap_pstate;
	if (target_perf < capacity)
		target_pstate = DIV_ROUND_UP(cap_pstate * target_perf, capacity);

	min_pstate = cap_pstate;
	if (min_perf < capacity)
		min_pstate = DIV_ROUND_UP(cap_pstate * min_perf, capacity);

	if (min_pstate < cpu->pstate.min_pstate)
		min_pstate = cpu->pstate.min_pstate;

	if (min_pstate < cpu->min_perf_ratio)
		min_pstate = cpu->min_perf_ratio;

	if (min_pstate > cpu->max_perf_ratio)
		min_pstate = cpu->max_perf_ratio;

	max_pstate = min(cap_pstate, cpu->max_perf_ratio);
	if (max_pstate < min_pstate)
		max_pstate = min_pstate;

	target_pstate = clamp_t(int, target_pstate, min_pstate, max_pstate);

	intel_cpufreq_hwp_update(cpu, min_pstate, max_pstate, target_pstate, true);

	cpu->pstate.current_pstate = target_pstate;
	intel_cpufreq_trace(cpu, INTEL_PSTATE_TRACE_FAST_SWITCH, old_pstate);
}

static int intel_cpufreq_cpu_init(struct cpufreq_policy *policy)
{
	struct freq_qos_request *req;
	struct cpudata *cpu;
	struct device *dev;
	int ret, freq;

	dev = get_cpu_device(policy->cpu);
	if (!dev)
		return -ENODEV;

	ret = __intel_pstate_cpu_init(policy);
	if (ret)
		return ret;

	policy->cpuinfo.transition_latency = INTEL_CPUFREQ_TRANSITION_LATENCY;
	/* This reflects the intel_pstate_get_cpu_pstates() setting. */
	policy->cur = policy->cpuinfo.min_freq;

	req = kcalloc(2, sizeof(*req), GFP_KERNEL);
	if (!req) {
		ret = -ENOMEM;
		goto pstate_exit;
	}

	cpu = all_cpu_data[policy->cpu];

	if (hwp_active) {
		u64 value;

		policy->transition_delay_us = INTEL_CPUFREQ_TRANSITION_DELAY_HWP;

		intel_pstate_get_hwp_cap(cpu);

		rdmsrq_on_cpu(cpu->cpu, MSR_HWP_REQUEST, &value);
		WRITE_ONCE(cpu->hwp_req_cached, value);

		cpu->epp_cached = intel_pstate_get_epp(cpu, value);
	} else {
		policy->transition_delay_us = INTEL_CPUFREQ_TRANSITION_DELAY;
	}

	freq = DIV_ROUND_UP(cpu->pstate.turbo_freq * global.min_perf_pct, 100);

	ret = freq_qos_add_request(&policy->constraints, req, FREQ_QOS_MIN,
				   freq);
	if (ret < 0) {
		dev_err(dev, "Failed to add min-freq constraint (%d)\n", ret);
		goto free_req;
	}

	freq = DIV_ROUND_UP(cpu->pstate.turbo_freq * global.max_perf_pct, 100);

	ret = freq_qos_add_request(&policy->constraints, req + 1, FREQ_QOS_MAX,
				   freq);
	if (ret < 0) {
		dev_err(dev, "Failed to add max-freq constraint (%d)\n", ret);
		goto remove_min_req;
	}

	policy->driver_data = req;

	return 0;

remove_min_req:
	freq_qos_remove_request(req);
free_req:
	kfree(req);
pstate_exit:
	intel_pstate_exit_perf_limits(policy);

	return ret;
}

static void intel_cpufreq_cpu_exit(struct cpufreq_policy *policy)
{
	struct freq_qos_request *req;

	req = policy->driver_data;

	freq_qos_remove_request(req + 1);
	freq_qos_remove_request(req);
	kfree(req);

	intel_pstate_cpu_exit(policy);
}

static int intel_cpufreq_suspend(struct cpufreq_policy *policy)
{
	intel_pstate_suspend(policy);

	if (hwp_active) {
		struct cpudata *cpu = all_cpu_data[policy->cpu];
		u64 value = READ_ONCE(cpu->hwp_req_cached);

		/*
		 * Clear the desired perf field in MSR_HWP_REQUEST in case
		 * intel_cpufreq_adjust_perf() is in use and the last value
		 * written by it may not be suitable.
		 */
		value &= ~HWP_DESIRED_PERF(~0L);
		wrmsrq_on_cpu(cpu->cpu, MSR_HWP_REQUEST, value);
		WRITE_ONCE(cpu->hwp_req_cached, value);
	}

	return 0;
}

static struct cpufreq_driver intel_cpufreq = {
	.flags		= CPUFREQ_CONST_LOOPS,
	.verify		= intel_cpufreq_verify_policy,
	.target		= intel_cpufreq_target,
	.fast_switch	= intel_cpufreq_fast_switch,
	.init		= intel_cpufreq_cpu_init,
	.exit		= intel_cpufreq_cpu_exit,
	.offline	= intel_cpufreq_cpu_offline,
	.online		= intel_pstate_cpu_online,
	.suspend	= intel_cpufreq_suspend,
	.resume		= intel_pstate_resume,
	.update_limits	= intel_pstate_update_limits,
	.name		= "intel_cpufreq",
};

static struct cpufreq_driver *default_driver;

static void intel_pstate_driver_cleanup(void)
{
	unsigned int cpu;

	cpus_read_lock();
	for_each_online_cpu(cpu) {
		if (all_cpu_data[cpu]) {
			if (intel_pstate_driver == &intel_pstate)
				intel_pstate_clear_update_util_hook(cpu);

			kfree(all_cpu_data[cpu]);
			WRITE_ONCE(all_cpu_data[cpu], NULL);
		}
	}
	cpus_read_unlock();

	intel_pstate_driver = NULL;
}

static int intel_pstate_register_driver(struct cpufreq_driver *driver)
{
	bool refresh_cpu_cap_scaling;
	int ret;

	if (driver == &intel_pstate)
		intel_pstate_sysfs_expose_hwp_dynamic_boost();

	memset(&global, 0, sizeof(global));
	global.max_perf_pct = 100;
	global.turbo_disabled = turbo_is_disabled();
	global.no_turbo = global.turbo_disabled;

	arch_set_max_freq_ratio(global.turbo_disabled);

	refresh_cpu_cap_scaling = hybrid_clear_max_perf_cpu();

	intel_pstate_driver = driver;
	ret = cpufreq_register_driver(intel_pstate_driver);
	if (ret) {
		intel_pstate_driver_cleanup();
		return ret;
	}

	global.min_perf_pct = min_perf_pct_min();

	hybrid_init_cpu_capacity_scaling(refresh_cpu_cap_scaling);

	return 0;
}

static ssize_t intel_pstate_show_status(char *buf)
{
	if (!intel_pstate_driver)
		return sprintf(buf, "off\n");

	return sprintf(buf, "%s\n", intel_pstate_driver == &intel_pstate ?
					"active" : "passive");
}

static int intel_pstate_update_status(const char *buf, size_t size)
{
	if (size == 3 && !strncmp(buf, "off", size)) {
		if (!intel_pstate_driver)
			return -EINVAL;

		if (hwp_active)
			return -EBUSY;

		cpufreq_unregister_driver(intel_pstate_driver);
		intel_pstate_driver_cleanup();
		return 0;
	}

	if (size == 6 && !strncmp(buf, "active", size)) {
		if (intel_pstate_driver) {
			if (intel_pstate_driver == &intel_pstate)
				return 0;

			cpufreq_unregister_driver(intel_pstate_driver);
		}

		return intel_pstate_register_driver(&intel_pstate);
	}

	if (size == 7 && !strncmp(buf, "passive", size)) {
		if (intel_pstate_driver) {
			if (intel_pstate_driver == &intel_cpufreq)
				return 0;

			cpufreq_unregister_driver(intel_pstate_driver);
			intel_pstate_sysfs_hide_hwp_dynamic_boost();
		}

		return intel_pstate_register_driver(&intel_cpufreq);
	}

	return -EINVAL;
}

static int no_load __initdata;
static int no_hwp __initdata;
static int hwp_only __initdata;
static unsigned int force_load __initdata;

static int __init intel_pstate_msrs_not_valid(void)
{
	if (!pstate_funcs.get_max(0) ||
	    !pstate_funcs.get_min(0) ||
	    !pstate_funcs.get_turbo(0))
		return -ENODEV;

	return 0;
}

static void __init copy_cpu_funcs(struct pstate_funcs *funcs)
{
	pstate_funcs.get_max   = funcs->get_max;
	pstate_funcs.get_max_physical = funcs->get_max_physical;
	pstate_funcs.get_min   = funcs->get_min;
	pstate_funcs.get_turbo = funcs->get_turbo;
	pstate_funcs.get_scaling = funcs->get_scaling;
	pstate_funcs.get_val   = funcs->get_val;
	pstate_funcs.get_vid   = funcs->get_vid;
	pstate_funcs.get_aperf_mperf_shift = funcs->get_aperf_mperf_shift;
}

#ifdef CONFIG_ACPI

static bool __init intel_pstate_no_acpi_pss(void)
{
	int i;

	for_each_possible_cpu(i) {
		acpi_status status;
		union acpi_object *pss;
		struct acpi_buffer buffer = { ACPI_ALLOCATE_BUFFER, NULL };
		struct acpi_processor *pr = per_cpu(processors, i);

		if (!pr)
			continue;

		status = acpi_evaluate_object(pr->handle, "_PSS", NULL, &buffer);
		if (ACPI_FAILURE(status))
			continue;

		pss = buffer.pointer;
		if (pss && pss->type == ACPI_TYPE_PACKAGE) {
			kfree(pss);
			return false;
		}

		kfree(pss);
	}

	pr_debug("ACPI _PSS not found\n");
	return true;
}

static bool __init intel_pstate_no_acpi_pcch(void)
{
	acpi_status status;
	acpi_handle handle;

	status = acpi_get_handle(NULL, "\\_SB", &handle);
	if (ACPI_FAILURE(status))
		goto not_found;

	if (acpi_has_method(handle, "PCCH"))
		return false;

not_found:
	pr_debug("ACPI PCCH not found\n");
	return true;
}

static bool __init intel_pstate_has_acpi_ppc(void)
{
	int i;

	for_each_possible_cpu(i) {
		struct acpi_processor *pr = per_cpu(processors, i);

		if (!pr)
			continue;
		if (acpi_has_method(pr->handle, "_PPC"))
			return true;
	}
	pr_debug("ACPI _PPC not found\n");
	return false;
}

enum {
	PSS,
	PPC,
};

/* Hardware vendor-specific info that has its own power management modes */
static struct acpi_platform_list plat_info[] __initdata = {
	{"HP    ", "ProLiant", 0, ACPI_SIG_FADT, all_versions, NULL, PSS},
	{"ORACLE", "X4-2    ", 0, ACPI_SIG_FADT, all_versions, NULL, PPC},
	{"ORACLE", "X4-2L   ", 0, ACPI_SIG_FADT, all_versions, NULL, PPC},
	{"ORACLE", "X4-2B   ", 0, ACPI_SIG_FADT, all_versions, NULL, PPC},
	{"ORACLE", "X3-2    ", 0, ACPI_SIG_FADT, all_versions, NULL, PPC},
	{"ORACLE", "X3-2L   ", 0, ACPI_SIG_FADT, all_versions, NULL, PPC},
	{"ORACLE", "X3-2B   ", 0, ACPI_SIG_FADT, all_versions, NULL, PPC},
	{"ORACLE", "X4470M2 ", 0, ACPI_SIG_FADT, all_versions, NULL, PPC},
	{"ORACLE", "X4270M3 ", 0, ACPI_SIG_FADT, all_versions, NULL, PPC},
	{"ORACLE", "X4270M2 ", 0, ACPI_SIG_FADT, all_versions, NULL, PPC},
	{"ORACLE", "X4170M2 ", 0, ACPI_SIG_FADT, all_versions, NULL, PPC},
	{"ORACLE", "X4170 M3", 0, ACPI_SIG_FADT, all_versions, NULL, PPC},
	{"ORACLE", "X4275 M3", 0, ACPI_SIG_FADT, all_versions, NULL, PPC},
	{"ORACLE", "X6-2    ", 0, ACPI_SIG_FADT, all_versions, NULL, PPC},
	{"ORACLE", "Sudbury ", 0, ACPI_SIG_FADT, all_versions, NULL, PPC},
	{ } /* End */
};

#define BITMASK_OOB	(BIT(8) | BIT(18))

static bool __init intel_pstate_platform_pwr_mgmt_exists(void)
{
	const struct x86_cpu_id *id;
	u64 misc_pwr;
	int idx;

	id = x86_match_cpu(intel_pstate_cpu_oob_ids);
	if (id) {
		rdmsrq(MSR_MISC_PWR_MGMT, misc_pwr);
		if (misc_pwr & BITMASK_OOB) {
			pr_debug("Bit 8 or 18 in the MISC_PWR_MGMT MSR set\n");
			pr_debug("P states are controlled in Out of Band mode by the firmware/hardware\n");
			return true;
		}
	}

	idx = acpi_match_platform_list(plat_info);
	if (idx < 0)
		return false;

	switch (plat_info[idx].data) {
	case PSS:
		if (!intel_pstate_no_acpi_pss())
			return false;

		return intel_pstate_no_acpi_pcch();
	case PPC:
		return intel_pstate_has_acpi_ppc() && !force_load;
	}

	return false;
}

static void intel_pstate_request_control_from_smm(void)
{
	/*
	 * It may be unsafe to request P-states control from SMM if _PPC support
	 * has not been enabled.
	 */
	if (acpi_ppc)
		acpi_processor_pstate_control();
}
#else /* CONFIG_ACPI not enabled */
static inline bool intel_pstate_platform_pwr_mgmt_exists(void) { return false; }
static inline bool intel_pstate_has_acpi_ppc(void) { return false; }
static inline void intel_pstate_request_control_from_smm(void) {}
#endif /* CONFIG_ACPI */

#define INTEL_PSTATE_HWP_BROADWELL	0x01

#define X86_MATCH_HWP(vfm, hwp_mode)				\
	X86_MATCH_VFM_FEATURE(vfm, X86_FEATURE_HWP, hwp_mode)

static const struct x86_cpu_id hwp_support_ids[] __initconst = {
	X86_MATCH_HWP(INTEL_BROADWELL_X,	INTEL_PSTATE_HWP_BROADWELL),
	X86_MATCH_HWP(INTEL_BROADWELL_D,	INTEL_PSTATE_HWP_BROADWELL),
	X86_MATCH_HWP(INTEL_ANY,		0),
	{}
};

static bool intel_pstate_hwp_is_enabled(void)
{
	u64 value;

	rdmsrq(MSR_PM_ENABLE, value);
	return !!(value & 0x1);
}

#define POWERSAVE_MASK			GENMASK(7, 0)
#define BALANCE_POWER_MASK		GENMASK(15, 8)
#define BALANCE_PERFORMANCE_MASK	GENMASK(23, 16)
#define PERFORMANCE_MASK		GENMASK(31, 24)

#define HWP_SET_EPP_VALUES(powersave, balance_power, balance_perf, performance) \
	(FIELD_PREP_CONST(POWERSAVE_MASK, powersave) |\
	 FIELD_PREP_CONST(BALANCE_POWER_MASK, balance_power) |\
	 FIELD_PREP_CONST(BALANCE_PERFORMANCE_MASK, balance_perf) |\
	 FIELD_PREP_CONST(PERFORMANCE_MASK, performance))

#define HWP_SET_DEF_BALANCE_PERF_EPP(balance_perf) \
	(HWP_SET_EPP_VALUES(HWP_EPP_POWERSAVE, HWP_EPP_BALANCE_POWERSAVE,\
	 balance_perf, HWP_EPP_PERFORMANCE))

static const struct x86_cpu_id intel_epp_default[] = {
	/*
	 * Set EPP value as 102, this is the max suggested EPP
	 * which can result in one core turbo frequency for
	 * AlderLake Mobile CPUs.
	 */
	X86_MATCH_VFM(INTEL_ALDERLAKE_L, HWP_SET_DEF_BALANCE_PERF_EPP(102)),
	X86_MATCH_VFM(INTEL_SAPPHIRERAPIDS_X, HWP_SET_DEF_BALANCE_PERF_EPP(32)),
	X86_MATCH_VFM(INTEL_EMERALDRAPIDS_X, HWP_SET_DEF_BALANCE_PERF_EPP(32)),
	X86_MATCH_VFM(INTEL_GRANITERAPIDS_X, HWP_SET_DEF_BALANCE_PERF_EPP(32)),
	X86_MATCH_VFM(INTEL_GRANITERAPIDS_D, HWP_SET_DEF_BALANCE_PERF_EPP(32)),
	X86_MATCH_VFM(INTEL_METEORLAKE_L, HWP_SET_EPP_VALUES(HWP_EPP_POWERSAVE,
		      179, 64, 16)),
	X86_MATCH_VFM(INTEL_ARROWLAKE, HWP_SET_EPP_VALUES(HWP_EPP_POWERSAVE,
		      179, 64, 16)),
	{}
};

static const struct x86_cpu_id intel_hybrid_scaling_factor[] = {
	X86_MATCH_VFM(INTEL_ALDERLAKE, HYBRID_SCALING_FACTOR_ADL),
	X86_MATCH_VFM(INTEL_ALDERLAKE_L, HYBRID_SCALING_FACTOR_ADL),
	X86_MATCH_VFM(INTEL_RAPTORLAKE, HYBRID_SCALING_FACTOR_ADL),
	X86_MATCH_VFM(INTEL_RAPTORLAKE_P, HYBRID_SCALING_FACTOR_ADL),
	X86_MATCH_VFM(INTEL_RAPTORLAKE_S, HYBRID_SCALING_FACTOR_ADL),
	X86_MATCH_VFM(INTEL_METEORLAKE_L, HYBRID_SCALING_FACTOR_MTL),
	X86_MATCH_VFM(INTEL_LUNARLAKE_M, HYBRID_SCALING_FACTOR_LNL),
	{}
};

static int __init intel_pstate_init(void)
{
	static struct cpudata **_all_cpu_data;
	const struct x86_cpu_id *id;
	int rc;

	if (boot_cpu_data.x86_vendor != X86_VENDOR_INTEL)
		return -ENODEV;

	/*
	 * The Intel pstate driver will be ignored if the platform
	 * firmware has its own power management modes.
	 */
	if (intel_pstate_platform_pwr_mgmt_exists()) {
		pr_info("P-states controlled by the platform\n");
		return -ENODEV;
	}

	id = x86_match_cpu(hwp_support_ids);
	if (id) {
		hwp_forced = intel_pstate_hwp_is_enabled();

		if (hwp_forced)
			pr_info("HWP enabled by BIOS\n");
		else if (no_load)
			return -ENODEV;

		copy_cpu_funcs(&core_funcs);
		/*
		 * Avoid enabling HWP for processors without EPP support,
		 * because that means incomplete HWP implementation which is a
		 * corner case and supporting it is generally problematic.
		 *
		 * If HWP is enabled already, though, there is no choice but to
		 * deal with it.
		 */
		if ((!no_hwp && boot_cpu_has(X86_FEATURE_HWP_EPP)) || hwp_forced) {
			hwp_active = true;
			hwp_mode_bdw = id->driver_data;
			intel_pstate.attr = hwp_cpufreq_attrs;
			intel_cpufreq.attr = hwp_cpufreq_attrs;
			intel_cpufreq.flags |= CPUFREQ_NEED_UPDATE_LIMITS;
			intel_cpufreq.adjust_perf = intel_cpufreq_adjust_perf;
			if (!default_driver)
				default_driver = &intel_pstate;

			pstate_funcs.get_cpu_scaling = hwp_get_cpu_scaling;

			goto hwp_cpu_matched;
		}
		pr_info("HWP not enabled\n");
	} else {
		if (no_load)
			return -ENODEV;

		id = x86_match_cpu(intel_pstate_cpu_ids);
		if (!id) {
			pr_info("CPU model not supported\n");
			return -ENODEV;
		}

		copy_cpu_funcs((struct pstate_funcs *)id->driver_data);
	}

	if (intel_pstate_msrs_not_valid()) {
		pr_info("Invalid MSRs\n");
		return -ENODEV;
	}
	/* Without HWP start in the passive mode. */
	if (!default_driver)
		default_driver = &intel_cpufreq;

hwp_cpu_matched:
	if (!hwp_active && hwp_only)
		return -ENOTSUPP;

	pr_info("Intel P-state driver initializing\n");

	_all_cpu_data = vzalloc(array_size(sizeof(void *), num_possible_cpus()));
	if (!_all_cpu_data)
		return -ENOMEM;

	WRITE_ONCE(all_cpu_data, _all_cpu_data);

	intel_pstate_request_control_from_smm();

	intel_pstate_sysfs_expose_params();

	if (hwp_active) {
		const struct x86_cpu_id *id = x86_match_cpu(intel_epp_default);
		const struct x86_cpu_id *hybrid_id = x86_match_cpu(intel_hybrid_scaling_factor);

		if (id) {
			epp_values[EPP_INDEX_POWERSAVE] =
					FIELD_GET(POWERSAVE_MASK, id->driver_data);
			epp_values[EPP_INDEX_BALANCE_POWERSAVE] =
					FIELD_GET(BALANCE_POWER_MASK, id->driver_data);
			epp_values[EPP_INDEX_BALANCE_PERFORMANCE] =
					FIELD_GET(BALANCE_PERFORMANCE_MASK, id->driver_data);
			epp_values[EPP_INDEX_PERFORMANCE] =
					FIELD_GET(PERFORMANCE_MASK, id->driver_data);
			pr_debug("Updated EPPs powersave:%x balanced power:%x balanced perf:%x performance:%x\n",
				 epp_values[EPP_INDEX_POWERSAVE],
				 epp_values[EPP_INDEX_BALANCE_POWERSAVE],
				 epp_values[EPP_INDEX_BALANCE_PERFORMANCE],
				 epp_values[EPP_INDEX_PERFORMANCE]);
		}

		if (hybrid_id) {
			hybrid_scaling_factor = hybrid_id->driver_data;
			pr_debug("hybrid scaling factor: %d\n", hybrid_scaling_factor);
		}

	}

	mutex_lock(&intel_pstate_driver_lock);
	rc = intel_pstate_register_driver(default_driver);
	mutex_unlock(&intel_pstate_driver_lock);
	if (rc) {
		intel_pstate_sysfs_remove();
		return rc;
	}

	if (hwp_active) {
		const struct x86_cpu_id *id;

		id = x86_match_cpu(intel_pstate_cpu_ee_disable_ids);
		if (id) {
			set_power_ctl_ee_state(false);
			pr_info("Disabling energy efficiency optimization\n");
		}

		pr_info("HWP enabled\n");
	} else if (boot_cpu_has(X86_FEATURE_HYBRID_CPU)) {
		pr_warn("Problematic setup: Hybrid processor with disabled HWP\n");
	}

	return 0;
}
device_initcall(intel_pstate_init);

static int __init intel_pstate_setup(char *str)
{
	if (!str)
		return -EINVAL;

	if (!strcmp(str, "disable"))
		no_load = 1;
	else if (!strcmp(str, "active"))
		default_driver = &intel_pstate;
	else if (!strcmp(str, "passive"))
		default_driver = &intel_cpufreq;

	if (!strcmp(str, "no_hwp"))
		no_hwp = 1;

	if (!strcmp(str, "no_cas"))
		no_cas = true;

	if (!strcmp(str, "force"))
		force_load = 1;
	if (!strcmp(str, "hwp_only"))
		hwp_only = 1;
	if (!strcmp(str, "per_cpu_perf_limits"))
		per_cpu_limits = true;

#ifdef CONFIG_ACPI
	if (!strcmp(str, "support_acpi_ppc"))
		acpi_ppc = true;
#endif

	return 0;
}
early_param("intel_pstate", intel_pstate_setup);

MODULE_AUTHOR("Dirk Brandewie <dirk.j.brandewie@intel.com>");
MODULE_DESCRIPTION("'intel_pstate' - P state driver Intel Core processors");<|MERGE_RESOLUTION|>--- conflicted
+++ resolved
@@ -598,14 +598,10 @@
 {
 	u64 misc_en;
 
-<<<<<<< HEAD
-	rdmsrq(MSR_IA32_MISC_ENABLE, misc_en);
-=======
 	if (!cpu_feature_enabled(X86_FEATURE_IDA))
 		return true;
 
-	rdmsrl(MSR_IA32_MISC_ENABLE, misc_en);
->>>>>>> 92a09c47
+	rdmsrq(MSR_IA32_MISC_ENABLE, misc_en);
 
 	return !!(misc_en & MSR_IA32_MISC_ENABLE_TURBO_DISABLE);
 }
