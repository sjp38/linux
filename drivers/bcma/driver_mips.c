--- conflicted
+++ resolved
@@ -23,14 +23,6 @@
 #ifdef CONFIG_BCM47XX
 #include <bcm47xx_nvram.h>
 #endif
-
-enum bcma_boot_dev {
-	BCMA_BOOT_DEV_UNK = 0,
-	BCMA_BOOT_DEV_ROM,
-	BCMA_BOOT_DEV_PARALLEL,
-	BCMA_BOOT_DEV_SERIAL,
-	BCMA_BOOT_DEV_NAND,
-};
 
 enum bcma_boot_dev {
 	BCMA_BOOT_DEV_UNK = 0,
@@ -327,12 +319,6 @@
 	switch (boot_dev) {
 	case BCMA_BOOT_DEV_PARALLEL:
 	case BCMA_BOOT_DEV_SERIAL:
-<<<<<<< HEAD
-		/* TODO: Init NVRAM using BCMA_SOC_FLASH2 window */
-		break;
-	case BCMA_BOOT_DEV_NAND:
-		/* TODO: Init NVRAM using BCMA_SOC_FLASH1 window */
-=======
 #ifdef CONFIG_BCM47XX
 		bcm47xx_nvram_init_from_mem(BCMA_SOC_FLASH2,
 					    BCMA_SOC_FLASH2_SZ);
@@ -343,7 +329,6 @@
 		bcm47xx_nvram_init_from_mem(BCMA_SOC_FLASH1,
 					    BCMA_SOC_FLASH1_SZ);
 #endif
->>>>>>> e529fea9
 		break;
 	default:
 		break;
