/*
 * Copyright © 2012 Intel Corporation
 *
 * Permission is hereby granted, free of charge, to any person obtaining a
 * copy of this software and associated documentation files (the "Software"),
 * to deal in the Software without restriction, including without limitation
 * the rights to use, copy, modify, merge, publish, distribute, sublicense,
 * and/or sell copies of the Software, and to permit persons to whom the
 * Software is furnished to do so, subject to the following conditions:
 *
 * The above copyright notice and this permission notice (including the next
 * paragraph) shall be included in all copies or substantial portions of the
 * Software.
 *
 * THE SOFTWARE IS PROVIDED "AS IS", WITHOUT WARRANTY OF ANY KIND, EXPRESS OR
 * IMPLIED, INCLUDING BUT NOT LIMITED TO THE WARRANTIES OF MERCHANTABILITY,
 * FITNESS FOR A PARTICULAR PURPOSE AND NONINFRINGEMENT.  IN NO EVENT SHALL
 * THE AUTHORS OR COPYRIGHT HOLDERS BE LIABLE FOR ANY CLAIM, DAMAGES OR OTHER
 * LIABILITY, WHETHER IN AN ACTION OF CONTRACT, TORT OR OTHERWISE, ARISING
 * FROM, OUT OF OR IN CONNECTION WITH THE SOFTWARE OR THE USE OR OTHER DEALINGS
 * IN THE SOFTWARE.
 *
 * Authors:
 *    Eugeni Dodonov <eugeni.dodonov@intel.com>
 *
 */

#include <linux/cpufreq.h>
#include "i915_drv.h"
#include "intel_drv.h"
#include "../../../platform/x86/intel_ips.h"
#include <linux/module.h>
#include <drm/i915_powerwell.h>

/**
 * RC6 is a special power stage which allows the GPU to enter an very
 * low-voltage mode when idle, using down to 0V while at this stage.  This
 * stage is entered automatically when the GPU is idle when RC6 support is
 * enabled, and as soon as new workload arises GPU wakes up automatically as well.
 *
 * There are different RC6 modes available in Intel GPU, which differentiate
 * among each other with the latency required to enter and leave RC6 and
 * voltage consumed by the GPU in different states.
 *
 * The combination of the following flags define which states GPU is allowed
 * to enter, while RC6 is the normal RC6 state, RC6p is the deep RC6, and
 * RC6pp is deepest RC6. Their support by hardware varies according to the
 * GPU, BIOS, chipset and platform. RC6 is usually the safest one and the one
 * which brings the most power savings; deeper states save more power, but
 * require higher latency to switch to and wake up.
 */
#define INTEL_RC6_ENABLE			(1<<0)
#define INTEL_RC6p_ENABLE			(1<<1)
#define INTEL_RC6pp_ENABLE			(1<<2)

/* FBC, or Frame Buffer Compression, is a technique employed to compress the
 * framebuffer contents in-memory, aiming at reducing the required bandwidth
 * during in-memory transfers and, therefore, reduce the power packet.
 *
 * The benefits of FBC are mostly visible with solid backgrounds and
 * variation-less patterns.
 *
 * FBC-related functionality can be enabled by the means of the
 * i915.i915_enable_fbc parameter
 */

static void i8xx_disable_fbc(struct drm_device *dev)
{
	struct drm_i915_private *dev_priv = dev->dev_private;
	u32 fbc_ctl;

	/* Disable compression */
	fbc_ctl = I915_READ(FBC_CONTROL);
	if ((fbc_ctl & FBC_CTL_EN) == 0)
		return;

	fbc_ctl &= ~FBC_CTL_EN;
	I915_WRITE(FBC_CONTROL, fbc_ctl);

	/* Wait for compressing bit to clear */
	if (wait_for((I915_READ(FBC_STATUS) & FBC_STAT_COMPRESSING) == 0, 10)) {
		DRM_DEBUG_KMS("FBC idle timed out\n");
		return;
	}

	DRM_DEBUG_KMS("disabled FBC\n");
}

static void i8xx_enable_fbc(struct drm_crtc *crtc, unsigned long interval)
{
	struct drm_device *dev = crtc->dev;
	struct drm_i915_private *dev_priv = dev->dev_private;
	struct drm_framebuffer *fb = crtc->fb;
	struct intel_framebuffer *intel_fb = to_intel_framebuffer(fb);
	struct drm_i915_gem_object *obj = intel_fb->obj;
	struct intel_crtc *intel_crtc = to_intel_crtc(crtc);
	int cfb_pitch;
	int plane, i;
	u32 fbc_ctl, fbc_ctl2;

	cfb_pitch = dev_priv->fbc.size / FBC_LL_SIZE;
	if (fb->pitches[0] < cfb_pitch)
		cfb_pitch = fb->pitches[0];

	/* FBC_CTL wants 64B units */
	cfb_pitch = (cfb_pitch / 64) - 1;
	plane = intel_crtc->plane == 0 ? FBC_CTL_PLANEA : FBC_CTL_PLANEB;

	/* Clear old tags */
	for (i = 0; i < (FBC_LL_SIZE / 32) + 1; i++)
		I915_WRITE(FBC_TAG + (i * 4), 0);

	/* Set it up... */
	fbc_ctl2 = FBC_CTL_FENCE_DBL | FBC_CTL_IDLE_IMM | FBC_CTL_CPU_FENCE;
	fbc_ctl2 |= plane;
	I915_WRITE(FBC_CONTROL2, fbc_ctl2);
	I915_WRITE(FBC_FENCE_OFF, crtc->y);

	/* enable it... */
	fbc_ctl = FBC_CTL_EN | FBC_CTL_PERIODIC;
	if (IS_I945GM(dev))
		fbc_ctl |= FBC_CTL_C3_IDLE; /* 945 needs special SR handling */
	fbc_ctl |= (cfb_pitch & 0xff) << FBC_CTL_STRIDE_SHIFT;
	fbc_ctl |= (interval & 0x2fff) << FBC_CTL_INTERVAL_SHIFT;
	fbc_ctl |= obj->fence_reg;
	I915_WRITE(FBC_CONTROL, fbc_ctl);

	DRM_DEBUG_KMS("enabled FBC, pitch %d, yoff %d, plane %c, ",
		      cfb_pitch, crtc->y, plane_name(intel_crtc->plane));
}

static bool i8xx_fbc_enabled(struct drm_device *dev)
{
	struct drm_i915_private *dev_priv = dev->dev_private;

	return I915_READ(FBC_CONTROL) & FBC_CTL_EN;
}

static void g4x_enable_fbc(struct drm_crtc *crtc, unsigned long interval)
{
	struct drm_device *dev = crtc->dev;
	struct drm_i915_private *dev_priv = dev->dev_private;
	struct drm_framebuffer *fb = crtc->fb;
	struct intel_framebuffer *intel_fb = to_intel_framebuffer(fb);
	struct drm_i915_gem_object *obj = intel_fb->obj;
	struct intel_crtc *intel_crtc = to_intel_crtc(crtc);
	int plane = intel_crtc->plane == 0 ? DPFC_CTL_PLANEA : DPFC_CTL_PLANEB;
	unsigned long stall_watermark = 200;
	u32 dpfc_ctl;

	dpfc_ctl = plane | DPFC_SR_EN | DPFC_CTL_LIMIT_1X;
	dpfc_ctl |= DPFC_CTL_FENCE_EN | obj->fence_reg;
	I915_WRITE(DPFC_CHICKEN, DPFC_HT_MODIFY);

	I915_WRITE(DPFC_RECOMP_CTL, DPFC_RECOMP_STALL_EN |
		   (stall_watermark << DPFC_RECOMP_STALL_WM_SHIFT) |
		   (interval << DPFC_RECOMP_TIMER_COUNT_SHIFT));
	I915_WRITE(DPFC_FENCE_YOFF, crtc->y);

	/* enable it... */
	I915_WRITE(DPFC_CONTROL, I915_READ(DPFC_CONTROL) | DPFC_CTL_EN);

	DRM_DEBUG_KMS("enabled fbc on plane %c\n", plane_name(intel_crtc->plane));
}

static void g4x_disable_fbc(struct drm_device *dev)
{
	struct drm_i915_private *dev_priv = dev->dev_private;
	u32 dpfc_ctl;

	/* Disable compression */
	dpfc_ctl = I915_READ(DPFC_CONTROL);
	if (dpfc_ctl & DPFC_CTL_EN) {
		dpfc_ctl &= ~DPFC_CTL_EN;
		I915_WRITE(DPFC_CONTROL, dpfc_ctl);

		DRM_DEBUG_KMS("disabled FBC\n");
	}
}

static bool g4x_fbc_enabled(struct drm_device *dev)
{
	struct drm_i915_private *dev_priv = dev->dev_private;

	return I915_READ(DPFC_CONTROL) & DPFC_CTL_EN;
}

static void sandybridge_blit_fbc_update(struct drm_device *dev)
{
	struct drm_i915_private *dev_priv = dev->dev_private;
	u32 blt_ecoskpd;

	/* Make sure blitter notifies FBC of writes */
	gen6_gt_force_wake_get(dev_priv);
	blt_ecoskpd = I915_READ(GEN6_BLITTER_ECOSKPD);
	blt_ecoskpd |= GEN6_BLITTER_FBC_NOTIFY <<
		GEN6_BLITTER_LOCK_SHIFT;
	I915_WRITE(GEN6_BLITTER_ECOSKPD, blt_ecoskpd);
	blt_ecoskpd |= GEN6_BLITTER_FBC_NOTIFY;
	I915_WRITE(GEN6_BLITTER_ECOSKPD, blt_ecoskpd);
	blt_ecoskpd &= ~(GEN6_BLITTER_FBC_NOTIFY <<
			 GEN6_BLITTER_LOCK_SHIFT);
	I915_WRITE(GEN6_BLITTER_ECOSKPD, blt_ecoskpd);
	POSTING_READ(GEN6_BLITTER_ECOSKPD);
	gen6_gt_force_wake_put(dev_priv);
}

static void ironlake_enable_fbc(struct drm_crtc *crtc, unsigned long interval)
{
	struct drm_device *dev = crtc->dev;
	struct drm_i915_private *dev_priv = dev->dev_private;
	struct drm_framebuffer *fb = crtc->fb;
	struct intel_framebuffer *intel_fb = to_intel_framebuffer(fb);
	struct drm_i915_gem_object *obj = intel_fb->obj;
	struct intel_crtc *intel_crtc = to_intel_crtc(crtc);
	int plane = intel_crtc->plane == 0 ? DPFC_CTL_PLANEA : DPFC_CTL_PLANEB;
	unsigned long stall_watermark = 200;
	u32 dpfc_ctl;

	dpfc_ctl = I915_READ(ILK_DPFC_CONTROL);
	dpfc_ctl &= DPFC_RESERVED;
	dpfc_ctl |= (plane | DPFC_CTL_LIMIT_1X);
	/* Set persistent mode for front-buffer rendering, ala X. */
	dpfc_ctl |= DPFC_CTL_PERSISTENT_MODE;
	dpfc_ctl |= (DPFC_CTL_FENCE_EN | obj->fence_reg);
	I915_WRITE(ILK_DPFC_CHICKEN, DPFC_HT_MODIFY);

	I915_WRITE(ILK_DPFC_RECOMP_CTL, DPFC_RECOMP_STALL_EN |
		   (stall_watermark << DPFC_RECOMP_STALL_WM_SHIFT) |
		   (interval << DPFC_RECOMP_TIMER_COUNT_SHIFT));
	I915_WRITE(ILK_DPFC_FENCE_YOFF, crtc->y);
	I915_WRITE(ILK_FBC_RT_BASE, i915_gem_obj_ggtt_offset(obj) | ILK_FBC_RT_VALID);
	/* enable it... */
	I915_WRITE(ILK_DPFC_CONTROL, dpfc_ctl | DPFC_CTL_EN);

	if (IS_GEN6(dev)) {
		I915_WRITE(SNB_DPFC_CTL_SA,
			   SNB_CPU_FENCE_ENABLE | obj->fence_reg);
		I915_WRITE(DPFC_CPU_FENCE_OFFSET, crtc->y);
		sandybridge_blit_fbc_update(dev);
	}

	DRM_DEBUG_KMS("enabled fbc on plane %c\n", plane_name(intel_crtc->plane));
}

static void ironlake_disable_fbc(struct drm_device *dev)
{
	struct drm_i915_private *dev_priv = dev->dev_private;
	u32 dpfc_ctl;

	/* Disable compression */
	dpfc_ctl = I915_READ(ILK_DPFC_CONTROL);
	if (dpfc_ctl & DPFC_CTL_EN) {
		dpfc_ctl &= ~DPFC_CTL_EN;
		I915_WRITE(ILK_DPFC_CONTROL, dpfc_ctl);

		DRM_DEBUG_KMS("disabled FBC\n");
	}
}

static bool ironlake_fbc_enabled(struct drm_device *dev)
{
	struct drm_i915_private *dev_priv = dev->dev_private;

	return I915_READ(ILK_DPFC_CONTROL) & DPFC_CTL_EN;
}

static void gen7_enable_fbc(struct drm_crtc *crtc, unsigned long interval)
{
	struct drm_device *dev = crtc->dev;
	struct drm_i915_private *dev_priv = dev->dev_private;
	struct drm_framebuffer *fb = crtc->fb;
	struct intel_framebuffer *intel_fb = to_intel_framebuffer(fb);
	struct drm_i915_gem_object *obj = intel_fb->obj;
	struct intel_crtc *intel_crtc = to_intel_crtc(crtc);

	I915_WRITE(IVB_FBC_RT_BASE, i915_gem_obj_ggtt_offset(obj));

	I915_WRITE(ILK_DPFC_CONTROL, DPFC_CTL_EN | DPFC_CTL_LIMIT_1X |
		   IVB_DPFC_CTL_FENCE_EN |
		   intel_crtc->plane << IVB_DPFC_CTL_PLANE_SHIFT);

	if (IS_IVYBRIDGE(dev)) {
		/* WaFbcAsynchFlipDisableFbcQueue:ivb */
		I915_WRITE(ILK_DISPLAY_CHICKEN1, ILK_FBCQ_DIS);
	} else {
		/* WaFbcAsynchFlipDisableFbcQueue:hsw */
		I915_WRITE(HSW_PIPE_SLICE_CHICKEN_1(intel_crtc->pipe),
			   HSW_BYPASS_FBC_QUEUE);
	}

	I915_WRITE(SNB_DPFC_CTL_SA,
		   SNB_CPU_FENCE_ENABLE | obj->fence_reg);
	I915_WRITE(DPFC_CPU_FENCE_OFFSET, crtc->y);

	sandybridge_blit_fbc_update(dev);

	DRM_DEBUG_KMS("enabled fbc on plane %d\n", intel_crtc->plane);
}

bool intel_fbc_enabled(struct drm_device *dev)
{
	struct drm_i915_private *dev_priv = dev->dev_private;

	if (!dev_priv->display.fbc_enabled)
		return false;

	return dev_priv->display.fbc_enabled(dev);
}

static void intel_fbc_work_fn(struct work_struct *__work)
{
	struct intel_fbc_work *work =
		container_of(to_delayed_work(__work),
			     struct intel_fbc_work, work);
	struct drm_device *dev = work->crtc->dev;
	struct drm_i915_private *dev_priv = dev->dev_private;

	mutex_lock(&dev->struct_mutex);
	if (work == dev_priv->fbc.fbc_work) {
		/* Double check that we haven't switched fb without cancelling
		 * the prior work.
		 */
		if (work->crtc->fb == work->fb) {
			dev_priv->display.enable_fbc(work->crtc,
						     work->interval);

			dev_priv->fbc.plane = to_intel_crtc(work->crtc)->plane;
			dev_priv->fbc.fb_id = work->crtc->fb->base.id;
			dev_priv->fbc.y = work->crtc->y;
		}

		dev_priv->fbc.fbc_work = NULL;
	}
	mutex_unlock(&dev->struct_mutex);

	kfree(work);
}

static void intel_cancel_fbc_work(struct drm_i915_private *dev_priv)
{
	if (dev_priv->fbc.fbc_work == NULL)
		return;

	DRM_DEBUG_KMS("cancelling pending FBC enable\n");

	/* Synchronisation is provided by struct_mutex and checking of
	 * dev_priv->fbc.fbc_work, so we can perform the cancellation
	 * entirely asynchronously.
	 */
	if (cancel_delayed_work(&dev_priv->fbc.fbc_work->work))
		/* tasklet was killed before being run, clean up */
		kfree(dev_priv->fbc.fbc_work);

	/* Mark the work as no longer wanted so that if it does
	 * wake-up (because the work was already running and waiting
	 * for our mutex), it will discover that is no longer
	 * necessary to run.
	 */
	dev_priv->fbc.fbc_work = NULL;
}

static void intel_enable_fbc(struct drm_crtc *crtc, unsigned long interval)
{
	struct intel_fbc_work *work;
	struct drm_device *dev = crtc->dev;
	struct drm_i915_private *dev_priv = dev->dev_private;

	if (!dev_priv->display.enable_fbc)
		return;

	intel_cancel_fbc_work(dev_priv);

	work = kzalloc(sizeof(*work), GFP_KERNEL);
	if (work == NULL) {
		DRM_ERROR("Failed to allocate FBC work structure\n");
		dev_priv->display.enable_fbc(crtc, interval);
		return;
	}

	work->crtc = crtc;
	work->fb = crtc->fb;
	work->interval = interval;
	INIT_DELAYED_WORK(&work->work, intel_fbc_work_fn);

	dev_priv->fbc.fbc_work = work;

	/* Delay the actual enabling to let pageflipping cease and the
	 * display to settle before starting the compression. Note that
	 * this delay also serves a second purpose: it allows for a
	 * vblank to pass after disabling the FBC before we attempt
	 * to modify the control registers.
	 *
	 * A more complicated solution would involve tracking vblanks
	 * following the termination of the page-flipping sequence
	 * and indeed performing the enable as a co-routine and not
	 * waiting synchronously upon the vblank.
	 *
	 * WaFbcWaitForVBlankBeforeEnable:ilk,snb
	 */
	schedule_delayed_work(&work->work, msecs_to_jiffies(50));
}

void intel_disable_fbc(struct drm_device *dev)
{
	struct drm_i915_private *dev_priv = dev->dev_private;

	intel_cancel_fbc_work(dev_priv);

	if (!dev_priv->display.disable_fbc)
		return;

	dev_priv->display.disable_fbc(dev);
	dev_priv->fbc.plane = -1;
}

static bool set_no_fbc_reason(struct drm_i915_private *dev_priv,
			      enum no_fbc_reason reason)
{
	if (dev_priv->fbc.no_fbc_reason == reason)
		return false;

	dev_priv->fbc.no_fbc_reason = reason;
	return true;
}

/**
 * intel_update_fbc - enable/disable FBC as needed
 * @dev: the drm_device
 *
 * Set up the framebuffer compression hardware at mode set time.  We
 * enable it if possible:
 *   - plane A only (on pre-965)
 *   - no pixel mulitply/line duplication
 *   - no alpha buffer discard
 *   - no dual wide
 *   - framebuffer <= max_hdisplay in width, max_vdisplay in height
 *
 * We can't assume that any compression will take place (worst case),
 * so the compressed buffer has to be the same size as the uncompressed
 * one.  It also must reside (along with the line length buffer) in
 * stolen memory.
 *
 * We need to enable/disable FBC on a global basis.
 */
void intel_update_fbc(struct drm_device *dev)
{
	struct drm_i915_private *dev_priv = dev->dev_private;
	struct drm_crtc *crtc = NULL, *tmp_crtc;
	struct intel_crtc *intel_crtc;
	struct drm_framebuffer *fb;
	struct intel_framebuffer *intel_fb;
	struct drm_i915_gem_object *obj;
	const struct drm_display_mode *adjusted_mode;
	unsigned int max_width, max_height;

	if (!I915_HAS_FBC(dev)) {
		set_no_fbc_reason(dev_priv, FBC_UNSUPPORTED);
		return;
	}

	if (!i915_powersave) {
		if (set_no_fbc_reason(dev_priv, FBC_MODULE_PARAM))
			DRM_DEBUG_KMS("fbc disabled per module param\n");
		return;
	}

	/*
	 * If FBC is already on, we just have to verify that we can
	 * keep it that way...
	 * Need to disable if:
	 *   - more than one pipe is active
	 *   - changing FBC params (stride, fence, mode)
	 *   - new fb is too large to fit in compressed buffer
	 *   - going to an unsupported config (interlace, pixel multiply, etc.)
	 */
	list_for_each_entry(tmp_crtc, &dev->mode_config.crtc_list, head) {
		if (intel_crtc_active(tmp_crtc) &&
		    to_intel_crtc(tmp_crtc)->primary_enabled) {
			if (crtc) {
				if (set_no_fbc_reason(dev_priv, FBC_MULTIPLE_PIPES))
					DRM_DEBUG_KMS("more than one pipe active, disabling compression\n");
				goto out_disable;
			}
			crtc = tmp_crtc;
		}
	}

	if (!crtc || crtc->fb == NULL) {
		if (set_no_fbc_reason(dev_priv, FBC_NO_OUTPUT))
			DRM_DEBUG_KMS("no output, disabling\n");
		goto out_disable;
	}

	intel_crtc = to_intel_crtc(crtc);
	fb = crtc->fb;
	intel_fb = to_intel_framebuffer(fb);
	obj = intel_fb->obj;
	adjusted_mode = &intel_crtc->config.adjusted_mode;

	if (i915_enable_fbc < 0 &&
	    INTEL_INFO(dev)->gen <= 7 && !IS_HASWELL(dev)) {
		if (set_no_fbc_reason(dev_priv, FBC_CHIP_DEFAULT))
			DRM_DEBUG_KMS("disabled per chip default\n");
		goto out_disable;
	}
	if (!i915_enable_fbc) {
		if (set_no_fbc_reason(dev_priv, FBC_MODULE_PARAM))
			DRM_DEBUG_KMS("fbc disabled per module param\n");
		goto out_disable;
	}
	if ((adjusted_mode->flags & DRM_MODE_FLAG_INTERLACE) ||
	    (adjusted_mode->flags & DRM_MODE_FLAG_DBLSCAN)) {
		if (set_no_fbc_reason(dev_priv, FBC_UNSUPPORTED_MODE))
			DRM_DEBUG_KMS("mode incompatible with compression, "
				      "disabling\n");
		goto out_disable;
	}

	if (IS_G4X(dev) || INTEL_INFO(dev)->gen >= 5) {
		max_width = 4096;
		max_height = 2048;
	} else {
		max_width = 2048;
		max_height = 1536;
	}
	if (intel_crtc->config.pipe_src_w > max_width ||
	    intel_crtc->config.pipe_src_h > max_height) {
		if (set_no_fbc_reason(dev_priv, FBC_MODE_TOO_LARGE))
			DRM_DEBUG_KMS("mode too large for compression, disabling\n");
		goto out_disable;
	}
	if ((IS_I915GM(dev) || IS_I945GM(dev) || IS_HASWELL(dev)) &&
	    intel_crtc->plane != 0) {
		if (set_no_fbc_reason(dev_priv, FBC_BAD_PLANE))
			DRM_DEBUG_KMS("plane not 0, disabling compression\n");
		goto out_disable;
	}

	/* The use of a CPU fence is mandatory in order to detect writes
	 * by the CPU to the scanout and trigger updates to the FBC.
	 */
	if (obj->tiling_mode != I915_TILING_X ||
	    obj->fence_reg == I915_FENCE_REG_NONE) {
		if (set_no_fbc_reason(dev_priv, FBC_NOT_TILED))
			DRM_DEBUG_KMS("framebuffer not tiled or fenced, disabling compression\n");
		goto out_disable;
	}

	/* If the kernel debugger is active, always disable compression */
	if (in_dbg_master())
		goto out_disable;

	if (i915_gem_stolen_setup_compression(dev, intel_fb->obj->base.size)) {
		if (set_no_fbc_reason(dev_priv, FBC_STOLEN_TOO_SMALL))
			DRM_DEBUG_KMS("framebuffer too large, disabling compression\n");
		goto out_disable;
	}

	/* If the scanout has not changed, don't modify the FBC settings.
	 * Note that we make the fundamental assumption that the fb->obj
	 * cannot be unpinned (and have its GTT offset and fence revoked)
	 * without first being decoupled from the scanout and FBC disabled.
	 */
	if (dev_priv->fbc.plane == intel_crtc->plane &&
	    dev_priv->fbc.fb_id == fb->base.id &&
	    dev_priv->fbc.y == crtc->y)
		return;

	if (intel_fbc_enabled(dev)) {
		/* We update FBC along two paths, after changing fb/crtc
		 * configuration (modeswitching) and after page-flipping
		 * finishes. For the latter, we know that not only did
		 * we disable the FBC at the start of the page-flip
		 * sequence, but also more than one vblank has passed.
		 *
		 * For the former case of modeswitching, it is possible
		 * to switch between two FBC valid configurations
		 * instantaneously so we do need to disable the FBC
		 * before we can modify its control registers. We also
		 * have to wait for the next vblank for that to take
		 * effect. However, since we delay enabling FBC we can
		 * assume that a vblank has passed since disabling and
		 * that we can safely alter the registers in the deferred
		 * callback.
		 *
		 * In the scenario that we go from a valid to invalid
		 * and then back to valid FBC configuration we have
		 * no strict enforcement that a vblank occurred since
		 * disabling the FBC. However, along all current pipe
		 * disabling paths we do need to wait for a vblank at
		 * some point. And we wait before enabling FBC anyway.
		 */
		DRM_DEBUG_KMS("disabling active FBC for update\n");
		intel_disable_fbc(dev);
	}

	intel_enable_fbc(crtc, 500);
	dev_priv->fbc.no_fbc_reason = FBC_OK;
	return;

out_disable:
	/* Multiple disables should be harmless */
	if (intel_fbc_enabled(dev)) {
		DRM_DEBUG_KMS("unsupported config, disabling FBC\n");
		intel_disable_fbc(dev);
	}
	i915_gem_stolen_cleanup_compression(dev);
}

static void i915_pineview_get_mem_freq(struct drm_device *dev)
{
	drm_i915_private_t *dev_priv = dev->dev_private;
	u32 tmp;

	tmp = I915_READ(CLKCFG);

	switch (tmp & CLKCFG_FSB_MASK) {
	case CLKCFG_FSB_533:
		dev_priv->fsb_freq = 533; /* 133*4 */
		break;
	case CLKCFG_FSB_800:
		dev_priv->fsb_freq = 800; /* 200*4 */
		break;
	case CLKCFG_FSB_667:
		dev_priv->fsb_freq =  667; /* 167*4 */
		break;
	case CLKCFG_FSB_400:
		dev_priv->fsb_freq = 400; /* 100*4 */
		break;
	}

	switch (tmp & CLKCFG_MEM_MASK) {
	case CLKCFG_MEM_533:
		dev_priv->mem_freq = 533;
		break;
	case CLKCFG_MEM_667:
		dev_priv->mem_freq = 667;
		break;
	case CLKCFG_MEM_800:
		dev_priv->mem_freq = 800;
		break;
	}

	/* detect pineview DDR3 setting */
	tmp = I915_READ(CSHRDDR3CTL);
	dev_priv->is_ddr3 = (tmp & CSHRDDR3CTL_DDR3) ? 1 : 0;
}

static void i915_ironlake_get_mem_freq(struct drm_device *dev)
{
	drm_i915_private_t *dev_priv = dev->dev_private;
	u16 ddrpll, csipll;

	ddrpll = I915_READ16(DDRMPLL1);
	csipll = I915_READ16(CSIPLL0);

	switch (ddrpll & 0xff) {
	case 0xc:
		dev_priv->mem_freq = 800;
		break;
	case 0x10:
		dev_priv->mem_freq = 1066;
		break;
	case 0x14:
		dev_priv->mem_freq = 1333;
		break;
	case 0x18:
		dev_priv->mem_freq = 1600;
		break;
	default:
		DRM_DEBUG_DRIVER("unknown memory frequency 0x%02x\n",
				 ddrpll & 0xff);
		dev_priv->mem_freq = 0;
		break;
	}

	dev_priv->ips.r_t = dev_priv->mem_freq;

	switch (csipll & 0x3ff) {
	case 0x00c:
		dev_priv->fsb_freq = 3200;
		break;
	case 0x00e:
		dev_priv->fsb_freq = 3733;
		break;
	case 0x010:
		dev_priv->fsb_freq = 4266;
		break;
	case 0x012:
		dev_priv->fsb_freq = 4800;
		break;
	case 0x014:
		dev_priv->fsb_freq = 5333;
		break;
	case 0x016:
		dev_priv->fsb_freq = 5866;
		break;
	case 0x018:
		dev_priv->fsb_freq = 6400;
		break;
	default:
		DRM_DEBUG_DRIVER("unknown fsb frequency 0x%04x\n",
				 csipll & 0x3ff);
		dev_priv->fsb_freq = 0;
		break;
	}

	if (dev_priv->fsb_freq == 3200) {
		dev_priv->ips.c_m = 0;
	} else if (dev_priv->fsb_freq > 3200 && dev_priv->fsb_freq <= 4800) {
		dev_priv->ips.c_m = 1;
	} else {
		dev_priv->ips.c_m = 2;
	}
}

static const struct cxsr_latency cxsr_latency_table[] = {
	{1, 0, 800, 400, 3382, 33382, 3983, 33983},    /* DDR2-400 SC */
	{1, 0, 800, 667, 3354, 33354, 3807, 33807},    /* DDR2-667 SC */
	{1, 0, 800, 800, 3347, 33347, 3763, 33763},    /* DDR2-800 SC */
	{1, 1, 800, 667, 6420, 36420, 6873, 36873},    /* DDR3-667 SC */
	{1, 1, 800, 800, 5902, 35902, 6318, 36318},    /* DDR3-800 SC */

	{1, 0, 667, 400, 3400, 33400, 4021, 34021},    /* DDR2-400 SC */
	{1, 0, 667, 667, 3372, 33372, 3845, 33845},    /* DDR2-667 SC */
	{1, 0, 667, 800, 3386, 33386, 3822, 33822},    /* DDR2-800 SC */
	{1, 1, 667, 667, 6438, 36438, 6911, 36911},    /* DDR3-667 SC */
	{1, 1, 667, 800, 5941, 35941, 6377, 36377},    /* DDR3-800 SC */

	{1, 0, 400, 400, 3472, 33472, 4173, 34173},    /* DDR2-400 SC */
	{1, 0, 400, 667, 3443, 33443, 3996, 33996},    /* DDR2-667 SC */
	{1, 0, 400, 800, 3430, 33430, 3946, 33946},    /* DDR2-800 SC */
	{1, 1, 400, 667, 6509, 36509, 7062, 37062},    /* DDR3-667 SC */
	{1, 1, 400, 800, 5985, 35985, 6501, 36501},    /* DDR3-800 SC */

	{0, 0, 800, 400, 3438, 33438, 4065, 34065},    /* DDR2-400 SC */
	{0, 0, 800, 667, 3410, 33410, 3889, 33889},    /* DDR2-667 SC */
	{0, 0, 800, 800, 3403, 33403, 3845, 33845},    /* DDR2-800 SC */
	{0, 1, 800, 667, 6476, 36476, 6955, 36955},    /* DDR3-667 SC */
	{0, 1, 800, 800, 5958, 35958, 6400, 36400},    /* DDR3-800 SC */

	{0, 0, 667, 400, 3456, 33456, 4103, 34106},    /* DDR2-400 SC */
	{0, 0, 667, 667, 3428, 33428, 3927, 33927},    /* DDR2-667 SC */
	{0, 0, 667, 800, 3443, 33443, 3905, 33905},    /* DDR2-800 SC */
	{0, 1, 667, 667, 6494, 36494, 6993, 36993},    /* DDR3-667 SC */
	{0, 1, 667, 800, 5998, 35998, 6460, 36460},    /* DDR3-800 SC */

	{0, 0, 400, 400, 3528, 33528, 4255, 34255},    /* DDR2-400 SC */
	{0, 0, 400, 667, 3500, 33500, 4079, 34079},    /* DDR2-667 SC */
	{0, 0, 400, 800, 3487, 33487, 4029, 34029},    /* DDR2-800 SC */
	{0, 1, 400, 667, 6566, 36566, 7145, 37145},    /* DDR3-667 SC */
	{0, 1, 400, 800, 6042, 36042, 6584, 36584},    /* DDR3-800 SC */
};

static const struct cxsr_latency *intel_get_cxsr_latency(int is_desktop,
							 int is_ddr3,
							 int fsb,
							 int mem)
{
	const struct cxsr_latency *latency;
	int i;

	if (fsb == 0 || mem == 0)
		return NULL;

	for (i = 0; i < ARRAY_SIZE(cxsr_latency_table); i++) {
		latency = &cxsr_latency_table[i];
		if (is_desktop == latency->is_desktop &&
		    is_ddr3 == latency->is_ddr3 &&
		    fsb == latency->fsb_freq && mem == latency->mem_freq)
			return latency;
	}

	DRM_DEBUG_KMS("Unknown FSB/MEM found, disable CxSR\n");

	return NULL;
}

static void pineview_disable_cxsr(struct drm_device *dev)
{
	struct drm_i915_private *dev_priv = dev->dev_private;

	/* deactivate cxsr */
	I915_WRITE(DSPFW3, I915_READ(DSPFW3) & ~PINEVIEW_SELF_REFRESH_EN);
}

/*
 * Latency for FIFO fetches is dependent on several factors:
 *   - memory configuration (speed, channels)
 *   - chipset
 *   - current MCH state
 * It can be fairly high in some situations, so here we assume a fairly
 * pessimal value.  It's a tradeoff between extra memory fetches (if we
 * set this value too high, the FIFO will fetch frequently to stay full)
 * and power consumption (set it too low to save power and we might see
 * FIFO underruns and display "flicker").
 *
 * A value of 5us seems to be a good balance; safe for very low end
 * platforms but not overly aggressive on lower latency configs.
 */
static const int latency_ns = 5000;

static int i9xx_get_fifo_size(struct drm_device *dev, int plane)
{
	struct drm_i915_private *dev_priv = dev->dev_private;
	uint32_t dsparb = I915_READ(DSPARB);
	int size;

	size = dsparb & 0x7f;
	if (plane)
		size = ((dsparb >> DSPARB_CSTART_SHIFT) & 0x7f) - size;

	DRM_DEBUG_KMS("FIFO size - (0x%08x) %s: %d\n", dsparb,
		      plane ? "B" : "A", size);

	return size;
}

static int i85x_get_fifo_size(struct drm_device *dev, int plane)
{
	struct drm_i915_private *dev_priv = dev->dev_private;
	uint32_t dsparb = I915_READ(DSPARB);
	int size;

	size = dsparb & 0x1ff;
	if (plane)
		size = ((dsparb >> DSPARB_BEND_SHIFT) & 0x1ff) - size;
	size >>= 1; /* Convert to cachelines */

	DRM_DEBUG_KMS("FIFO size - (0x%08x) %s: %d\n", dsparb,
		      plane ? "B" : "A", size);

	return size;
}

static int i845_get_fifo_size(struct drm_device *dev, int plane)
{
	struct drm_i915_private *dev_priv = dev->dev_private;
	uint32_t dsparb = I915_READ(DSPARB);
	int size;

	size = dsparb & 0x7f;
	size >>= 2; /* Convert to cachelines */

	DRM_DEBUG_KMS("FIFO size - (0x%08x) %s: %d\n", dsparb,
		      plane ? "B" : "A",
		      size);

	return size;
}

static int i830_get_fifo_size(struct drm_device *dev, int plane)
{
	struct drm_i915_private *dev_priv = dev->dev_private;
	uint32_t dsparb = I915_READ(DSPARB);
	int size;

	size = dsparb & 0x7f;
	size >>= 1; /* Convert to cachelines */

	DRM_DEBUG_KMS("FIFO size - (0x%08x) %s: %d\n", dsparb,
		      plane ? "B" : "A", size);

	return size;
}

/* Pineview has different values for various configs */
static const struct intel_watermark_params pineview_display_wm = {
	PINEVIEW_DISPLAY_FIFO,
	PINEVIEW_MAX_WM,
	PINEVIEW_DFT_WM,
	PINEVIEW_GUARD_WM,
	PINEVIEW_FIFO_LINE_SIZE
};
static const struct intel_watermark_params pineview_display_hplloff_wm = {
	PINEVIEW_DISPLAY_FIFO,
	PINEVIEW_MAX_WM,
	PINEVIEW_DFT_HPLLOFF_WM,
	PINEVIEW_GUARD_WM,
	PINEVIEW_FIFO_LINE_SIZE
};
static const struct intel_watermark_params pineview_cursor_wm = {
	PINEVIEW_CURSOR_FIFO,
	PINEVIEW_CURSOR_MAX_WM,
	PINEVIEW_CURSOR_DFT_WM,
	PINEVIEW_CURSOR_GUARD_WM,
	PINEVIEW_FIFO_LINE_SIZE,
};
static const struct intel_watermark_params pineview_cursor_hplloff_wm = {
	PINEVIEW_CURSOR_FIFO,
	PINEVIEW_CURSOR_MAX_WM,
	PINEVIEW_CURSOR_DFT_WM,
	PINEVIEW_CURSOR_GUARD_WM,
	PINEVIEW_FIFO_LINE_SIZE
};
static const struct intel_watermark_params g4x_wm_info = {
	G4X_FIFO_SIZE,
	G4X_MAX_WM,
	G4X_MAX_WM,
	2,
	G4X_FIFO_LINE_SIZE,
};
static const struct intel_watermark_params g4x_cursor_wm_info = {
	I965_CURSOR_FIFO,
	I965_CURSOR_MAX_WM,
	I965_CURSOR_DFT_WM,
	2,
	G4X_FIFO_LINE_SIZE,
};
static const struct intel_watermark_params valleyview_wm_info = {
	VALLEYVIEW_FIFO_SIZE,
	VALLEYVIEW_MAX_WM,
	VALLEYVIEW_MAX_WM,
	2,
	G4X_FIFO_LINE_SIZE,
};
static const struct intel_watermark_params valleyview_cursor_wm_info = {
	I965_CURSOR_FIFO,
	VALLEYVIEW_CURSOR_MAX_WM,
	I965_CURSOR_DFT_WM,
	2,
	G4X_FIFO_LINE_SIZE,
};
static const struct intel_watermark_params i965_cursor_wm_info = {
	I965_CURSOR_FIFO,
	I965_CURSOR_MAX_WM,
	I965_CURSOR_DFT_WM,
	2,
	I915_FIFO_LINE_SIZE,
};
static const struct intel_watermark_params i945_wm_info = {
	I945_FIFO_SIZE,
	I915_MAX_WM,
	1,
	2,
	I915_FIFO_LINE_SIZE
};
static const struct intel_watermark_params i915_wm_info = {
	I915_FIFO_SIZE,
	I915_MAX_WM,
	1,
	2,
	I915_FIFO_LINE_SIZE
};
static const struct intel_watermark_params i855_wm_info = {
	I855GM_FIFO_SIZE,
	I915_MAX_WM,
	1,
	2,
	I830_FIFO_LINE_SIZE
};
static const struct intel_watermark_params i830_wm_info = {
	I830_FIFO_SIZE,
	I915_MAX_WM,
	1,
	2,
	I830_FIFO_LINE_SIZE
};

static const struct intel_watermark_params ironlake_display_wm_info = {
	ILK_DISPLAY_FIFO,
	ILK_DISPLAY_MAXWM,
	ILK_DISPLAY_DFTWM,
	2,
	ILK_FIFO_LINE_SIZE
};
static const struct intel_watermark_params ironlake_cursor_wm_info = {
	ILK_CURSOR_FIFO,
	ILK_CURSOR_MAXWM,
	ILK_CURSOR_DFTWM,
	2,
	ILK_FIFO_LINE_SIZE
};
static const struct intel_watermark_params ironlake_display_srwm_info = {
	ILK_DISPLAY_SR_FIFO,
	ILK_DISPLAY_MAX_SRWM,
	ILK_DISPLAY_DFT_SRWM,
	2,
	ILK_FIFO_LINE_SIZE
};
static const struct intel_watermark_params ironlake_cursor_srwm_info = {
	ILK_CURSOR_SR_FIFO,
	ILK_CURSOR_MAX_SRWM,
	ILK_CURSOR_DFT_SRWM,
	2,
	ILK_FIFO_LINE_SIZE
};

static const struct intel_watermark_params sandybridge_display_wm_info = {
	SNB_DISPLAY_FIFO,
	SNB_DISPLAY_MAXWM,
	SNB_DISPLAY_DFTWM,
	2,
	SNB_FIFO_LINE_SIZE
};
static const struct intel_watermark_params sandybridge_cursor_wm_info = {
	SNB_CURSOR_FIFO,
	SNB_CURSOR_MAXWM,
	SNB_CURSOR_DFTWM,
	2,
	SNB_FIFO_LINE_SIZE
};
static const struct intel_watermark_params sandybridge_display_srwm_info = {
	SNB_DISPLAY_SR_FIFO,
	SNB_DISPLAY_MAX_SRWM,
	SNB_DISPLAY_DFT_SRWM,
	2,
	SNB_FIFO_LINE_SIZE
};
static const struct intel_watermark_params sandybridge_cursor_srwm_info = {
	SNB_CURSOR_SR_FIFO,
	SNB_CURSOR_MAX_SRWM,
	SNB_CURSOR_DFT_SRWM,
	2,
	SNB_FIFO_LINE_SIZE
};


/**
 * intel_calculate_wm - calculate watermark level
 * @clock_in_khz: pixel clock
 * @wm: chip FIFO params
 * @pixel_size: display pixel size
 * @latency_ns: memory latency for the platform
 *
 * Calculate the watermark level (the level at which the display plane will
 * start fetching from memory again).  Each chip has a different display
 * FIFO size and allocation, so the caller needs to figure that out and pass
 * in the correct intel_watermark_params structure.
 *
 * As the pixel clock runs, the FIFO will be drained at a rate that depends
 * on the pixel size.  When it reaches the watermark level, it'll start
 * fetching FIFO line sized based chunks from memory until the FIFO fills
 * past the watermark point.  If the FIFO drains completely, a FIFO underrun
 * will occur, and a display engine hang could result.
 */
static unsigned long intel_calculate_wm(unsigned long clock_in_khz,
					const struct intel_watermark_params *wm,
					int fifo_size,
					int pixel_size,
					unsigned long latency_ns)
{
	long entries_required, wm_size;

	/*
	 * Note: we need to make sure we don't overflow for various clock &
	 * latency values.
	 * clocks go from a few thousand to several hundred thousand.
	 * latency is usually a few thousand
	 */
	entries_required = ((clock_in_khz / 1000) * pixel_size * latency_ns) /
		1000;
	entries_required = DIV_ROUND_UP(entries_required, wm->cacheline_size);

	DRM_DEBUG_KMS("FIFO entries required for mode: %ld\n", entries_required);

	wm_size = fifo_size - (entries_required + wm->guard_size);

	DRM_DEBUG_KMS("FIFO watermark level: %ld\n", wm_size);

	/* Don't promote wm_size to unsigned... */
	if (wm_size > (long)wm->max_wm)
		wm_size = wm->max_wm;
	if (wm_size <= 0)
		wm_size = wm->default_wm;
	return wm_size;
}

static struct drm_crtc *single_enabled_crtc(struct drm_device *dev)
{
	struct drm_crtc *crtc, *enabled = NULL;

	list_for_each_entry(crtc, &dev->mode_config.crtc_list, head) {
		if (intel_crtc_active(crtc)) {
			if (enabled)
				return NULL;
			enabled = crtc;
		}
	}

	return enabled;
}

static void pineview_update_wm(struct drm_crtc *unused_crtc)
{
	struct drm_device *dev = unused_crtc->dev;
	struct drm_i915_private *dev_priv = dev->dev_private;
	struct drm_crtc *crtc;
	const struct cxsr_latency *latency;
	u32 reg;
	unsigned long wm;

	latency = intel_get_cxsr_latency(IS_PINEVIEW_G(dev), dev_priv->is_ddr3,
					 dev_priv->fsb_freq, dev_priv->mem_freq);
	if (!latency) {
		DRM_DEBUG_KMS("Unknown FSB/MEM found, disable CxSR\n");
		pineview_disable_cxsr(dev);
		return;
	}

	crtc = single_enabled_crtc(dev);
	if (crtc) {
		const struct drm_display_mode *adjusted_mode;
		int pixel_size = crtc->fb->bits_per_pixel / 8;
		int clock;

		adjusted_mode = &to_intel_crtc(crtc)->config.adjusted_mode;
		clock = adjusted_mode->crtc_clock;

		/* Display SR */
		wm = intel_calculate_wm(clock, &pineview_display_wm,
					pineview_display_wm.fifo_size,
					pixel_size, latency->display_sr);
		reg = I915_READ(DSPFW1);
		reg &= ~DSPFW_SR_MASK;
		reg |= wm << DSPFW_SR_SHIFT;
		I915_WRITE(DSPFW1, reg);
		DRM_DEBUG_KMS("DSPFW1 register is %x\n", reg);

		/* cursor SR */
		wm = intel_calculate_wm(clock, &pineview_cursor_wm,
					pineview_display_wm.fifo_size,
					pixel_size, latency->cursor_sr);
		reg = I915_READ(DSPFW3);
		reg &= ~DSPFW_CURSOR_SR_MASK;
		reg |= (wm & 0x3f) << DSPFW_CURSOR_SR_SHIFT;
		I915_WRITE(DSPFW3, reg);

		/* Display HPLL off SR */
		wm = intel_calculate_wm(clock, &pineview_display_hplloff_wm,
					pineview_display_hplloff_wm.fifo_size,
					pixel_size, latency->display_hpll_disable);
		reg = I915_READ(DSPFW3);
		reg &= ~DSPFW_HPLL_SR_MASK;
		reg |= wm & DSPFW_HPLL_SR_MASK;
		I915_WRITE(DSPFW3, reg);

		/* cursor HPLL off SR */
		wm = intel_calculate_wm(clock, &pineview_cursor_hplloff_wm,
					pineview_display_hplloff_wm.fifo_size,
					pixel_size, latency->cursor_hpll_disable);
		reg = I915_READ(DSPFW3);
		reg &= ~DSPFW_HPLL_CURSOR_MASK;
		reg |= (wm & 0x3f) << DSPFW_HPLL_CURSOR_SHIFT;
		I915_WRITE(DSPFW3, reg);
		DRM_DEBUG_KMS("DSPFW3 register is %x\n", reg);

		/* activate cxsr */
		I915_WRITE(DSPFW3,
			   I915_READ(DSPFW3) | PINEVIEW_SELF_REFRESH_EN);
		DRM_DEBUG_KMS("Self-refresh is enabled\n");
	} else {
		pineview_disable_cxsr(dev);
		DRM_DEBUG_KMS("Self-refresh is disabled\n");
	}
}

static bool g4x_compute_wm0(struct drm_device *dev,
			    int plane,
			    const struct intel_watermark_params *display,
			    int display_latency_ns,
			    const struct intel_watermark_params *cursor,
			    int cursor_latency_ns,
			    int *plane_wm,
			    int *cursor_wm)
{
	struct drm_crtc *crtc;
	const struct drm_display_mode *adjusted_mode;
	int htotal, hdisplay, clock, pixel_size;
	int line_time_us, line_count;
	int entries, tlb_miss;

	crtc = intel_get_crtc_for_plane(dev, plane);
	if (!intel_crtc_active(crtc)) {
		*cursor_wm = cursor->guard_size;
		*plane_wm = display->guard_size;
		return false;
	}

	adjusted_mode = &to_intel_crtc(crtc)->config.adjusted_mode;
	clock = adjusted_mode->crtc_clock;
	htotal = adjusted_mode->htotal;
	hdisplay = to_intel_crtc(crtc)->config.pipe_src_w;
	pixel_size = crtc->fb->bits_per_pixel / 8;

	/* Use the small buffer method to calculate plane watermark */
	entries = ((clock * pixel_size / 1000) * display_latency_ns) / 1000;
	tlb_miss = display->fifo_size*display->cacheline_size - hdisplay * 8;
	if (tlb_miss > 0)
		entries += tlb_miss;
	entries = DIV_ROUND_UP(entries, display->cacheline_size);
	*plane_wm = entries + display->guard_size;
	if (*plane_wm > (int)display->max_wm)
		*plane_wm = display->max_wm;

	/* Use the large buffer method to calculate cursor watermark */
	line_time_us = ((htotal * 1000) / clock);
	line_count = (cursor_latency_ns / line_time_us + 1000) / 1000;
	entries = line_count * 64 * pixel_size;
	tlb_miss = cursor->fifo_size*cursor->cacheline_size - hdisplay * 8;
	if (tlb_miss > 0)
		entries += tlb_miss;
	entries = DIV_ROUND_UP(entries, cursor->cacheline_size);
	*cursor_wm = entries + cursor->guard_size;
	if (*cursor_wm > (int)cursor->max_wm)
		*cursor_wm = (int)cursor->max_wm;

	return true;
}

/*
 * Check the wm result.
 *
 * If any calculated watermark values is larger than the maximum value that
 * can be programmed into the associated watermark register, that watermark
 * must be disabled.
 */
static bool g4x_check_srwm(struct drm_device *dev,
			   int display_wm, int cursor_wm,
			   const struct intel_watermark_params *display,
			   const struct intel_watermark_params *cursor)
{
	DRM_DEBUG_KMS("SR watermark: display plane %d, cursor %d\n",
		      display_wm, cursor_wm);

	if (display_wm > display->max_wm) {
		DRM_DEBUG_KMS("display watermark is too large(%d/%ld), disabling\n",
			      display_wm, display->max_wm);
		return false;
	}

	if (cursor_wm > cursor->max_wm) {
		DRM_DEBUG_KMS("cursor watermark is too large(%d/%ld), disabling\n",
			      cursor_wm, cursor->max_wm);
		return false;
	}

	if (!(display_wm || cursor_wm)) {
		DRM_DEBUG_KMS("SR latency is 0, disabling\n");
		return false;
	}

	return true;
}

static bool g4x_compute_srwm(struct drm_device *dev,
			     int plane,
			     int latency_ns,
			     const struct intel_watermark_params *display,
			     const struct intel_watermark_params *cursor,
			     int *display_wm, int *cursor_wm)
{
	struct drm_crtc *crtc;
	const struct drm_display_mode *adjusted_mode;
	int hdisplay, htotal, pixel_size, clock;
	unsigned long line_time_us;
	int line_count, line_size;
	int small, large;
	int entries;

	if (!latency_ns) {
		*display_wm = *cursor_wm = 0;
		return false;
	}

	crtc = intel_get_crtc_for_plane(dev, plane);
	adjusted_mode = &to_intel_crtc(crtc)->config.adjusted_mode;
	clock = adjusted_mode->crtc_clock;
	htotal = adjusted_mode->htotal;
	hdisplay = to_intel_crtc(crtc)->config.pipe_src_w;
	pixel_size = crtc->fb->bits_per_pixel / 8;

	line_time_us = (htotal * 1000) / clock;
	line_count = (latency_ns / line_time_us + 1000) / 1000;
	line_size = hdisplay * pixel_size;

	/* Use the minimum of the small and large buffer method for primary */
	small = ((clock * pixel_size / 1000) * latency_ns) / 1000;
	large = line_count * line_size;

	entries = DIV_ROUND_UP(min(small, large), display->cacheline_size);
	*display_wm = entries + display->guard_size;

	/* calculate the self-refresh watermark for display cursor */
	entries = line_count * pixel_size * 64;
	entries = DIV_ROUND_UP(entries, cursor->cacheline_size);
	*cursor_wm = entries + cursor->guard_size;

	return g4x_check_srwm(dev,
			      *display_wm, *cursor_wm,
			      display, cursor);
}

static bool vlv_compute_drain_latency(struct drm_device *dev,
				     int plane,
				     int *plane_prec_mult,
				     int *plane_dl,
				     int *cursor_prec_mult,
				     int *cursor_dl)
{
	struct drm_crtc *crtc;
	int clock, pixel_size;
	int entries;

	crtc = intel_get_crtc_for_plane(dev, plane);
	if (!intel_crtc_active(crtc))
		return false;

	clock = to_intel_crtc(crtc)->config.adjusted_mode.crtc_clock;
	pixel_size = crtc->fb->bits_per_pixel / 8;	/* BPP */

	entries = (clock / 1000) * pixel_size;
	*plane_prec_mult = (entries > 256) ?
		DRAIN_LATENCY_PRECISION_32 : DRAIN_LATENCY_PRECISION_16;
	*plane_dl = (64 * (*plane_prec_mult) * 4) / ((clock / 1000) *
						     pixel_size);

	entries = (clock / 1000) * 4;	/* BPP is always 4 for cursor */
	*cursor_prec_mult = (entries > 256) ?
		DRAIN_LATENCY_PRECISION_32 : DRAIN_LATENCY_PRECISION_16;
	*cursor_dl = (64 * (*cursor_prec_mult) * 4) / ((clock / 1000) * 4);

	return true;
}

/*
 * Update drain latency registers of memory arbiter
 *
 * Valleyview SoC has a new memory arbiter and needs drain latency registers
 * to be programmed. Each plane has a drain latency multiplier and a drain
 * latency value.
 */

static void vlv_update_drain_latency(struct drm_device *dev)
{
	struct drm_i915_private *dev_priv = dev->dev_private;
	int planea_prec, planea_dl, planeb_prec, planeb_dl;
	int cursora_prec, cursora_dl, cursorb_prec, cursorb_dl;
	int plane_prec_mult, cursor_prec_mult; /* Precision multiplier is
							either 16 or 32 */

	/* For plane A, Cursor A */
	if (vlv_compute_drain_latency(dev, 0, &plane_prec_mult, &planea_dl,
				      &cursor_prec_mult, &cursora_dl)) {
		cursora_prec = (cursor_prec_mult == DRAIN_LATENCY_PRECISION_32) ?
			DDL_CURSORA_PRECISION_32 : DDL_CURSORA_PRECISION_16;
		planea_prec = (plane_prec_mult == DRAIN_LATENCY_PRECISION_32) ?
			DDL_PLANEA_PRECISION_32 : DDL_PLANEA_PRECISION_16;

		I915_WRITE(VLV_DDL1, cursora_prec |
				(cursora_dl << DDL_CURSORA_SHIFT) |
				planea_prec | planea_dl);
	}

	/* For plane B, Cursor B */
	if (vlv_compute_drain_latency(dev, 1, &plane_prec_mult, &planeb_dl,
				      &cursor_prec_mult, &cursorb_dl)) {
		cursorb_prec = (cursor_prec_mult == DRAIN_LATENCY_PRECISION_32) ?
			DDL_CURSORB_PRECISION_32 : DDL_CURSORB_PRECISION_16;
		planeb_prec = (plane_prec_mult == DRAIN_LATENCY_PRECISION_32) ?
			DDL_PLANEB_PRECISION_32 : DDL_PLANEB_PRECISION_16;

		I915_WRITE(VLV_DDL2, cursorb_prec |
				(cursorb_dl << DDL_CURSORB_SHIFT) |
				planeb_prec | planeb_dl);
	}
}

#define single_plane_enabled(mask) is_power_of_2(mask)

static void valleyview_update_wm(struct drm_crtc *crtc)
{
	struct drm_device *dev = crtc->dev;
	static const int sr_latency_ns = 12000;
	struct drm_i915_private *dev_priv = dev->dev_private;
	int planea_wm, planeb_wm, cursora_wm, cursorb_wm;
	int plane_sr, cursor_sr;
	int ignore_plane_sr, ignore_cursor_sr;
	unsigned int enabled = 0;

	vlv_update_drain_latency(dev);

	if (g4x_compute_wm0(dev, PIPE_A,
			    &valleyview_wm_info, latency_ns,
			    &valleyview_cursor_wm_info, latency_ns,
			    &planea_wm, &cursora_wm))
		enabled |= 1 << PIPE_A;

	if (g4x_compute_wm0(dev, PIPE_B,
			    &valleyview_wm_info, latency_ns,
			    &valleyview_cursor_wm_info, latency_ns,
			    &planeb_wm, &cursorb_wm))
		enabled |= 1 << PIPE_B;

	if (single_plane_enabled(enabled) &&
	    g4x_compute_srwm(dev, ffs(enabled) - 1,
			     sr_latency_ns,
			     &valleyview_wm_info,
			     &valleyview_cursor_wm_info,
			     &plane_sr, &ignore_cursor_sr) &&
	    g4x_compute_srwm(dev, ffs(enabled) - 1,
			     2*sr_latency_ns,
			     &valleyview_wm_info,
			     &valleyview_cursor_wm_info,
			     &ignore_plane_sr, &cursor_sr)) {
		I915_WRITE(FW_BLC_SELF_VLV, FW_CSPWRDWNEN);
	} else {
		I915_WRITE(FW_BLC_SELF_VLV,
			   I915_READ(FW_BLC_SELF_VLV) & ~FW_CSPWRDWNEN);
		plane_sr = cursor_sr = 0;
	}

	DRM_DEBUG_KMS("Setting FIFO watermarks - A: plane=%d, cursor=%d, B: plane=%d, cursor=%d, SR: plane=%d, cursor=%d\n",
		      planea_wm, cursora_wm,
		      planeb_wm, cursorb_wm,
		      plane_sr, cursor_sr);

	I915_WRITE(DSPFW1,
		   (plane_sr << DSPFW_SR_SHIFT) |
		   (cursorb_wm << DSPFW_CURSORB_SHIFT) |
		   (planeb_wm << DSPFW_PLANEB_SHIFT) |
		   planea_wm);
	I915_WRITE(DSPFW2,
		   (I915_READ(DSPFW2) & ~DSPFW_CURSORA_MASK) |
		   (cursora_wm << DSPFW_CURSORA_SHIFT));
	I915_WRITE(DSPFW3,
		   (I915_READ(DSPFW3) & ~DSPFW_CURSOR_SR_MASK) |
		   (cursor_sr << DSPFW_CURSOR_SR_SHIFT));
}

static void g4x_update_wm(struct drm_crtc *crtc)
{
	struct drm_device *dev = crtc->dev;
	static const int sr_latency_ns = 12000;
	struct drm_i915_private *dev_priv = dev->dev_private;
	int planea_wm, planeb_wm, cursora_wm, cursorb_wm;
	int plane_sr, cursor_sr;
	unsigned int enabled = 0;

	if (g4x_compute_wm0(dev, PIPE_A,
			    &g4x_wm_info, latency_ns,
			    &g4x_cursor_wm_info, latency_ns,
			    &planea_wm, &cursora_wm))
		enabled |= 1 << PIPE_A;

	if (g4x_compute_wm0(dev, PIPE_B,
			    &g4x_wm_info, latency_ns,
			    &g4x_cursor_wm_info, latency_ns,
			    &planeb_wm, &cursorb_wm))
		enabled |= 1 << PIPE_B;

	if (single_plane_enabled(enabled) &&
	    g4x_compute_srwm(dev, ffs(enabled) - 1,
			     sr_latency_ns,
			     &g4x_wm_info,
			     &g4x_cursor_wm_info,
			     &plane_sr, &cursor_sr)) {
		I915_WRITE(FW_BLC_SELF, FW_BLC_SELF_EN);
	} else {
		I915_WRITE(FW_BLC_SELF,
			   I915_READ(FW_BLC_SELF) & ~FW_BLC_SELF_EN);
		plane_sr = cursor_sr = 0;
	}

	DRM_DEBUG_KMS("Setting FIFO watermarks - A: plane=%d, cursor=%d, B: plane=%d, cursor=%d, SR: plane=%d, cursor=%d\n",
		      planea_wm, cursora_wm,
		      planeb_wm, cursorb_wm,
		      plane_sr, cursor_sr);

	I915_WRITE(DSPFW1,
		   (plane_sr << DSPFW_SR_SHIFT) |
		   (cursorb_wm << DSPFW_CURSORB_SHIFT) |
		   (planeb_wm << DSPFW_PLANEB_SHIFT) |
		   planea_wm);
	I915_WRITE(DSPFW2,
		   (I915_READ(DSPFW2) & ~DSPFW_CURSORA_MASK) |
		   (cursora_wm << DSPFW_CURSORA_SHIFT));
	/* HPLL off in SR has some issues on G4x... disable it */
	I915_WRITE(DSPFW3,
		   (I915_READ(DSPFW3) & ~(DSPFW_HPLL_SR_EN | DSPFW_CURSOR_SR_MASK)) |
		   (cursor_sr << DSPFW_CURSOR_SR_SHIFT));
}

static void i965_update_wm(struct drm_crtc *unused_crtc)
{
	struct drm_device *dev = unused_crtc->dev;
	struct drm_i915_private *dev_priv = dev->dev_private;
	struct drm_crtc *crtc;
	int srwm = 1;
	int cursor_sr = 16;

	/* Calc sr entries for one plane configs */
	crtc = single_enabled_crtc(dev);
	if (crtc) {
		/* self-refresh has much higher latency */
		static const int sr_latency_ns = 12000;
		const struct drm_display_mode *adjusted_mode =
			&to_intel_crtc(crtc)->config.adjusted_mode;
		int clock = adjusted_mode->crtc_clock;
		int htotal = adjusted_mode->htotal;
		int hdisplay = to_intel_crtc(crtc)->config.pipe_src_w;
		int pixel_size = crtc->fb->bits_per_pixel / 8;
		unsigned long line_time_us;
		int entries;

		line_time_us = ((htotal * 1000) / clock);

		/* Use ns/us then divide to preserve precision */
		entries = (((sr_latency_ns / line_time_us) + 1000) / 1000) *
			pixel_size * hdisplay;
		entries = DIV_ROUND_UP(entries, I915_FIFO_LINE_SIZE);
		srwm = I965_FIFO_SIZE - entries;
		if (srwm < 0)
			srwm = 1;
		srwm &= 0x1ff;
		DRM_DEBUG_KMS("self-refresh entries: %d, wm: %d\n",
			      entries, srwm);

		entries = (((sr_latency_ns / line_time_us) + 1000) / 1000) *
			pixel_size * 64;
		entries = DIV_ROUND_UP(entries,
					  i965_cursor_wm_info.cacheline_size);
		cursor_sr = i965_cursor_wm_info.fifo_size -
			(entries + i965_cursor_wm_info.guard_size);

		if (cursor_sr > i965_cursor_wm_info.max_wm)
			cursor_sr = i965_cursor_wm_info.max_wm;

		DRM_DEBUG_KMS("self-refresh watermark: display plane %d "
			      "cursor %d\n", srwm, cursor_sr);

		if (IS_CRESTLINE(dev))
			I915_WRITE(FW_BLC_SELF, FW_BLC_SELF_EN);
	} else {
		/* Turn off self refresh if both pipes are enabled */
		if (IS_CRESTLINE(dev))
			I915_WRITE(FW_BLC_SELF, I915_READ(FW_BLC_SELF)
				   & ~FW_BLC_SELF_EN);
	}

	DRM_DEBUG_KMS("Setting FIFO watermarks - A: 8, B: 8, C: 8, SR %d\n",
		      srwm);

	/* 965 has limitations... */
	I915_WRITE(DSPFW1, (srwm << DSPFW_SR_SHIFT) |
		   (8 << 16) | (8 << 8) | (8 << 0));
	I915_WRITE(DSPFW2, (8 << 8) | (8 << 0));
	/* update cursor SR watermark */
	I915_WRITE(DSPFW3, (cursor_sr << DSPFW_CURSOR_SR_SHIFT));
}

static void i9xx_update_wm(struct drm_crtc *unused_crtc)
{
	struct drm_device *dev = unused_crtc->dev;
	struct drm_i915_private *dev_priv = dev->dev_private;
	const struct intel_watermark_params *wm_info;
	uint32_t fwater_lo;
	uint32_t fwater_hi;
	int cwm, srwm = 1;
	int fifo_size;
	int planea_wm, planeb_wm;
	struct drm_crtc *crtc, *enabled = NULL;

	if (IS_I945GM(dev))
		wm_info = &i945_wm_info;
	else if (!IS_GEN2(dev))
		wm_info = &i915_wm_info;
	else
		wm_info = &i855_wm_info;

	fifo_size = dev_priv->display.get_fifo_size(dev, 0);
	crtc = intel_get_crtc_for_plane(dev, 0);
	if (intel_crtc_active(crtc)) {
		const struct drm_display_mode *adjusted_mode;
		int cpp = crtc->fb->bits_per_pixel / 8;
		if (IS_GEN2(dev))
			cpp = 4;

		adjusted_mode = &to_intel_crtc(crtc)->config.adjusted_mode;
		planea_wm = intel_calculate_wm(adjusted_mode->crtc_clock,
					       wm_info, fifo_size, cpp,
					       latency_ns);
		enabled = crtc;
	} else
		planea_wm = fifo_size - wm_info->guard_size;

	fifo_size = dev_priv->display.get_fifo_size(dev, 1);
	crtc = intel_get_crtc_for_plane(dev, 1);
	if (intel_crtc_active(crtc)) {
		const struct drm_display_mode *adjusted_mode;
		int cpp = crtc->fb->bits_per_pixel / 8;
		if (IS_GEN2(dev))
			cpp = 4;

		adjusted_mode = &to_intel_crtc(crtc)->config.adjusted_mode;
		planeb_wm = intel_calculate_wm(adjusted_mode->crtc_clock,
					       wm_info, fifo_size, cpp,
					       latency_ns);
		if (enabled == NULL)
			enabled = crtc;
		else
			enabled = NULL;
	} else
		planeb_wm = fifo_size - wm_info->guard_size;

	DRM_DEBUG_KMS("FIFO watermarks - A: %d, B: %d\n", planea_wm, planeb_wm);

	/*
	 * Overlay gets an aggressive default since video jitter is bad.
	 */
	cwm = 2;

	/* Play safe and disable self-refresh before adjusting watermarks. */
	if (IS_I945G(dev) || IS_I945GM(dev))
		I915_WRITE(FW_BLC_SELF, FW_BLC_SELF_EN_MASK | 0);
	else if (IS_I915GM(dev))
		I915_WRITE(INSTPM, I915_READ(INSTPM) & ~INSTPM_SELF_EN);

	/* Calc sr entries for one plane configs */
	if (HAS_FW_BLC(dev) && enabled) {
		/* self-refresh has much higher latency */
		static const int sr_latency_ns = 6000;
		const struct drm_display_mode *adjusted_mode =
			&to_intel_crtc(enabled)->config.adjusted_mode;
		int clock = adjusted_mode->crtc_clock;
		int htotal = adjusted_mode->htotal;
		int hdisplay = to_intel_crtc(crtc)->config.pipe_src_w;
		int pixel_size = enabled->fb->bits_per_pixel / 8;
		unsigned long line_time_us;
		int entries;

		line_time_us = (htotal * 1000) / clock;

		/* Use ns/us then divide to preserve precision */
		entries = (((sr_latency_ns / line_time_us) + 1000) / 1000) *
			pixel_size * hdisplay;
		entries = DIV_ROUND_UP(entries, wm_info->cacheline_size);
		DRM_DEBUG_KMS("self-refresh entries: %d\n", entries);
		srwm = wm_info->fifo_size - entries;
		if (srwm < 0)
			srwm = 1;

		if (IS_I945G(dev) || IS_I945GM(dev))
			I915_WRITE(FW_BLC_SELF,
				   FW_BLC_SELF_FIFO_MASK | (srwm & 0xff));
		else if (IS_I915GM(dev))
			I915_WRITE(FW_BLC_SELF, srwm & 0x3f);
	}

	DRM_DEBUG_KMS("Setting FIFO watermarks - A: %d, B: %d, C: %d, SR %d\n",
		      planea_wm, planeb_wm, cwm, srwm);

	fwater_lo = ((planeb_wm & 0x3f) << 16) | (planea_wm & 0x3f);
	fwater_hi = (cwm & 0x1f);

	/* Set request length to 8 cachelines per fetch */
	fwater_lo = fwater_lo | (1 << 24) | (1 << 8);
	fwater_hi = fwater_hi | (1 << 8);

	I915_WRITE(FW_BLC, fwater_lo);
	I915_WRITE(FW_BLC2, fwater_hi);

	if (HAS_FW_BLC(dev)) {
		if (enabled) {
			if (IS_I945G(dev) || IS_I945GM(dev))
				I915_WRITE(FW_BLC_SELF,
					   FW_BLC_SELF_EN_MASK | FW_BLC_SELF_EN);
			else if (IS_I915GM(dev))
				I915_WRITE(INSTPM, I915_READ(INSTPM) | INSTPM_SELF_EN);
			DRM_DEBUG_KMS("memory self refresh enabled\n");
		} else
			DRM_DEBUG_KMS("memory self refresh disabled\n");
	}
}

static void i830_update_wm(struct drm_crtc *unused_crtc)
{
	struct drm_device *dev = unused_crtc->dev;
	struct drm_i915_private *dev_priv = dev->dev_private;
	struct drm_crtc *crtc;
	const struct drm_display_mode *adjusted_mode;
	uint32_t fwater_lo;
	int planea_wm;

	crtc = single_enabled_crtc(dev);
	if (crtc == NULL)
		return;

	adjusted_mode = &to_intel_crtc(crtc)->config.adjusted_mode;
	planea_wm = intel_calculate_wm(adjusted_mode->crtc_clock,
				       &i830_wm_info,
				       dev_priv->display.get_fifo_size(dev, 0),
				       4, latency_ns);
	fwater_lo = I915_READ(FW_BLC) & ~0xfff;
	fwater_lo |= (3<<8) | planea_wm;

	DRM_DEBUG_KMS("Setting FIFO watermarks - A: %d\n", planea_wm);

	I915_WRITE(FW_BLC, fwater_lo);
}

/*
 * Check the wm result.
 *
 * If any calculated watermark values is larger than the maximum value that
 * can be programmed into the associated watermark register, that watermark
 * must be disabled.
 */
static bool ironlake_check_srwm(struct drm_device *dev, int level,
				int fbc_wm, int display_wm, int cursor_wm,
				const struct intel_watermark_params *display,
				const struct intel_watermark_params *cursor)
{
	struct drm_i915_private *dev_priv = dev->dev_private;

	DRM_DEBUG_KMS("watermark %d: display plane %d, fbc lines %d,"
		      " cursor %d\n", level, display_wm, fbc_wm, cursor_wm);

	if (fbc_wm > SNB_FBC_MAX_SRWM) {
		DRM_DEBUG_KMS("fbc watermark(%d) is too large(%d), disabling wm%d+\n",
			      fbc_wm, SNB_FBC_MAX_SRWM, level);

		/* fbc has it's own way to disable FBC WM */
		I915_WRITE(DISP_ARB_CTL,
			   I915_READ(DISP_ARB_CTL) | DISP_FBC_WM_DIS);
		return false;
	} else if (INTEL_INFO(dev)->gen >= 6) {
		/* enable FBC WM (except on ILK, where it must remain off) */
		I915_WRITE(DISP_ARB_CTL,
			   I915_READ(DISP_ARB_CTL) & ~DISP_FBC_WM_DIS);
	}

	if (display_wm > display->max_wm) {
		DRM_DEBUG_KMS("display watermark(%d) is too large(%d), disabling wm%d+\n",
			      display_wm, SNB_DISPLAY_MAX_SRWM, level);
		return false;
	}

	if (cursor_wm > cursor->max_wm) {
		DRM_DEBUG_KMS("cursor watermark(%d) is too large(%d), disabling wm%d+\n",
			      cursor_wm, SNB_CURSOR_MAX_SRWM, level);
		return false;
	}

	if (!(fbc_wm || display_wm || cursor_wm)) {
		DRM_DEBUG_KMS("latency %d is 0, disabling wm%d+\n", level, level);
		return false;
	}

	return true;
}

/*
 * Compute watermark values of WM[1-3],
 */
static bool ironlake_compute_srwm(struct drm_device *dev, int level, int plane,
				  int latency_ns,
				  const struct intel_watermark_params *display,
				  const struct intel_watermark_params *cursor,
				  int *fbc_wm, int *display_wm, int *cursor_wm)
{
	struct drm_crtc *crtc;
	const struct drm_display_mode *adjusted_mode;
	unsigned long line_time_us;
	int hdisplay, htotal, pixel_size, clock;
	int line_count, line_size;
	int small, large;
	int entries;

	if (!latency_ns) {
		*fbc_wm = *display_wm = *cursor_wm = 0;
		return false;
	}

	crtc = intel_get_crtc_for_plane(dev, plane);
	adjusted_mode = &to_intel_crtc(crtc)->config.adjusted_mode;
	clock = adjusted_mode->crtc_clock;
	htotal = adjusted_mode->htotal;
	hdisplay = to_intel_crtc(crtc)->config.pipe_src_w;
	pixel_size = crtc->fb->bits_per_pixel / 8;

	line_time_us = (htotal * 1000) / clock;
	line_count = (latency_ns / line_time_us + 1000) / 1000;
	line_size = hdisplay * pixel_size;

	/* Use the minimum of the small and large buffer method for primary */
	small = ((clock * pixel_size / 1000) * latency_ns) / 1000;
	large = line_count * line_size;

	entries = DIV_ROUND_UP(min(small, large), display->cacheline_size);
	*display_wm = entries + display->guard_size;

	/*
	 * Spec says:
	 * FBC WM = ((Final Primary WM * 64) / number of bytes per line) + 2
	 */
	*fbc_wm = DIV_ROUND_UP(*display_wm * 64, line_size) + 2;

	/* calculate the self-refresh watermark for display cursor */
	entries = line_count * pixel_size * 64;
	entries = DIV_ROUND_UP(entries, cursor->cacheline_size);
	*cursor_wm = entries + cursor->guard_size;

	return ironlake_check_srwm(dev, level,
				   *fbc_wm, *display_wm, *cursor_wm,
				   display, cursor);
}

static void ironlake_update_wm(struct drm_crtc *crtc)
{
	struct drm_device *dev = crtc->dev;
	struct drm_i915_private *dev_priv = dev->dev_private;
	int fbc_wm, plane_wm, cursor_wm;
	unsigned int enabled;

	enabled = 0;
	if (g4x_compute_wm0(dev, PIPE_A,
			    &ironlake_display_wm_info,
			    dev_priv->wm.pri_latency[0] * 100,
			    &ironlake_cursor_wm_info,
			    dev_priv->wm.cur_latency[0] * 100,
			    &plane_wm, &cursor_wm)) {
		I915_WRITE(WM0_PIPEA_ILK,
			   (plane_wm << WM0_PIPE_PLANE_SHIFT) | cursor_wm);
		DRM_DEBUG_KMS("FIFO watermarks For pipe A -"
			      " plane %d, " "cursor: %d\n",
			      plane_wm, cursor_wm);
		enabled |= 1 << PIPE_A;
	}

	if (g4x_compute_wm0(dev, PIPE_B,
			    &ironlake_display_wm_info,
			    dev_priv->wm.pri_latency[0] * 100,
			    &ironlake_cursor_wm_info,
			    dev_priv->wm.cur_latency[0] * 100,
			    &plane_wm, &cursor_wm)) {
		I915_WRITE(WM0_PIPEB_ILK,
			   (plane_wm << WM0_PIPE_PLANE_SHIFT) | cursor_wm);
		DRM_DEBUG_KMS("FIFO watermarks For pipe B -"
			      " plane %d, cursor: %d\n",
			      plane_wm, cursor_wm);
		enabled |= 1 << PIPE_B;
	}

	/*
	 * Calculate and update the self-refresh watermark only when one
	 * display plane is used.
	 */
	I915_WRITE(WM3_LP_ILK, 0);
	I915_WRITE(WM2_LP_ILK, 0);
	I915_WRITE(WM1_LP_ILK, 0);

	if (!single_plane_enabled(enabled))
		return;
	enabled = ffs(enabled) - 1;

	/* WM1 */
	if (!ironlake_compute_srwm(dev, 1, enabled,
				   dev_priv->wm.pri_latency[1] * 500,
				   &ironlake_display_srwm_info,
				   &ironlake_cursor_srwm_info,
				   &fbc_wm, &plane_wm, &cursor_wm))
		return;

	I915_WRITE(WM1_LP_ILK,
		   WM1_LP_SR_EN |
		   (dev_priv->wm.pri_latency[1] << WM1_LP_LATENCY_SHIFT) |
		   (fbc_wm << WM1_LP_FBC_SHIFT) |
		   (plane_wm << WM1_LP_SR_SHIFT) |
		   cursor_wm);

	/* WM2 */
	if (!ironlake_compute_srwm(dev, 2, enabled,
				   dev_priv->wm.pri_latency[2] * 500,
				   &ironlake_display_srwm_info,
				   &ironlake_cursor_srwm_info,
				   &fbc_wm, &plane_wm, &cursor_wm))
		return;

	I915_WRITE(WM2_LP_ILK,
		   WM2_LP_EN |
		   (dev_priv->wm.pri_latency[2] << WM1_LP_LATENCY_SHIFT) |
		   (fbc_wm << WM1_LP_FBC_SHIFT) |
		   (plane_wm << WM1_LP_SR_SHIFT) |
		   cursor_wm);

	/*
	 * WM3 is unsupported on ILK, probably because we don't have latency
	 * data for that power state
	 */
}

static void sandybridge_update_wm(struct drm_crtc *crtc)
{
	struct drm_device *dev = crtc->dev;
	struct drm_i915_private *dev_priv = dev->dev_private;
	int latency = dev_priv->wm.pri_latency[0] * 100;	/* In unit 0.1us */
	u32 val;
	int fbc_wm, plane_wm, cursor_wm;
	unsigned int enabled;

	enabled = 0;
	if (g4x_compute_wm0(dev, PIPE_A,
			    &sandybridge_display_wm_info, latency,
			    &sandybridge_cursor_wm_info, latency,
			    &plane_wm, &cursor_wm)) {
		val = I915_READ(WM0_PIPEA_ILK);
		val &= ~(WM0_PIPE_PLANE_MASK | WM0_PIPE_CURSOR_MASK);
		I915_WRITE(WM0_PIPEA_ILK, val |
			   ((plane_wm << WM0_PIPE_PLANE_SHIFT) | cursor_wm));
		DRM_DEBUG_KMS("FIFO watermarks For pipe A -"
			      " plane %d, " "cursor: %d\n",
			      plane_wm, cursor_wm);
		enabled |= 1 << PIPE_A;
	}

	if (g4x_compute_wm0(dev, PIPE_B,
			    &sandybridge_display_wm_info, latency,
			    &sandybridge_cursor_wm_info, latency,
			    &plane_wm, &cursor_wm)) {
		val = I915_READ(WM0_PIPEB_ILK);
		val &= ~(WM0_PIPE_PLANE_MASK | WM0_PIPE_CURSOR_MASK);
		I915_WRITE(WM0_PIPEB_ILK, val |
			   ((plane_wm << WM0_PIPE_PLANE_SHIFT) | cursor_wm));
		DRM_DEBUG_KMS("FIFO watermarks For pipe B -"
			      " plane %d, cursor: %d\n",
			      plane_wm, cursor_wm);
		enabled |= 1 << PIPE_B;
	}

	/*
	 * Calculate and update the self-refresh watermark only when one
	 * display plane is used.
	 *
	 * SNB support 3 levels of watermark.
	 *
	 * WM1/WM2/WM2 watermarks have to be enabled in the ascending order,
	 * and disabled in the descending order
	 *
	 */
	I915_WRITE(WM3_LP_ILK, 0);
	I915_WRITE(WM2_LP_ILK, 0);
	I915_WRITE(WM1_LP_ILK, 0);

	if (!single_plane_enabled(enabled) ||
	    dev_priv->sprite_scaling_enabled)
		return;
	enabled = ffs(enabled) - 1;

	/* WM1 */
	if (!ironlake_compute_srwm(dev, 1, enabled,
				   dev_priv->wm.pri_latency[1] * 500,
				   &sandybridge_display_srwm_info,
				   &sandybridge_cursor_srwm_info,
				   &fbc_wm, &plane_wm, &cursor_wm))
		return;

	I915_WRITE(WM1_LP_ILK,
		   WM1_LP_SR_EN |
		   (dev_priv->wm.pri_latency[1] << WM1_LP_LATENCY_SHIFT) |
		   (fbc_wm << WM1_LP_FBC_SHIFT) |
		   (plane_wm << WM1_LP_SR_SHIFT) |
		   cursor_wm);

	/* WM2 */
	if (!ironlake_compute_srwm(dev, 2, enabled,
				   dev_priv->wm.pri_latency[2] * 500,
				   &sandybridge_display_srwm_info,
				   &sandybridge_cursor_srwm_info,
				   &fbc_wm, &plane_wm, &cursor_wm))
		return;

	I915_WRITE(WM2_LP_ILK,
		   WM2_LP_EN |
		   (dev_priv->wm.pri_latency[2] << WM1_LP_LATENCY_SHIFT) |
		   (fbc_wm << WM1_LP_FBC_SHIFT) |
		   (plane_wm << WM1_LP_SR_SHIFT) |
		   cursor_wm);

	/* WM3 */
	if (!ironlake_compute_srwm(dev, 3, enabled,
				   dev_priv->wm.pri_latency[3] * 500,
				   &sandybridge_display_srwm_info,
				   &sandybridge_cursor_srwm_info,
				   &fbc_wm, &plane_wm, &cursor_wm))
		return;

	I915_WRITE(WM3_LP_ILK,
		   WM3_LP_EN |
		   (dev_priv->wm.pri_latency[3] << WM1_LP_LATENCY_SHIFT) |
		   (fbc_wm << WM1_LP_FBC_SHIFT) |
		   (plane_wm << WM1_LP_SR_SHIFT) |
		   cursor_wm);
}

static void ivybridge_update_wm(struct drm_crtc *crtc)
{
	struct drm_device *dev = crtc->dev;
	struct drm_i915_private *dev_priv = dev->dev_private;
	int latency = dev_priv->wm.pri_latency[0] * 100;	/* In unit 0.1us */
	u32 val;
	int fbc_wm, plane_wm, cursor_wm;
	int ignore_fbc_wm, ignore_plane_wm, ignore_cursor_wm;
	unsigned int enabled;

	enabled = 0;
	if (g4x_compute_wm0(dev, PIPE_A,
			    &sandybridge_display_wm_info, latency,
			    &sandybridge_cursor_wm_info, latency,
			    &plane_wm, &cursor_wm)) {
		val = I915_READ(WM0_PIPEA_ILK);
		val &= ~(WM0_PIPE_PLANE_MASK | WM0_PIPE_CURSOR_MASK);
		I915_WRITE(WM0_PIPEA_ILK, val |
			   ((plane_wm << WM0_PIPE_PLANE_SHIFT) | cursor_wm));
		DRM_DEBUG_KMS("FIFO watermarks For pipe A -"
			      " plane %d, " "cursor: %d\n",
			      plane_wm, cursor_wm);
		enabled |= 1 << PIPE_A;
	}

	if (g4x_compute_wm0(dev, PIPE_B,
			    &sandybridge_display_wm_info, latency,
			    &sandybridge_cursor_wm_info, latency,
			    &plane_wm, &cursor_wm)) {
		val = I915_READ(WM0_PIPEB_ILK);
		val &= ~(WM0_PIPE_PLANE_MASK | WM0_PIPE_CURSOR_MASK);
		I915_WRITE(WM0_PIPEB_ILK, val |
			   ((plane_wm << WM0_PIPE_PLANE_SHIFT) | cursor_wm));
		DRM_DEBUG_KMS("FIFO watermarks For pipe B -"
			      " plane %d, cursor: %d\n",
			      plane_wm, cursor_wm);
		enabled |= 1 << PIPE_B;
	}

	if (g4x_compute_wm0(dev, PIPE_C,
			    &sandybridge_display_wm_info, latency,
			    &sandybridge_cursor_wm_info, latency,
			    &plane_wm, &cursor_wm)) {
		val = I915_READ(WM0_PIPEC_IVB);
		val &= ~(WM0_PIPE_PLANE_MASK | WM0_PIPE_CURSOR_MASK);
		I915_WRITE(WM0_PIPEC_IVB, val |
			   ((plane_wm << WM0_PIPE_PLANE_SHIFT) | cursor_wm));
		DRM_DEBUG_KMS("FIFO watermarks For pipe C -"
			      " plane %d, cursor: %d\n",
			      plane_wm, cursor_wm);
		enabled |= 1 << PIPE_C;
	}

	/*
	 * Calculate and update the self-refresh watermark only when one
	 * display plane is used.
	 *
	 * SNB support 3 levels of watermark.
	 *
	 * WM1/WM2/WM2 watermarks have to be enabled in the ascending order,
	 * and disabled in the descending order
	 *
	 */
	I915_WRITE(WM3_LP_ILK, 0);
	I915_WRITE(WM2_LP_ILK, 0);
	I915_WRITE(WM1_LP_ILK, 0);

	if (!single_plane_enabled(enabled) ||
	    dev_priv->sprite_scaling_enabled)
		return;
	enabled = ffs(enabled) - 1;

	/* WM1 */
	if (!ironlake_compute_srwm(dev, 1, enabled,
				   dev_priv->wm.pri_latency[1] * 500,
				   &sandybridge_display_srwm_info,
				   &sandybridge_cursor_srwm_info,
				   &fbc_wm, &plane_wm, &cursor_wm))
		return;

	I915_WRITE(WM1_LP_ILK,
		   WM1_LP_SR_EN |
		   (dev_priv->wm.pri_latency[1] << WM1_LP_LATENCY_SHIFT) |
		   (fbc_wm << WM1_LP_FBC_SHIFT) |
		   (plane_wm << WM1_LP_SR_SHIFT) |
		   cursor_wm);

	/* WM2 */
	if (!ironlake_compute_srwm(dev, 2, enabled,
				   dev_priv->wm.pri_latency[2] * 500,
				   &sandybridge_display_srwm_info,
				   &sandybridge_cursor_srwm_info,
				   &fbc_wm, &plane_wm, &cursor_wm))
		return;

	I915_WRITE(WM2_LP_ILK,
		   WM2_LP_EN |
		   (dev_priv->wm.pri_latency[2] << WM1_LP_LATENCY_SHIFT) |
		   (fbc_wm << WM1_LP_FBC_SHIFT) |
		   (plane_wm << WM1_LP_SR_SHIFT) |
		   cursor_wm);

	/* WM3, note we have to correct the cursor latency */
	if (!ironlake_compute_srwm(dev, 3, enabled,
				   dev_priv->wm.pri_latency[3] * 500,
				   &sandybridge_display_srwm_info,
				   &sandybridge_cursor_srwm_info,
				   &fbc_wm, &plane_wm, &ignore_cursor_wm) ||
	    !ironlake_compute_srwm(dev, 3, enabled,
				   dev_priv->wm.cur_latency[3] * 500,
				   &sandybridge_display_srwm_info,
				   &sandybridge_cursor_srwm_info,
				   &ignore_fbc_wm, &ignore_plane_wm, &cursor_wm))
		return;

	I915_WRITE(WM3_LP_ILK,
		   WM3_LP_EN |
		   (dev_priv->wm.pri_latency[3] << WM1_LP_LATENCY_SHIFT) |
		   (fbc_wm << WM1_LP_FBC_SHIFT) |
		   (plane_wm << WM1_LP_SR_SHIFT) |
		   cursor_wm);
}

static uint32_t ilk_pipe_pixel_rate(struct drm_device *dev,
				    struct drm_crtc *crtc)
{
	struct intel_crtc *intel_crtc = to_intel_crtc(crtc);
	uint32_t pixel_rate;

	pixel_rate = intel_crtc->config.adjusted_mode.crtc_clock;

	/* We only use IF-ID interlacing. If we ever use PF-ID we'll need to
	 * adjust the pixel_rate here. */

	if (intel_crtc->config.pch_pfit.enabled) {
		uint64_t pipe_w, pipe_h, pfit_w, pfit_h;
		uint32_t pfit_size = intel_crtc->config.pch_pfit.size;

		pipe_w = intel_crtc->config.pipe_src_w;
		pipe_h = intel_crtc->config.pipe_src_h;
		pfit_w = (pfit_size >> 16) & 0xFFFF;
		pfit_h = pfit_size & 0xFFFF;
		if (pipe_w < pfit_w)
			pipe_w = pfit_w;
		if (pipe_h < pfit_h)
			pipe_h = pfit_h;

		pixel_rate = div_u64((uint64_t) pixel_rate * pipe_w * pipe_h,
				     pfit_w * pfit_h);
	}

	return pixel_rate;
}

/* latency must be in 0.1us units. */
static uint32_t ilk_wm_method1(uint32_t pixel_rate, uint8_t bytes_per_pixel,
			       uint32_t latency)
{
	uint64_t ret;

	if (WARN(latency == 0, "Latency value missing\n"))
		return UINT_MAX;

	ret = (uint64_t) pixel_rate * bytes_per_pixel * latency;
	ret = DIV_ROUND_UP_ULL(ret, 64 * 10000) + 2;

	return ret;
}

/* latency must be in 0.1us units. */
static uint32_t ilk_wm_method2(uint32_t pixel_rate, uint32_t pipe_htotal,
			       uint32_t horiz_pixels, uint8_t bytes_per_pixel,
			       uint32_t latency)
{
	uint32_t ret;

	if (WARN(latency == 0, "Latency value missing\n"))
		return UINT_MAX;

	ret = (latency * pixel_rate) / (pipe_htotal * 10000);
	ret = (ret + 1) * horiz_pixels * bytes_per_pixel;
	ret = DIV_ROUND_UP(ret, 64) + 2;
	return ret;
}

static uint32_t ilk_wm_fbc(uint32_t pri_val, uint32_t horiz_pixels,
			   uint8_t bytes_per_pixel)
{
	return DIV_ROUND_UP(pri_val * 64, horiz_pixels * bytes_per_pixel) + 2;
}

struct hsw_pipe_wm_parameters {
	bool active;
	uint32_t pipe_htotal;
	uint32_t pixel_rate;
	struct intel_plane_wm_parameters pri;
	struct intel_plane_wm_parameters spr;
	struct intel_plane_wm_parameters cur;
};

struct hsw_wm_maximums {
	uint16_t pri;
	uint16_t spr;
	uint16_t cur;
	uint16_t fbc;
};

/* used in computing the new watermarks state */
struct intel_wm_config {
	unsigned int num_pipes_active;
	bool sprites_enabled;
	bool sprites_scaled;
};

/*
 * For both WM_PIPE and WM_LP.
 * mem_value must be in 0.1us units.
 */
static uint32_t ilk_compute_pri_wm(const struct hsw_pipe_wm_parameters *params,
				   uint32_t mem_value,
				   bool is_lp)
{
	uint32_t method1, method2;

	if (!params->active || !params->pri.enabled)
		return 0;

	method1 = ilk_wm_method1(params->pixel_rate,
				 params->pri.bytes_per_pixel,
				 mem_value);

	if (!is_lp)
		return method1;

	method2 = ilk_wm_method2(params->pixel_rate,
				 params->pipe_htotal,
				 params->pri.horiz_pixels,
				 params->pri.bytes_per_pixel,
				 mem_value);

	return min(method1, method2);
}

/*
 * For both WM_PIPE and WM_LP.
 * mem_value must be in 0.1us units.
 */
static uint32_t ilk_compute_spr_wm(const struct hsw_pipe_wm_parameters *params,
				   uint32_t mem_value)
{
	uint32_t method1, method2;

	if (!params->active || !params->spr.enabled)
		return 0;

	method1 = ilk_wm_method1(params->pixel_rate,
				 params->spr.bytes_per_pixel,
				 mem_value);
	method2 = ilk_wm_method2(params->pixel_rate,
				 params->pipe_htotal,
				 params->spr.horiz_pixels,
				 params->spr.bytes_per_pixel,
				 mem_value);
	return min(method1, method2);
}

/*
 * For both WM_PIPE and WM_LP.
 * mem_value must be in 0.1us units.
 */
static uint32_t ilk_compute_cur_wm(const struct hsw_pipe_wm_parameters *params,
				   uint32_t mem_value)
{
	if (!params->active || !params->cur.enabled)
		return 0;

	return ilk_wm_method2(params->pixel_rate,
			      params->pipe_htotal,
			      params->cur.horiz_pixels,
			      params->cur.bytes_per_pixel,
			      mem_value);
}

/* Only for WM_LP. */
static uint32_t ilk_compute_fbc_wm(const struct hsw_pipe_wm_parameters *params,
				   uint32_t pri_val)
{
	if (!params->active || !params->pri.enabled)
		return 0;

	return ilk_wm_fbc(pri_val,
			  params->pri.horiz_pixels,
			  params->pri.bytes_per_pixel);
}

static unsigned int ilk_display_fifo_size(const struct drm_device *dev)
{
	if (INTEL_INFO(dev)->gen >= 8)
		return 3072;
	else if (INTEL_INFO(dev)->gen >= 7)
		return 768;
	else
		return 512;
}

/* Calculate the maximum primary/sprite plane watermark */
static unsigned int ilk_plane_wm_max(const struct drm_device *dev,
				     int level,
				     const struct intel_wm_config *config,
				     enum intel_ddb_partitioning ddb_partitioning,
				     bool is_sprite)
{
	unsigned int fifo_size = ilk_display_fifo_size(dev);
	unsigned int max;

	/* if sprites aren't enabled, sprites get nothing */
	if (is_sprite && !config->sprites_enabled)
		return 0;

	/* HSW allows LP1+ watermarks even with multiple pipes */
	if (level == 0 || config->num_pipes_active > 1) {
		fifo_size /= INTEL_INFO(dev)->num_pipes;

		/*
		 * For some reason the non self refresh
		 * FIFO size is only half of the self
		 * refresh FIFO size on ILK/SNB.
		 */
		if (INTEL_INFO(dev)->gen <= 6)
			fifo_size /= 2;
	}

	if (config->sprites_enabled) {
		/* level 0 is always calculated with 1:1 split */
		if (level > 0 && ddb_partitioning == INTEL_DDB_PART_5_6) {
			if (is_sprite)
				fifo_size *= 5;
			fifo_size /= 6;
		} else {
			fifo_size /= 2;
		}
	}

	/* clamp to max that the registers can hold */
	if (INTEL_INFO(dev)->gen >= 8)
		max = level == 0 ? 255 : 2047;
	else if (INTEL_INFO(dev)->gen >= 7)
		/* IVB/HSW primary/sprite plane watermarks */
		max = level == 0 ? 127 : 1023;
	else if (!is_sprite)
		/* ILK/SNB primary plane watermarks */
		max = level == 0 ? 127 : 511;
	else
		/* ILK/SNB sprite plane watermarks */
		max = level == 0 ? 63 : 255;

	return min(fifo_size, max);
}

/* Calculate the maximum cursor plane watermark */
static unsigned int ilk_cursor_wm_max(const struct drm_device *dev,
				      int level,
				      const struct intel_wm_config *config)
{
	/* HSW LP1+ watermarks w/ multiple pipes */
	if (level > 0 && config->num_pipes_active > 1)
		return 64;

	/* otherwise just report max that registers can hold */
	if (INTEL_INFO(dev)->gen >= 7)
		return level == 0 ? 63 : 255;
	else
		return level == 0 ? 31 : 63;
}

/* Calculate the maximum FBC watermark */
static unsigned int ilk_fbc_wm_max(struct drm_device *dev)
{
	/* max that registers can hold */
	if (INTEL_INFO(dev)->gen >= 8)
		return 31;
	else
		return 15;
}

static void ilk_compute_wm_maximums(struct drm_device *dev,
				    int level,
				    const struct intel_wm_config *config,
				    enum intel_ddb_partitioning ddb_partitioning,
				    struct hsw_wm_maximums *max)
{
	max->pri = ilk_plane_wm_max(dev, level, config, ddb_partitioning, false);
	max->spr = ilk_plane_wm_max(dev, level, config, ddb_partitioning, true);
	max->cur = ilk_cursor_wm_max(dev, level, config);
	max->fbc = ilk_fbc_wm_max(dev);
}

static bool ilk_validate_wm_level(int level,
				  const struct hsw_wm_maximums *max,
				  struct intel_wm_level *result)
{
	bool ret;

	/* already determined to be invalid? */
	if (!result->enable)
		return false;

	result->enable = result->pri_val <= max->pri &&
			 result->spr_val <= max->spr &&
			 result->cur_val <= max->cur;

	ret = result->enable;

	/*
	 * HACK until we can pre-compute everything,
	 * and thus fail gracefully if LP0 watermarks
	 * are exceeded...
	 */
	if (level == 0 && !result->enable) {
		if (result->pri_val > max->pri)
			DRM_DEBUG_KMS("Primary WM%d too large %u (max %u)\n",
				      level, result->pri_val, max->pri);
		if (result->spr_val > max->spr)
			DRM_DEBUG_KMS("Sprite WM%d too large %u (max %u)\n",
				      level, result->spr_val, max->spr);
		if (result->cur_val > max->cur)
			DRM_DEBUG_KMS("Cursor WM%d too large %u (max %u)\n",
				      level, result->cur_val, max->cur);

		result->pri_val = min_t(uint32_t, result->pri_val, max->pri);
		result->spr_val = min_t(uint32_t, result->spr_val, max->spr);
		result->cur_val = min_t(uint32_t, result->cur_val, max->cur);
		result->enable = true;
	}

	return ret;
}

static void ilk_compute_wm_level(struct drm_i915_private *dev_priv,
				 int level,
				 const struct hsw_pipe_wm_parameters *p,
				 struct intel_wm_level *result)
{
	uint16_t pri_latency = dev_priv->wm.pri_latency[level];
	uint16_t spr_latency = dev_priv->wm.spr_latency[level];
	uint16_t cur_latency = dev_priv->wm.cur_latency[level];

	/* WM1+ latency values stored in 0.5us units */
	if (level > 0) {
		pri_latency *= 5;
		spr_latency *= 5;
		cur_latency *= 5;
	}

	result->pri_val = ilk_compute_pri_wm(p, pri_latency, level);
	result->spr_val = ilk_compute_spr_wm(p, spr_latency);
	result->cur_val = ilk_compute_cur_wm(p, cur_latency);
	result->fbc_val = ilk_compute_fbc_wm(p, result->pri_val);
	result->enable = true;
}

static uint32_t
hsw_compute_linetime_wm(struct drm_device *dev, struct drm_crtc *crtc)
{
	struct drm_i915_private *dev_priv = dev->dev_private;
	struct intel_crtc *intel_crtc = to_intel_crtc(crtc);
	struct drm_display_mode *mode = &intel_crtc->config.adjusted_mode;
	u32 linetime, ips_linetime;

	if (!intel_crtc_active(crtc))
		return 0;

	/* The WM are computed with base on how long it takes to fill a single
	 * row at the given clock rate, multiplied by 8.
	 * */
	linetime = DIV_ROUND_CLOSEST(mode->htotal * 1000 * 8, mode->clock);
	ips_linetime = DIV_ROUND_CLOSEST(mode->htotal * 1000 * 8,
					 intel_ddi_get_cdclk_freq(dev_priv));

	return PIPE_WM_LINETIME_IPS_LINETIME(ips_linetime) |
	       PIPE_WM_LINETIME_TIME(linetime);
}

static void intel_read_wm_latency(struct drm_device *dev, uint16_t wm[5])
{
	struct drm_i915_private *dev_priv = dev->dev_private;

	if (IS_HASWELL(dev)) {
		uint64_t sskpd = I915_READ64(MCH_SSKPD);

		wm[0] = (sskpd >> 56) & 0xFF;
		if (wm[0] == 0)
			wm[0] = sskpd & 0xF;
		wm[1] = (sskpd >> 4) & 0xFF;
		wm[2] = (sskpd >> 12) & 0xFF;
		wm[3] = (sskpd >> 20) & 0x1FF;
		wm[4] = (sskpd >> 32) & 0x1FF;
	} else if (INTEL_INFO(dev)->gen >= 6) {
		uint32_t sskpd = I915_READ(MCH_SSKPD);

		wm[0] = (sskpd >> SSKPD_WM0_SHIFT) & SSKPD_WM_MASK;
		wm[1] = (sskpd >> SSKPD_WM1_SHIFT) & SSKPD_WM_MASK;
		wm[2] = (sskpd >> SSKPD_WM2_SHIFT) & SSKPD_WM_MASK;
		wm[3] = (sskpd >> SSKPD_WM3_SHIFT) & SSKPD_WM_MASK;
	} else if (INTEL_INFO(dev)->gen >= 5) {
		uint32_t mltr = I915_READ(MLTR_ILK);

		/* ILK primary LP0 latency is 700 ns */
		wm[0] = 7;
		wm[1] = (mltr >> MLTR_WM1_SHIFT) & ILK_SRLT_MASK;
		wm[2] = (mltr >> MLTR_WM2_SHIFT) & ILK_SRLT_MASK;
	}
}

static void intel_fixup_spr_wm_latency(struct drm_device *dev, uint16_t wm[5])
{
	/* ILK sprite LP0 latency is 1300 ns */
	if (INTEL_INFO(dev)->gen == 5)
		wm[0] = 13;
}

static void intel_fixup_cur_wm_latency(struct drm_device *dev, uint16_t wm[5])
{
	/* ILK cursor LP0 latency is 1300 ns */
	if (INTEL_INFO(dev)->gen == 5)
		wm[0] = 13;

	/* WaDoubleCursorLP3Latency:ivb */
	if (IS_IVYBRIDGE(dev))
		wm[3] *= 2;
}

static int ilk_wm_max_level(const struct drm_device *dev)
{
	/* how many WM levels are we expecting */
	if (IS_HASWELL(dev))
		return 4;
	else if (INTEL_INFO(dev)->gen >= 6)
		return 3;
	else
		return 2;
}

static void intel_print_wm_latency(struct drm_device *dev,
				   const char *name,
				   const uint16_t wm[5])
{
	int level, max_level = ilk_wm_max_level(dev);

	for (level = 0; level <= max_level; level++) {
		unsigned int latency = wm[level];

		if (latency == 0) {
			DRM_ERROR("%s WM%d latency not provided\n",
				  name, level);
			continue;
		}

		/* WM1+ latency values in 0.5us units */
		if (level > 0)
			latency *= 5;

		DRM_DEBUG_KMS("%s WM%d latency %u (%u.%u usec)\n",
			      name, level, wm[level],
			      latency / 10, latency % 10);
	}
}

static void intel_setup_wm_latency(struct drm_device *dev)
{
	struct drm_i915_private *dev_priv = dev->dev_private;

	intel_read_wm_latency(dev, dev_priv->wm.pri_latency);

	memcpy(dev_priv->wm.spr_latency, dev_priv->wm.pri_latency,
	       sizeof(dev_priv->wm.pri_latency));
	memcpy(dev_priv->wm.cur_latency, dev_priv->wm.pri_latency,
	       sizeof(dev_priv->wm.pri_latency));

	intel_fixup_spr_wm_latency(dev, dev_priv->wm.spr_latency);
	intel_fixup_cur_wm_latency(dev, dev_priv->wm.cur_latency);

	intel_print_wm_latency(dev, "Primary", dev_priv->wm.pri_latency);
	intel_print_wm_latency(dev, "Sprite", dev_priv->wm.spr_latency);
	intel_print_wm_latency(dev, "Cursor", dev_priv->wm.cur_latency);
}

static void hsw_compute_wm_parameters(struct drm_crtc *crtc,
				      struct hsw_pipe_wm_parameters *p,
				      struct intel_wm_config *config)
{
	struct drm_device *dev = crtc->dev;
	struct intel_crtc *intel_crtc = to_intel_crtc(crtc);
	enum pipe pipe = intel_crtc->pipe;
	struct drm_plane *plane;

	p->active = intel_crtc_active(crtc);
	if (p->active) {
		p->pipe_htotal = intel_crtc->config.adjusted_mode.htotal;
		p->pixel_rate = ilk_pipe_pixel_rate(dev, crtc);
		p->pri.bytes_per_pixel = crtc->fb->bits_per_pixel / 8;
		p->cur.bytes_per_pixel = 4;
		p->pri.horiz_pixels = intel_crtc->config.pipe_src_w;
		p->cur.horiz_pixels = 64;
		/* TODO: for now, assume primary and cursor planes are always enabled. */
		p->pri.enabled = true;
		p->cur.enabled = true;
	}

	list_for_each_entry(crtc, &dev->mode_config.crtc_list, head)
		config->num_pipes_active += intel_crtc_active(crtc);

	list_for_each_entry(plane, &dev->mode_config.plane_list, head) {
		struct intel_plane *intel_plane = to_intel_plane(plane);

		if (intel_plane->pipe == pipe)
			p->spr = intel_plane->wm;

		config->sprites_enabled |= intel_plane->wm.enabled;
		config->sprites_scaled |= intel_plane->wm.scaled;
	}
}

/* Compute new watermarks for the pipe */
static bool intel_compute_pipe_wm(struct drm_crtc *crtc,
				  const struct hsw_pipe_wm_parameters *params,
				  struct intel_pipe_wm *pipe_wm)
{
	struct drm_device *dev = crtc->dev;
	struct drm_i915_private *dev_priv = dev->dev_private;
	int level, max_level = ilk_wm_max_level(dev);
	/* LP0 watermark maximums depend on this pipe alone */
	struct intel_wm_config config = {
		.num_pipes_active = 1,
		.sprites_enabled = params->spr.enabled,
		.sprites_scaled = params->spr.scaled,
	};
	struct hsw_wm_maximums max;

	/* LP0 watermarks always use 1/2 DDB partitioning */
	ilk_compute_wm_maximums(dev, 0, &config, INTEL_DDB_PART_1_2, &max);

	for (level = 0; level <= max_level; level++)
		ilk_compute_wm_level(dev_priv, level, params,
				     &pipe_wm->wm[level]);

	pipe_wm->linetime = hsw_compute_linetime_wm(dev, crtc);

	/* At least LP0 must be valid */
	return ilk_validate_wm_level(0, &max, &pipe_wm->wm[0]);
}

/*
 * Merge the watermarks from all active pipes for a specific level.
 */
static void ilk_merge_wm_level(struct drm_device *dev,
			       int level,
			       struct intel_wm_level *ret_wm)
{
	const struct intel_crtc *intel_crtc;

	list_for_each_entry(intel_crtc, &dev->mode_config.crtc_list, base.head) {
		const struct intel_wm_level *wm =
			&intel_crtc->wm.active.wm[level];

		if (!wm->enable)
			return;

		ret_wm->pri_val = max(ret_wm->pri_val, wm->pri_val);
		ret_wm->spr_val = max(ret_wm->spr_val, wm->spr_val);
		ret_wm->cur_val = max(ret_wm->cur_val, wm->cur_val);
		ret_wm->fbc_val = max(ret_wm->fbc_val, wm->fbc_val);
	}

	ret_wm->enable = true;
}

/*
 * Merge all low power watermarks for all active pipes.
 */
static void ilk_wm_merge(struct drm_device *dev,
			 const struct hsw_wm_maximums *max,
			 struct intel_pipe_wm *merged)
{
	int level, max_level = ilk_wm_max_level(dev);

	merged->fbc_wm_enabled = true;

	/* merge each WM1+ level */
	for (level = 1; level <= max_level; level++) {
		struct intel_wm_level *wm = &merged->wm[level];

		ilk_merge_wm_level(dev, level, wm);

		if (!ilk_validate_wm_level(level, max, wm))
			break;

		/*
		 * The spec says it is preferred to disable
		 * FBC WMs instead of disabling a WM level.
		 */
		if (wm->fbc_val > max->fbc) {
			merged->fbc_wm_enabled = false;
			wm->fbc_val = 0;
		}
	}
}

static int ilk_wm_lp_to_level(int wm_lp, const struct intel_pipe_wm *pipe_wm)
{
	/* LP1,LP2,LP3 levels are either 1,2,3 or 1,3,4 */
	return wm_lp + (wm_lp >= 2 && pipe_wm->wm[4].enable);
}

static void hsw_compute_wm_results(struct drm_device *dev,
				   const struct intel_pipe_wm *merged,
				   enum intel_ddb_partitioning partitioning,
				   struct hsw_wm_values *results)
{
	struct intel_crtc *intel_crtc;
	int level, wm_lp;

	results->enable_fbc_wm = merged->fbc_wm_enabled;
	results->partitioning = partitioning;

	/* LP1+ register values */
	for (wm_lp = 1; wm_lp <= 3; wm_lp++) {
		const struct intel_wm_level *r;

		level = ilk_wm_lp_to_level(wm_lp, merged);

		r = &merged->wm[level];
		if (!r->enable)
			break;

		results->wm_lp[wm_lp - 1] = WM3_LP_EN |
			((level * 2) << WM1_LP_LATENCY_SHIFT) |
			(r->pri_val << WM1_LP_SR_SHIFT) |
			r->cur_val;

		if (INTEL_INFO(dev)->gen >= 8)
			results->wm_lp[wm_lp - 1] |=
				r->fbc_val << WM1_LP_FBC_SHIFT_BDW;
		else
			results->wm_lp[wm_lp - 1] |=
				r->fbc_val << WM1_LP_FBC_SHIFT;

		results->wm_lp_spr[wm_lp - 1] = r->spr_val;
	}

	/* LP0 register values */
	list_for_each_entry(intel_crtc, &dev->mode_config.crtc_list, base.head) {
		enum pipe pipe = intel_crtc->pipe;
		const struct intel_wm_level *r =
			&intel_crtc->wm.active.wm[0];

		if (WARN_ON(!r->enable))
			continue;

		results->wm_linetime[pipe] = intel_crtc->wm.active.linetime;

		results->wm_pipe[pipe] =
			(r->pri_val << WM0_PIPE_PLANE_SHIFT) |
			(r->spr_val << WM0_PIPE_SPRITE_SHIFT) |
			r->cur_val;
	}
}

/* Find the result with the highest level enabled. Check for enable_fbc_wm in
 * case both are at the same level. Prefer r1 in case they're the same. */
static struct intel_pipe_wm *hsw_find_best_result(struct drm_device *dev,
						  struct intel_pipe_wm *r1,
						  struct intel_pipe_wm *r2)
{
	int level, max_level = ilk_wm_max_level(dev);
	int level1 = 0, level2 = 0;

	for (level = 1; level <= max_level; level++) {
		if (r1->wm[level].enable)
			level1 = level;
		if (r2->wm[level].enable)
			level2 = level;
	}

	if (level1 == level2) {
		if (r2->fbc_wm_enabled && !r1->fbc_wm_enabled)
			return r2;
		else
			return r1;
	} else if (level1 > level2) {
		return r1;
	} else {
		return r2;
	}
}

/* dirty bits used to track which watermarks need changes */
#define WM_DIRTY_PIPE(pipe) (1 << (pipe))
#define WM_DIRTY_LINETIME(pipe) (1 << (8 + (pipe)))
#define WM_DIRTY_LP(wm_lp) (1 << (15 + (wm_lp)))
#define WM_DIRTY_LP_ALL (WM_DIRTY_LP(1) | WM_DIRTY_LP(2) | WM_DIRTY_LP(3))
#define WM_DIRTY_FBC (1 << 24)
#define WM_DIRTY_DDB (1 << 25)

static unsigned int ilk_compute_wm_dirty(struct drm_device *dev,
					 const struct hsw_wm_values *old,
					 const struct hsw_wm_values *new)
{
	unsigned int dirty = 0;
	enum pipe pipe;
	int wm_lp;

	for_each_pipe(pipe) {
		if (old->wm_linetime[pipe] != new->wm_linetime[pipe]) {
			dirty |= WM_DIRTY_LINETIME(pipe);
			/* Must disable LP1+ watermarks too */
			dirty |= WM_DIRTY_LP_ALL;
		}

		if (old->wm_pipe[pipe] != new->wm_pipe[pipe]) {
			dirty |= WM_DIRTY_PIPE(pipe);
			/* Must disable LP1+ watermarks too */
			dirty |= WM_DIRTY_LP_ALL;
		}
	}

	if (old->enable_fbc_wm != new->enable_fbc_wm) {
		dirty |= WM_DIRTY_FBC;
		/* Must disable LP1+ watermarks too */
		dirty |= WM_DIRTY_LP_ALL;
	}

	if (old->partitioning != new->partitioning) {
		dirty |= WM_DIRTY_DDB;
		/* Must disable LP1+ watermarks too */
		dirty |= WM_DIRTY_LP_ALL;
	}

	/* LP1+ watermarks already deemed dirty, no need to continue */
	if (dirty & WM_DIRTY_LP_ALL)
		return dirty;

	/* Find the lowest numbered LP1+ watermark in need of an update... */
	for (wm_lp = 1; wm_lp <= 3; wm_lp++) {
		if (old->wm_lp[wm_lp - 1] != new->wm_lp[wm_lp - 1] ||
		    old->wm_lp_spr[wm_lp - 1] != new->wm_lp_spr[wm_lp - 1])
			break;
	}

	/* ...and mark it and all higher numbered LP1+ watermarks as dirty */
	for (; wm_lp <= 3; wm_lp++)
		dirty |= WM_DIRTY_LP(wm_lp);

	return dirty;
}

/*
 * The spec says we shouldn't write when we don't need, because every write
 * causes WMs to be re-evaluated, expending some power.
 */
static void hsw_write_wm_values(struct drm_i915_private *dev_priv,
				struct hsw_wm_values *results)
{
	struct hsw_wm_values *previous = &dev_priv->wm.hw;
	unsigned int dirty;
	uint32_t val;

	dirty = ilk_compute_wm_dirty(dev_priv->dev, previous, results);
	if (!dirty)
		return;

	if (dirty & WM_DIRTY_LP(3) && previous->wm_lp[2] != 0)
		I915_WRITE(WM3_LP_ILK, 0);
	if (dirty & WM_DIRTY_LP(2) && previous->wm_lp[1] != 0)
		I915_WRITE(WM2_LP_ILK, 0);
	if (dirty & WM_DIRTY_LP(1) && previous->wm_lp[0] != 0)
		I915_WRITE(WM1_LP_ILK, 0);

	if (dirty & WM_DIRTY_PIPE(PIPE_A))
		I915_WRITE(WM0_PIPEA_ILK, results->wm_pipe[0]);
	if (dirty & WM_DIRTY_PIPE(PIPE_B))
		I915_WRITE(WM0_PIPEB_ILK, results->wm_pipe[1]);
	if (dirty & WM_DIRTY_PIPE(PIPE_C))
		I915_WRITE(WM0_PIPEC_IVB, results->wm_pipe[2]);

	if (dirty & WM_DIRTY_LINETIME(PIPE_A))
		I915_WRITE(PIPE_WM_LINETIME(PIPE_A), results->wm_linetime[0]);
	if (dirty & WM_DIRTY_LINETIME(PIPE_B))
		I915_WRITE(PIPE_WM_LINETIME(PIPE_B), results->wm_linetime[1]);
	if (dirty & WM_DIRTY_LINETIME(PIPE_C))
		I915_WRITE(PIPE_WM_LINETIME(PIPE_C), results->wm_linetime[2]);

	if (dirty & WM_DIRTY_DDB) {
		val = I915_READ(WM_MISC);
		if (results->partitioning == INTEL_DDB_PART_1_2)
			val &= ~WM_MISC_DATA_PARTITION_5_6;
		else
			val |= WM_MISC_DATA_PARTITION_5_6;
		I915_WRITE(WM_MISC, val);
	}

	if (dirty & WM_DIRTY_FBC) {
		val = I915_READ(DISP_ARB_CTL);
		if (results->enable_fbc_wm)
			val &= ~DISP_FBC_WM_DIS;
		else
			val |= DISP_FBC_WM_DIS;
		I915_WRITE(DISP_ARB_CTL, val);
	}

	if (dirty & WM_DIRTY_LP(1) && previous->wm_lp_spr[0] != results->wm_lp_spr[0])
		I915_WRITE(WM1S_LP_ILK, results->wm_lp_spr[0]);
	if (dirty & WM_DIRTY_LP(2) && previous->wm_lp_spr[1] != results->wm_lp_spr[1])
		I915_WRITE(WM2S_LP_IVB, results->wm_lp_spr[1]);
	if (dirty & WM_DIRTY_LP(3) && previous->wm_lp_spr[2] != results->wm_lp_spr[2])
		I915_WRITE(WM3S_LP_IVB, results->wm_lp_spr[2]);

	if (dirty & WM_DIRTY_LP(1) && results->wm_lp[0] != 0)
		I915_WRITE(WM1_LP_ILK, results->wm_lp[0]);
	if (dirty & WM_DIRTY_LP(2) && results->wm_lp[1] != 0)
		I915_WRITE(WM2_LP_ILK, results->wm_lp[1]);
	if (dirty & WM_DIRTY_LP(3) && results->wm_lp[2] != 0)
		I915_WRITE(WM3_LP_ILK, results->wm_lp[2]);

	dev_priv->wm.hw = *results;
}

static void haswell_update_wm(struct drm_crtc *crtc)
{
	struct intel_crtc *intel_crtc = to_intel_crtc(crtc);
	struct drm_device *dev = crtc->dev;
	struct drm_i915_private *dev_priv = dev->dev_private;
	struct hsw_wm_maximums max;
	struct hsw_pipe_wm_parameters params = {};
	struct hsw_wm_values results = {};
	enum intel_ddb_partitioning partitioning;
	struct intel_pipe_wm pipe_wm = {};
	struct intel_pipe_wm lp_wm_1_2 = {}, lp_wm_5_6 = {}, *best_lp_wm;
	struct intel_wm_config config = {};

	hsw_compute_wm_parameters(crtc, &params, &config);

	intel_compute_pipe_wm(crtc, &params, &pipe_wm);

	if (!memcmp(&intel_crtc->wm.active, &pipe_wm, sizeof(pipe_wm)))
		return;

	intel_crtc->wm.active = pipe_wm;

	ilk_compute_wm_maximums(dev, 1, &config, INTEL_DDB_PART_1_2, &max);
	ilk_wm_merge(dev, &max, &lp_wm_1_2);

	/* 5/6 split only in single pipe config on IVB+ */
	if (INTEL_INFO(dev)->gen >= 7 &&
	    config.num_pipes_active == 1 && config.sprites_enabled) {
		ilk_compute_wm_maximums(dev, 1, &config, INTEL_DDB_PART_5_6, &max);
		ilk_wm_merge(dev, &max, &lp_wm_5_6);

		best_lp_wm = hsw_find_best_result(dev, &lp_wm_1_2, &lp_wm_5_6);
	} else {
		best_lp_wm = &lp_wm_1_2;
	}

	partitioning = (best_lp_wm == &lp_wm_1_2) ?
		       INTEL_DDB_PART_1_2 : INTEL_DDB_PART_5_6;

	hsw_compute_wm_results(dev, best_lp_wm, partitioning, &results);

	hsw_write_wm_values(dev_priv, &results);
}

static void haswell_update_sprite_wm(struct drm_plane *plane,
				     struct drm_crtc *crtc,
				     uint32_t sprite_width, int pixel_size,
				     bool enabled, bool scaled)
{
	struct intel_plane *intel_plane = to_intel_plane(plane);

	intel_plane->wm.enabled = enabled;
	intel_plane->wm.scaled = scaled;
	intel_plane->wm.horiz_pixels = sprite_width;
	intel_plane->wm.bytes_per_pixel = pixel_size;

	haswell_update_wm(crtc);
}

static bool
sandybridge_compute_sprite_wm(struct drm_device *dev, int plane,
			      uint32_t sprite_width, int pixel_size,
			      const struct intel_watermark_params *display,
			      int display_latency_ns, int *sprite_wm)
{
	struct drm_crtc *crtc;
	int clock;
	int entries, tlb_miss;

	crtc = intel_get_crtc_for_plane(dev, plane);
	if (!intel_crtc_active(crtc)) {
		*sprite_wm = display->guard_size;
		return false;
	}

	clock = to_intel_crtc(crtc)->config.adjusted_mode.crtc_clock;

	/* Use the small buffer method to calculate the sprite watermark */
	entries = ((clock * pixel_size / 1000) * display_latency_ns) / 1000;
	tlb_miss = display->fifo_size*display->cacheline_size -
		sprite_width * 8;
	if (tlb_miss > 0)
		entries += tlb_miss;
	entries = DIV_ROUND_UP(entries, display->cacheline_size);
	*sprite_wm = entries + display->guard_size;
	if (*sprite_wm > (int)display->max_wm)
		*sprite_wm = display->max_wm;

	return true;
}

static bool
sandybridge_compute_sprite_srwm(struct drm_device *dev, int plane,
				uint32_t sprite_width, int pixel_size,
				const struct intel_watermark_params *display,
				int latency_ns, int *sprite_wm)
{
	struct drm_crtc *crtc;
	unsigned long line_time_us;
	int clock;
	int line_count, line_size;
	int small, large;
	int entries;

	if (!latency_ns) {
		*sprite_wm = 0;
		return false;
	}

	crtc = intel_get_crtc_for_plane(dev, plane);
	clock = to_intel_crtc(crtc)->config.adjusted_mode.crtc_clock;
	if (!clock) {
		*sprite_wm = 0;
		return false;
	}

	line_time_us = (sprite_width * 1000) / clock;
	if (!line_time_us) {
		*sprite_wm = 0;
		return false;
	}

	line_count = (latency_ns / line_time_us + 1000) / 1000;
	line_size = sprite_width * pixel_size;

	/* Use the minimum of the small and large buffer method for primary */
	small = ((clock * pixel_size / 1000) * latency_ns) / 1000;
	large = line_count * line_size;

	entries = DIV_ROUND_UP(min(small, large), display->cacheline_size);
	*sprite_wm = entries + display->guard_size;

	return *sprite_wm > 0x3ff ? false : true;
}

static void sandybridge_update_sprite_wm(struct drm_plane *plane,
					 struct drm_crtc *crtc,
					 uint32_t sprite_width, int pixel_size,
					 bool enabled, bool scaled)
{
	struct drm_device *dev = plane->dev;
	struct drm_i915_private *dev_priv = dev->dev_private;
	int pipe = to_intel_plane(plane)->pipe;
	int latency = dev_priv->wm.spr_latency[0] * 100;	/* In unit 0.1us */
	u32 val;
	int sprite_wm, reg;
	int ret;

	if (!enabled)
		return;

	switch (pipe) {
	case 0:
		reg = WM0_PIPEA_ILK;
		break;
	case 1:
		reg = WM0_PIPEB_ILK;
		break;
	case 2:
		reg = WM0_PIPEC_IVB;
		break;
	default:
		return; /* bad pipe */
	}

	ret = sandybridge_compute_sprite_wm(dev, pipe, sprite_width, pixel_size,
					    &sandybridge_display_wm_info,
					    latency, &sprite_wm);
	if (!ret) {
		DRM_DEBUG_KMS("failed to compute sprite wm for pipe %c\n",
			      pipe_name(pipe));
		return;
	}

	val = I915_READ(reg);
	val &= ~WM0_PIPE_SPRITE_MASK;
	I915_WRITE(reg, val | (sprite_wm << WM0_PIPE_SPRITE_SHIFT));
	DRM_DEBUG_KMS("sprite watermarks For pipe %c - %d\n", pipe_name(pipe), sprite_wm);


	ret = sandybridge_compute_sprite_srwm(dev, pipe, sprite_width,
					      pixel_size,
					      &sandybridge_display_srwm_info,
					      dev_priv->wm.spr_latency[1] * 500,
					      &sprite_wm);
	if (!ret) {
		DRM_DEBUG_KMS("failed to compute sprite lp1 wm on pipe %c\n",
			      pipe_name(pipe));
		return;
	}
	I915_WRITE(WM1S_LP_ILK, sprite_wm);

	/* Only IVB has two more LP watermarks for sprite */
	if (!IS_IVYBRIDGE(dev))
		return;

	ret = sandybridge_compute_sprite_srwm(dev, pipe, sprite_width,
					      pixel_size,
					      &sandybridge_display_srwm_info,
					      dev_priv->wm.spr_latency[2] * 500,
					      &sprite_wm);
	if (!ret) {
		DRM_DEBUG_KMS("failed to compute sprite lp2 wm on pipe %c\n",
			      pipe_name(pipe));
		return;
	}
	I915_WRITE(WM2S_LP_IVB, sprite_wm);

	ret = sandybridge_compute_sprite_srwm(dev, pipe, sprite_width,
					      pixel_size,
					      &sandybridge_display_srwm_info,
					      dev_priv->wm.spr_latency[3] * 500,
					      &sprite_wm);
	if (!ret) {
		DRM_DEBUG_KMS("failed to compute sprite lp3 wm on pipe %c\n",
			      pipe_name(pipe));
		return;
	}
	I915_WRITE(WM3S_LP_IVB, sprite_wm);
}

static void ilk_pipe_wm_get_hw_state(struct drm_crtc *crtc)
{
	struct drm_device *dev = crtc->dev;
	struct drm_i915_private *dev_priv = dev->dev_private;
	struct hsw_wm_values *hw = &dev_priv->wm.hw;
	struct intel_crtc *intel_crtc = to_intel_crtc(crtc);
	struct intel_pipe_wm *active = &intel_crtc->wm.active;
	enum pipe pipe = intel_crtc->pipe;
	static const unsigned int wm0_pipe_reg[] = {
		[PIPE_A] = WM0_PIPEA_ILK,
		[PIPE_B] = WM0_PIPEB_ILK,
		[PIPE_C] = WM0_PIPEC_IVB,
	};

	hw->wm_pipe[pipe] = I915_READ(wm0_pipe_reg[pipe]);
	hw->wm_linetime[pipe] = I915_READ(PIPE_WM_LINETIME(pipe));

	if (intel_crtc_active(crtc)) {
		u32 tmp = hw->wm_pipe[pipe];

		/*
		 * For active pipes LP0 watermark is marked as
		 * enabled, and LP1+ watermaks as disabled since
		 * we can't really reverse compute them in case
		 * multiple pipes are active.
		 */
		active->wm[0].enable = true;
		active->wm[0].pri_val = (tmp & WM0_PIPE_PLANE_MASK) >> WM0_PIPE_PLANE_SHIFT;
		active->wm[0].spr_val = (tmp & WM0_PIPE_SPRITE_MASK) >> WM0_PIPE_SPRITE_SHIFT;
		active->wm[0].cur_val = tmp & WM0_PIPE_CURSOR_MASK;
		active->linetime = hw->wm_linetime[pipe];
	} else {
		int level, max_level = ilk_wm_max_level(dev);

		/*
		 * For inactive pipes, all watermark levels
		 * should be marked as enabled but zeroed,
		 * which is what we'd compute them to.
		 */
		for (level = 0; level <= max_level; level++)
			active->wm[level].enable = true;
	}
}

void ilk_wm_get_hw_state(struct drm_device *dev)
{
	struct drm_i915_private *dev_priv = dev->dev_private;
	struct hsw_wm_values *hw = &dev_priv->wm.hw;
	struct drm_crtc *crtc;

	list_for_each_entry(crtc, &dev->mode_config.crtc_list, head)
		ilk_pipe_wm_get_hw_state(crtc);

	hw->wm_lp[0] = I915_READ(WM1_LP_ILK);
	hw->wm_lp[1] = I915_READ(WM2_LP_ILK);
	hw->wm_lp[2] = I915_READ(WM3_LP_ILK);

	hw->wm_lp_spr[0] = I915_READ(WM1S_LP_ILK);
	hw->wm_lp_spr[1] = I915_READ(WM2S_LP_IVB);
	hw->wm_lp_spr[2] = I915_READ(WM3S_LP_IVB);

	hw->partitioning = (I915_READ(WM_MISC) & WM_MISC_DATA_PARTITION_5_6) ?
		INTEL_DDB_PART_5_6 : INTEL_DDB_PART_1_2;

	hw->enable_fbc_wm =
		!(I915_READ(DISP_ARB_CTL) & DISP_FBC_WM_DIS);
}

/**
 * intel_update_watermarks - update FIFO watermark values based on current modes
 *
 * Calculate watermark values for the various WM regs based on current mode
 * and plane configuration.
 *
 * There are several cases to deal with here:
 *   - normal (i.e. non-self-refresh)
 *   - self-refresh (SR) mode
 *   - lines are large relative to FIFO size (buffer can hold up to 2)
 *   - lines are small relative to FIFO size (buffer can hold more than 2
 *     lines), so need to account for TLB latency
 *
 *   The normal calculation is:
 *     watermark = dotclock * bytes per pixel * latency
 *   where latency is platform & configuration dependent (we assume pessimal
 *   values here).
 *
 *   The SR calculation is:
 *     watermark = (trunc(latency/line time)+1) * surface width *
 *       bytes per pixel
 *   where
 *     line time = htotal / dotclock
 *     surface width = hdisplay for normal plane and 64 for cursor
 *   and latency is assumed to be high, as above.
 *
 * The final value programmed to the register should always be rounded up,
 * and include an extra 2 entries to account for clock crossings.
 *
 * We don't use the sprite, so we can ignore that.  And on Crestline we have
 * to set the non-SR watermarks to 8.
 */
void intel_update_watermarks(struct drm_crtc *crtc)
{
	struct drm_i915_private *dev_priv = crtc->dev->dev_private;

	if (dev_priv->display.update_wm)
		dev_priv->display.update_wm(crtc);
}

void intel_update_sprite_watermarks(struct drm_plane *plane,
				    struct drm_crtc *crtc,
				    uint32_t sprite_width, int pixel_size,
				    bool enabled, bool scaled)
{
	struct drm_i915_private *dev_priv = plane->dev->dev_private;

	if (dev_priv->display.update_sprite_wm)
		dev_priv->display.update_sprite_wm(plane, crtc, sprite_width,
						   pixel_size, enabled, scaled);
}

static struct drm_i915_gem_object *
intel_alloc_context_page(struct drm_device *dev)
{
	struct drm_i915_gem_object *ctx;
	int ret;

	WARN_ON(!mutex_is_locked(&dev->struct_mutex));

	ctx = i915_gem_alloc_object(dev, 4096);
	if (!ctx) {
		DRM_DEBUG("failed to alloc power context, RC6 disabled\n");
		return NULL;
	}

	ret = i915_gem_obj_ggtt_pin(ctx, 4096, true, false);
	if (ret) {
		DRM_ERROR("failed to pin power context: %d\n", ret);
		goto err_unref;
	}

	ret = i915_gem_object_set_to_gtt_domain(ctx, 1);
	if (ret) {
		DRM_ERROR("failed to set-domain on power context: %d\n", ret);
		goto err_unpin;
	}

	return ctx;

err_unpin:
	i915_gem_object_unpin(ctx);
err_unref:
	drm_gem_object_unreference(&ctx->base);
	return NULL;
}

/**
 * Lock protecting IPS related data structures
 */
DEFINE_SPINLOCK(mchdev_lock);

/* Global for IPS driver to get at the current i915 device. Protected by
 * mchdev_lock. */
static struct drm_i915_private *i915_mch_dev;

bool ironlake_set_drps(struct drm_device *dev, u8 val)
{
	struct drm_i915_private *dev_priv = dev->dev_private;
	u16 rgvswctl;

	assert_spin_locked(&mchdev_lock);

	rgvswctl = I915_READ16(MEMSWCTL);
	if (rgvswctl & MEMCTL_CMD_STS) {
		DRM_DEBUG("gpu busy, RCS change rejected\n");
		return false; /* still busy with another command */
	}

	rgvswctl = (MEMCTL_CMD_CHFREQ << MEMCTL_CMD_SHIFT) |
		(val << MEMCTL_FREQ_SHIFT) | MEMCTL_SFCAVM;
	I915_WRITE16(MEMSWCTL, rgvswctl);
	POSTING_READ16(MEMSWCTL);

	rgvswctl |= MEMCTL_CMD_STS;
	I915_WRITE16(MEMSWCTL, rgvswctl);

	return true;
}

static void ironlake_enable_drps(struct drm_device *dev)
{
	struct drm_i915_private *dev_priv = dev->dev_private;
	u32 rgvmodectl = I915_READ(MEMMODECTL);
	u8 fmax, fmin, fstart, vstart;

	spin_lock_irq(&mchdev_lock);

	/* Enable temp reporting */
	I915_WRITE16(PMMISC, I915_READ(PMMISC) | MCPPCE_EN);
	I915_WRITE16(TSC1, I915_READ(TSC1) | TSE);

	/* 100ms RC evaluation intervals */
	I915_WRITE(RCUPEI, 100000);
	I915_WRITE(RCDNEI, 100000);

	/* Set max/min thresholds to 90ms and 80ms respectively */
	I915_WRITE(RCBMAXAVG, 90000);
	I915_WRITE(RCBMINAVG, 80000);

	I915_WRITE(MEMIHYST, 1);

	/* Set up min, max, and cur for interrupt handling */
	fmax = (rgvmodectl & MEMMODE_FMAX_MASK) >> MEMMODE_FMAX_SHIFT;
	fmin = (rgvmodectl & MEMMODE_FMIN_MASK);
	fstart = (rgvmodectl & MEMMODE_FSTART_MASK) >>
		MEMMODE_FSTART_SHIFT;

	vstart = (I915_READ(PXVFREQ_BASE + (fstart * 4)) & PXVFREQ_PX_MASK) >>
		PXVFREQ_PX_SHIFT;

	dev_priv->ips.fmax = fmax; /* IPS callback will increase this */
	dev_priv->ips.fstart = fstart;

	dev_priv->ips.max_delay = fstart;
	dev_priv->ips.min_delay = fmin;
	dev_priv->ips.cur_delay = fstart;

	DRM_DEBUG_DRIVER("fmax: %d, fmin: %d, fstart: %d\n",
			 fmax, fmin, fstart);

	I915_WRITE(MEMINTREN, MEMINT_CX_SUPR_EN | MEMINT_EVAL_CHG_EN);

	/*
	 * Interrupts will be enabled in ironlake_irq_postinstall
	 */

	I915_WRITE(VIDSTART, vstart);
	POSTING_READ(VIDSTART);

	rgvmodectl |= MEMMODE_SWMODE_EN;
	I915_WRITE(MEMMODECTL, rgvmodectl);

	if (wait_for_atomic((I915_READ(MEMSWCTL) & MEMCTL_CMD_STS) == 0, 10))
		DRM_ERROR("stuck trying to change perf mode\n");
	mdelay(1);

	ironlake_set_drps(dev, fstart);

	dev_priv->ips.last_count1 = I915_READ(0x112e4) + I915_READ(0x112e8) +
		I915_READ(0x112e0);
	dev_priv->ips.last_time1 = jiffies_to_msecs(jiffies);
	dev_priv->ips.last_count2 = I915_READ(0x112f4);
	getrawmonotonic(&dev_priv->ips.last_time2);

	spin_unlock_irq(&mchdev_lock);
}

static void ironlake_disable_drps(struct drm_device *dev)
{
	struct drm_i915_private *dev_priv = dev->dev_private;
	u16 rgvswctl;

	spin_lock_irq(&mchdev_lock);

	rgvswctl = I915_READ16(MEMSWCTL);

	/* Ack interrupts, disable EFC interrupt */
	I915_WRITE(MEMINTREN, I915_READ(MEMINTREN) & ~MEMINT_EVAL_CHG_EN);
	I915_WRITE(MEMINTRSTS, MEMINT_EVAL_CHG);
	I915_WRITE(DEIER, I915_READ(DEIER) & ~DE_PCU_EVENT);
	I915_WRITE(DEIIR, DE_PCU_EVENT);
	I915_WRITE(DEIMR, I915_READ(DEIMR) | DE_PCU_EVENT);

	/* Go back to the starting frequency */
	ironlake_set_drps(dev, dev_priv->ips.fstart);
	mdelay(1);
	rgvswctl |= MEMCTL_CMD_STS;
	I915_WRITE(MEMSWCTL, rgvswctl);
	mdelay(1);

	spin_unlock_irq(&mchdev_lock);
}

/* There's a funny hw issue where the hw returns all 0 when reading from
 * GEN6_RP_INTERRUPT_LIMITS. Hence we always need to compute the desired value
 * ourselves, instead of doing a rmw cycle (which might result in us clearing
 * all limits and the gpu stuck at whatever frequency it is at atm).
 */
static u32 gen6_rps_limits(struct drm_i915_private *dev_priv, u8 *val)
{
	u32 limits;

	limits = 0;

	if (*val >= dev_priv->rps.max_delay)
		*val = dev_priv->rps.max_delay;
	limits |= dev_priv->rps.max_delay << 24;

	/* Only set the down limit when we've reached the lowest level to avoid
	 * getting more interrupts, otherwise leave this clear. This prevents a
	 * race in the hw when coming out of rc6: There's a tiny window where
	 * the hw runs at the minimal clock before selecting the desired
	 * frequency, if the down threshold expires in that window we will not
	 * receive a down interrupt. */
	if (*val <= dev_priv->rps.min_delay) {
		*val = dev_priv->rps.min_delay;
		limits |= dev_priv->rps.min_delay << 16;
	}

	return limits;
}

static void gen6_set_rps_thresholds(struct drm_i915_private *dev_priv, u8 val)
{
	int new_power;

	new_power = dev_priv->rps.power;
	switch (dev_priv->rps.power) {
	case LOW_POWER:
		if (val > dev_priv->rps.rpe_delay + 1 && val > dev_priv->rps.cur_delay)
			new_power = BETWEEN;
		break;

	case BETWEEN:
		if (val <= dev_priv->rps.rpe_delay && val < dev_priv->rps.cur_delay)
			new_power = LOW_POWER;
		else if (val >= dev_priv->rps.rp0_delay && val > dev_priv->rps.cur_delay)
			new_power = HIGH_POWER;
		break;

	case HIGH_POWER:
		if (val < (dev_priv->rps.rp1_delay + dev_priv->rps.rp0_delay) >> 1 && val < dev_priv->rps.cur_delay)
			new_power = BETWEEN;
		break;
	}
	/* Max/min bins are special */
	if (val == dev_priv->rps.min_delay)
		new_power = LOW_POWER;
	if (val == dev_priv->rps.max_delay)
		new_power = HIGH_POWER;
	if (new_power == dev_priv->rps.power)
		return;

	/* Note the units here are not exactly 1us, but 1280ns. */
	switch (new_power) {
	case LOW_POWER:
		/* Upclock if more than 95% busy over 16ms */
		I915_WRITE(GEN6_RP_UP_EI, 12500);
		I915_WRITE(GEN6_RP_UP_THRESHOLD, 11800);

		/* Downclock if less than 85% busy over 32ms */
		I915_WRITE(GEN6_RP_DOWN_EI, 25000);
		I915_WRITE(GEN6_RP_DOWN_THRESHOLD, 21250);

		I915_WRITE(GEN6_RP_CONTROL,
			   GEN6_RP_MEDIA_TURBO |
			   GEN6_RP_MEDIA_HW_NORMAL_MODE |
			   GEN6_RP_MEDIA_IS_GFX |
			   GEN6_RP_ENABLE |
			   GEN6_RP_UP_BUSY_AVG |
			   GEN6_RP_DOWN_IDLE_AVG);
		break;

	case BETWEEN:
		/* Upclock if more than 90% busy over 13ms */
		I915_WRITE(GEN6_RP_UP_EI, 10250);
		I915_WRITE(GEN6_RP_UP_THRESHOLD, 9225);

		/* Downclock if less than 75% busy over 32ms */
		I915_WRITE(GEN6_RP_DOWN_EI, 25000);
		I915_WRITE(GEN6_RP_DOWN_THRESHOLD, 18750);

		I915_WRITE(GEN6_RP_CONTROL,
			   GEN6_RP_MEDIA_TURBO |
			   GEN6_RP_MEDIA_HW_NORMAL_MODE |
			   GEN6_RP_MEDIA_IS_GFX |
			   GEN6_RP_ENABLE |
			   GEN6_RP_UP_BUSY_AVG |
			   GEN6_RP_DOWN_IDLE_AVG);
		break;

	case HIGH_POWER:
		/* Upclock if more than 85% busy over 10ms */
		I915_WRITE(GEN6_RP_UP_EI, 8000);
		I915_WRITE(GEN6_RP_UP_THRESHOLD, 6800);

		/* Downclock if less than 60% busy over 32ms */
		I915_WRITE(GEN6_RP_DOWN_EI, 25000);
		I915_WRITE(GEN6_RP_DOWN_THRESHOLD, 15000);

		I915_WRITE(GEN6_RP_CONTROL,
			   GEN6_RP_MEDIA_TURBO |
			   GEN6_RP_MEDIA_HW_NORMAL_MODE |
			   GEN6_RP_MEDIA_IS_GFX |
			   GEN6_RP_ENABLE |
			   GEN6_RP_UP_BUSY_AVG |
			   GEN6_RP_DOWN_IDLE_AVG);
		break;
	}

	dev_priv->rps.power = new_power;
	dev_priv->rps.last_adj = 0;
}

void gen6_set_rps(struct drm_device *dev, u8 val)
{
	struct drm_i915_private *dev_priv = dev->dev_private;
	u32 limits = gen6_rps_limits(dev_priv, &val);

	WARN_ON(!mutex_is_locked(&dev_priv->rps.hw_lock));
	WARN_ON(val > dev_priv->rps.max_delay);
	WARN_ON(val < dev_priv->rps.min_delay);

	if (val == dev_priv->rps.cur_delay)
		return;

	gen6_set_rps_thresholds(dev_priv, val);

	if (IS_HASWELL(dev))
		I915_WRITE(GEN6_RPNSWREQ,
			   HSW_FREQUENCY(val));
	else
		I915_WRITE(GEN6_RPNSWREQ,
			   GEN6_FREQUENCY(val) |
			   GEN6_OFFSET(0) |
			   GEN6_AGGRESSIVE_TURBO);

	/* Make sure we continue to get interrupts
	 * until we hit the minimum or maximum frequencies.
	 */
	I915_WRITE(GEN6_RP_INTERRUPT_LIMITS, limits);

	POSTING_READ(GEN6_RPNSWREQ);

	dev_priv->rps.cur_delay = val;

	trace_intel_gpu_freq_change(val * 50);
}

void gen6_rps_idle(struct drm_i915_private *dev_priv)
{
	mutex_lock(&dev_priv->rps.hw_lock);
	if (dev_priv->rps.enabled) {
		if (dev_priv->info->is_valleyview)
			valleyview_set_rps(dev_priv->dev, dev_priv->rps.min_delay);
		else
			gen6_set_rps(dev_priv->dev, dev_priv->rps.min_delay);
		dev_priv->rps.last_adj = 0;
	}
	mutex_unlock(&dev_priv->rps.hw_lock);
}

void gen6_rps_boost(struct drm_i915_private *dev_priv)
{
	mutex_lock(&dev_priv->rps.hw_lock);
	if (dev_priv->rps.enabled) {
		if (dev_priv->info->is_valleyview)
			valleyview_set_rps(dev_priv->dev, dev_priv->rps.max_delay);
		else
			gen6_set_rps(dev_priv->dev, dev_priv->rps.max_delay);
		dev_priv->rps.last_adj = 0;
	}
	mutex_unlock(&dev_priv->rps.hw_lock);
}

/*
 * Wait until the previous freq change has completed,
 * or the timeout elapsed, and then update our notion
 * of the current GPU frequency.
 */
static void vlv_update_rps_cur_delay(struct drm_i915_private *dev_priv)
{
	u32 pval;

	WARN_ON(!mutex_is_locked(&dev_priv->rps.hw_lock));

	if (wait_for(((pval = vlv_punit_read(dev_priv, PUNIT_REG_GPU_FREQ_STS)) & GENFREQSTATUS) == 0, 10))
		DRM_DEBUG_DRIVER("timed out waiting for Punit\n");

	pval >>= 8;

	if (pval != dev_priv->rps.cur_delay)
		DRM_DEBUG_DRIVER("Punit overrode GPU freq: %d MHz (%u) requested, but got %d Mhz (%u)\n",
				 vlv_gpu_freq(dev_priv->mem_freq, dev_priv->rps.cur_delay),
				 dev_priv->rps.cur_delay,
				 vlv_gpu_freq(dev_priv->mem_freq, pval), pval);

	dev_priv->rps.cur_delay = pval;
}

void valleyview_set_rps(struct drm_device *dev, u8 val)
{
	struct drm_i915_private *dev_priv = dev->dev_private;

	gen6_rps_limits(dev_priv, &val);

	WARN_ON(!mutex_is_locked(&dev_priv->rps.hw_lock));
	WARN_ON(val > dev_priv->rps.max_delay);
	WARN_ON(val < dev_priv->rps.min_delay);

	vlv_update_rps_cur_delay(dev_priv);

	DRM_DEBUG_DRIVER("GPU freq request from %d MHz (%u) to %d MHz (%u)\n",
			 vlv_gpu_freq(dev_priv->mem_freq,
				      dev_priv->rps.cur_delay),
			 dev_priv->rps.cur_delay,
			 vlv_gpu_freq(dev_priv->mem_freq, val), val);

	if (val == dev_priv->rps.cur_delay)
		return;

	vlv_punit_write(dev_priv, PUNIT_REG_GPU_FREQ_REQ, val);

	dev_priv->rps.cur_delay = val;

	trace_intel_gpu_freq_change(vlv_gpu_freq(dev_priv->mem_freq, val));
}

static void gen6_disable_rps_interrupts(struct drm_device *dev)
{
	struct drm_i915_private *dev_priv = dev->dev_private;

	I915_WRITE(GEN6_PMINTRMSK, 0xffffffff);
	I915_WRITE(GEN6_PMIER, I915_READ(GEN6_PMIER) & ~GEN6_PM_RPS_EVENTS);
	/* Complete PM interrupt masking here doesn't race with the rps work
	 * item again unmasking PM interrupts because that is using a different
	 * register (PMIMR) to mask PM interrupts. The only risk is in leaving
	 * stale bits in PMIIR and PMIMR which gen6_enable_rps will clean up. */

	spin_lock_irq(&dev_priv->irq_lock);
	dev_priv->rps.pm_iir = 0;
	spin_unlock_irq(&dev_priv->irq_lock);

	I915_WRITE(GEN6_PMIIR, GEN6_PM_RPS_EVENTS);
}

static void gen6_disable_rps(struct drm_device *dev)
{
	struct drm_i915_private *dev_priv = dev->dev_private;

	I915_WRITE(GEN6_RC_CONTROL, 0);
	I915_WRITE(GEN6_RPNSWREQ, 1 << 31);

	gen6_disable_rps_interrupts(dev);
}

static void valleyview_disable_rps(struct drm_device *dev)
{
	struct drm_i915_private *dev_priv = dev->dev_private;

	I915_WRITE(GEN6_RC_CONTROL, 0);

	gen6_disable_rps_interrupts(dev);

	if (dev_priv->vlv_pctx) {
		drm_gem_object_unreference(&dev_priv->vlv_pctx->base);
		dev_priv->vlv_pctx = NULL;
	}
}

static void intel_print_rc6_info(struct drm_device *dev, u32 mode)
{
	if (IS_GEN6(dev))
		DRM_DEBUG_DRIVER("Sandybridge: deep RC6 disabled\n");

	if (IS_HASWELL(dev))
		DRM_DEBUG_DRIVER("Haswell: only RC6 available\n");

	DRM_INFO("Enabling RC6 states: RC6 %s, RC6p %s, RC6pp %s\n",
			(mode & GEN6_RC_CTL_RC6_ENABLE) ? "on" : "off",
			(mode & GEN6_RC_CTL_RC6p_ENABLE) ? "on" : "off",
			(mode & GEN6_RC_CTL_RC6pp_ENABLE) ? "on" : "off");
}

int intel_enable_rc6(const struct drm_device *dev)
{
	/* No RC6 before Ironlake */
	if (INTEL_INFO(dev)->gen < 5)
		return 0;

	/* Respect the kernel parameter if it is set */
	if (i915_enable_rc6 >= 0)
		return i915_enable_rc6;

	/* Disable RC6 on Ironlake */
	if (INTEL_INFO(dev)->gen == 5)
		return 0;

	if (IS_HASWELL(dev))
		return INTEL_RC6_ENABLE;

	/* snb/ivb have more than one rc6 state. */
	if (INTEL_INFO(dev)->gen == 6)
		return INTEL_RC6_ENABLE;

	return (INTEL_RC6_ENABLE | INTEL_RC6p_ENABLE);
}

static void gen6_enable_rps_interrupts(struct drm_device *dev)
{
	struct drm_i915_private *dev_priv = dev->dev_private;
	u32 enabled_intrs;

	spin_lock_irq(&dev_priv->irq_lock);
	WARN_ON(dev_priv->rps.pm_iir);
	snb_enable_pm_irq(dev_priv, GEN6_PM_RPS_EVENTS);
	I915_WRITE(GEN6_PMIIR, GEN6_PM_RPS_EVENTS);
	spin_unlock_irq(&dev_priv->irq_lock);

	/* only unmask PM interrupts we need. Mask all others. */
	enabled_intrs = GEN6_PM_RPS_EVENTS;

	/* IVB and SNB hard hangs on looping batchbuffer
	 * if GEN6_PM_UP_EI_EXPIRED is masked.
	 */
	if (INTEL_INFO(dev)->gen <= 7 && !IS_HASWELL(dev))
		enabled_intrs |= GEN6_PM_RP_UP_EI_EXPIRED;

	I915_WRITE(GEN6_PMINTRMSK, ~enabled_intrs);
}

static void gen8_enable_rps(struct drm_device *dev)
{
	struct drm_i915_private *dev_priv = dev->dev_private;
	struct intel_ring_buffer *ring;
	uint32_t rc6_mask = 0, rp_state_cap;
	int unused;

	/* 1a: Software RC state - RC0 */
	I915_WRITE(GEN6_RC_STATE, 0);

	/* 1c & 1d: Get forcewake during program sequence. Although the driver
	 * hasn't enabled a state yet where we need forcewake, BIOS may have.*/
	gen6_gt_force_wake_get(dev_priv);

	/* 2a: Disable RC states. */
	I915_WRITE(GEN6_RC_CONTROL, 0);

	rp_state_cap = I915_READ(GEN6_RP_STATE_CAP);

	/* 2b: Program RC6 thresholds.*/
	I915_WRITE(GEN6_RC6_WAKE_RATE_LIMIT, 40 << 16);
	I915_WRITE(GEN6_RC_EVALUATION_INTERVAL, 125000); /* 12500 * 1280ns */
	I915_WRITE(GEN6_RC_IDLE_HYSTERSIS, 25); /* 25 * 1280ns */
	for_each_ring(ring, dev_priv, unused)
		I915_WRITE(RING_MAX_IDLE(ring->mmio_base), 10);
	I915_WRITE(GEN6_RC_SLEEP, 0);
	I915_WRITE(GEN6_RC6_THRESHOLD, 50000); /* 50/125ms per EI */

	/* 3: Enable RC6 */
	if (intel_enable_rc6(dev) & INTEL_RC6_ENABLE)
		rc6_mask = GEN6_RC_CTL_RC6_ENABLE;
	DRM_INFO("RC6 %s\n", (rc6_mask & GEN6_RC_CTL_RC6_ENABLE) ? "on" : "off");
	I915_WRITE(GEN6_RC_CONTROL, GEN6_RC_CTL_HW_ENABLE |
			GEN6_RC_CTL_EI_MODE(1) |
			rc6_mask);

	/* 4 Program defaults and thresholds for RPS*/
	I915_WRITE(GEN6_RPNSWREQ, HSW_FREQUENCY(10)); /* Request 500 MHz */
	I915_WRITE(GEN6_RC_VIDEO_FREQ, HSW_FREQUENCY(12)); /* Request 600 MHz */
	/* NB: Docs say 1s, and 1000000 - which aren't equivalent */
	I915_WRITE(GEN6_RP_DOWN_TIMEOUT, 100000000 / 128); /* 1 second timeout */

	/* Docs recommend 900MHz, and 300 MHz respectively */
	I915_WRITE(GEN6_RP_INTERRUPT_LIMITS,
		   dev_priv->rps.max_delay << 24 |
		   dev_priv->rps.min_delay << 16);

	I915_WRITE(GEN6_RP_UP_THRESHOLD, 7600000 / 128); /* 76ms busyness per EI, 90% */
	I915_WRITE(GEN6_RP_DOWN_THRESHOLD, 31300000 / 128); /* 313ms busyness per EI, 70%*/
	I915_WRITE(GEN6_RP_UP_EI, 66000); /* 84.48ms, XXX: random? */
	I915_WRITE(GEN6_RP_DOWN_EI, 350000); /* 448ms, XXX: random? */

	I915_WRITE(GEN6_RP_IDLE_HYSTERSIS, 10);

	/* 5: Enable RPS */
	I915_WRITE(GEN6_RP_CONTROL,
		   GEN6_RP_MEDIA_TURBO |
		   GEN6_RP_MEDIA_HW_NORMAL_MODE |
		   GEN6_RP_MEDIA_IS_GFX |
		   GEN6_RP_ENABLE |
		   GEN6_RP_UP_BUSY_AVG |
		   GEN6_RP_DOWN_IDLE_AVG);

	/* 6: Ring frequency + overclocking (our driver does this later */

	gen6_set_rps(dev, (I915_READ(GEN6_GT_PERF_STATUS) & 0xff00) >> 8);

	gen6_enable_rps_interrupts(dev);

	gen6_gt_force_wake_put(dev_priv);
}

static void gen6_enable_rps(struct drm_device *dev)
{
	struct drm_i915_private *dev_priv = dev->dev_private;
	struct intel_ring_buffer *ring;
	u32 rp_state_cap;
	u32 gt_perf_status;
	u32 rc6vids, pcu_mbox, rc6_mask = 0;
	u32 gtfifodbg;
	int rc6_mode;
	int i, ret;

	WARN_ON(!mutex_is_locked(&dev_priv->rps.hw_lock));

	/* Here begins a magic sequence of register writes to enable
	 * auto-downclocking.
	 *
	 * Perhaps there might be some value in exposing these to
	 * userspace...
	 */
	I915_WRITE(GEN6_RC_STATE, 0);

	/* Clear the DBG now so we don't confuse earlier errors */
	if ((gtfifodbg = I915_READ(GTFIFODBG))) {
		DRM_ERROR("GT fifo had a previous error %x\n", gtfifodbg);
		I915_WRITE(GTFIFODBG, gtfifodbg);
	}

	gen6_gt_force_wake_get(dev_priv);

	rp_state_cap = I915_READ(GEN6_RP_STATE_CAP);
	gt_perf_status = I915_READ(GEN6_GT_PERF_STATUS);

	/* In units of 50MHz */
	dev_priv->rps.hw_max = dev_priv->rps.max_delay = rp_state_cap & 0xff;
	dev_priv->rps.min_delay = (rp_state_cap >> 16) & 0xff;
	dev_priv->rps.rp1_delay = (rp_state_cap >>  8) & 0xff;
	dev_priv->rps.rp0_delay = (rp_state_cap >>  0) & 0xff;
	dev_priv->rps.rpe_delay = dev_priv->rps.rp1_delay;
	dev_priv->rps.cur_delay = 0;

	/* disable the counters and set deterministic thresholds */
	I915_WRITE(GEN6_RC_CONTROL, 0);

	I915_WRITE(GEN6_RC1_WAKE_RATE_LIMIT, 1000 << 16);
	I915_WRITE(GEN6_RC6_WAKE_RATE_LIMIT, 40 << 16 | 30);
	I915_WRITE(GEN6_RC6pp_WAKE_RATE_LIMIT, 30);
	I915_WRITE(GEN6_RC_EVALUATION_INTERVAL, 125000);
	I915_WRITE(GEN6_RC_IDLE_HYSTERSIS, 25);

	for_each_ring(ring, dev_priv, i)
		I915_WRITE(RING_MAX_IDLE(ring->mmio_base), 10);

	I915_WRITE(GEN6_RC_SLEEP, 0);
	I915_WRITE(GEN6_RC1e_THRESHOLD, 1000);
	if (INTEL_INFO(dev)->gen <= 6 || IS_IVYBRIDGE(dev))
		I915_WRITE(GEN6_RC6_THRESHOLD, 125000);
	else
		I915_WRITE(GEN6_RC6_THRESHOLD, 50000);
	I915_WRITE(GEN6_RC6p_THRESHOLD, 150000);
	I915_WRITE(GEN6_RC6pp_THRESHOLD, 64000); /* unused */

	/* Check if we are enabling RC6 */
	rc6_mode = intel_enable_rc6(dev_priv->dev);
	if (rc6_mode & INTEL_RC6_ENABLE)
		rc6_mask |= GEN6_RC_CTL_RC6_ENABLE;

	/* We don't use those on Haswell */
	if (!IS_HASWELL(dev)) {
		if (rc6_mode & INTEL_RC6p_ENABLE)
			rc6_mask |= GEN6_RC_CTL_RC6p_ENABLE;

		if (rc6_mode & INTEL_RC6pp_ENABLE)
			rc6_mask |= GEN6_RC_CTL_RC6pp_ENABLE;
	}

	intel_print_rc6_info(dev, rc6_mask);

	I915_WRITE(GEN6_RC_CONTROL,
		   rc6_mask |
		   GEN6_RC_CTL_EI_MODE(1) |
		   GEN6_RC_CTL_HW_ENABLE);

	/* Power down if completely idle for over 50ms */
	I915_WRITE(GEN6_RP_DOWN_TIMEOUT, 50000);
	I915_WRITE(GEN6_RP_IDLE_HYSTERSIS, 10);

	ret = sandybridge_pcode_write(dev_priv, GEN6_PCODE_WRITE_MIN_FREQ_TABLE, 0);
	if (!ret) {
		pcu_mbox = 0;
		ret = sandybridge_pcode_read(dev_priv, GEN6_READ_OC_PARAMS, &pcu_mbox);
		if (!ret && (pcu_mbox & (1<<31))) { /* OC supported */
			DRM_DEBUG_DRIVER("Overclocking supported. Max: %dMHz, Overclock max: %dMHz\n",
					 (dev_priv->rps.max_delay & 0xff) * 50,
					 (pcu_mbox & 0xff) * 50);
			dev_priv->rps.hw_max = pcu_mbox & 0xff;
		}
	} else {
		DRM_DEBUG_DRIVER("Failed to set the min frequency\n");
	}

	dev_priv->rps.power = HIGH_POWER; /* force a reset */
	gen6_set_rps(dev_priv->dev, dev_priv->rps.min_delay);

	gen6_enable_rps_interrupts(dev);

	rc6vids = 0;
	ret = sandybridge_pcode_read(dev_priv, GEN6_PCODE_READ_RC6VIDS, &rc6vids);
	if (IS_GEN6(dev) && ret) {
		DRM_DEBUG_DRIVER("Couldn't check for BIOS workaround\n");
	} else if (IS_GEN6(dev) && (GEN6_DECODE_RC6_VID(rc6vids & 0xff) < 450)) {
		DRM_DEBUG_DRIVER("You should update your BIOS. Correcting minimum rc6 voltage (%dmV->%dmV)\n",
			  GEN6_DECODE_RC6_VID(rc6vids & 0xff), 450);
		rc6vids &= 0xffff00;
		rc6vids |= GEN6_ENCODE_RC6_VID(450);
		ret = sandybridge_pcode_write(dev_priv, GEN6_PCODE_WRITE_RC6VIDS, rc6vids);
		if (ret)
			DRM_ERROR("Couldn't fix incorrect rc6 voltage\n");
	}

	gen6_gt_force_wake_put(dev_priv);
}

void gen6_update_ring_freq(struct drm_device *dev)
{
	struct drm_i915_private *dev_priv = dev->dev_private;
	int min_freq = 15;
	unsigned int gpu_freq;
	unsigned int max_ia_freq, min_ring_freq;
	int scaling_factor = 180;
	struct cpufreq_policy *policy;

	WARN_ON(!mutex_is_locked(&dev_priv->rps.hw_lock));

	policy = cpufreq_cpu_get(0);
	if (policy) {
		max_ia_freq = policy->cpuinfo.max_freq;
		cpufreq_cpu_put(policy);
	} else {
		/*
		 * Default to measured freq if none found, PCU will ensure we
		 * don't go over
		 */
		max_ia_freq = tsc_khz;
	}

	/* Convert from kHz to MHz */
	max_ia_freq /= 1000;

	min_ring_freq = I915_READ(DCLK) & 0xf;
	/* convert DDR frequency from units of 266.6MHz to bandwidth */
	min_ring_freq = mult_frac(min_ring_freq, 8, 3);

	/*
	 * For each potential GPU frequency, load a ring frequency we'd like
	 * to use for memory access.  We do this by specifying the IA frequency
	 * the PCU should use as a reference to determine the ring frequency.
	 */
	for (gpu_freq = dev_priv->rps.max_delay; gpu_freq >= dev_priv->rps.min_delay;
	     gpu_freq--) {
		int diff = dev_priv->rps.max_delay - gpu_freq;
		unsigned int ia_freq = 0, ring_freq = 0;

		if (INTEL_INFO(dev)->gen >= 8) {
			/* max(2 * GT, DDR). NB: GT is 50MHz units */
			ring_freq = max(min_ring_freq, gpu_freq);
		} else if (IS_HASWELL(dev)) {
			ring_freq = mult_frac(gpu_freq, 5, 4);
			ring_freq = max(min_ring_freq, ring_freq);
			/* leave ia_freq as the default, chosen by cpufreq */
		} else {
			/* On older processors, there is no separate ring
			 * clock domain, so in order to boost the bandwidth
			 * of the ring, we need to upclock the CPU (ia_freq).
			 *
			 * For GPU frequencies less than 750MHz,
			 * just use the lowest ring freq.
			 */
			if (gpu_freq < min_freq)
				ia_freq = 800;
			else
				ia_freq = max_ia_freq - ((diff * scaling_factor) / 2);
			ia_freq = DIV_ROUND_CLOSEST(ia_freq, 100);
		}

		sandybridge_pcode_write(dev_priv,
					GEN6_PCODE_WRITE_MIN_FREQ_TABLE,
					ia_freq << GEN6_PCODE_FREQ_IA_RATIO_SHIFT |
					ring_freq << GEN6_PCODE_FREQ_RING_RATIO_SHIFT |
					gpu_freq);
	}
}

int valleyview_rps_max_freq(struct drm_i915_private *dev_priv)
{
	u32 val, rp0;

	val = vlv_nc_read(dev_priv, IOSF_NC_FB_GFX_FREQ_FUSE);

	rp0 = (val & FB_GFX_MAX_FREQ_FUSE_MASK) >> FB_GFX_MAX_FREQ_FUSE_SHIFT;
	/* Clamp to max */
	rp0 = min_t(u32, rp0, 0xea);

	return rp0;
}

static int valleyview_rps_rpe_freq(struct drm_i915_private *dev_priv)
{
	u32 val, rpe;

	val = vlv_nc_read(dev_priv, IOSF_NC_FB_GFX_FMAX_FUSE_LO);
	rpe = (val & FB_FMAX_VMIN_FREQ_LO_MASK) >> FB_FMAX_VMIN_FREQ_LO_SHIFT;
	val = vlv_nc_read(dev_priv, IOSF_NC_FB_GFX_FMAX_FUSE_HI);
	rpe |= (val & FB_FMAX_VMIN_FREQ_HI_MASK) << 5;

	return rpe;
}

int valleyview_rps_min_freq(struct drm_i915_private *dev_priv)
{
	return vlv_punit_read(dev_priv, PUNIT_REG_GPU_LFM) & 0xff;
}

static void valleyview_setup_pctx(struct drm_device *dev)
{
	struct drm_i915_private *dev_priv = dev->dev_private;
	struct drm_i915_gem_object *pctx;
	unsigned long pctx_paddr;
	u32 pcbr;
	int pctx_size = 24*1024;

	pcbr = I915_READ(VLV_PCBR);
	if (pcbr) {
		/* BIOS set it up already, grab the pre-alloc'd space */
		int pcbr_offset;

		pcbr_offset = (pcbr & (~4095)) - dev_priv->mm.stolen_base;
		pctx = i915_gem_object_create_stolen_for_preallocated(dev_priv->dev,
								      pcbr_offset,
								      I915_GTT_OFFSET_NONE,
								      pctx_size);
		goto out;
	}

	/*
	 * From the Gunit register HAS:
	 * The Gfx driver is expected to program this register and ensure
	 * proper allocation within Gfx stolen memory.  For example, this
	 * register should be programmed such than the PCBR range does not
	 * overlap with other ranges, such as the frame buffer, protected
	 * memory, or any other relevant ranges.
	 */
	pctx = i915_gem_object_create_stolen(dev, pctx_size);
	if (!pctx) {
		DRM_DEBUG("not enough stolen space for PCTX, disabling\n");
		return;
	}

	pctx_paddr = dev_priv->mm.stolen_base + pctx->stolen->start;
	I915_WRITE(VLV_PCBR, pctx_paddr);

out:
	dev_priv->vlv_pctx = pctx;
}

static void valleyview_enable_rps(struct drm_device *dev)
{
	struct drm_i915_private *dev_priv = dev->dev_private;
	struct intel_ring_buffer *ring;
	u32 gtfifodbg, val, rc6_mode = 0;
	int i;

	WARN_ON(!mutex_is_locked(&dev_priv->rps.hw_lock));

	if ((gtfifodbg = I915_READ(GTFIFODBG))) {
		DRM_DEBUG_DRIVER("GT fifo had a previous error %x\n",
				 gtfifodbg);
		I915_WRITE(GTFIFODBG, gtfifodbg);
	}

	valleyview_setup_pctx(dev);

	gen6_gt_force_wake_get(dev_priv);

	I915_WRITE(GEN6_RP_UP_THRESHOLD, 59400);
	I915_WRITE(GEN6_RP_DOWN_THRESHOLD, 245000);
	I915_WRITE(GEN6_RP_UP_EI, 66000);
	I915_WRITE(GEN6_RP_DOWN_EI, 350000);

	I915_WRITE(GEN6_RP_IDLE_HYSTERSIS, 10);

	I915_WRITE(GEN6_RP_CONTROL,
		   GEN6_RP_MEDIA_TURBO |
		   GEN6_RP_MEDIA_HW_NORMAL_MODE |
		   GEN6_RP_MEDIA_IS_GFX |
		   GEN6_RP_ENABLE |
		   GEN6_RP_UP_BUSY_AVG |
		   GEN6_RP_DOWN_IDLE_CONT);

	I915_WRITE(GEN6_RC6_WAKE_RATE_LIMIT, 0x00280000);
	I915_WRITE(GEN6_RC_EVALUATION_INTERVAL, 125000);
	I915_WRITE(GEN6_RC_IDLE_HYSTERSIS, 25);

	for_each_ring(ring, dev_priv, i)
		I915_WRITE(RING_MAX_IDLE(ring->mmio_base), 10);

	I915_WRITE(GEN6_RC6_THRESHOLD, 0xc350);

	/* allows RC6 residency counter to work */
	I915_WRITE(VLV_COUNTER_CONTROL,
		   _MASKED_BIT_ENABLE(VLV_COUNT_RANGE_HIGH |
				      VLV_MEDIA_RC6_COUNT_EN |
				      VLV_RENDER_RC6_COUNT_EN));
	if (intel_enable_rc6(dev) & INTEL_RC6_ENABLE)
		rc6_mode = GEN7_RC_CTL_TO_MODE;

	intel_print_rc6_info(dev, rc6_mode);

	I915_WRITE(GEN6_RC_CONTROL, rc6_mode);

	val = vlv_punit_read(dev_priv, PUNIT_REG_GPU_FREQ_STS);
	switch ((val >> 6) & 3) {
	case 0:
	case 1:
		dev_priv->mem_freq = 800;
		break;
	case 2:
		dev_priv->mem_freq = 1066;
		break;
	case 3:
		dev_priv->mem_freq = 1333;
		break;
	}
	DRM_DEBUG_DRIVER("DDR speed: %d MHz", dev_priv->mem_freq);

	DRM_DEBUG_DRIVER("GPLL enabled? %s\n", val & 0x10 ? "yes" : "no");
	DRM_DEBUG_DRIVER("GPU status: 0x%08x\n", val);

	dev_priv->rps.cur_delay = (val >> 8) & 0xff;
	DRM_DEBUG_DRIVER("current GPU freq: %d MHz (%u)\n",
			 vlv_gpu_freq(dev_priv->mem_freq,
				      dev_priv->rps.cur_delay),
			 dev_priv->rps.cur_delay);

	dev_priv->rps.max_delay = valleyview_rps_max_freq(dev_priv);
	dev_priv->rps.hw_max = dev_priv->rps.max_delay;
	DRM_DEBUG_DRIVER("max GPU freq: %d MHz (%u)\n",
			 vlv_gpu_freq(dev_priv->mem_freq,
				      dev_priv->rps.max_delay),
			 dev_priv->rps.max_delay);

	dev_priv->rps.rpe_delay = valleyview_rps_rpe_freq(dev_priv);
	DRM_DEBUG_DRIVER("RPe GPU freq: %d MHz (%u)\n",
			 vlv_gpu_freq(dev_priv->mem_freq,
				      dev_priv->rps.rpe_delay),
			 dev_priv->rps.rpe_delay);

	dev_priv->rps.min_delay = valleyview_rps_min_freq(dev_priv);
	DRM_DEBUG_DRIVER("min GPU freq: %d MHz (%u)\n",
			 vlv_gpu_freq(dev_priv->mem_freq,
				      dev_priv->rps.min_delay),
			 dev_priv->rps.min_delay);

	DRM_DEBUG_DRIVER("setting GPU freq to %d MHz (%u)\n",
			 vlv_gpu_freq(dev_priv->mem_freq,
				      dev_priv->rps.rpe_delay),
			 dev_priv->rps.rpe_delay);

	valleyview_set_rps(dev_priv->dev, dev_priv->rps.rpe_delay);

	gen6_enable_rps_interrupts(dev);

	gen6_gt_force_wake_put(dev_priv);
}

void ironlake_teardown_rc6(struct drm_device *dev)
{
	struct drm_i915_private *dev_priv = dev->dev_private;

	if (dev_priv->ips.renderctx) {
		i915_gem_object_unpin(dev_priv->ips.renderctx);
		drm_gem_object_unreference(&dev_priv->ips.renderctx->base);
		dev_priv->ips.renderctx = NULL;
	}

	if (dev_priv->ips.pwrctx) {
		i915_gem_object_unpin(dev_priv->ips.pwrctx);
		drm_gem_object_unreference(&dev_priv->ips.pwrctx->base);
		dev_priv->ips.pwrctx = NULL;
	}
}

static void ironlake_disable_rc6(struct drm_device *dev)
{
	struct drm_i915_private *dev_priv = dev->dev_private;

	if (I915_READ(PWRCTXA)) {
		/* Wake the GPU, prevent RC6, then restore RSTDBYCTL */
		I915_WRITE(RSTDBYCTL, I915_READ(RSTDBYCTL) | RCX_SW_EXIT);
		wait_for(((I915_READ(RSTDBYCTL) & RSX_STATUS_MASK) == RSX_STATUS_ON),
			 50);

		I915_WRITE(PWRCTXA, 0);
		POSTING_READ(PWRCTXA);

		I915_WRITE(RSTDBYCTL, I915_READ(RSTDBYCTL) & ~RCX_SW_EXIT);
		POSTING_READ(RSTDBYCTL);
	}
}

static int ironlake_setup_rc6(struct drm_device *dev)
{
	struct drm_i915_private *dev_priv = dev->dev_private;

	if (dev_priv->ips.renderctx == NULL)
		dev_priv->ips.renderctx = intel_alloc_context_page(dev);
	if (!dev_priv->ips.renderctx)
		return -ENOMEM;

	if (dev_priv->ips.pwrctx == NULL)
		dev_priv->ips.pwrctx = intel_alloc_context_page(dev);
	if (!dev_priv->ips.pwrctx) {
		ironlake_teardown_rc6(dev);
		return -ENOMEM;
	}

	return 0;
}

static void ironlake_enable_rc6(struct drm_device *dev)
{
	struct drm_i915_private *dev_priv = dev->dev_private;
	struct intel_ring_buffer *ring = &dev_priv->ring[RCS];
	bool was_interruptible;
	int ret;

	/* rc6 disabled by default due to repeated reports of hanging during
	 * boot and resume.
	 */
	if (!intel_enable_rc6(dev))
		return;

	WARN_ON(!mutex_is_locked(&dev->struct_mutex));

	ret = ironlake_setup_rc6(dev);
	if (ret)
		return;

	was_interruptible = dev_priv->mm.interruptible;
	dev_priv->mm.interruptible = false;

	/*
	 * GPU can automatically power down the render unit if given a page
	 * to save state.
	 */
	ret = intel_ring_begin(ring, 6);
	if (ret) {
		ironlake_teardown_rc6(dev);
		dev_priv->mm.interruptible = was_interruptible;
		return;
	}

	intel_ring_emit(ring, MI_SUSPEND_FLUSH | MI_SUSPEND_FLUSH_EN);
	intel_ring_emit(ring, MI_SET_CONTEXT);
	intel_ring_emit(ring, i915_gem_obj_ggtt_offset(dev_priv->ips.renderctx) |
			MI_MM_SPACE_GTT |
			MI_SAVE_EXT_STATE_EN |
			MI_RESTORE_EXT_STATE_EN |
			MI_RESTORE_INHIBIT);
	intel_ring_emit(ring, MI_SUSPEND_FLUSH);
	intel_ring_emit(ring, MI_NOOP);
	intel_ring_emit(ring, MI_FLUSH);
	intel_ring_advance(ring);

	/*
	 * Wait for the command parser to advance past MI_SET_CONTEXT. The HW
	 * does an implicit flush, combined with MI_FLUSH above, it should be
	 * safe to assume that renderctx is valid
	 */
	ret = intel_ring_idle(ring);
	dev_priv->mm.interruptible = was_interruptible;
	if (ret) {
		DRM_ERROR("failed to enable ironlake power savings\n");
		ironlake_teardown_rc6(dev);
		return;
	}

	I915_WRITE(PWRCTXA, i915_gem_obj_ggtt_offset(dev_priv->ips.pwrctx) | PWRCTX_EN);
	I915_WRITE(RSTDBYCTL, I915_READ(RSTDBYCTL) & ~RCX_SW_EXIT);

	intel_print_rc6_info(dev, INTEL_RC6_ENABLE);
}

static unsigned long intel_pxfreq(u32 vidfreq)
{
	unsigned long freq;
	int div = (vidfreq & 0x3f0000) >> 16;
	int post = (vidfreq & 0x3000) >> 12;
	int pre = (vidfreq & 0x7);

	if (!pre)
		return 0;

	freq = ((div * 133333) / ((1<<post) * pre));

	return freq;
}

static const struct cparams {
	u16 i;
	u16 t;
	u16 m;
	u16 c;
} cparams[] = {
	{ 1, 1333, 301, 28664 },
	{ 1, 1066, 294, 24460 },
	{ 1, 800, 294, 25192 },
	{ 0, 1333, 276, 27605 },
	{ 0, 1066, 276, 27605 },
	{ 0, 800, 231, 23784 },
};

static unsigned long __i915_chipset_val(struct drm_i915_private *dev_priv)
{
	u64 total_count, diff, ret;
	u32 count1, count2, count3, m = 0, c = 0;
	unsigned long now = jiffies_to_msecs(jiffies), diff1;
	int i;

	assert_spin_locked(&mchdev_lock);

	diff1 = now - dev_priv->ips.last_time1;

	/* Prevent division-by-zero if we are asking too fast.
	 * Also, we don't get interesting results if we are polling
	 * faster than once in 10ms, so just return the saved value
	 * in such cases.
	 */
	if (diff1 <= 10)
		return dev_priv->ips.chipset_power;

	count1 = I915_READ(DMIEC);
	count2 = I915_READ(DDREC);
	count3 = I915_READ(CSIEC);

	total_count = count1 + count2 + count3;

	/* FIXME: handle per-counter overflow */
	if (total_count < dev_priv->ips.last_count1) {
		diff = ~0UL - dev_priv->ips.last_count1;
		diff += total_count;
	} else {
		diff = total_count - dev_priv->ips.last_count1;
	}

	for (i = 0; i < ARRAY_SIZE(cparams); i++) {
		if (cparams[i].i == dev_priv->ips.c_m &&
		    cparams[i].t == dev_priv->ips.r_t) {
			m = cparams[i].m;
			c = cparams[i].c;
			break;
		}
	}

	diff = div_u64(diff, diff1);
	ret = ((m * diff) + c);
	ret = div_u64(ret, 10);

	dev_priv->ips.last_count1 = total_count;
	dev_priv->ips.last_time1 = now;

	dev_priv->ips.chipset_power = ret;

	return ret;
}

unsigned long i915_chipset_val(struct drm_i915_private *dev_priv)
{
	unsigned long val;

	if (dev_priv->info->gen != 5)
		return 0;

	spin_lock_irq(&mchdev_lock);

	val = __i915_chipset_val(dev_priv);

	spin_unlock_irq(&mchdev_lock);

	return val;
}

unsigned long i915_mch_val(struct drm_i915_private *dev_priv)
{
	unsigned long m, x, b;
	u32 tsfs;

	tsfs = I915_READ(TSFS);

	m = ((tsfs & TSFS_SLOPE_MASK) >> TSFS_SLOPE_SHIFT);
	x = I915_READ8(TR1);

	b = tsfs & TSFS_INTR_MASK;

	return ((m * x) / 127) - b;
}

static u16 pvid_to_extvid(struct drm_i915_private *dev_priv, u8 pxvid)
{
	static const struct v_table {
		u16 vd; /* in .1 mil */
		u16 vm; /* in .1 mil */
	} v_table[] = {
		{ 0, 0, },
		{ 375, 0, },
		{ 500, 0, },
		{ 625, 0, },
		{ 750, 0, },
		{ 875, 0, },
		{ 1000, 0, },
		{ 1125, 0, },
		{ 4125, 3000, },
		{ 4125, 3000, },
		{ 4125, 3000, },
		{ 4125, 3000, },
		{ 4125, 3000, },
		{ 4125, 3000, },
		{ 4125, 3000, },
		{ 4125, 3000, },
		{ 4125, 3000, },
		{ 4125, 3000, },
		{ 4125, 3000, },
		{ 4125, 3000, },
		{ 4125, 3000, },
		{ 4125, 3000, },
		{ 4125, 3000, },
		{ 4125, 3000, },
		{ 4125, 3000, },
		{ 4125, 3000, },
		{ 4125, 3000, },
		{ 4125, 3000, },
		{ 4125, 3000, },
		{ 4125, 3000, },
		{ 4125, 3000, },
		{ 4125, 3000, },
		{ 4250, 3125, },
		{ 4375, 3250, },
		{ 4500, 3375, },
		{ 4625, 3500, },
		{ 4750, 3625, },
		{ 4875, 3750, },
		{ 5000, 3875, },
		{ 5125, 4000, },
		{ 5250, 4125, },
		{ 5375, 4250, },
		{ 5500, 4375, },
		{ 5625, 4500, },
		{ 5750, 4625, },
		{ 5875, 4750, },
		{ 6000, 4875, },
		{ 6125, 5000, },
		{ 6250, 5125, },
		{ 6375, 5250, },
		{ 6500, 5375, },
		{ 6625, 5500, },
		{ 6750, 5625, },
		{ 6875, 5750, },
		{ 7000, 5875, },
		{ 7125, 6000, },
		{ 7250, 6125, },
		{ 7375, 6250, },
		{ 7500, 6375, },
		{ 7625, 6500, },
		{ 7750, 6625, },
		{ 7875, 6750, },
		{ 8000, 6875, },
		{ 8125, 7000, },
		{ 8250, 7125, },
		{ 8375, 7250, },
		{ 8500, 7375, },
		{ 8625, 7500, },
		{ 8750, 7625, },
		{ 8875, 7750, },
		{ 9000, 7875, },
		{ 9125, 8000, },
		{ 9250, 8125, },
		{ 9375, 8250, },
		{ 9500, 8375, },
		{ 9625, 8500, },
		{ 9750, 8625, },
		{ 9875, 8750, },
		{ 10000, 8875, },
		{ 10125, 9000, },
		{ 10250, 9125, },
		{ 10375, 9250, },
		{ 10500, 9375, },
		{ 10625, 9500, },
		{ 10750, 9625, },
		{ 10875, 9750, },
		{ 11000, 9875, },
		{ 11125, 10000, },
		{ 11250, 10125, },
		{ 11375, 10250, },
		{ 11500, 10375, },
		{ 11625, 10500, },
		{ 11750, 10625, },
		{ 11875, 10750, },
		{ 12000, 10875, },
		{ 12125, 11000, },
		{ 12250, 11125, },
		{ 12375, 11250, },
		{ 12500, 11375, },
		{ 12625, 11500, },
		{ 12750, 11625, },
		{ 12875, 11750, },
		{ 13000, 11875, },
		{ 13125, 12000, },
		{ 13250, 12125, },
		{ 13375, 12250, },
		{ 13500, 12375, },
		{ 13625, 12500, },
		{ 13750, 12625, },
		{ 13875, 12750, },
		{ 14000, 12875, },
		{ 14125, 13000, },
		{ 14250, 13125, },
		{ 14375, 13250, },
		{ 14500, 13375, },
		{ 14625, 13500, },
		{ 14750, 13625, },
		{ 14875, 13750, },
		{ 15000, 13875, },
		{ 15125, 14000, },
		{ 15250, 14125, },
		{ 15375, 14250, },
		{ 15500, 14375, },
		{ 15625, 14500, },
		{ 15750, 14625, },
		{ 15875, 14750, },
		{ 16000, 14875, },
		{ 16125, 15000, },
	};
	if (dev_priv->info->is_mobile)
		return v_table[pxvid].vm;
	else
		return v_table[pxvid].vd;
}

static void __i915_update_gfx_val(struct drm_i915_private *dev_priv)
{
	struct timespec now, diff1;
	u64 diff;
	unsigned long diffms;
	u32 count;

	assert_spin_locked(&mchdev_lock);

	getrawmonotonic(&now);
	diff1 = timespec_sub(now, dev_priv->ips.last_time2);

	/* Don't divide by 0 */
	diffms = diff1.tv_sec * 1000 + diff1.tv_nsec / 1000000;
	if (!diffms)
		return;

	count = I915_READ(GFXEC);

	if (count < dev_priv->ips.last_count2) {
		diff = ~0UL - dev_priv->ips.last_count2;
		diff += count;
	} else {
		diff = count - dev_priv->ips.last_count2;
	}

	dev_priv->ips.last_count2 = count;
	dev_priv->ips.last_time2 = now;

	/* More magic constants... */
	diff = diff * 1181;
	diff = div_u64(diff, diffms * 10);
	dev_priv->ips.gfx_power = diff;
}

void i915_update_gfx_val(struct drm_i915_private *dev_priv)
{
	if (dev_priv->info->gen != 5)
		return;

	spin_lock_irq(&mchdev_lock);

	__i915_update_gfx_val(dev_priv);

	spin_unlock_irq(&mchdev_lock);
}

static unsigned long __i915_gfx_val(struct drm_i915_private *dev_priv)
{
	unsigned long t, corr, state1, corr2, state2;
	u32 pxvid, ext_v;

	assert_spin_locked(&mchdev_lock);

	pxvid = I915_READ(PXVFREQ_BASE + (dev_priv->rps.cur_delay * 4));
	pxvid = (pxvid >> 24) & 0x7f;
	ext_v = pvid_to_extvid(dev_priv, pxvid);

	state1 = ext_v;

	t = i915_mch_val(dev_priv);

	/* Revel in the empirically derived constants */

	/* Correction factor in 1/100000 units */
	if (t > 80)
		corr = ((t * 2349) + 135940);
	else if (t >= 50)
		corr = ((t * 964) + 29317);
	else /* < 50 */
		corr = ((t * 301) + 1004);

	corr = corr * ((150142 * state1) / 10000 - 78642);
	corr /= 100000;
	corr2 = (corr * dev_priv->ips.corr);

	state2 = (corr2 * state1) / 10000;
	state2 /= 100; /* convert to mW */

	__i915_update_gfx_val(dev_priv);

	return dev_priv->ips.gfx_power + state2;
}

unsigned long i915_gfx_val(struct drm_i915_private *dev_priv)
{
	unsigned long val;

	if (dev_priv->info->gen != 5)
		return 0;

	spin_lock_irq(&mchdev_lock);

	val = __i915_gfx_val(dev_priv);

	spin_unlock_irq(&mchdev_lock);

	return val;
}

/**
 * i915_read_mch_val - return value for IPS use
 *
 * Calculate and return a value for the IPS driver to use when deciding whether
 * we have thermal and power headroom to increase CPU or GPU power budget.
 */
unsigned long i915_read_mch_val(void)
{
	struct drm_i915_private *dev_priv;
	unsigned long chipset_val, graphics_val, ret = 0;

	spin_lock_irq(&mchdev_lock);
	if (!i915_mch_dev)
		goto out_unlock;
	dev_priv = i915_mch_dev;

	chipset_val = __i915_chipset_val(dev_priv);
	graphics_val = __i915_gfx_val(dev_priv);

	ret = chipset_val + graphics_val;

out_unlock:
	spin_unlock_irq(&mchdev_lock);

	return ret;
}
EXPORT_SYMBOL_GPL(i915_read_mch_val);

/**
 * i915_gpu_raise - raise GPU frequency limit
 *
 * Raise the limit; IPS indicates we have thermal headroom.
 */
bool i915_gpu_raise(void)
{
	struct drm_i915_private *dev_priv;
	bool ret = true;

	spin_lock_irq(&mchdev_lock);
	if (!i915_mch_dev) {
		ret = false;
		goto out_unlock;
	}
	dev_priv = i915_mch_dev;

	if (dev_priv->ips.max_delay > dev_priv->ips.fmax)
		dev_priv->ips.max_delay--;

out_unlock:
	spin_unlock_irq(&mchdev_lock);

	return ret;
}
EXPORT_SYMBOL_GPL(i915_gpu_raise);

/**
 * i915_gpu_lower - lower GPU frequency limit
 *
 * IPS indicates we're close to a thermal limit, so throttle back the GPU
 * frequency maximum.
 */
bool i915_gpu_lower(void)
{
	struct drm_i915_private *dev_priv;
	bool ret = true;

	spin_lock_irq(&mchdev_lock);
	if (!i915_mch_dev) {
		ret = false;
		goto out_unlock;
	}
	dev_priv = i915_mch_dev;

	if (dev_priv->ips.max_delay < dev_priv->ips.min_delay)
		dev_priv->ips.max_delay++;

out_unlock:
	spin_unlock_irq(&mchdev_lock);

	return ret;
}
EXPORT_SYMBOL_GPL(i915_gpu_lower);

/**
 * i915_gpu_busy - indicate GPU business to IPS
 *
 * Tell the IPS driver whether or not the GPU is busy.
 */
bool i915_gpu_busy(void)
{
	struct drm_i915_private *dev_priv;
	struct intel_ring_buffer *ring;
	bool ret = false;
	int i;

	spin_lock_irq(&mchdev_lock);
	if (!i915_mch_dev)
		goto out_unlock;
	dev_priv = i915_mch_dev;

	for_each_ring(ring, dev_priv, i)
		ret |= !list_empty(&ring->request_list);

out_unlock:
	spin_unlock_irq(&mchdev_lock);

	return ret;
}
EXPORT_SYMBOL_GPL(i915_gpu_busy);

/**
 * i915_gpu_turbo_disable - disable graphics turbo
 *
 * Disable graphics turbo by resetting the max frequency and setting the
 * current frequency to the default.
 */
bool i915_gpu_turbo_disable(void)
{
	struct drm_i915_private *dev_priv;
	bool ret = true;

	spin_lock_irq(&mchdev_lock);
	if (!i915_mch_dev) {
		ret = false;
		goto out_unlock;
	}
	dev_priv = i915_mch_dev;

	dev_priv->ips.max_delay = dev_priv->ips.fstart;

	if (!ironlake_set_drps(dev_priv->dev, dev_priv->ips.fstart))
		ret = false;

out_unlock:
	spin_unlock_irq(&mchdev_lock);

	return ret;
}
EXPORT_SYMBOL_GPL(i915_gpu_turbo_disable);

/**
 * Tells the intel_ips driver that the i915 driver is now loaded, if
 * IPS got loaded first.
 *
 * This awkward dance is so that neither module has to depend on the
 * other in order for IPS to do the appropriate communication of
 * GPU turbo limits to i915.
 */
static void
ips_ping_for_i915_load(void)
{
	void (*link)(void);

	link = symbol_get(ips_link_to_i915_driver);
	if (link) {
		link();
		symbol_put(ips_link_to_i915_driver);
	}
}

void intel_gpu_ips_init(struct drm_i915_private *dev_priv)
{
	/* We only register the i915 ips part with intel-ips once everything is
	 * set up, to avoid intel-ips sneaking in and reading bogus values. */
	spin_lock_irq(&mchdev_lock);
	i915_mch_dev = dev_priv;
	spin_unlock_irq(&mchdev_lock);

	ips_ping_for_i915_load();
}

void intel_gpu_ips_teardown(void)
{
	spin_lock_irq(&mchdev_lock);
	i915_mch_dev = NULL;
	spin_unlock_irq(&mchdev_lock);
}
static void intel_init_emon(struct drm_device *dev)
{
	struct drm_i915_private *dev_priv = dev->dev_private;
	u32 lcfuse;
	u8 pxw[16];
	int i;

	/* Disable to program */
	I915_WRITE(ECR, 0);
	POSTING_READ(ECR);

	/* Program energy weights for various events */
	I915_WRITE(SDEW, 0x15040d00);
	I915_WRITE(CSIEW0, 0x007f0000);
	I915_WRITE(CSIEW1, 0x1e220004);
	I915_WRITE(CSIEW2, 0x04000004);

	for (i = 0; i < 5; i++)
		I915_WRITE(PEW + (i * 4), 0);
	for (i = 0; i < 3; i++)
		I915_WRITE(DEW + (i * 4), 0);

	/* Program P-state weights to account for frequency power adjustment */
	for (i = 0; i < 16; i++) {
		u32 pxvidfreq = I915_READ(PXVFREQ_BASE + (i * 4));
		unsigned long freq = intel_pxfreq(pxvidfreq);
		unsigned long vid = (pxvidfreq & PXVFREQ_PX_MASK) >>
			PXVFREQ_PX_SHIFT;
		unsigned long val;

		val = vid * vid;
		val *= (freq / 1000);
		val *= 255;
		val /= (127*127*900);
		if (val > 0xff)
			DRM_ERROR("bad pxval: %ld\n", val);
		pxw[i] = val;
	}
	/* Render standby states get 0 weight */
	pxw[14] = 0;
	pxw[15] = 0;

	for (i = 0; i < 4; i++) {
		u32 val = (pxw[i*4] << 24) | (pxw[(i*4)+1] << 16) |
			(pxw[(i*4)+2] << 8) | (pxw[(i*4)+3]);
		I915_WRITE(PXW + (i * 4), val);
	}

	/* Adjust magic regs to magic values (more experimental results) */
	I915_WRITE(OGW0, 0);
	I915_WRITE(OGW1, 0);
	I915_WRITE(EG0, 0x00007f00);
	I915_WRITE(EG1, 0x0000000e);
	I915_WRITE(EG2, 0x000e0000);
	I915_WRITE(EG3, 0x68000300);
	I915_WRITE(EG4, 0x42000000);
	I915_WRITE(EG5, 0x00140031);
	I915_WRITE(EG6, 0);
	I915_WRITE(EG7, 0);

	for (i = 0; i < 8; i++)
		I915_WRITE(PXWL + (i * 4), 0);

	/* Enable PMON + select events */
	I915_WRITE(ECR, 0x80000019);

	lcfuse = I915_READ(LCFUSE02);

	dev_priv->ips.corr = (lcfuse & LCFUSE_HIV_MASK);
}

void intel_disable_gt_powersave(struct drm_device *dev)
{
	struct drm_i915_private *dev_priv = dev->dev_private;

	/* Interrupts should be disabled already to avoid re-arming. */
	WARN_ON(dev->irq_enabled);

	if (IS_IRONLAKE_M(dev)) {
		ironlake_disable_drps(dev);
		ironlake_disable_rc6(dev);
	} else if (INTEL_INFO(dev)->gen >= 6) {
		cancel_delayed_work_sync(&dev_priv->rps.delayed_resume_work);
		cancel_work_sync(&dev_priv->rps.work);
		mutex_lock(&dev_priv->rps.hw_lock);
		if (IS_VALLEYVIEW(dev))
			valleyview_disable_rps(dev);
		else
			gen6_disable_rps(dev);
		dev_priv->rps.enabled = false;
		mutex_unlock(&dev_priv->rps.hw_lock);
	}
}

static void intel_gen6_powersave_work(struct work_struct *work)
{
	struct drm_i915_private *dev_priv =
		container_of(work, struct drm_i915_private,
			     rps.delayed_resume_work.work);
	struct drm_device *dev = dev_priv->dev;

	mutex_lock(&dev_priv->rps.hw_lock);

	if (IS_VALLEYVIEW(dev)) {
		valleyview_enable_rps(dev);
	} else if (IS_BROADWELL(dev)) {
		gen8_enable_rps(dev);
		gen6_update_ring_freq(dev);
	} else {
		gen6_enable_rps(dev);
		gen6_update_ring_freq(dev);
	}
	dev_priv->rps.enabled = true;
	mutex_unlock(&dev_priv->rps.hw_lock);
}

void intel_enable_gt_powersave(struct drm_device *dev)
{
	struct drm_i915_private *dev_priv = dev->dev_private;

	if (IS_IRONLAKE_M(dev)) {
		ironlake_enable_drps(dev);
		ironlake_enable_rc6(dev);
		intel_init_emon(dev);
	} else if (IS_GEN6(dev) || IS_GEN7(dev)) {
		/*
		 * PCU communication is slow and this doesn't need to be
		 * done at any specific time, so do this out of our fast path
		 * to make resume and init faster.
		 */
		schedule_delayed_work(&dev_priv->rps.delayed_resume_work,
				      round_jiffies_up_relative(HZ));
	}
}

static void ibx_init_clock_gating(struct drm_device *dev)
{
	struct drm_i915_private *dev_priv = dev->dev_private;

	/*
	 * On Ibex Peak and Cougar Point, we need to disable clock
	 * gating for the panel power sequencer or it will fail to
	 * start up when no ports are active.
	 */
	I915_WRITE(SOUTH_DSPCLK_GATE_D, PCH_DPLSUNIT_CLOCK_GATE_DISABLE);
}

static void g4x_disable_trickle_feed(struct drm_device *dev)
{
	struct drm_i915_private *dev_priv = dev->dev_private;
	int pipe;

	for_each_pipe(pipe) {
		I915_WRITE(DSPCNTR(pipe),
			   I915_READ(DSPCNTR(pipe)) |
			   DISPPLANE_TRICKLE_FEED_DISABLE);
		intel_flush_primary_plane(dev_priv, pipe);
	}
}

static void ironlake_init_clock_gating(struct drm_device *dev)
{
	struct drm_i915_private *dev_priv = dev->dev_private;
	uint32_t dspclk_gate = ILK_VRHUNIT_CLOCK_GATE_DISABLE;

	/*
	 * Required for FBC
	 * WaFbcDisableDpfcClockGating:ilk
	 */
	dspclk_gate |= ILK_DPFCRUNIT_CLOCK_GATE_DISABLE |
		   ILK_DPFCUNIT_CLOCK_GATE_DISABLE |
		   ILK_DPFDUNIT_CLOCK_GATE_ENABLE;

	I915_WRITE(PCH_3DCGDIS0,
		   MARIUNIT_CLOCK_GATE_DISABLE |
		   SVSMUNIT_CLOCK_GATE_DISABLE);
	I915_WRITE(PCH_3DCGDIS1,
		   VFMUNIT_CLOCK_GATE_DISABLE);

	/*
	 * According to the spec the following bits should be set in
	 * order to enable memory self-refresh
	 * The bit 22/21 of 0x42004
	 * The bit 5 of 0x42020
	 * The bit 15 of 0x45000
	 */
	I915_WRITE(ILK_DISPLAY_CHICKEN2,
		   (I915_READ(ILK_DISPLAY_CHICKEN2) |
		    ILK_DPARB_GATE | ILK_VSDPFD_FULL));
	dspclk_gate |= ILK_DPARBUNIT_CLOCK_GATE_ENABLE;
	I915_WRITE(DISP_ARB_CTL,
		   (I915_READ(DISP_ARB_CTL) |
		    DISP_FBC_WM_DIS));
	I915_WRITE(WM3_LP_ILK, 0);
	I915_WRITE(WM2_LP_ILK, 0);
	I915_WRITE(WM1_LP_ILK, 0);

	/*
	 * Based on the document from hardware guys the following bits
	 * should be set unconditionally in order to enable FBC.
	 * The bit 22 of 0x42000
	 * The bit 22 of 0x42004
	 * The bit 7,8,9 of 0x42020.
	 */
	if (IS_IRONLAKE_M(dev)) {
		/* WaFbcAsynchFlipDisableFbcQueue:ilk */
		I915_WRITE(ILK_DISPLAY_CHICKEN1,
			   I915_READ(ILK_DISPLAY_CHICKEN1) |
			   ILK_FBCQ_DIS);
		I915_WRITE(ILK_DISPLAY_CHICKEN2,
			   I915_READ(ILK_DISPLAY_CHICKEN2) |
			   ILK_DPARB_GATE);
	}

	I915_WRITE(ILK_DSPCLK_GATE_D, dspclk_gate);

	I915_WRITE(ILK_DISPLAY_CHICKEN2,
		   I915_READ(ILK_DISPLAY_CHICKEN2) |
		   ILK_ELPIN_409_SELECT);
	I915_WRITE(_3D_CHICKEN2,
		   _3D_CHICKEN2_WM_READ_PIPELINED << 16 |
		   _3D_CHICKEN2_WM_READ_PIPELINED);

	/* WaDisableRenderCachePipelinedFlush:ilk */
	I915_WRITE(CACHE_MODE_0,
		   _MASKED_BIT_ENABLE(CM0_PIPELINED_RENDER_FLUSH_DISABLE));

	g4x_disable_trickle_feed(dev);

	ibx_init_clock_gating(dev);
}

static void cpt_init_clock_gating(struct drm_device *dev)
{
	struct drm_i915_private *dev_priv = dev->dev_private;
	int pipe;
	uint32_t val;

	/*
	 * On Ibex Peak and Cougar Point, we need to disable clock
	 * gating for the panel power sequencer or it will fail to
	 * start up when no ports are active.
	 */
	I915_WRITE(SOUTH_DSPCLK_GATE_D, PCH_DPLSUNIT_CLOCK_GATE_DISABLE |
		   PCH_DPLUNIT_CLOCK_GATE_DISABLE |
		   PCH_CPUNIT_CLOCK_GATE_DISABLE);
	I915_WRITE(SOUTH_CHICKEN2, I915_READ(SOUTH_CHICKEN2) |
		   DPLS_EDP_PPS_FIX_DIS);
	/* The below fixes the weird display corruption, a few pixels shifted
	 * downward, on (only) LVDS of some HP laptops with IVY.
	 */
	for_each_pipe(pipe) {
		val = I915_READ(TRANS_CHICKEN2(pipe));
		val |= TRANS_CHICKEN2_TIMING_OVERRIDE;
		val &= ~TRANS_CHICKEN2_FDI_POLARITY_REVERSED;
		if (dev_priv->vbt.fdi_rx_polarity_inverted)
			val |= TRANS_CHICKEN2_FDI_POLARITY_REVERSED;
		val &= ~TRANS_CHICKEN2_FRAME_START_DELAY_MASK;
		val &= ~TRANS_CHICKEN2_DISABLE_DEEP_COLOR_COUNTER;
		val &= ~TRANS_CHICKEN2_DISABLE_DEEP_COLOR_MODESWITCH;
		I915_WRITE(TRANS_CHICKEN2(pipe), val);
	}
	/* WADP0ClockGatingDisable */
	for_each_pipe(pipe) {
		I915_WRITE(TRANS_CHICKEN1(pipe),
			   TRANS_CHICKEN1_DP0UNIT_GC_DISABLE);
	}
}

static void gen6_check_mch_setup(struct drm_device *dev)
{
	struct drm_i915_private *dev_priv = dev->dev_private;
	uint32_t tmp;

	tmp = I915_READ(MCH_SSKPD);
	if ((tmp & MCH_SSKPD_WM0_MASK) != MCH_SSKPD_WM0_VAL) {
		DRM_INFO("Wrong MCH_SSKPD value: 0x%08x\n", tmp);
		DRM_INFO("This can cause pipe underruns and display issues.\n");
		DRM_INFO("Please upgrade your BIOS to fix this.\n");
	}
}

static void gen6_init_clock_gating(struct drm_device *dev)
{
	struct drm_i915_private *dev_priv = dev->dev_private;
	uint32_t dspclk_gate = ILK_VRHUNIT_CLOCK_GATE_DISABLE;

	I915_WRITE(ILK_DSPCLK_GATE_D, dspclk_gate);

	I915_WRITE(ILK_DISPLAY_CHICKEN2,
		   I915_READ(ILK_DISPLAY_CHICKEN2) |
		   ILK_ELPIN_409_SELECT);

	/* WaDisableHiZPlanesWhenMSAAEnabled:snb */
	I915_WRITE(_3D_CHICKEN,
		   _MASKED_BIT_ENABLE(_3D_CHICKEN_HIZ_PLANE_DISABLE_MSAA_4X_SNB));

	/* WaSetupGtModeTdRowDispatch:snb */
	if (IS_SNB_GT1(dev))
		I915_WRITE(GEN6_GT_MODE,
			   _MASKED_BIT_ENABLE(GEN6_TD_FOUR_ROW_DISPATCH_DISABLE));

	I915_WRITE(WM3_LP_ILK, 0);
	I915_WRITE(WM2_LP_ILK, 0);
	I915_WRITE(WM1_LP_ILK, 0);

	I915_WRITE(CACHE_MODE_0,
		   _MASKED_BIT_DISABLE(CM0_STC_EVICT_DISABLE_LRA_SNB));

	I915_WRITE(GEN6_UCGCTL1,
		   I915_READ(GEN6_UCGCTL1) |
		   GEN6_BLBUNIT_CLOCK_GATE_DISABLE |
		   GEN6_CSUNIT_CLOCK_GATE_DISABLE);

	/* According to the BSpec vol1g, bit 12 (RCPBUNIT) clock
	 * gating disable must be set.  Failure to set it results in
	 * flickering pixels due to Z write ordering failures after
	 * some amount of runtime in the Mesa "fire" demo, and Unigine
	 * Sanctuary and Tropics, and apparently anything else with
	 * alpha test or pixel discard.
	 *
	 * According to the spec, bit 11 (RCCUNIT) must also be set,
	 * but we didn't debug actual testcases to find it out.
	 *
	 * Also apply WaDisableVDSUnitClockGating:snb and
	 * WaDisableRCPBUnitClockGating:snb.
	 */
	I915_WRITE(GEN6_UCGCTL2,
		   GEN7_VDSUNIT_CLOCK_GATE_DISABLE |
		   GEN6_RCPBUNIT_CLOCK_GATE_DISABLE |
		   GEN6_RCCUNIT_CLOCK_GATE_DISABLE);

	/* Bspec says we need to always set all mask bits. */
	I915_WRITE(_3D_CHICKEN3, (0xFFFF << 16) |
		   _3D_CHICKEN3_SF_DISABLE_FASTCLIP_CULL);

	/*
	 * According to the spec the following bits should be
	 * set in order to enable memory self-refresh and fbc:
	 * The bit21 and bit22 of 0x42000
	 * The bit21 and bit22 of 0x42004
	 * The bit5 and bit7 of 0x42020
	 * The bit14 of 0x70180
	 * The bit14 of 0x71180
	 *
	 * WaFbcAsynchFlipDisableFbcQueue:snb
	 */
	I915_WRITE(ILK_DISPLAY_CHICKEN1,
		   I915_READ(ILK_DISPLAY_CHICKEN1) |
		   ILK_FBCQ_DIS | ILK_PABSTRETCH_DIS);
	I915_WRITE(ILK_DISPLAY_CHICKEN2,
		   I915_READ(ILK_DISPLAY_CHICKEN2) |
		   ILK_DPARB_GATE | ILK_VSDPFD_FULL);
	I915_WRITE(ILK_DSPCLK_GATE_D,
		   I915_READ(ILK_DSPCLK_GATE_D) |
		   ILK_DPARBUNIT_CLOCK_GATE_ENABLE  |
		   ILK_DPFDUNIT_CLOCK_GATE_ENABLE);

	g4x_disable_trickle_feed(dev);

	/* The default value should be 0x200 according to docs, but the two
	 * platforms I checked have a 0 for this. (Maybe BIOS overrides?) */
	I915_WRITE(GEN6_GT_MODE, _MASKED_BIT_DISABLE(0xffff));
	I915_WRITE(GEN6_GT_MODE, _MASKED_BIT_ENABLE(GEN6_GT_MODE_HI));

	cpt_init_clock_gating(dev);

	gen6_check_mch_setup(dev);
}

static void gen7_setup_fixed_func_scheduler(struct drm_i915_private *dev_priv)
{
	uint32_t reg = I915_READ(GEN7_FF_THREAD_MODE);

	reg &= ~GEN7_FF_SCHED_MASK;
	reg |= GEN7_FF_TS_SCHED_HW;
	reg |= GEN7_FF_VS_SCHED_HW;
	reg |= GEN7_FF_DS_SCHED_HW;

	if (IS_HASWELL(dev_priv->dev))
		reg &= ~GEN7_FF_VS_REF_CNT_FFME;

	I915_WRITE(GEN7_FF_THREAD_MODE, reg);
}

static void lpt_init_clock_gating(struct drm_device *dev)
{
	struct drm_i915_private *dev_priv = dev->dev_private;

	/*
	 * TODO: this bit should only be enabled when really needed, then
	 * disabled when not needed anymore in order to save power.
	 */
	if (dev_priv->pch_id == INTEL_PCH_LPT_LP_DEVICE_ID_TYPE)
		I915_WRITE(SOUTH_DSPCLK_GATE_D,
			   I915_READ(SOUTH_DSPCLK_GATE_D) |
			   PCH_LP_PARTITION_LEVEL_DISABLE);

	/* WADPOClockGatingDisable:hsw */
	I915_WRITE(_TRANSA_CHICKEN1,
		   I915_READ(_TRANSA_CHICKEN1) |
		   TRANS_CHICKEN1_DP0UNIT_GC_DISABLE);
}

static void lpt_suspend_hw(struct drm_device *dev)
{
	struct drm_i915_private *dev_priv = dev->dev_private;

	if (dev_priv->pch_id == INTEL_PCH_LPT_LP_DEVICE_ID_TYPE) {
		uint32_t val = I915_READ(SOUTH_DSPCLK_GATE_D);

		val &= ~PCH_LP_PARTITION_LEVEL_DISABLE;
		I915_WRITE(SOUTH_DSPCLK_GATE_D, val);
	}
}

static void gen8_init_clock_gating(struct drm_device *dev)
{
	struct drm_i915_private *dev_priv = dev->dev_private;
	enum pipe i;

	I915_WRITE(WM3_LP_ILK, 0);
	I915_WRITE(WM2_LP_ILK, 0);
	I915_WRITE(WM1_LP_ILK, 0);

	/* FIXME(BDW): Check all the w/a, some might only apply to
	 * pre-production hw. */

	WARN(!i915_preliminary_hw_support,
	     "GEN8_CENTROID_PIXEL_OPT_DIS not be needed for production\n");
	I915_WRITE(HALF_SLICE_CHICKEN3,
		   _MASKED_BIT_ENABLE(GEN8_CENTROID_PIXEL_OPT_DIS));
	I915_WRITE(HALF_SLICE_CHICKEN3,
		   _MASKED_BIT_ENABLE(GEN8_SAMPLER_POWER_BYPASS_DIS));
	I915_WRITE(GAMTARBMODE, _MASKED_BIT_ENABLE(ARB_MODE_BWGTLB_DISABLE));

	I915_WRITE(_3D_CHICKEN3,
		   _3D_CHICKEN_SDE_LIMIT_FIFO_POLY_DEPTH(2));

	I915_WRITE(COMMON_SLICE_CHICKEN2,
		   _MASKED_BIT_ENABLE(GEN8_CSC2_SBE_VUE_CACHE_CONSERVATIVE));

	I915_WRITE(GEN7_HALF_SLICE_CHICKEN1,
		   _MASKED_BIT_ENABLE(GEN7_SINGLE_SUBSCAN_DISPATCH_ENABLE));

	/* WaSwitchSolVfFArbitrationPriority */
	I915_WRITE(GAM_ECOCHK, I915_READ(GAM_ECOCHK) | HSW_ECOCHK_ARB_PRIO_SOL);

	/* WaPsrDPAMaskVBlankInSRD */
	I915_WRITE(CHICKEN_PAR1_1,
		   I915_READ(CHICKEN_PAR1_1) | DPA_MASK_VBLANK_SRD);

	/* WaPsrDPRSUnmaskVBlankInSRD */
	for_each_pipe(i) {
		I915_WRITE(CHICKEN_PIPESL_1(i),
			   I915_READ(CHICKEN_PIPESL_1(i) |
				     DPRS_MASK_VBLANK_SRD));
	}
}

static void haswell_init_clock_gating(struct drm_device *dev)
{
	struct drm_i915_private *dev_priv = dev->dev_private;

	I915_WRITE(WM3_LP_ILK, 0);
	I915_WRITE(WM2_LP_ILK, 0);
	I915_WRITE(WM1_LP_ILK, 0);

	/* According to the spec, bit 13 (RCZUNIT) must be set on IVB.
	 * This implements the WaDisableRCZUnitClockGating:hsw workaround.
	 */
	I915_WRITE(GEN6_UCGCTL2, GEN6_RCZUNIT_CLOCK_GATE_DISABLE);

	/* Apply the WaDisableRHWOOptimizationForRenderHang:hsw workaround. */
	I915_WRITE(GEN7_COMMON_SLICE_CHICKEN1,
		   GEN7_CSC1_RHWO_OPT_DISABLE_IN_RCC);

	/* WaApplyL3ControlAndL3ChickenMode:hsw */
	I915_WRITE(GEN7_L3CNTLREG1,
			GEN7_WA_FOR_GEN7_L3_CONTROL);
	I915_WRITE(GEN7_L3_CHICKEN_MODE_REGISTER,
			GEN7_WA_L3_CHICKEN_MODE);

	/* L3 caching of data atomics doesn't work -- disable it. */
	I915_WRITE(HSW_SCRATCH1, HSW_SCRATCH1_L3_DATA_ATOMICS_DISABLE);
	I915_WRITE(HSW_ROW_CHICKEN3,
		   _MASKED_BIT_ENABLE(HSW_ROW_CHICKEN3_L3_GLOBAL_ATOMICS_DISABLE));

	/* This is required by WaCatErrorRejectionIssue:hsw */
	I915_WRITE(GEN7_SQ_CHICKEN_MBCUNIT_CONFIG,
			I915_READ(GEN7_SQ_CHICKEN_MBCUNIT_CONFIG) |
			GEN7_SQ_CHICKEN_MBCUNIT_SQINTMOB);

	/* WaVSRefCountFullforceMissDisable:hsw */
	gen7_setup_fixed_func_scheduler(dev_priv);

	/* WaDisable4x2SubspanOptimization:hsw */
	I915_WRITE(CACHE_MODE_1,
		   _MASKED_BIT_ENABLE(PIXEL_SUBSPAN_COLLECT_OPT_DISABLE));

	/* WaSwitchSolVfFArbitrationPriority:hsw */
	I915_WRITE(GAM_ECOCHK, I915_READ(GAM_ECOCHK) | HSW_ECOCHK_ARB_PRIO_SOL);

	/* WaRsPkgCStateDisplayPMReq:hsw */
	I915_WRITE(CHICKEN_PAR1_1,
		   I915_READ(CHICKEN_PAR1_1) | FORCE_ARB_IDLE_PLANES);

	lpt_init_clock_gating(dev);
}

static void ivybridge_init_clock_gating(struct drm_device *dev)
{
	struct drm_i915_private *dev_priv = dev->dev_private;
	uint32_t snpcr;

	I915_WRITE(WM3_LP_ILK, 0);
	I915_WRITE(WM2_LP_ILK, 0);
	I915_WRITE(WM1_LP_ILK, 0);

	I915_WRITE(ILK_DSPCLK_GATE_D, ILK_VRHUNIT_CLOCK_GATE_DISABLE);

	/* WaDisableEarlyCull:ivb */
	I915_WRITE(_3D_CHICKEN3,
		   _MASKED_BIT_ENABLE(_3D_CHICKEN_SF_DISABLE_OBJEND_CULL));

	/* WaDisableBackToBackFlipFix:ivb */
	I915_WRITE(IVB_CHICKEN3,
		   CHICKEN3_DGMG_REQ_OUT_FIX_DISABLE |
		   CHICKEN3_DGMG_DONE_FIX_DISABLE);

	/* WaDisablePSDDualDispatchEnable:ivb */
	if (IS_IVB_GT1(dev))
		I915_WRITE(GEN7_HALF_SLICE_CHICKEN1,
			   _MASKED_BIT_ENABLE(GEN7_PSD_SINGLE_PORT_DISPATCH_ENABLE));
	else
		I915_WRITE(GEN7_HALF_SLICE_CHICKEN1_GT2,
			   _MASKED_BIT_ENABLE(GEN7_PSD_SINGLE_PORT_DISPATCH_ENABLE));

	/* Apply the WaDisableRHWOOptimizationForRenderHang:ivb workaround. */
	I915_WRITE(GEN7_COMMON_SLICE_CHICKEN1,
		   GEN7_CSC1_RHWO_OPT_DISABLE_IN_RCC);

	/* WaApplyL3ControlAndL3ChickenMode:ivb */
	I915_WRITE(GEN7_L3CNTLREG1,
			GEN7_WA_FOR_GEN7_L3_CONTROL);
	I915_WRITE(GEN7_L3_CHICKEN_MODE_REGISTER,
		   GEN7_WA_L3_CHICKEN_MODE);
	if (IS_IVB_GT1(dev))
		I915_WRITE(GEN7_ROW_CHICKEN2,
			   _MASKED_BIT_ENABLE(DOP_CLOCK_GATING_DISABLE));
	else
		I915_WRITE(GEN7_ROW_CHICKEN2_GT2,
			   _MASKED_BIT_ENABLE(DOP_CLOCK_GATING_DISABLE));


	/* WaForceL3Serialization:ivb */
	I915_WRITE(GEN7_L3SQCREG4, I915_READ(GEN7_L3SQCREG4) &
		   ~L3SQ_URB_READ_CAM_MATCH_DISABLE);

	/* According to the BSpec vol1g, bit 12 (RCPBUNIT) clock
	 * gating disable must be set.  Failure to set it results in
	 * flickering pixels due to Z write ordering failures after
	 * some amount of runtime in the Mesa "fire" demo, and Unigine
	 * Sanctuary and Tropics, and apparently anything else with
	 * alpha test or pixel discard.
	 *
	 * According to the spec, bit 11 (RCCUNIT) must also be set,
	 * but we didn't debug actual testcases to find it out.
	 *
	 * According to the spec, bit 13 (RCZUNIT) must be set on IVB.
	 * This implements the WaDisableRCZUnitClockGating:ivb workaround.
	 */
	I915_WRITE(GEN6_UCGCTL2,
		   GEN6_RCZUNIT_CLOCK_GATE_DISABLE |
		   GEN6_RCCUNIT_CLOCK_GATE_DISABLE);

	/* This is required by WaCatErrorRejectionIssue:ivb */
	I915_WRITE(GEN7_SQ_CHICKEN_MBCUNIT_CONFIG,
			I915_READ(GEN7_SQ_CHICKEN_MBCUNIT_CONFIG) |
			GEN7_SQ_CHICKEN_MBCUNIT_SQINTMOB);

	g4x_disable_trickle_feed(dev);

	/* WaVSRefCountFullforceMissDisable:ivb */
	gen7_setup_fixed_func_scheduler(dev_priv);

	/* WaDisable4x2SubspanOptimization:ivb */
	I915_WRITE(CACHE_MODE_1,
		   _MASKED_BIT_ENABLE(PIXEL_SUBSPAN_COLLECT_OPT_DISABLE));

	snpcr = I915_READ(GEN6_MBCUNIT_SNPCR);
	snpcr &= ~GEN6_MBC_SNPCR_MASK;
	snpcr |= GEN6_MBC_SNPCR_MED;
	I915_WRITE(GEN6_MBCUNIT_SNPCR, snpcr);

	if (!HAS_PCH_NOP(dev))
		cpt_init_clock_gating(dev);

	gen6_check_mch_setup(dev);
}

static void valleyview_init_clock_gating(struct drm_device *dev)
{
	struct drm_i915_private *dev_priv = dev->dev_private;

	I915_WRITE(DSPCLK_GATE_D, VRHUNIT_CLOCK_GATE_DISABLE);

	/* WaDisableEarlyCull:vlv */
	I915_WRITE(_3D_CHICKEN3,
		   _MASKED_BIT_ENABLE(_3D_CHICKEN_SF_DISABLE_OBJEND_CULL));

	/* WaDisableBackToBackFlipFix:vlv */
	I915_WRITE(IVB_CHICKEN3,
		   CHICKEN3_DGMG_REQ_OUT_FIX_DISABLE |
		   CHICKEN3_DGMG_DONE_FIX_DISABLE);

	/* WaDisablePSDDualDispatchEnable:vlv */
	I915_WRITE(GEN7_HALF_SLICE_CHICKEN1,
		   _MASKED_BIT_ENABLE(GEN7_MAX_PS_THREAD_DEP |
				      GEN7_PSD_SINGLE_PORT_DISPATCH_ENABLE));

	/* Apply the WaDisableRHWOOptimizationForRenderHang:vlv workaround. */
	I915_WRITE(GEN7_COMMON_SLICE_CHICKEN1,
		   GEN7_CSC1_RHWO_OPT_DISABLE_IN_RCC);

	/* WaApplyL3ControlAndL3ChickenMode:vlv */
	I915_WRITE(GEN7_L3CNTLREG1, I915_READ(GEN7_L3CNTLREG1) | GEN7_L3AGDIS);
	I915_WRITE(GEN7_L3_CHICKEN_MODE_REGISTER, GEN7_WA_L3_CHICKEN_MODE);

	/* WaForceL3Serialization:vlv */
	I915_WRITE(GEN7_L3SQCREG4, I915_READ(GEN7_L3SQCREG4) &
		   ~L3SQ_URB_READ_CAM_MATCH_DISABLE);

	/* WaDisableDopClockGating:vlv */
	I915_WRITE(GEN7_ROW_CHICKEN2,
		   _MASKED_BIT_ENABLE(DOP_CLOCK_GATING_DISABLE));

	/* This is required by WaCatErrorRejectionIssue:vlv */
	I915_WRITE(GEN7_SQ_CHICKEN_MBCUNIT_CONFIG,
		   I915_READ(GEN7_SQ_CHICKEN_MBCUNIT_CONFIG) |
		   GEN7_SQ_CHICKEN_MBCUNIT_SQINTMOB);

	/* According to the BSpec vol1g, bit 12 (RCPBUNIT) clock
	 * gating disable must be set.  Failure to set it results in
	 * flickering pixels due to Z write ordering failures after
	 * some amount of runtime in the Mesa "fire" demo, and Unigine
	 * Sanctuary and Tropics, and apparently anything else with
	 * alpha test or pixel discard.
	 *
	 * According to the spec, bit 11 (RCCUNIT) must also be set,
	 * but we didn't debug actual testcases to find it out.
	 *
	 * According to the spec, bit 13 (RCZUNIT) must be set on IVB.
	 * This implements the WaDisableRCZUnitClockGating:vlv workaround.
	 *
	 * Also apply WaDisableVDSUnitClockGating:vlv and
	 * WaDisableRCPBUnitClockGating:vlv.
	 */
	I915_WRITE(GEN6_UCGCTL2,
		   GEN7_VDSUNIT_CLOCK_GATE_DISABLE |
		   GEN7_TDLUNIT_CLOCK_GATE_DISABLE |
		   GEN6_RCZUNIT_CLOCK_GATE_DISABLE |
		   GEN6_RCPBUNIT_CLOCK_GATE_DISABLE |
		   GEN6_RCCUNIT_CLOCK_GATE_DISABLE);

	I915_WRITE(GEN7_UCGCTL4, GEN7_L3BANK2X_CLOCK_GATE_DISABLE);

	I915_WRITE(MI_ARB_VLV, MI_ARB_DISPLAY_TRICKLE_FEED_DISABLE);

	I915_WRITE(CACHE_MODE_1,
		   _MASKED_BIT_ENABLE(PIXEL_SUBSPAN_COLLECT_OPT_DISABLE));

	/*
	 * WaDisableVLVClockGating_VBIIssue:vlv
	 * Disable clock gating on th GCFG unit to prevent a delay
	 * in the reporting of vblank events.
	 */
	I915_WRITE(VLV_GUNIT_CLOCK_GATE, 0xffffffff);

	/* Conservative clock gating settings for now */
	I915_WRITE(0x9400, 0xffffffff);
	I915_WRITE(0x9404, 0xffffffff);
	I915_WRITE(0x9408, 0xffffffff);
	I915_WRITE(0x940c, 0xffffffff);
	I915_WRITE(0x9410, 0xffffffff);
	I915_WRITE(0x9414, 0xffffffff);
	I915_WRITE(0x9418, 0xffffffff);
}

static void g4x_init_clock_gating(struct drm_device *dev)
{
	struct drm_i915_private *dev_priv = dev->dev_private;
	uint32_t dspclk_gate;

	I915_WRITE(RENCLK_GATE_D1, 0);
	I915_WRITE(RENCLK_GATE_D2, VF_UNIT_CLOCK_GATE_DISABLE |
		   GS_UNIT_CLOCK_GATE_DISABLE |
		   CL_UNIT_CLOCK_GATE_DISABLE);
	I915_WRITE(RAMCLK_GATE_D, 0);
	dspclk_gate = VRHUNIT_CLOCK_GATE_DISABLE |
		OVRUNIT_CLOCK_GATE_DISABLE |
		OVCUNIT_CLOCK_GATE_DISABLE;
	if (IS_GM45(dev))
		dspclk_gate |= DSSUNIT_CLOCK_GATE_DISABLE;
	I915_WRITE(DSPCLK_GATE_D, dspclk_gate);

	/* WaDisableRenderCachePipelinedFlush */
	I915_WRITE(CACHE_MODE_0,
		   _MASKED_BIT_ENABLE(CM0_PIPELINED_RENDER_FLUSH_DISABLE));

	g4x_disable_trickle_feed(dev);
}

static void crestline_init_clock_gating(struct drm_device *dev)
{
	struct drm_i915_private *dev_priv = dev->dev_private;

	I915_WRITE(RENCLK_GATE_D1, I965_RCC_CLOCK_GATE_DISABLE);
	I915_WRITE(RENCLK_GATE_D2, 0);
	I915_WRITE(DSPCLK_GATE_D, 0);
	I915_WRITE(RAMCLK_GATE_D, 0);
	I915_WRITE16(DEUC, 0);
	I915_WRITE(MI_ARB_STATE,
		   _MASKED_BIT_ENABLE(MI_ARB_DISPLAY_TRICKLE_FEED_DISABLE));
}

static void broadwater_init_clock_gating(struct drm_device *dev)
{
	struct drm_i915_private *dev_priv = dev->dev_private;

	I915_WRITE(RENCLK_GATE_D1, I965_RCZ_CLOCK_GATE_DISABLE |
		   I965_RCC_CLOCK_GATE_DISABLE |
		   I965_RCPB_CLOCK_GATE_DISABLE |
		   I965_ISC_CLOCK_GATE_DISABLE |
		   I965_FBC_CLOCK_GATE_DISABLE);
	I915_WRITE(RENCLK_GATE_D2, 0);
	I915_WRITE(MI_ARB_STATE,
		   _MASKED_BIT_ENABLE(MI_ARB_DISPLAY_TRICKLE_FEED_DISABLE));
}

static void gen3_init_clock_gating(struct drm_device *dev)
{
	struct drm_i915_private *dev_priv = dev->dev_private;
	u32 dstate = I915_READ(D_STATE);

	dstate |= DSTATE_PLL_D3_OFF | DSTATE_GFX_CLOCK_GATING |
		DSTATE_DOT_CLOCK_GATING;
	I915_WRITE(D_STATE, dstate);

	if (IS_PINEVIEW(dev))
		I915_WRITE(ECOSKPD, _MASKED_BIT_ENABLE(ECO_GATING_CX_ONLY));

	/* IIR "flip pending" means done if this bit is set */
	I915_WRITE(ECOSKPD, _MASKED_BIT_DISABLE(ECO_FLIP_DONE));
}

static void i85x_init_clock_gating(struct drm_device *dev)
{
	struct drm_i915_private *dev_priv = dev->dev_private;

	I915_WRITE(RENCLK_GATE_D1, SV_CLOCK_GATE_DISABLE);
}

static void i830_init_clock_gating(struct drm_device *dev)
{
	struct drm_i915_private *dev_priv = dev->dev_private;

	I915_WRITE(DSPCLK_GATE_D, OVRUNIT_CLOCK_GATE_DISABLE);
}

void intel_init_clock_gating(struct drm_device *dev)
{
	struct drm_i915_private *dev_priv = dev->dev_private;

	dev_priv->display.init_clock_gating(dev);
}

void intel_suspend_hw(struct drm_device *dev)
{
	if (HAS_PCH_LPT(dev))
		lpt_suspend_hw(dev);
}

static bool is_always_on_power_domain(struct drm_device *dev,
				      enum intel_display_power_domain domain)
{
	unsigned long always_on_domains;

	BUG_ON(BIT(domain) & ~POWER_DOMAIN_MASK);

	if (IS_BROADWELL(dev)) {
		always_on_domains = BDW_ALWAYS_ON_POWER_DOMAINS;
	} else if (IS_HASWELL(dev)) {
		always_on_domains = HSW_ALWAYS_ON_POWER_DOMAINS;
	} else {
		WARN_ON(1);
		return true;
	}

	return BIT(domain) & always_on_domains;
}

/**
 * We should only use the power well if we explicitly asked the hardware to
 * enable it, so check if it's enabled and also check if we've requested it to
 * be enabled.
 */
bool intel_display_power_enabled(struct drm_device *dev,
				 enum intel_display_power_domain domain)
{
	struct drm_i915_private *dev_priv = dev->dev_private;

	if (!HAS_POWER_WELL(dev))
		return true;

	if (is_always_on_power_domain(dev, domain))
		return true;

	return I915_READ(HSW_PWR_WELL_DRIVER) ==
		     (HSW_PWR_WELL_ENABLE_REQUEST | HSW_PWR_WELL_STATE_ENABLED);
}

static void __intel_set_power_well(struct drm_device *dev, bool enable)
{
	struct drm_i915_private *dev_priv = dev->dev_private;
	bool is_enabled, enable_requested;
	uint32_t tmp;

	tmp = I915_READ(HSW_PWR_WELL_DRIVER);
	is_enabled = tmp & HSW_PWR_WELL_STATE_ENABLED;
	enable_requested = tmp & HSW_PWR_WELL_ENABLE_REQUEST;

	if (enable) {
		if (!enable_requested)
			I915_WRITE(HSW_PWR_WELL_DRIVER,
				   HSW_PWR_WELL_ENABLE_REQUEST);

		if (!is_enabled) {
			DRM_DEBUG_KMS("Enabling power well\n");
			if (wait_for((I915_READ(HSW_PWR_WELL_DRIVER) &
				      HSW_PWR_WELL_STATE_ENABLED), 20))
				DRM_ERROR("Timeout enabling power well\n");
		}
	} else {
		if (enable_requested) {
			unsigned long irqflags;
			enum pipe p;

			I915_WRITE(HSW_PWR_WELL_DRIVER, 0);
			POSTING_READ(HSW_PWR_WELL_DRIVER);
			DRM_DEBUG_KMS("Requesting to disable the power well\n");

			/*
			 * After this, the registers on the pipes that are part
			 * of the power well will become zero, so we have to
			 * adjust our counters according to that.
			 *
			 * FIXME: Should we do this in general in
			 * drm_vblank_post_modeset?
			 */
			spin_lock_irqsave(&dev->vbl_lock, irqflags);
			for_each_pipe(p)
				if (p != PIPE_A)
					dev->vblank[p].last = 0;
			spin_unlock_irqrestore(&dev->vbl_lock, irqflags);
		}
	}
}

static void __intel_power_well_get(struct drm_device *dev,
				   struct i915_power_well *power_well)
{
	if (!power_well->count++)
		__intel_set_power_well(dev, true);
}

static void __intel_power_well_put(struct drm_device *dev,
				   struct i915_power_well *power_well)
{
	WARN_ON(!power_well->count);
	if (!--power_well->count && i915_disable_power_well)
		__intel_set_power_well(dev, false);
}

void intel_display_power_get(struct drm_device *dev,
			     enum intel_display_power_domain domain)
{
	struct drm_i915_private *dev_priv = dev->dev_private;
	struct i915_power_domains *power_domains;

	if (!HAS_POWER_WELL(dev))
		return;

	if (is_always_on_power_domain(dev, domain))
		return;

	power_domains = &dev_priv->power_domains;

	mutex_lock(&power_domains->lock);
	__intel_power_well_get(dev, &power_domains->power_wells[0]);
	mutex_unlock(&power_domains->lock);
}

void intel_display_power_put(struct drm_device *dev,
			     enum intel_display_power_domain domain)
{
	struct drm_i915_private *dev_priv = dev->dev_private;
	struct i915_power_domains *power_domains;

	if (!HAS_POWER_WELL(dev))
		return;

	if (is_always_on_power_domain(dev, domain))
		return;

	power_domains = &dev_priv->power_domains;

	mutex_lock(&power_domains->lock);
	__intel_power_well_put(dev, &power_domains->power_wells[0]);
	mutex_unlock(&power_domains->lock);
}

static struct i915_power_domains *hsw_pwr;

/* Display audio driver power well request */
void i915_request_power_well(void)
{
	struct drm_i915_private *dev_priv;

	if (WARN_ON(!hsw_pwr))
		return;

	dev_priv = container_of(hsw_pwr, struct drm_i915_private,
				power_domains);

	mutex_lock(&hsw_pwr->lock);
	__intel_power_well_get(dev_priv->dev, &hsw_pwr->power_wells[0]);
	mutex_unlock(&hsw_pwr->lock);
}
EXPORT_SYMBOL_GPL(i915_request_power_well);

/* Display audio driver power well release */
void i915_release_power_well(void)
{
	struct drm_i915_private *dev_priv;

	if (WARN_ON(!hsw_pwr))
		return;

	dev_priv = container_of(hsw_pwr, struct drm_i915_private,
				power_domains);

	mutex_lock(&hsw_pwr->lock);
	__intel_power_well_put(dev_priv->dev, &hsw_pwr->power_wells[0]);
	mutex_unlock(&hsw_pwr->lock);
}
EXPORT_SYMBOL_GPL(i915_release_power_well);

int intel_power_domains_init(struct drm_device *dev)
{
	struct drm_i915_private *dev_priv = dev->dev_private;
	struct i915_power_domains *power_domains = &dev_priv->power_domains;
	struct i915_power_well *power_well;

	mutex_init(&power_domains->lock);
	hsw_pwr = power_domains;

	power_well = &power_domains->power_wells[0];
	power_well->count = 0;

	return 0;
}

void intel_power_domains_remove(struct drm_device *dev)
{
	hsw_pwr = NULL;
}

static void intel_power_domains_resume(struct drm_device *dev)
{
	struct drm_i915_private *dev_priv = dev->dev_private;
	struct i915_power_domains *power_domains = &dev_priv->power_domains;
	struct i915_power_well *power_well;

	if (!HAS_POWER_WELL(dev))
		return;

	mutex_lock(&power_domains->lock);

	power_well = &power_domains->power_wells[0];
	__intel_set_power_well(dev, power_well->count > 0);

	mutex_unlock(&power_domains->lock);
}

/*
 * Starting with Haswell, we have a "Power Down Well" that can be turned off
 * when not needed anymore. We have 4 registers that can request the power well
 * to be enabled, and it will only be disabled if none of the registers is
 * requesting it to be enabled.
 */
void intel_power_domains_init_hw(struct drm_device *dev)
{
	struct drm_i915_private *dev_priv = dev->dev_private;

	if (!HAS_POWER_WELL(dev))
		return;

	/* For now, we need the power well to be always enabled. */
	intel_display_set_init_power(dev, true);
	intel_power_domains_resume(dev);

	/* We're taking over the BIOS, so clear any requests made by it since
	 * the driver is in charge now. */
	if (I915_READ(HSW_PWR_WELL_BIOS) & HSW_PWR_WELL_ENABLE_REQUEST)
		I915_WRITE(HSW_PWR_WELL_BIOS, 0);
}

/* Disables PC8 so we can use the GMBUS and DP AUX interrupts. */
void intel_aux_display_runtime_get(struct drm_i915_private *dev_priv)
{
	hsw_disable_package_c8(dev_priv);
}

void intel_aux_display_runtime_put(struct drm_i915_private *dev_priv)
{
	hsw_enable_package_c8(dev_priv);
}

/* Set up chip specific power management-related functions */
void intel_init_pm(struct drm_device *dev)
{
	struct drm_i915_private *dev_priv = dev->dev_private;

	if (I915_HAS_FBC(dev)) {
		if (HAS_PCH_SPLIT(dev)) {
			dev_priv->display.fbc_enabled = ironlake_fbc_enabled;
			if (IS_IVYBRIDGE(dev) || IS_HASWELL(dev))
				dev_priv->display.enable_fbc =
					gen7_enable_fbc;
			else
				dev_priv->display.enable_fbc =
					ironlake_enable_fbc;
			dev_priv->display.disable_fbc = ironlake_disable_fbc;
		} else if (IS_GM45(dev)) {
			dev_priv->display.fbc_enabled = g4x_fbc_enabled;
			dev_priv->display.enable_fbc = g4x_enable_fbc;
			dev_priv->display.disable_fbc = g4x_disable_fbc;
		} else if (IS_CRESTLINE(dev)) {
			dev_priv->display.fbc_enabled = i8xx_fbc_enabled;
			dev_priv->display.enable_fbc = i8xx_enable_fbc;
			dev_priv->display.disable_fbc = i8xx_disable_fbc;
		}
		/* 855GM needs testing */
	}

	/* For cxsr */
	if (IS_PINEVIEW(dev))
		i915_pineview_get_mem_freq(dev);
	else if (IS_GEN5(dev))
		i915_ironlake_get_mem_freq(dev);

	/* For FIFO watermark updates */
	if (HAS_PCH_SPLIT(dev)) {
		intel_setup_wm_latency(dev);

		if (IS_GEN5(dev)) {
			if (dev_priv->wm.pri_latency[1] &&
			    dev_priv->wm.spr_latency[1] &&
			    dev_priv->wm.cur_latency[1])
				dev_priv->display.update_wm = ironlake_update_wm;
			else {
				DRM_DEBUG_KMS("Failed to get proper latency. "
					      "Disable CxSR\n");
				dev_priv->display.update_wm = NULL;
			}
			dev_priv->display.init_clock_gating = ironlake_init_clock_gating;
		} else if (IS_GEN6(dev)) {
			if (dev_priv->wm.pri_latency[0] &&
			    dev_priv->wm.spr_latency[0] &&
			    dev_priv->wm.cur_latency[0]) {
				dev_priv->display.update_wm = sandybridge_update_wm;
				dev_priv->display.update_sprite_wm = sandybridge_update_sprite_wm;
			} else {
				DRM_DEBUG_KMS("Failed to read display plane latency. "
					      "Disable CxSR\n");
				dev_priv->display.update_wm = NULL;
			}
			dev_priv->display.init_clock_gating = gen6_init_clock_gating;
		} else if (IS_IVYBRIDGE(dev)) {
			if (dev_priv->wm.pri_latency[0] &&
			    dev_priv->wm.spr_latency[0] &&
			    dev_priv->wm.cur_latency[0]) {
				dev_priv->display.update_wm = ivybridge_update_wm;
				dev_priv->display.update_sprite_wm = sandybridge_update_sprite_wm;
			} else {
				DRM_DEBUG_KMS("Failed to read display plane latency. "
					      "Disable CxSR\n");
				dev_priv->display.update_wm = NULL;
			}
			dev_priv->display.init_clock_gating = ivybridge_init_clock_gating;
		} else if (IS_HASWELL(dev)) {
			if (dev_priv->wm.pri_latency[0] &&
			    dev_priv->wm.spr_latency[0] &&
			    dev_priv->wm.cur_latency[0]) {
				dev_priv->display.update_wm = haswell_update_wm;
				dev_priv->display.update_sprite_wm =
					haswell_update_sprite_wm;
			} else {
				DRM_DEBUG_KMS("Failed to read display plane latency. "
					      "Disable CxSR\n");
				dev_priv->display.update_wm = NULL;
			}
			dev_priv->display.init_clock_gating = haswell_init_clock_gating;
		} else if (INTEL_INFO(dev)->gen == 8) {
			dev_priv->display.init_clock_gating = gen8_init_clock_gating;
		} else
			dev_priv->display.update_wm = NULL;
	} else if (IS_VALLEYVIEW(dev)) {
		dev_priv->display.update_wm = valleyview_update_wm;
		dev_priv->display.init_clock_gating =
			valleyview_init_clock_gating;
	} else if (IS_PINEVIEW(dev)) {
		if (!intel_get_cxsr_latency(IS_PINEVIEW_G(dev),
					    dev_priv->is_ddr3,
					    dev_priv->fsb_freq,
					    dev_priv->mem_freq)) {
			DRM_INFO("failed to find known CxSR latency "
				 "(found ddr%s fsb freq %d, mem freq %d), "
				 "disabling CxSR\n",
				 (dev_priv->is_ddr3 == 1) ? "3" : "2",
				 dev_priv->fsb_freq, dev_priv->mem_freq);
			/* Disable CxSR and never update its watermark again */
			pineview_disable_cxsr(dev);
			dev_priv->display.update_wm = NULL;
		} else
			dev_priv->display.update_wm = pineview_update_wm;
		dev_priv->display.init_clock_gating = gen3_init_clock_gating;
	} else if (IS_G4X(dev)) {
		dev_priv->display.update_wm = g4x_update_wm;
		dev_priv->display.init_clock_gating = g4x_init_clock_gating;
	} else if (IS_GEN4(dev)) {
		dev_priv->display.update_wm = i965_update_wm;
		if (IS_CRESTLINE(dev))
			dev_priv->display.init_clock_gating = crestline_init_clock_gating;
		else if (IS_BROADWATER(dev))
			dev_priv->display.init_clock_gating = broadwater_init_clock_gating;
	} else if (IS_GEN3(dev)) {
		dev_priv->display.update_wm = i9xx_update_wm;
		dev_priv->display.get_fifo_size = i9xx_get_fifo_size;
		dev_priv->display.init_clock_gating = gen3_init_clock_gating;
	} else if (IS_I865G(dev)) {
		dev_priv->display.update_wm = i830_update_wm;
		dev_priv->display.init_clock_gating = i85x_init_clock_gating;
		dev_priv->display.get_fifo_size = i830_get_fifo_size;
	} else if (IS_I85X(dev)) {
		dev_priv->display.update_wm = i9xx_update_wm;
		dev_priv->display.get_fifo_size = i85x_get_fifo_size;
		dev_priv->display.init_clock_gating = i85x_init_clock_gating;
	} else {
		dev_priv->display.update_wm = i830_update_wm;
		dev_priv->display.init_clock_gating = i830_init_clock_gating;
		if (IS_845G(dev))
			dev_priv->display.get_fifo_size = i845_get_fifo_size;
		else
			dev_priv->display.get_fifo_size = i830_get_fifo_size;
	}
}

int sandybridge_pcode_read(struct drm_i915_private *dev_priv, u8 mbox, u32 *val)
{
	WARN_ON(!mutex_is_locked(&dev_priv->rps.hw_lock));

	if (I915_READ(GEN6_PCODE_MAILBOX) & GEN6_PCODE_READY) {
		DRM_DEBUG_DRIVER("warning: pcode (read) mailbox access failed\n");
		return -EAGAIN;
	}

	I915_WRITE(GEN6_PCODE_DATA, *val);
	I915_WRITE(GEN6_PCODE_MAILBOX, GEN6_PCODE_READY | mbox);

	if (wait_for((I915_READ(GEN6_PCODE_MAILBOX) & GEN6_PCODE_READY) == 0,
		     500)) {
		DRM_ERROR("timeout waiting for pcode read (%d) to finish\n", mbox);
		return -ETIMEDOUT;
	}

	*val = I915_READ(GEN6_PCODE_DATA);
	I915_WRITE(GEN6_PCODE_DATA, 0);

	return 0;
}

int sandybridge_pcode_write(struct drm_i915_private *dev_priv, u8 mbox, u32 val)
{
	WARN_ON(!mutex_is_locked(&dev_priv->rps.hw_lock));

	if (I915_READ(GEN6_PCODE_MAILBOX) & GEN6_PCODE_READY) {
		DRM_DEBUG_DRIVER("warning: pcode (write) mailbox access failed\n");
		return -EAGAIN;
	}

	I915_WRITE(GEN6_PCODE_DATA, val);
	I915_WRITE(GEN6_PCODE_MAILBOX, GEN6_PCODE_READY | mbox);

	if (wait_for((I915_READ(GEN6_PCODE_MAILBOX) & GEN6_PCODE_READY) == 0,
		     500)) {
		DRM_ERROR("timeout waiting for pcode write (%d) to finish\n", mbox);
		return -ETIMEDOUT;
	}

	I915_WRITE(GEN6_PCODE_DATA, 0);

	return 0;
}

int vlv_gpu_freq(int ddr_freq, int val)
{
	int mult, base;

	switch (ddr_freq) {
	case 800:
		mult = 20;
		base = 120;
		break;
	case 1066:
		mult = 22;
		base = 133;
		break;
	case 1333:
		mult = 21;
		base = 125;
		break;
	default:
		return -1;
	}

	return ((val - 0xbd) * mult) + base;
}

int vlv_freq_opcode(int ddr_freq, int val)
{
	int mult, base;

	switch (ddr_freq) {
	case 800:
		mult = 20;
		base = 120;
		break;
	case 1066:
		mult = 22;
		base = 133;
		break;
	case 1333:
		mult = 21;
		base = 125;
		break;
	default:
		return -1;
	}

	val /= mult;
	val -= base / mult;
	val += 0xbd;

	if (val > 0xea)
		val = 0xea;

	return val;
}

void intel_pm_init(struct drm_device *dev)
{
	struct drm_i915_private *dev_priv = dev->dev_private;

	INIT_DELAYED_WORK(&dev_priv->rps.delayed_resume_work,
			  intel_gen6_powersave_work);
<<<<<<< HEAD

	INIT_DELAYED_WORK(&dev_priv->rps.vlv_work, vlv_rps_timer_work);
}
=======
}
>>>>>>> 9fee8240
<|MERGE_RESOLUTION|>--- conflicted
+++ resolved
@@ -6135,10 +6135,4 @@
 
 	INIT_DELAYED_WORK(&dev_priv->rps.delayed_resume_work,
 			  intel_gen6_powersave_work);
-<<<<<<< HEAD
-
-	INIT_DELAYED_WORK(&dev_priv->rps.vlv_work, vlv_rps_timer_work);
-}
-=======
-}
->>>>>>> 9fee8240
+}