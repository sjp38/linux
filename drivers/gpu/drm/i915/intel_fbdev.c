/*
 * Copyright © 2007 David Airlie
 *
 * Permission is hereby granted, free of charge, to any person obtaining a
 * copy of this software and associated documentation files (the "Software"),
 * to deal in the Software without restriction, including without limitation
 * the rights to use, copy, modify, merge, publish, distribute, sublicense,
 * and/or sell copies of the Software, and to permit persons to whom the
 * Software is furnished to do so, subject to the following conditions:
 *
 * The above copyright notice and this permission notice (including the next
 * paragraph) shall be included in all copies or substantial portions of the
 * Software.
 *
 * THE SOFTWARE IS PROVIDED "AS IS", WITHOUT WARRANTY OF ANY KIND, EXPRESS OR
 * IMPLIED, INCLUDING BUT NOT LIMITED TO THE WARRANTIES OF MERCHANTABILITY,
 * FITNESS FOR A PARTICULAR PURPOSE AND NONINFRINGEMENT.  IN NO EVENT SHALL
 * THE AUTHORS OR COPYRIGHT HOLDERS BE LIABLE FOR ANY CLAIM, DAMAGES OR OTHER
 * LIABILITY, WHETHER IN AN ACTION OF CONTRACT, TORT OR OTHERWISE, ARISING
 * FROM, OUT OF OR IN CONNECTION WITH THE SOFTWARE OR THE USE OR OTHER
 * DEALINGS IN THE SOFTWARE.
 *
 * Authors:
 *     David Airlie
 */

#include <linux/module.h>
#include <linux/kernel.h>
#include <linux/errno.h>
#include <linux/string.h>
#include <linux/mm.h>
#include <linux/tty.h>
#include <linux/sysrq.h>
#include <linux/delay.h>
#include <linux/fb.h>
#include <linux/init.h>
#include <linux/vga_switcheroo.h>

#include <drm/drmP.h>
#include <drm/drm_crtc.h>
#include <drm/drm_fb_helper.h>
#include "intel_drv.h"
#include <drm/i915_drm.h>
#include "i915_drv.h"

static struct fb_ops intelfb_ops = {
	.owner = THIS_MODULE,
	.fb_check_var = drm_fb_helper_check_var,
	.fb_set_par = drm_fb_helper_set_par,
	.fb_fillrect = cfb_fillrect,
	.fb_copyarea = cfb_copyarea,
	.fb_imageblit = cfb_imageblit,
	.fb_pan_display = drm_fb_helper_pan_display,
	.fb_blank = drm_fb_helper_blank,
	.fb_setcmap = drm_fb_helper_setcmap,
	.fb_debug_enter = drm_fb_helper_debug_enter,
	.fb_debug_leave = drm_fb_helper_debug_leave,
};

static int intelfb_alloc(struct drm_fb_helper *helper,
			 struct drm_fb_helper_surface_size *sizes)
{
	struct intel_fbdev *ifbdev =
		container_of(helper, struct intel_fbdev, helper);
	struct drm_framebuffer *fb;
	struct drm_device *dev = helper->dev;
	struct drm_mode_fb_cmd2 mode_cmd = {};
	struct drm_i915_gem_object *obj;
	int size, ret;

	/* we don't do packed 24bpp */
	if (sizes->surface_bpp == 24)
		sizes->surface_bpp = 32;

	mode_cmd.width = sizes->surface_width;
	mode_cmd.height = sizes->surface_height;

	mode_cmd.pitches[0] = ALIGN(mode_cmd.width *
				    DIV_ROUND_UP(sizes->surface_bpp, 8), 64);
	mode_cmd.pixel_format = drm_mode_legacy_fb_format(sizes->surface_bpp,
							  sizes->surface_depth);

	size = mode_cmd.pitches[0] * mode_cmd.height;
	size = ALIGN(size, PAGE_SIZE);
	obj = i915_gem_object_create_stolen(dev, size);
	if (obj == NULL)
		obj = i915_gem_alloc_object(dev, size);
	if (!obj) {
		DRM_ERROR("failed to allocate framebuffer\n");
		ret = -ENOMEM;
		goto out;
	}

	/* Flush everything out, we'll be doing GTT only from now on */
	ret = intel_pin_and_fence_fb_obj(dev, obj, NULL);
	if (ret) {
		DRM_ERROR("failed to pin obj: %d\n", ret);
		goto out_unref;
	}

	fb = __intel_framebuffer_create(dev, &mode_cmd, obj);
	if (IS_ERR(fb)) {
		ret = PTR_ERR(fb);
		goto out_unpin;
	}

	ifbdev->fb = to_intel_framebuffer(fb);

	return 0;

out_unpin:
	i915_gem_object_ggtt_unpin(obj);
out_unref:
	drm_gem_object_unreference(&obj->base);
out:
	return ret;
}

static int intelfb_create(struct drm_fb_helper *helper,
			  struct drm_fb_helper_surface_size *sizes)
{
	struct intel_fbdev *ifbdev =
		container_of(helper, struct intel_fbdev, helper);
	struct intel_framebuffer *intel_fb = ifbdev->fb;
	struct drm_device *dev = helper->dev;
	struct drm_i915_private *dev_priv = dev->dev_private;
	struct fb_info *info;
	struct drm_framebuffer *fb;
	struct drm_i915_gem_object *obj;
	int size, ret;
	bool prealloc = false;

	mutex_lock(&dev->struct_mutex);

	if (!intel_fb || WARN_ON(!intel_fb->obj)) {
		DRM_DEBUG_KMS("no BIOS fb, allocating a new one\n");
		ret = intelfb_alloc(helper, sizes);
		if (ret)
			goto out_unlock;
		intel_fb = ifbdev->fb;
	} else {
		DRM_DEBUG_KMS("re-using BIOS fb\n");
		prealloc = true;
		sizes->fb_width = intel_fb->base.width;
		sizes->fb_height = intel_fb->base.height;
	}

	obj = intel_fb->obj;
	size = obj->base.size;

	info = framebuffer_alloc(0, &dev->pdev->dev);
	if (!info) {
		ret = -ENOMEM;
		goto out_unpin;
	}

	info->par = helper;

	fb = &ifbdev->fb->base;

	ifbdev->helper.fb = fb;
	ifbdev->helper.fbdev = info;

	strcpy(info->fix.id, "inteldrmfb");

	info->flags = FBINFO_DEFAULT | FBINFO_CAN_FORCE_OUTPUT;
	info->fbops = &intelfb_ops;

	ret = fb_alloc_cmap(&info->cmap, 256, 0);
	if (ret) {
		ret = -ENOMEM;
		goto out_unpin;
	}
	/* setup aperture base/size for vesafb takeover */
	info->apertures = alloc_apertures(1);
	if (!info->apertures) {
		ret = -ENOMEM;
		goto out_unpin;
	}
	info->apertures->ranges[0].base = dev->mode_config.fb_base;
	info->apertures->ranges[0].size = dev_priv->gtt.mappable_end;

	info->fix.smem_start = dev->mode_config.fb_base + i915_gem_obj_ggtt_offset(obj);
	info->fix.smem_len = size;

	info->screen_base =
		ioremap_wc(dev_priv->gtt.mappable_base + i915_gem_obj_ggtt_offset(obj),
			   size);
	if (!info->screen_base) {
		ret = -ENOSPC;
		goto out_unpin;
	}
	info->screen_size = size;

	/* This driver doesn't need a VT switch to restore the mode on resume */
	info->skip_vt_switch = true;

	drm_fb_helper_fill_fix(info, fb->pitches[0], fb->depth);
	drm_fb_helper_fill_var(info, &ifbdev->helper, sizes->fb_width, sizes->fb_height);

	/* If the object is shmemfs backed, it will have given us zeroed pages.
	 * If the object is stolen however, it will be full of whatever
	 * garbage was left in there.
	 */
<<<<<<< HEAD
	if (ifbdev->fb->obj->stolen)
=======
	if (ifbdev->fb->obj->stolen && !prealloc)
>>>>>>> 560248ed
		memset_io(info->screen_base, 0, info->screen_size);

	/* Use default scratch pixmap (info->pixmap.flags = FB_PIXMAP_SYSTEM) */

	DRM_DEBUG_KMS("allocated %dx%d fb: 0x%08lx, bo %p\n",
		      fb->width, fb->height,
		      i915_gem_obj_ggtt_offset(obj), obj);

	mutex_unlock(&dev->struct_mutex);
	vga_switcheroo_client_fb_set(dev->pdev, info);
	return 0;

out_unpin:
	i915_gem_object_ggtt_unpin(obj);
	drm_gem_object_unreference(&obj->base);
out_unlock:
	mutex_unlock(&dev->struct_mutex);
	return ret;
}

/** Sets the color ramps on behalf of RandR */
static void intel_crtc_fb_gamma_set(struct drm_crtc *crtc, u16 red, u16 green,
				    u16 blue, int regno)
{
	struct intel_crtc *intel_crtc = to_intel_crtc(crtc);

	intel_crtc->lut_r[regno] = red >> 8;
	intel_crtc->lut_g[regno] = green >> 8;
	intel_crtc->lut_b[regno] = blue >> 8;
}

static void intel_crtc_fb_gamma_get(struct drm_crtc *crtc, u16 *red, u16 *green,
				    u16 *blue, int regno)
{
	struct intel_crtc *intel_crtc = to_intel_crtc(crtc);

	*red = intel_crtc->lut_r[regno] << 8;
	*green = intel_crtc->lut_g[regno] << 8;
	*blue = intel_crtc->lut_b[regno] << 8;
}

static struct drm_fb_helper_crtc *
intel_fb_helper_crtc(struct drm_fb_helper *fb_helper, struct drm_crtc *crtc)
{
	int i;

	for (i = 0; i < fb_helper->crtc_count; i++)
		if (fb_helper->crtc_info[i].mode_set.crtc == crtc)
			return &fb_helper->crtc_info[i];

	return NULL;
}

/*
 * Try to read the BIOS display configuration and use it for the initial
 * fb configuration.
 *
 * The BIOS or boot loader will generally create an initial display
 * configuration for us that includes some set of active pipes and displays.
 * This routine tries to figure out which pipes and connectors are active
 * and stuffs them into the crtcs and modes array given to us by the
 * drm_fb_helper code.
 *
 * The overall sequence is:
 *   intel_fbdev_init - from driver load
 *     intel_fbdev_init_bios - initialize the intel_fbdev using BIOS data
 *     drm_fb_helper_init - build fb helper structs
 *     drm_fb_helper_single_add_all_connectors - more fb helper structs
 *   intel_fbdev_initial_config - apply the config
 *     drm_fb_helper_initial_config - call ->probe then register_framebuffer()
 *         drm_setup_crtcs - build crtc config for fbdev
 *           intel_fb_initial_config - find active connectors etc
 *         drm_fb_helper_single_fb_probe - set up fbdev
 *           intelfb_create - re-use or alloc fb, build out fbdev structs
 *
 * Note that we don't make special consideration whether we could actually
 * switch to the selected modes without a full modeset. E.g. when the display
 * is in VGA mode we need to recalculate watermarks and set a new high-res
 * framebuffer anyway.
 */
static bool intel_fb_initial_config(struct drm_fb_helper *fb_helper,
				    struct drm_fb_helper_crtc **crtcs,
				    struct drm_display_mode **modes,
				    bool *enabled, int width, int height)
{
	struct drm_device *dev = fb_helper->dev;
	int i, j;
	bool *save_enabled;
<<<<<<< HEAD
	bool any_enabled = false;
=======
	bool fallback = true;
	int num_connectors_enabled = 0;
	int num_connectors_detected = 0;

	/*
	 * If the user specified any force options, just bail here
	 * and use that config.
	 */
	for (i = 0; i < fb_helper->connector_count; i++) {
		struct drm_fb_helper_connector *fb_conn;
		struct drm_connector *connector;

		fb_conn = fb_helper->connector_info[i];
		connector = fb_conn->connector;

		if (!enabled[i])
			continue;

		if (connector->force != DRM_FORCE_UNSPECIFIED)
			return false;
	}
>>>>>>> 560248ed

	save_enabled = kcalloc(dev->mode_config.num_connector, sizeof(bool),
			       GFP_KERNEL);
	if (!save_enabled)
		return false;

	memcpy(save_enabled, enabled, dev->mode_config.num_connector);

	for (i = 0; i < fb_helper->connector_count; i++) {
		struct drm_fb_helper_connector *fb_conn;
		struct drm_connector *connector;
		struct drm_encoder *encoder;
		struct drm_fb_helper_crtc *new_crtc;

		fb_conn = fb_helper->connector_info[i];
		connector = fb_conn->connector;
<<<<<<< HEAD
=======

		if (connector->status == connector_status_connected)
			num_connectors_detected++;

>>>>>>> 560248ed
		if (!enabled[i]) {
			DRM_DEBUG_KMS("connector %d not enabled, skipping\n",
				      connector->base.id);
			continue;
		}

		encoder = connector->encoder;
		if (!encoder || WARN_ON(!encoder->crtc)) {
			DRM_DEBUG_KMS("connector %d has no encoder or crtc, skipping\n",
				      connector->base.id);
			enabled[i] = false;
			continue;
		}

<<<<<<< HEAD
=======
		num_connectors_enabled++;

>>>>>>> 560248ed
		new_crtc = intel_fb_helper_crtc(fb_helper, encoder->crtc);

		/*
		 * Make sure we're not trying to drive multiple connectors
		 * with a single CRTC, since our cloning support may not
		 * match the BIOS.
		 */
		for (j = 0; j < fb_helper->connector_count; j++) {
			if (crtcs[j] == new_crtc) {
<<<<<<< HEAD
				any_enabled = false;
=======
				DRM_DEBUG_KMS("fallback: cloned configuration\n");
				fallback = true;
>>>>>>> 560248ed
				goto out;
			}
		}

		DRM_DEBUG_KMS("looking for cmdline mode on connector %d\n",
			      fb_conn->connector->base.id);

		/* go for command line mode first */
		modes[i] = drm_pick_cmdline_mode(fb_conn, width, height);

		/* try for preferred next */
		if (!modes[i]) {
			DRM_DEBUG_KMS("looking for preferred mode on connector %d\n",
				      fb_conn->connector->base.id);
			modes[i] = drm_has_preferred_mode(fb_conn, width,
							  height);
		}

		/* last resort: use current mode */
		if (!modes[i]) {
			/*
			 * IMPORTANT: We want to use the adjusted mode (i.e.
			 * after the panel fitter upscaling) as the initial
			 * config, not the input mode, which is what crtc->mode
			 * usually contains. But since our current fastboot
			 * code puts a mode derived from the post-pfit timings
			 * into crtc->mode this works out correctly. We don't
			 * use hwmode anywhere right now, so use it for this
			 * since the fb helper layer wants a pointer to
			 * something we own.
			 */
			intel_mode_from_pipe_config(&encoder->crtc->hwmode,
						    &to_intel_crtc(encoder->crtc)->config);
			modes[i] = &encoder->crtc->hwmode;
		}
		crtcs[i] = new_crtc;

		DRM_DEBUG_KMS("connector %s on crtc %d: %s\n",
			      drm_get_connector_name(connector),
			      encoder->crtc->base.id,
			      modes[i]->name);

<<<<<<< HEAD
		any_enabled = true;
	}

out:
	if (!any_enabled) {
=======
		fallback = false;
	}

	/*
	 * If the BIOS didn't enable everything it could, fall back to have the
	 * same user experiencing of lighting up as much as possible like the
	 * fbdev helper library.
	 */
	if (num_connectors_enabled != num_connectors_detected &&
	    num_connectors_enabled < INTEL_INFO(dev)->num_pipes) {
		DRM_DEBUG_KMS("fallback: Not all outputs enabled\n");
		DRM_DEBUG_KMS("Enabled: %i, detected: %i\n", num_connectors_enabled,
			      num_connectors_detected);
		fallback = true;
	}

out:
	if (fallback) {
		DRM_DEBUG_KMS("Not using firmware configuration\n");
>>>>>>> 560248ed
		memcpy(enabled, save_enabled, dev->mode_config.num_connector);
		kfree(save_enabled);
		return false;
	}

	kfree(save_enabled);
	return true;
}

static struct drm_fb_helper_funcs intel_fb_helper_funcs = {
	.initial_config = intel_fb_initial_config,
	.gamma_set = intel_crtc_fb_gamma_set,
	.gamma_get = intel_crtc_fb_gamma_get,
	.fb_probe = intelfb_create,
};

static void intel_fbdev_destroy(struct drm_device *dev,
				struct intel_fbdev *ifbdev)
{
	if (ifbdev->helper.fbdev) {
		struct fb_info *info = ifbdev->helper.fbdev;

		unregister_framebuffer(info);
		iounmap(info->screen_base);
		if (info->cmap.len)
			fb_dealloc_cmap(&info->cmap);

		framebuffer_release(info);
	}

	drm_fb_helper_fini(&ifbdev->helper);

	drm_framebuffer_unregister_private(&ifbdev->fb->base);
	drm_framebuffer_remove(&ifbdev->fb->base);
<<<<<<< HEAD
=======
}

/*
 * Build an intel_fbdev struct using a BIOS allocated framebuffer, if possible.
 * The core display code will have read out the current plane configuration,
 * so we use that to figure out if there's an object for us to use as the
 * fb, and if so, we re-use it for the fbdev configuration.
 *
 * Note we only support a single fb shared across pipes for boot (mostly for
 * fbcon), so we just find the biggest and use that.
 */
static bool intel_fbdev_init_bios(struct drm_device *dev,
				 struct intel_fbdev *ifbdev)
{
	struct intel_framebuffer *fb = NULL;
	struct drm_crtc *crtc;
	struct intel_crtc *intel_crtc;
	struct intel_plane_config *plane_config = NULL;
	unsigned int max_size = 0;

	if (!i915.fastboot)
		return false;

	/* Find the largest fb */
	list_for_each_entry(crtc, &dev->mode_config.crtc_list, head) {
		intel_crtc = to_intel_crtc(crtc);

		if (!intel_crtc->active || !crtc->fb) {
			DRM_DEBUG_KMS("pipe %c not active or no fb, skipping\n",
				      pipe_name(intel_crtc->pipe));
			continue;
		}

		if (intel_crtc->plane_config.size > max_size) {
			DRM_DEBUG_KMS("found possible fb from plane %c\n",
				      pipe_name(intel_crtc->pipe));
			plane_config = &intel_crtc->plane_config;
			fb = to_intel_framebuffer(crtc->fb);
			max_size = plane_config->size;
		}
	}

	if (!fb) {
		DRM_DEBUG_KMS("no active fbs found, not using BIOS config\n");
		goto out;
	}

	/* Now make sure all the pipes will fit into it */
	list_for_each_entry(crtc, &dev->mode_config.crtc_list, head) {
		unsigned int cur_size;

		intel_crtc = to_intel_crtc(crtc);

		if (!intel_crtc->active) {
			DRM_DEBUG_KMS("pipe %c not active, skipping\n",
				      pipe_name(intel_crtc->pipe));
			continue;
		}

		DRM_DEBUG_KMS("checking plane %c for BIOS fb\n",
			      pipe_name(intel_crtc->pipe));

		/*
		 * See if the plane fb we found above will fit on this
		 * pipe.  Note we need to use the selected fb's bpp rather
		 * than the current pipe's, since they could be different.
		 */
		cur_size = intel_crtc->config.adjusted_mode.crtc_hdisplay *
			intel_crtc->config.adjusted_mode.crtc_vdisplay;
		DRM_DEBUG_KMS("pipe %c area: %d\n", pipe_name(intel_crtc->pipe),
			      cur_size);
		cur_size *= fb->base.bits_per_pixel / 8;
		DRM_DEBUG_KMS("total size %d (bpp %d)\n", cur_size,
			      fb->base.bits_per_pixel / 8);

		if (cur_size > max_size) {
			DRM_DEBUG_KMS("fb not big enough for plane %c (%d vs %d)\n",
				      pipe_name(intel_crtc->pipe),
				      cur_size, max_size);
			plane_config = NULL;
			fb = NULL;
			break;
		}

		DRM_DEBUG_KMS("fb big enough for plane %c (%d >= %d)\n",
			      pipe_name(intel_crtc->pipe),
			      max_size, cur_size);
	}

	if (!fb) {
		DRM_DEBUG_KMS("BIOS fb not suitable for all pipes, not using\n");
		goto out;
	}

	ifbdev->preferred_bpp = fb->base.bits_per_pixel;
	ifbdev->fb = fb;

	drm_framebuffer_reference(&ifbdev->fb->base);

	/* Final pass to check if any active pipes don't have fbs */
	list_for_each_entry(crtc, &dev->mode_config.crtc_list, head) {
		intel_crtc = to_intel_crtc(crtc);

		if (!intel_crtc->active)
			continue;

		WARN(!crtc->fb,
		     "re-used BIOS config but lost an fb on crtc %d\n",
		     crtc->base.id);
	}


	DRM_DEBUG_KMS("using BIOS fb for initial console\n");
	return true;

out:

	return false;
>>>>>>> 560248ed
}

int intel_fbdev_init(struct drm_device *dev)
{
	struct intel_fbdev *ifbdev;
	struct drm_i915_private *dev_priv = dev->dev_private;
	int ret;

	if (WARN_ON(INTEL_INFO(dev)->num_pipes == 0))
		return -ENODEV;

	ifbdev = kzalloc(sizeof(struct intel_fbdev), GFP_KERNEL);
	if (ifbdev == NULL)
		return -ENOMEM;

	ifbdev->helper.funcs = &intel_fb_helper_funcs;
	if (!intel_fbdev_init_bios(dev, ifbdev))
		ifbdev->preferred_bpp = 32;

	ret = drm_fb_helper_init(dev, &ifbdev->helper,
				 INTEL_INFO(dev)->num_pipes, 4);
	if (ret) {
		kfree(ifbdev);
		return ret;
	}

	dev_priv->fbdev = ifbdev;
	drm_fb_helper_single_add_all_connectors(&ifbdev->helper);

	return 0;
}

void intel_fbdev_initial_config(struct drm_device *dev)
{
	struct drm_i915_private *dev_priv = dev->dev_private;
	struct intel_fbdev *ifbdev = dev_priv->fbdev;

	/* Due to peculiar init order wrt to hpd handling this is separate. */
	drm_fb_helper_initial_config(&ifbdev->helper, ifbdev->preferred_bpp);
}

void intel_fbdev_fini(struct drm_device *dev)
{
	struct drm_i915_private *dev_priv = dev->dev_private;
	if (!dev_priv->fbdev)
		return;

	intel_fbdev_destroy(dev, dev_priv->fbdev);
	kfree(dev_priv->fbdev);
	dev_priv->fbdev = NULL;
}

void intel_fbdev_set_suspend(struct drm_device *dev, int state)
{
	struct drm_i915_private *dev_priv = dev->dev_private;
	struct intel_fbdev *ifbdev = dev_priv->fbdev;
	struct fb_info *info;

	if (!ifbdev)
		return;

	info = ifbdev->helper.fbdev;

	/* On resume from hibernation: If the object is shmemfs backed, it has
	 * been restored from swap. If the object is stolen however, it will be
	 * full of whatever garbage was left in there.
	 */
	if (state == FBINFO_STATE_RUNNING && ifbdev->fb->obj->stolen)
		memset_io(info->screen_base, 0, info->screen_size);

	fb_set_suspend(info, state);
}

void intel_fbdev_output_poll_changed(struct drm_device *dev)
{
	struct drm_i915_private *dev_priv = dev->dev_private;
	if (dev_priv->fbdev)
		drm_fb_helper_hotplug_event(&dev_priv->fbdev->helper);
}

void intel_fbdev_restore_mode(struct drm_device *dev)
{
	int ret;
	struct drm_i915_private *dev_priv = dev->dev_private;

	if (!dev_priv->fbdev)
		return;

	drm_modeset_lock_all(dev);

	ret = drm_fb_helper_restore_fbdev_mode(&dev_priv->fbdev->helper);
	if (ret)
		DRM_DEBUG("failed to restore crtc mode\n");

	drm_modeset_unlock_all(dev);
}<|MERGE_RESOLUTION|>--- conflicted
+++ resolved
@@ -202,11 +202,7 @@
 	 * If the object is stolen however, it will be full of whatever
 	 * garbage was left in there.
 	 */
-<<<<<<< HEAD
-	if (ifbdev->fb->obj->stolen)
-=======
 	if (ifbdev->fb->obj->stolen && !prealloc)
->>>>>>> 560248ed
 		memset_io(info->screen_base, 0, info->screen_size);
 
 	/* Use default scratch pixmap (info->pixmap.flags = FB_PIXMAP_SYSTEM) */
@@ -295,9 +291,6 @@
 	struct drm_device *dev = fb_helper->dev;
 	int i, j;
 	bool *save_enabled;
-<<<<<<< HEAD
-	bool any_enabled = false;
-=======
 	bool fallback = true;
 	int num_connectors_enabled = 0;
 	int num_connectors_detected = 0;
@@ -319,7 +312,6 @@
 		if (connector->force != DRM_FORCE_UNSPECIFIED)
 			return false;
 	}
->>>>>>> 560248ed
 
 	save_enabled = kcalloc(dev->mode_config.num_connector, sizeof(bool),
 			       GFP_KERNEL);
@@ -336,13 +328,10 @@
 
 		fb_conn = fb_helper->connector_info[i];
 		connector = fb_conn->connector;
-<<<<<<< HEAD
-=======
 
 		if (connector->status == connector_status_connected)
 			num_connectors_detected++;
 
->>>>>>> 560248ed
 		if (!enabled[i]) {
 			DRM_DEBUG_KMS("connector %d not enabled, skipping\n",
 				      connector->base.id);
@@ -357,11 +346,8 @@
 			continue;
 		}
 
-<<<<<<< HEAD
-=======
 		num_connectors_enabled++;
 
->>>>>>> 560248ed
 		new_crtc = intel_fb_helper_crtc(fb_helper, encoder->crtc);
 
 		/*
@@ -371,12 +357,8 @@
 		 */
 		for (j = 0; j < fb_helper->connector_count; j++) {
 			if (crtcs[j] == new_crtc) {
-<<<<<<< HEAD
-				any_enabled = false;
-=======
 				DRM_DEBUG_KMS("fallback: cloned configuration\n");
 				fallback = true;
->>>>>>> 560248ed
 				goto out;
 			}
 		}
@@ -419,13 +401,6 @@
 			      encoder->crtc->base.id,
 			      modes[i]->name);
 
-<<<<<<< HEAD
-		any_enabled = true;
-	}
-
-out:
-	if (!any_enabled) {
-=======
 		fallback = false;
 	}
 
@@ -445,7 +420,6 @@
 out:
 	if (fallback) {
 		DRM_DEBUG_KMS("Not using firmware configuration\n");
->>>>>>> 560248ed
 		memcpy(enabled, save_enabled, dev->mode_config.num_connector);
 		kfree(save_enabled);
 		return false;
@@ -480,8 +454,6 @@
 
 	drm_framebuffer_unregister_private(&ifbdev->fb->base);
 	drm_framebuffer_remove(&ifbdev->fb->base);
-<<<<<<< HEAD
-=======
 }
 
 /*
@@ -600,7 +572,6 @@
 out:
 
 	return false;
->>>>>>> 560248ed
 }
 
 int intel_fbdev_init(struct drm_device *dev)
