/*
 * Copyright © 2008,2010 Intel Corporation
 *
 * Permission is hereby granted, free of charge, to any person obtaining a
 * copy of this software and associated documentation files (the "Software"),
 * to deal in the Software without restriction, including without limitation
 * the rights to use, copy, modify, merge, publish, distribute, sublicense,
 * and/or sell copies of the Software, and to permit persons to whom the
 * Software is furnished to do so, subject to the following conditions:
 *
 * The above copyright notice and this permission notice (including the next
 * paragraph) shall be included in all copies or substantial portions of the
 * Software.
 *
 * THE SOFTWARE IS PROVIDED "AS IS", WITHOUT WARRANTY OF ANY KIND, EXPRESS OR
 * IMPLIED, INCLUDING BUT NOT LIMITED TO THE WARRANTIES OF MERCHANTABILITY,
 * FITNESS FOR A PARTICULAR PURPOSE AND NONINFRINGEMENT.  IN NO EVENT SHALL
 * THE AUTHORS OR COPYRIGHT HOLDERS BE LIABLE FOR ANY CLAIM, DAMAGES OR OTHER
 * LIABILITY, WHETHER IN AN ACTION OF CONTRACT, TORT OR OTHERWISE, ARISING
 * FROM, OUT OF OR IN CONNECTION WITH THE SOFTWARE OR THE USE OR OTHER DEALINGS
 * IN THE SOFTWARE.
 *
 * Authors:
 *    Eric Anholt <eric@anholt.net>
 *    Chris Wilson <chris@chris-wilson.co.uk>
 *
 */

#include <drm/drmP.h>
#include <drm/i915_drm.h>
#include "i915_drv.h"
#include "i915_trace.h"
#include "intel_drv.h"
#include <linux/dma_remapping.h>

#define  __EXEC_OBJECT_HAS_PIN (1<<31)
#define  __EXEC_OBJECT_HAS_FENCE (1<<30)

struct eb_vmas {
	struct list_head vmas;
	int and;
	union {
		struct i915_vma *lut[0];
		struct hlist_head buckets[0];
	};
};

static struct eb_vmas *
eb_create(struct drm_i915_gem_execbuffer2 *args)
{
	struct eb_vmas *eb = NULL;

	if (args->flags & I915_EXEC_HANDLE_LUT) {
		unsigned size = args->buffer_count;
		size *= sizeof(struct i915_vma *);
		size += sizeof(struct eb_vmas);
		eb = kmalloc(size, GFP_TEMPORARY | __GFP_NOWARN | __GFP_NORETRY);
	}

	if (eb == NULL) {
		unsigned size = args->buffer_count;
		unsigned count = PAGE_SIZE / sizeof(struct hlist_head) / 2;
		BUILD_BUG_ON_NOT_POWER_OF_2(PAGE_SIZE / sizeof(struct hlist_head));
		while (count > 2*size)
			count >>= 1;
		eb = kzalloc(count*sizeof(struct hlist_head) +
			     sizeof(struct eb_vmas),
			     GFP_TEMPORARY);
		if (eb == NULL)
			return eb;

		eb->and = count - 1;
	} else
		eb->and = -args->buffer_count;

	INIT_LIST_HEAD(&eb->vmas);
	return eb;
}

static void
eb_reset(struct eb_vmas *eb)
{
	if (eb->and >= 0)
		memset(eb->buckets, 0, (eb->and+1)*sizeof(struct hlist_head));
}

static int
eb_lookup_vmas(struct eb_vmas *eb,
	       struct drm_i915_gem_exec_object2 *exec,
	       const struct drm_i915_gem_execbuffer2 *args,
	       struct i915_address_space *vm,
	       struct drm_file *file)
{
	struct drm_i915_private *dev_priv = vm->dev->dev_private;
	struct drm_i915_gem_object *obj;
	struct list_head objects;
	int i, ret;

	INIT_LIST_HEAD(&objects);
	spin_lock(&file->table_lock);
	/* Grab a reference to the object and release the lock so we can lookup
	 * or create the VMA without using GFP_ATOMIC */
	for (i = 0; i < args->buffer_count; i++) {
		obj = to_intel_bo(idr_find(&file->object_idr, exec[i].handle));
		if (obj == NULL) {
			spin_unlock(&file->table_lock);
			DRM_DEBUG("Invalid object handle %d at index %d\n",
				   exec[i].handle, i);
			ret = -ENOENT;
			goto err;
		}

		if (!list_empty(&obj->obj_exec_link)) {
			spin_unlock(&file->table_lock);
			DRM_DEBUG("Object %p [handle %d, index %d] appears more than once in object list\n",
				   obj, exec[i].handle, i);
			ret = -EINVAL;
			goto err;
		}

		drm_gem_object_reference(&obj->base);
		list_add_tail(&obj->obj_exec_link, &objects);
	}
	spin_unlock(&file->table_lock);

	i = 0;
	while (!list_empty(&objects)) {
		struct i915_vma *vma;
		struct i915_address_space *bind_vm = vm;

		if (exec[i].flags & EXEC_OBJECT_NEEDS_GTT &&
		    USES_FULL_PPGTT(vm->dev)) {
			ret = -EINVAL;
			goto err;
		}

		/* If we have secure dispatch, or the userspace assures us that
		 * they know what they're doing, use the GGTT VM.
		 */
		if (((args->flags & I915_EXEC_SECURE) &&
		    (i == (args->buffer_count - 1))))
			bind_vm = &dev_priv->gtt.base;

		obj = list_first_entry(&objects,
				       struct drm_i915_gem_object,
				       obj_exec_link);

		/*
		 * NOTE: We can leak any vmas created here when something fails
		 * later on. But that's no issue since vma_unbind can deal with
		 * vmas which are not actually bound. And since only
		 * lookup_or_create exists as an interface to get at the vma
		 * from the (obj, vm) we don't run the risk of creating
		 * duplicated vmas for the same vm.
		 */
		vma = i915_gem_obj_lookup_or_create_vma(obj, bind_vm);
		if (IS_ERR(vma)) {
			DRM_DEBUG("Failed to lookup VMA\n");
			ret = PTR_ERR(vma);
			goto err;
		}

		/* Transfer ownership from the objects list to the vmas list. */
		list_add_tail(&vma->exec_list, &eb->vmas);
		list_del_init(&obj->obj_exec_link);

		vma->exec_entry = &exec[i];
		if (eb->and < 0) {
			eb->lut[i] = vma;
		} else {
			uint32_t handle = args->flags & I915_EXEC_HANDLE_LUT ? i : exec[i].handle;
			vma->exec_handle = handle;
			hlist_add_head(&vma->exec_node,
				       &eb->buckets[handle & eb->and]);
		}
		++i;
	}

	return 0;


err:
	while (!list_empty(&objects)) {
		obj = list_first_entry(&objects,
				       struct drm_i915_gem_object,
				       obj_exec_link);
		list_del_init(&obj->obj_exec_link);
		drm_gem_object_unreference(&obj->base);
	}
	/*
	 * Objects already transfered to the vmas list will be unreferenced by
	 * eb_destroy.
	 */

	return ret;
}

static struct i915_vma *eb_get_vma(struct eb_vmas *eb, unsigned long handle)
{
	if (eb->and < 0) {
		if (handle >= -eb->and)
			return NULL;
		return eb->lut[handle];
	} else {
		struct hlist_head *head;
		struct hlist_node *node;

		head = &eb->buckets[handle & eb->and];
		hlist_for_each(node, head) {
			struct i915_vma *vma;

			vma = hlist_entry(node, struct i915_vma, exec_node);
			if (vma->exec_handle == handle)
				return vma;
		}
		return NULL;
	}
}

static void
i915_gem_execbuffer_unreserve_vma(struct i915_vma *vma)
{
	struct drm_i915_gem_exec_object2 *entry;
	struct drm_i915_gem_object *obj = vma->obj;

	if (!drm_mm_node_allocated(&vma->node))
		return;

	entry = vma->exec_entry;

	if (entry->flags & __EXEC_OBJECT_HAS_FENCE)
		i915_gem_object_unpin_fence(obj);

	if (entry->flags & __EXEC_OBJECT_HAS_PIN)
		vma->pin_count--;

	entry->flags &= ~(__EXEC_OBJECT_HAS_FENCE | __EXEC_OBJECT_HAS_PIN);
}

static void eb_destroy(struct eb_vmas *eb)
{
	while (!list_empty(&eb->vmas)) {
		struct i915_vma *vma;

		vma = list_first_entry(&eb->vmas,
				       struct i915_vma,
				       exec_list);
		list_del_init(&vma->exec_list);
		i915_gem_execbuffer_unreserve_vma(vma);
		drm_gem_object_unreference(&vma->obj->base);
	}
	kfree(eb);
}

static inline int use_cpu_reloc(struct drm_i915_gem_object *obj)
{
	return (HAS_LLC(obj->base.dev) ||
		obj->base.write_domain == I915_GEM_DOMAIN_CPU ||
		!obj->map_and_fenceable ||
		obj->cache_level != I915_CACHE_NONE);
}

static int
relocate_entry_cpu(struct drm_i915_gem_object *obj,
		   struct drm_i915_gem_relocation_entry *reloc)
{
	struct drm_device *dev = obj->base.dev;
	uint32_t page_offset = offset_in_page(reloc->offset);
	char *vaddr;
	int ret;

	ret = i915_gem_object_set_to_cpu_domain(obj, true);
	if (ret)
		return ret;

	vaddr = kmap_atomic(i915_gem_object_get_page(obj,
				reloc->offset >> PAGE_SHIFT));
	*(uint32_t *)(vaddr + page_offset) = reloc->delta;

	if (INTEL_INFO(dev)->gen >= 8) {
		page_offset = offset_in_page(page_offset + sizeof(uint32_t));

		if (page_offset == 0) {
			kunmap_atomic(vaddr);
			vaddr = kmap_atomic(i915_gem_object_get_page(obj,
			    (reloc->offset + sizeof(uint32_t)) >> PAGE_SHIFT));
		}

		*(uint32_t *)(vaddr + page_offset) = 0;
	}

	kunmap_atomic(vaddr);

	return 0;
}

static int
relocate_entry_gtt(struct drm_i915_gem_object *obj,
		   struct drm_i915_gem_relocation_entry *reloc)
{
	struct drm_device *dev = obj->base.dev;
	struct drm_i915_private *dev_priv = dev->dev_private;
	uint32_t __iomem *reloc_entry;
	void __iomem *reloc_page;
	int ret;

	ret = i915_gem_object_set_to_gtt_domain(obj, true);
	if (ret)
		return ret;

	ret = i915_gem_object_put_fence(obj);
	if (ret)
		return ret;

	/* Map the page containing the relocation we're going to perform.  */
	reloc->offset += i915_gem_obj_ggtt_offset(obj);
	reloc_page = io_mapping_map_atomic_wc(dev_priv->gtt.mappable,
			reloc->offset & PAGE_MASK);
	reloc_entry = (uint32_t __iomem *)
		(reloc_page + offset_in_page(reloc->offset));
	iowrite32(reloc->delta, reloc_entry);

	if (INTEL_INFO(dev)->gen >= 8) {
		reloc_entry += 1;

		if (offset_in_page(reloc->offset + sizeof(uint32_t)) == 0) {
			io_mapping_unmap_atomic(reloc_page);
			reloc_page = io_mapping_map_atomic_wc(
					dev_priv->gtt.mappable,
					reloc->offset + sizeof(uint32_t));
			reloc_entry = reloc_page;
		}

		iowrite32(0, reloc_entry);
	}

	io_mapping_unmap_atomic(reloc_page);

	return 0;
}

static int
i915_gem_execbuffer_relocate_entry(struct drm_i915_gem_object *obj,
				   struct eb_vmas *eb,
				   struct drm_i915_gem_relocation_entry *reloc)
{
	struct drm_device *dev = obj->base.dev;
	struct drm_gem_object *target_obj;
	struct drm_i915_gem_object *target_i915_obj;
	struct i915_vma *target_vma;
	uint32_t target_offset;
	int ret;

	/* we've already hold a reference to all valid objects */
	target_vma = eb_get_vma(eb, reloc->target_handle);
	if (unlikely(target_vma == NULL))
		return -ENOENT;
	target_i915_obj = target_vma->obj;
	target_obj = &target_vma->obj->base;

	target_offset = target_vma->node.start;

	/* Sandybridge PPGTT errata: We need a global gtt mapping for MI and
	 * pipe_control writes because the gpu doesn't properly redirect them
	 * through the ppgtt for non_secure batchbuffers. */
	if (unlikely(IS_GEN6(dev) &&
	    reloc->write_domain == I915_GEM_DOMAIN_INSTRUCTION &&
	    !target_i915_obj->has_global_gtt_mapping)) {
		struct i915_vma *vma =
			list_first_entry(&target_i915_obj->vma_list,
					 typeof(*vma), vma_link);
		vma->bind_vma(vma, target_i915_obj->cache_level, GLOBAL_BIND);
	}

	/* Validate that the target is in a valid r/w GPU domain */
	if (unlikely(reloc->write_domain & (reloc->write_domain - 1))) {
		DRM_DEBUG("reloc with multiple write domains: "
			  "obj %p target %d offset %d "
			  "read %08x write %08x",
			  obj, reloc->target_handle,
			  (int) reloc->offset,
			  reloc->read_domains,
			  reloc->write_domain);
		return -EINVAL;
	}
	if (unlikely((reloc->write_domain | reloc->read_domains)
		     & ~I915_GEM_GPU_DOMAINS)) {
		DRM_DEBUG("reloc with read/write non-GPU domains: "
			  "obj %p target %d offset %d "
			  "read %08x write %08x",
			  obj, reloc->target_handle,
			  (int) reloc->offset,
			  reloc->read_domains,
			  reloc->write_domain);
		return -EINVAL;
	}

	target_obj->pending_read_domains |= reloc->read_domains;
	target_obj->pending_write_domain |= reloc->write_domain;

	/* If the relocation already has the right value in it, no
	 * more work needs to be done.
	 */
	if (target_offset == reloc->presumed_offset)
		return 0;

	/* Check that the relocation address is valid... */
	if (unlikely(reloc->offset >
		obj->base.size - (INTEL_INFO(dev)->gen >= 8 ? 8 : 4))) {
		DRM_DEBUG("Relocation beyond object bounds: "
			  "obj %p target %d offset %d size %d.\n",
			  obj, reloc->target_handle,
			  (int) reloc->offset,
			  (int) obj->base.size);
		return -EINVAL;
	}
	if (unlikely(reloc->offset & 3)) {
		DRM_DEBUG("Relocation not 4-byte aligned: "
			  "obj %p target %d offset %d.\n",
			  obj, reloc->target_handle,
			  (int) reloc->offset);
		return -EINVAL;
	}

	/* We can't wait for rendering with pagefaults disabled */
	if (obj->active && in_atomic())
		return -EFAULT;

	reloc->delta += target_offset;
	if (use_cpu_reloc(obj))
		ret = relocate_entry_cpu(obj, reloc);
	else
		ret = relocate_entry_gtt(obj, reloc);

	if (ret)
		return ret;

	/* and update the user's relocation entry */
	reloc->presumed_offset = target_offset;

	return 0;
}

static int
i915_gem_execbuffer_relocate_vma(struct i915_vma *vma,
				 struct eb_vmas *eb)
{
#define N_RELOC(x) ((x) / sizeof(struct drm_i915_gem_relocation_entry))
	struct drm_i915_gem_relocation_entry stack_reloc[N_RELOC(512)];
	struct drm_i915_gem_relocation_entry __user *user_relocs;
	struct drm_i915_gem_exec_object2 *entry = vma->exec_entry;
	int remain, ret;

	user_relocs = to_user_ptr(entry->relocs_ptr);

	remain = entry->relocation_count;
	while (remain) {
		struct drm_i915_gem_relocation_entry *r = stack_reloc;
		int count = remain;
		if (count > ARRAY_SIZE(stack_reloc))
			count = ARRAY_SIZE(stack_reloc);
		remain -= count;

		if (__copy_from_user_inatomic(r, user_relocs, count*sizeof(r[0])))
			return -EFAULT;

		do {
			u64 offset = r->presumed_offset;

			ret = i915_gem_execbuffer_relocate_entry(vma->obj, eb, r);
			if (ret)
				return ret;

			if (r->presumed_offset != offset &&
			    __copy_to_user_inatomic(&user_relocs->presumed_offset,
						    &r->presumed_offset,
						    sizeof(r->presumed_offset))) {
				return -EFAULT;
			}

			user_relocs++;
			r++;
		} while (--count);
	}

	return 0;
#undef N_RELOC
}

static int
i915_gem_execbuffer_relocate_vma_slow(struct i915_vma *vma,
				      struct eb_vmas *eb,
				      struct drm_i915_gem_relocation_entry *relocs)
{
	const struct drm_i915_gem_exec_object2 *entry = vma->exec_entry;
	int i, ret;

	for (i = 0; i < entry->relocation_count; i++) {
		ret = i915_gem_execbuffer_relocate_entry(vma->obj, eb, &relocs[i]);
		if (ret)
			return ret;
	}

	return 0;
}

static int
i915_gem_execbuffer_relocate(struct eb_vmas *eb)
{
	struct i915_vma *vma;
	int ret = 0;

	/* This is the fast path and we cannot handle a pagefault whilst
	 * holding the struct mutex lest the user pass in the relocations
	 * contained within a mmaped bo. For in such a case we, the page
	 * fault handler would call i915_gem_fault() and we would try to
	 * acquire the struct mutex again. Obviously this is bad and so
	 * lockdep complains vehemently.
	 */
	pagefault_disable();
	list_for_each_entry(vma, &eb->vmas, exec_list) {
		ret = i915_gem_execbuffer_relocate_vma(vma, eb);
		if (ret)
			break;
	}
	pagefault_enable();

	return ret;
}

static int
need_reloc_mappable(struct i915_vma *vma)
{
	struct drm_i915_gem_exec_object2 *entry = vma->exec_entry;
	return entry->relocation_count && !use_cpu_reloc(vma->obj) &&
		i915_is_ggtt(vma->vm);
}

static int
i915_gem_execbuffer_reserve_vma(struct i915_vma *vma,
				struct intel_ring_buffer *ring,
				bool *need_reloc)
{
	struct drm_i915_gem_object *obj = vma->obj;
	struct drm_i915_gem_exec_object2 *entry = vma->exec_entry;
	bool has_fenced_gpu_access = INTEL_INFO(ring->dev)->gen < 4;
	bool need_fence;
	unsigned flags;
	int ret;

	flags = 0;

	need_fence =
		has_fenced_gpu_access &&
		entry->flags & EXEC_OBJECT_NEEDS_FENCE &&
		obj->tiling_mode != I915_TILING_NONE;
	if (need_fence || need_reloc_mappable(vma))
		flags |= PIN_MAPPABLE;
<<<<<<< HEAD

	if (entry->flags & EXEC_OBJECT_NEEDS_GTT)
		flags |= PIN_GLOBAL;

=======

	if (entry->flags & EXEC_OBJECT_NEEDS_GTT)
		flags |= PIN_GLOBAL;

>>>>>>> 560248ed
	ret = i915_gem_object_pin(obj, vma->vm, entry->alignment, flags);
	if (ret)
		return ret;

	entry->flags |= __EXEC_OBJECT_HAS_PIN;

	if (has_fenced_gpu_access) {
		if (entry->flags & EXEC_OBJECT_NEEDS_FENCE) {
			ret = i915_gem_object_get_fence(obj);
			if (ret)
				return ret;

			if (i915_gem_object_pin_fence(obj))
				entry->flags |= __EXEC_OBJECT_HAS_FENCE;

			obj->pending_fenced_gpu_access = true;
		}
	}

	if (entry->offset != vma->node.start) {
		entry->offset = vma->node.start;
		*need_reloc = true;
	}

	if (entry->flags & EXEC_OBJECT_WRITE) {
		obj->base.pending_read_domains = I915_GEM_DOMAIN_RENDER;
		obj->base.pending_write_domain = I915_GEM_DOMAIN_RENDER;
	}

	return 0;
}

static int
i915_gem_execbuffer_reserve(struct intel_ring_buffer *ring,
			    struct list_head *vmas,
			    bool *need_relocs)
{
	struct drm_i915_gem_object *obj;
	struct i915_vma *vma;
	struct i915_address_space *vm;
	struct list_head ordered_vmas;
	bool has_fenced_gpu_access = INTEL_INFO(ring->dev)->gen < 4;
	int retry;

	if (list_empty(vmas))
		return 0;

	vm = list_first_entry(vmas, struct i915_vma, exec_list)->vm;

	INIT_LIST_HEAD(&ordered_vmas);
	while (!list_empty(vmas)) {
		struct drm_i915_gem_exec_object2 *entry;
		bool need_fence, need_mappable;

		vma = list_first_entry(vmas, struct i915_vma, exec_list);
		obj = vma->obj;
		entry = vma->exec_entry;

		need_fence =
			has_fenced_gpu_access &&
			entry->flags & EXEC_OBJECT_NEEDS_FENCE &&
			obj->tiling_mode != I915_TILING_NONE;
		need_mappable = need_fence || need_reloc_mappable(vma);

		if (need_mappable)
			list_move(&vma->exec_list, &ordered_vmas);
		else
			list_move_tail(&vma->exec_list, &ordered_vmas);

		obj->base.pending_read_domains = I915_GEM_GPU_DOMAINS & ~I915_GEM_DOMAIN_COMMAND;
		obj->base.pending_write_domain = 0;
		obj->pending_fenced_gpu_access = false;
	}
	list_splice(&ordered_vmas, vmas);

	/* Attempt to pin all of the buffers into the GTT.
	 * This is done in 3 phases:
	 *
	 * 1a. Unbind all objects that do not match the GTT constraints for
	 *     the execbuffer (fenceable, mappable, alignment etc).
	 * 1b. Increment pin count for already bound objects.
	 * 2.  Bind new objects.
	 * 3.  Decrement pin count.
	 *
	 * This avoid unnecessary unbinding of later objects in order to make
	 * room for the earlier objects *unless* we need to defragment.
	 */
	retry = 0;
	do {
		int ret = 0;

		/* Unbind any ill-fitting objects or pin. */
		list_for_each_entry(vma, vmas, exec_list) {
			struct drm_i915_gem_exec_object2 *entry = vma->exec_entry;
			bool need_fence, need_mappable;

			obj = vma->obj;

			if (!drm_mm_node_allocated(&vma->node))
				continue;

			need_fence =
				has_fenced_gpu_access &&
				entry->flags & EXEC_OBJECT_NEEDS_FENCE &&
				obj->tiling_mode != I915_TILING_NONE;
			need_mappable = need_fence || need_reloc_mappable(vma);

			WARN_ON((need_mappable || need_fence) &&
			       !i915_is_ggtt(vma->vm));

			if ((entry->alignment &&
			     vma->node.start & (entry->alignment - 1)) ||
			    (need_mappable && !obj->map_and_fenceable))
				ret = i915_vma_unbind(vma);
			else
				ret = i915_gem_execbuffer_reserve_vma(vma, ring, need_relocs);
			if (ret)
				goto err;
		}

		/* Bind fresh objects */
		list_for_each_entry(vma, vmas, exec_list) {
			if (drm_mm_node_allocated(&vma->node))
				continue;

			ret = i915_gem_execbuffer_reserve_vma(vma, ring, need_relocs);
			if (ret)
				goto err;
		}

err:
		if (ret != -ENOSPC || retry++)
			return ret;

		/* Decrement pin count for bound objects */
		list_for_each_entry(vma, vmas, exec_list)
			i915_gem_execbuffer_unreserve_vma(vma);

		ret = i915_gem_evict_vm(vm, true);
		if (ret)
			return ret;
	} while (1);
}

static int
i915_gem_execbuffer_relocate_slow(struct drm_device *dev,
				  struct drm_i915_gem_execbuffer2 *args,
				  struct drm_file *file,
				  struct intel_ring_buffer *ring,
				  struct eb_vmas *eb,
				  struct drm_i915_gem_exec_object2 *exec)
{
	struct drm_i915_gem_relocation_entry *reloc;
	struct i915_address_space *vm;
	struct i915_vma *vma;
	bool need_relocs;
	int *reloc_offset;
	int i, total, ret;
	unsigned count = args->buffer_count;

	if (WARN_ON(list_empty(&eb->vmas)))
		return 0;

	vm = list_first_entry(&eb->vmas, struct i915_vma, exec_list)->vm;

	/* We may process another execbuffer during the unlock... */
	while (!list_empty(&eb->vmas)) {
		vma = list_first_entry(&eb->vmas, struct i915_vma, exec_list);
		list_del_init(&vma->exec_list);
		i915_gem_execbuffer_unreserve_vma(vma);
		drm_gem_object_unreference(&vma->obj->base);
	}

	mutex_unlock(&dev->struct_mutex);

	total = 0;
	for (i = 0; i < count; i++)
		total += exec[i].relocation_count;

	reloc_offset = drm_malloc_ab(count, sizeof(*reloc_offset));
	reloc = drm_malloc_ab(total, sizeof(*reloc));
	if (reloc == NULL || reloc_offset == NULL) {
		drm_free_large(reloc);
		drm_free_large(reloc_offset);
		mutex_lock(&dev->struct_mutex);
		return -ENOMEM;
	}

	total = 0;
	for (i = 0; i < count; i++) {
		struct drm_i915_gem_relocation_entry __user *user_relocs;
		u64 invalid_offset = (u64)-1;
		int j;

		user_relocs = to_user_ptr(exec[i].relocs_ptr);

		if (copy_from_user(reloc+total, user_relocs,
				   exec[i].relocation_count * sizeof(*reloc))) {
			ret = -EFAULT;
			mutex_lock(&dev->struct_mutex);
			goto err;
		}

		/* As we do not update the known relocation offsets after
		 * relocating (due to the complexities in lock handling),
		 * we need to mark them as invalid now so that we force the
		 * relocation processing next time. Just in case the target
		 * object is evicted and then rebound into its old
		 * presumed_offset before the next execbuffer - if that
		 * happened we would make the mistake of assuming that the
		 * relocations were valid.
		 */
		for (j = 0; j < exec[i].relocation_count; j++) {
			if (copy_to_user(&user_relocs[j].presumed_offset,
					 &invalid_offset,
					 sizeof(invalid_offset))) {
				ret = -EFAULT;
				mutex_lock(&dev->struct_mutex);
				goto err;
			}
		}

		reloc_offset[i] = total;
		total += exec[i].relocation_count;
	}

	ret = i915_mutex_lock_interruptible(dev);
	if (ret) {
		mutex_lock(&dev->struct_mutex);
		goto err;
	}

	/* reacquire the objects */
	eb_reset(eb);
	ret = eb_lookup_vmas(eb, exec, args, vm, file);
	if (ret)
		goto err;

	need_relocs = (args->flags & I915_EXEC_NO_RELOC) == 0;
	ret = i915_gem_execbuffer_reserve(ring, &eb->vmas, &need_relocs);
	if (ret)
		goto err;

	list_for_each_entry(vma, &eb->vmas, exec_list) {
		int offset = vma->exec_entry - exec;
		ret = i915_gem_execbuffer_relocate_vma_slow(vma, eb,
							    reloc + reloc_offset[offset]);
		if (ret)
			goto err;
	}

	/* Leave the user relocations as are, this is the painfully slow path,
	 * and we want to avoid the complication of dropping the lock whilst
	 * having buffers reserved in the aperture and so causing spurious
	 * ENOSPC for random operations.
	 */

err:
	drm_free_large(reloc);
	drm_free_large(reloc_offset);
	return ret;
}

static int
i915_gem_execbuffer_move_to_gpu(struct intel_ring_buffer *ring,
				struct list_head *vmas)
{
	struct i915_vma *vma;
	uint32_t flush_domains = 0;
	bool flush_chipset = false;
	int ret;

	list_for_each_entry(vma, vmas, exec_list) {
		struct drm_i915_gem_object *obj = vma->obj;
		ret = i915_gem_object_sync(obj, ring);
		if (ret)
			return ret;

		if (obj->base.write_domain & I915_GEM_DOMAIN_CPU)
			flush_chipset |= i915_gem_clflush_object(obj, false);

		flush_domains |= obj->base.write_domain;
	}

	if (flush_chipset)
		i915_gem_chipset_flush(ring->dev);

	if (flush_domains & I915_GEM_DOMAIN_GTT)
		wmb();

	/* Unconditionally invalidate gpu caches and ensure that we do flush
	 * any residual writes from the previous batch.
	 */
	return intel_ring_invalidate_all_caches(ring);
}

static bool
i915_gem_check_execbuffer(struct drm_i915_gem_execbuffer2 *exec)
{
	if (exec->flags & __I915_EXEC_UNKNOWN_FLAGS)
		return false;

	return ((exec->batch_start_offset | exec->batch_len) & 0x7) == 0;
}

static int
validate_exec_list(struct drm_i915_gem_exec_object2 *exec,
		   int count)
{
	int i;
	unsigned relocs_total = 0;
	unsigned relocs_max = UINT_MAX / sizeof(struct drm_i915_gem_relocation_entry);

	for (i = 0; i < count; i++) {
		char __user *ptr = to_user_ptr(exec[i].relocs_ptr);
		int length; /* limited by fault_in_pages_readable() */

		if (exec[i].flags & __EXEC_OBJECT_UNKNOWN_FLAGS)
			return -EINVAL;

		/* First check for malicious input causing overflow in
		 * the worst case where we need to allocate the entire
		 * relocation tree as a single array.
		 */
		if (exec[i].relocation_count > relocs_max - relocs_total)
			return -EINVAL;
		relocs_total += exec[i].relocation_count;

		length = exec[i].relocation_count *
			sizeof(struct drm_i915_gem_relocation_entry);
		/*
		 * We must check that the entire relocation array is safe
		 * to read, but since we may need to update the presumed
		 * offsets during execution, check for full write access.
		 */
		if (!access_ok(VERIFY_WRITE, ptr, length))
			return -EFAULT;

		if (likely(!i915.prefault_disable)) {
			if (fault_in_multipages_readable(ptr, length))
				return -EFAULT;
		}
	}

	return 0;
}

static struct i915_hw_context *
i915_gem_validate_context(struct drm_device *dev, struct drm_file *file,
			  struct intel_ring_buffer *ring, const u32 ctx_id)
{
	struct i915_hw_context *ctx = NULL;
	struct i915_ctx_hang_stats *hs;

	if (ring->id != RCS && ctx_id != DEFAULT_CONTEXT_ID)
		return ERR_PTR(-EINVAL);
<<<<<<< HEAD

	ctx = i915_gem_context_get(file->driver_priv, ctx_id);
	if (IS_ERR(ctx))
		return ctx;

=======

	ctx = i915_gem_context_get(file->driver_priv, ctx_id);
	if (IS_ERR(ctx))
		return ctx;

>>>>>>> 560248ed
	hs = &ctx->hang_stats;
	if (hs->banned) {
		DRM_DEBUG("Context %u tried to submit while banned\n", ctx_id);
		return ERR_PTR(-EIO);
	}

	return ctx;
}

static void
i915_gem_execbuffer_move_to_active(struct list_head *vmas,
				   struct intel_ring_buffer *ring)
{
	struct i915_vma *vma;

	list_for_each_entry(vma, vmas, exec_list) {
		struct drm_i915_gem_object *obj = vma->obj;
		u32 old_read = obj->base.read_domains;
		u32 old_write = obj->base.write_domain;

		obj->base.write_domain = obj->base.pending_write_domain;
		if (obj->base.write_domain == 0)
			obj->base.pending_read_domains |= obj->base.read_domains;
		obj->base.read_domains = obj->base.pending_read_domains;
		obj->fenced_gpu_access = obj->pending_fenced_gpu_access;

		i915_vma_move_to_active(vma, ring);
		if (obj->base.write_domain) {
			obj->dirty = 1;
			obj->last_write_seqno = intel_ring_get_seqno(ring);
			/* check for potential scanout */
			if (i915_gem_obj_ggtt_bound(obj) &&
			    i915_gem_obj_to_ggtt(obj)->pin_count)
				intel_mark_fb_busy(obj, ring);
		}

		trace_i915_gem_object_change_domain(obj, old_read, old_write);
	}
}

static void
i915_gem_execbuffer_retire_commands(struct drm_device *dev,
				    struct drm_file *file,
				    struct intel_ring_buffer *ring,
				    struct drm_i915_gem_object *obj)
{
	/* Unconditionally force add_request to emit a full flush. */
	ring->gpu_caches_dirty = true;

	/* Add a breadcrumb for the completion of the batch buffer */
	(void)__i915_add_request(ring, file, obj, NULL);
}

static int
i915_reset_gen7_sol_offsets(struct drm_device *dev,
			    struct intel_ring_buffer *ring)
{
	drm_i915_private_t *dev_priv = dev->dev_private;
	int ret, i;

	if (!IS_GEN7(dev) || ring != &dev_priv->ring[RCS])
		return 0;

	ret = intel_ring_begin(ring, 4 * 3);
	if (ret)
		return ret;

	for (i = 0; i < 4; i++) {
		intel_ring_emit(ring, MI_LOAD_REGISTER_IMM(1));
		intel_ring_emit(ring, GEN7_SO_WRITE_OFFSET(i));
		intel_ring_emit(ring, 0);
	}

	intel_ring_advance(ring);

	return 0;
}

static int
i915_gem_do_execbuffer(struct drm_device *dev, void *data,
		       struct drm_file *file,
		       struct drm_i915_gem_execbuffer2 *args,
		       struct drm_i915_gem_exec_object2 *exec)
{
	drm_i915_private_t *dev_priv = dev->dev_private;
	struct eb_vmas *eb;
	struct drm_i915_gem_object *batch_obj;
	struct drm_clip_rect *cliprects = NULL;
	struct intel_ring_buffer *ring;
	struct i915_hw_context *ctx;
	struct i915_address_space *vm;
	const u32 ctx_id = i915_execbuffer2_get_context_id(*args);
	u32 exec_start = args->batch_start_offset, exec_len;
	u32 mask, flags;
	int ret, mode, i;
	bool need_relocs;

	if (!i915_gem_check_execbuffer(args))
		return -EINVAL;

	ret = validate_exec_list(exec, args->buffer_count);
	if (ret)
		return ret;

	flags = 0;
	if (args->flags & I915_EXEC_SECURE) {
		if (!file->is_master || !capable(CAP_SYS_ADMIN))
		    return -EPERM;

		flags |= I915_DISPATCH_SECURE;
	}
	if (args->flags & I915_EXEC_IS_PINNED)
		flags |= I915_DISPATCH_PINNED;

	if ((args->flags & I915_EXEC_RING_MASK) > I915_NUM_RINGS) {
		DRM_DEBUG("execbuf with unknown ring: %d\n",
			  (int)(args->flags & I915_EXEC_RING_MASK));
		return -EINVAL;
	}

	if ((args->flags & I915_EXEC_RING_MASK) == I915_EXEC_DEFAULT)
		ring = &dev_priv->ring[RCS];
	else
		ring = &dev_priv->ring[(args->flags & I915_EXEC_RING_MASK) - 1];

	if (!intel_ring_initialized(ring)) {
		DRM_DEBUG("execbuf with invalid ring: %d\n",
			  (int)(args->flags & I915_EXEC_RING_MASK));
		return -EINVAL;
	}

	mode = args->flags & I915_EXEC_CONSTANTS_MASK;
	mask = I915_EXEC_CONSTANTS_MASK;
	switch (mode) {
	case I915_EXEC_CONSTANTS_REL_GENERAL:
	case I915_EXEC_CONSTANTS_ABSOLUTE:
	case I915_EXEC_CONSTANTS_REL_SURFACE:
		if (ring == &dev_priv->ring[RCS] &&
		    mode != dev_priv->relative_constants_mode) {
			if (INTEL_INFO(dev)->gen < 4)
				return -EINVAL;

			if (INTEL_INFO(dev)->gen > 5 &&
			    mode == I915_EXEC_CONSTANTS_REL_SURFACE)
				return -EINVAL;

			/* The HW changed the meaning on this bit on gen6 */
			if (INTEL_INFO(dev)->gen >= 6)
				mask &= ~I915_EXEC_CONSTANTS_REL_SURFACE;
		}
		break;
	default:
		DRM_DEBUG("execbuf with unknown constants: %d\n", mode);
		return -EINVAL;
	}

	if (args->buffer_count < 1) {
		DRM_DEBUG("execbuf with %d buffers\n", args->buffer_count);
		return -EINVAL;
	}

	if (args->num_cliprects != 0) {
		if (ring != &dev_priv->ring[RCS]) {
			DRM_DEBUG("clip rectangles are only valid with the render ring\n");
			return -EINVAL;
		}

		if (INTEL_INFO(dev)->gen >= 5) {
			DRM_DEBUG("clip rectangles are only valid on pre-gen5\n");
			return -EINVAL;
		}

		if (args->num_cliprects > UINT_MAX / sizeof(*cliprects)) {
			DRM_DEBUG("execbuf with %u cliprects\n",
				  args->num_cliprects);
			return -EINVAL;
		}

		cliprects = kcalloc(args->num_cliprects,
				    sizeof(*cliprects),
				    GFP_KERNEL);
		if (cliprects == NULL) {
			ret = -ENOMEM;
			goto pre_mutex_err;
		}

		if (copy_from_user(cliprects,
				   to_user_ptr(args->cliprects_ptr),
				   sizeof(*cliprects)*args->num_cliprects)) {
			ret = -EFAULT;
			goto pre_mutex_err;
		}
	}

	intel_runtime_pm_get(dev_priv);

	ret = i915_mutex_lock_interruptible(dev);
	if (ret)
		goto pre_mutex_err;

	if (dev_priv->ums.mm_suspended) {
		mutex_unlock(&dev->struct_mutex);
		ret = -EBUSY;
		goto pre_mutex_err;
	}

	ctx = i915_gem_validate_context(dev, file, ring, ctx_id);
	if (IS_ERR(ctx)) {
		mutex_unlock(&dev->struct_mutex);
		ret = PTR_ERR(ctx);
		goto pre_mutex_err;
	} 

	i915_gem_context_reference(ctx);

	vm = ctx->vm;
	if (!USES_FULL_PPGTT(dev))
		vm = &dev_priv->gtt.base;

	eb = eb_create(args);
	if (eb == NULL) {
		mutex_unlock(&dev->struct_mutex);
		ret = -ENOMEM;
		goto pre_mutex_err;
	}

	/* Look up object handles */
	ret = eb_lookup_vmas(eb, exec, args, vm, file);
	if (ret)
		goto err;

	/* take note of the batch buffer before we might reorder the lists */
	batch_obj = list_entry(eb->vmas.prev, struct i915_vma, exec_list)->obj;

	/* Move the objects en-masse into the GTT, evicting if necessary. */
	need_relocs = (args->flags & I915_EXEC_NO_RELOC) == 0;
	ret = i915_gem_execbuffer_reserve(ring, &eb->vmas, &need_relocs);
	if (ret)
		goto err;

	/* The objects are in their final locations, apply the relocations. */
	if (need_relocs)
		ret = i915_gem_execbuffer_relocate(eb);
	if (ret) {
		if (ret == -EFAULT) {
			ret = i915_gem_execbuffer_relocate_slow(dev, args, file, ring,
								eb, exec);
			BUG_ON(!mutex_is_locked(&dev->struct_mutex));
		}
		if (ret)
			goto err;
	}

	/* Set the pending read domains for the batch buffer to COMMAND */
	if (batch_obj->base.pending_write_domain) {
		DRM_DEBUG("Attempting to use self-modifying batch buffer\n");
		ret = -EINVAL;
		goto err;
	}
	batch_obj->base.pending_read_domains |= I915_GEM_DOMAIN_COMMAND;

	if (i915_needs_cmd_parser(ring)) {
		ret = i915_parse_cmds(ring,
				      batch_obj,
				      args->batch_start_offset,
				      file->is_master);
		if (ret)
			goto err;

		/*
		 * XXX: Actually do this when enabling batch copy...
		 *
		 * Set the DISPATCH_SECURE bit to remove the NON_SECURE bit
		 * from MI_BATCH_BUFFER_START commands issued in the
		 * dispatch_execbuffer implementations. We specifically don't
		 * want that set when the command parser is enabled.
		 */
	}

	/* snb/ivb/vlv conflate the "batch in ppgtt" bit with the "non-secure
	 * batch" bit. Hence we need to pin secure batches into the global gtt.
	 * hsw should have this fixed, but bdw mucks it up again. */
	if (flags & I915_DISPATCH_SECURE &&
	    !batch_obj->has_global_gtt_mapping) {
		/* When we have multiple VMs, we'll need to make sure that we
		 * allocate space first */
		struct i915_vma *vma = i915_gem_obj_to_ggtt(batch_obj);
		BUG_ON(!vma);
		vma->bind_vma(vma, batch_obj->cache_level, GLOBAL_BIND);
	}

	if (flags & I915_DISPATCH_SECURE)
		exec_start += i915_gem_obj_ggtt_offset(batch_obj);
	else
		exec_start += i915_gem_obj_offset(batch_obj, vm);

	ret = i915_gem_execbuffer_move_to_gpu(ring, &eb->vmas);
	if (ret)
		goto err;

	ret = i915_switch_context(ring, file, ctx);
	if (ret)
		goto err;

	if (ring == &dev_priv->ring[RCS] &&
	    mode != dev_priv->relative_constants_mode) {
		ret = intel_ring_begin(ring, 4);
		if (ret)
				goto err;

		intel_ring_emit(ring, MI_NOOP);
		intel_ring_emit(ring, MI_LOAD_REGISTER_IMM(1));
		intel_ring_emit(ring, INSTPM);
		intel_ring_emit(ring, mask << 16 | mode);
		intel_ring_advance(ring);

		dev_priv->relative_constants_mode = mode;
	}

	if (args->flags & I915_EXEC_GEN7_SOL_RESET) {
		ret = i915_reset_gen7_sol_offsets(dev, ring);
		if (ret)
			goto err;
	}


	exec_len = args->batch_len;
	if (cliprects) {
		for (i = 0; i < args->num_cliprects; i++) {
			ret = i915_emit_box(dev, &cliprects[i],
					    args->DR1, args->DR4);
			if (ret)
				goto err;

			ret = ring->dispatch_execbuffer(ring,
							exec_start, exec_len,
							flags);
			if (ret)
				goto err;
		}
	} else {
		ret = ring->dispatch_execbuffer(ring,
						exec_start, exec_len,
						flags);
		if (ret)
			goto err;
	}

	trace_i915_gem_ring_dispatch(ring, intel_ring_get_seqno(ring), flags);

	i915_gem_execbuffer_move_to_active(&eb->vmas, ring);
	i915_gem_execbuffer_retire_commands(dev, file, ring, batch_obj);

err:
	/* the request owns the ref now */
	i915_gem_context_unreference(ctx);
	eb_destroy(eb);

	mutex_unlock(&dev->struct_mutex);

pre_mutex_err:
	kfree(cliprects);

	/* intel_gpu_busy should also get a ref, so it will free when the device
	 * is really idle. */
	intel_runtime_pm_put(dev_priv);
	return ret;
}

/*
 * Legacy execbuffer just creates an exec2 list from the original exec object
 * list array and passes it to the real function.
 */
int
i915_gem_execbuffer(struct drm_device *dev, void *data,
		    struct drm_file *file)
{
	struct drm_i915_gem_execbuffer *args = data;
	struct drm_i915_gem_execbuffer2 exec2;
	struct drm_i915_gem_exec_object *exec_list = NULL;
	struct drm_i915_gem_exec_object2 *exec2_list = NULL;
	int ret, i;

	if (args->buffer_count < 1) {
		DRM_DEBUG("execbuf with %d buffers\n", args->buffer_count);
		return -EINVAL;
	}

	/* Copy in the exec list from userland */
	exec_list = drm_malloc_ab(sizeof(*exec_list), args->buffer_count);
	exec2_list = drm_malloc_ab(sizeof(*exec2_list), args->buffer_count);
	if (exec_list == NULL || exec2_list == NULL) {
		DRM_DEBUG("Failed to allocate exec list for %d buffers\n",
			  args->buffer_count);
		drm_free_large(exec_list);
		drm_free_large(exec2_list);
		return -ENOMEM;
	}
	ret = copy_from_user(exec_list,
			     to_user_ptr(args->buffers_ptr),
			     sizeof(*exec_list) * args->buffer_count);
	if (ret != 0) {
		DRM_DEBUG("copy %d exec entries failed %d\n",
			  args->buffer_count, ret);
		drm_free_large(exec_list);
		drm_free_large(exec2_list);
		return -EFAULT;
	}

	for (i = 0; i < args->buffer_count; i++) {
		exec2_list[i].handle = exec_list[i].handle;
		exec2_list[i].relocation_count = exec_list[i].relocation_count;
		exec2_list[i].relocs_ptr = exec_list[i].relocs_ptr;
		exec2_list[i].alignment = exec_list[i].alignment;
		exec2_list[i].offset = exec_list[i].offset;
		if (INTEL_INFO(dev)->gen < 4)
			exec2_list[i].flags = EXEC_OBJECT_NEEDS_FENCE;
		else
			exec2_list[i].flags = 0;
	}

	exec2.buffers_ptr = args->buffers_ptr;
	exec2.buffer_count = args->buffer_count;
	exec2.batch_start_offset = args->batch_start_offset;
	exec2.batch_len = args->batch_len;
	exec2.DR1 = args->DR1;
	exec2.DR4 = args->DR4;
	exec2.num_cliprects = args->num_cliprects;
	exec2.cliprects_ptr = args->cliprects_ptr;
	exec2.flags = I915_EXEC_RENDER;
	i915_execbuffer2_set_context_id(exec2, 0);

	ret = i915_gem_do_execbuffer(dev, data, file, &exec2, exec2_list);
	if (!ret) {
		/* Copy the new buffer offsets back to the user's exec list. */
		for (i = 0; i < args->buffer_count; i++)
			exec_list[i].offset = exec2_list[i].offset;
		/* ... and back out to userspace */
		ret = copy_to_user(to_user_ptr(args->buffers_ptr),
				   exec_list,
				   sizeof(*exec_list) * args->buffer_count);
		if (ret) {
			ret = -EFAULT;
			DRM_DEBUG("failed to copy %d exec entries "
				  "back to user (%d)\n",
				  args->buffer_count, ret);
		}
	}

	drm_free_large(exec_list);
	drm_free_large(exec2_list);
	return ret;
}

int
i915_gem_execbuffer2(struct drm_device *dev, void *data,
		     struct drm_file *file)
{
	struct drm_i915_gem_execbuffer2 *args = data;
	struct drm_i915_gem_exec_object2 *exec2_list = NULL;
	int ret;

	if (args->buffer_count < 1 ||
	    args->buffer_count > UINT_MAX / sizeof(*exec2_list)) {
		DRM_DEBUG("execbuf2 with %d buffers\n", args->buffer_count);
		return -EINVAL;
	}

	exec2_list = kmalloc(sizeof(*exec2_list)*args->buffer_count,
			     GFP_TEMPORARY | __GFP_NOWARN | __GFP_NORETRY);
	if (exec2_list == NULL)
		exec2_list = drm_malloc_ab(sizeof(*exec2_list),
					   args->buffer_count);
	if (exec2_list == NULL) {
		DRM_DEBUG("Failed to allocate exec list for %d buffers\n",
			  args->buffer_count);
		return -ENOMEM;
	}
	ret = copy_from_user(exec2_list,
			     to_user_ptr(args->buffers_ptr),
			     sizeof(*exec2_list) * args->buffer_count);
	if (ret != 0) {
		DRM_DEBUG("copy %d exec entries failed %d\n",
			  args->buffer_count, ret);
		drm_free_large(exec2_list);
		return -EFAULT;
	}

	ret = i915_gem_do_execbuffer(dev, data, file, args, exec2_list);
	if (!ret) {
		/* Copy the new buffer offsets back to the user's exec list. */
		ret = copy_to_user(to_user_ptr(args->buffers_ptr),
				   exec2_list,
				   sizeof(*exec2_list) * args->buffer_count);
		if (ret) {
			ret = -EFAULT;
			DRM_DEBUG("failed to copy %d exec entries "
				  "back to user (%d)\n",
				  args->buffer_count, ret);
		}
	}

	drm_free_large(exec2_list);
	return ret;
}<|MERGE_RESOLUTION|>--- conflicted
+++ resolved
@@ -556,17 +556,10 @@
 		obj->tiling_mode != I915_TILING_NONE;
 	if (need_fence || need_reloc_mappable(vma))
 		flags |= PIN_MAPPABLE;
-<<<<<<< HEAD
 
 	if (entry->flags & EXEC_OBJECT_NEEDS_GTT)
 		flags |= PIN_GLOBAL;
 
-=======
-
-	if (entry->flags & EXEC_OBJECT_NEEDS_GTT)
-		flags |= PIN_GLOBAL;
-
->>>>>>> 560248ed
 	ret = i915_gem_object_pin(obj, vma->vm, entry->alignment, flags);
 	if (ret)
 		return ret;
@@ -923,19 +916,11 @@
 
 	if (ring->id != RCS && ctx_id != DEFAULT_CONTEXT_ID)
 		return ERR_PTR(-EINVAL);
-<<<<<<< HEAD
 
 	ctx = i915_gem_context_get(file->driver_priv, ctx_id);
 	if (IS_ERR(ctx))
 		return ctx;
 
-=======
-
-	ctx = i915_gem_context_get(file->driver_priv, ctx_id);
-	if (IS_ERR(ctx))
-		return ctx;
-
->>>>>>> 560248ed
 	hs = &ctx->hang_stats;
 	if (hs->banned) {
 		DRM_DEBUG("Context %u tried to submit while banned\n", ctx_id);
