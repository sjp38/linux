/*
 * Copyright 2012 Red Hat Inc.
 *
 * Permission is hereby granted, free of charge, to any person obtaining a
 * copy of this software and associated documentation files (the
 * "Software"), to deal in the Software without restriction, including
 * without limitation the rights to use, copy, modify, merge, publish,
 * distribute, sub license, and/or sell copies of the Software, and to
 * permit persons to whom the Software is furnished to do so, subject to
 * the following conditions:
 *
 * THE SOFTWARE IS PROVIDED "AS IS", WITHOUT WARRANTY OF ANY KIND, EXPRESS OR
 * IMPLIED, INCLUDING BUT NOT LIMITED TO THE WARRANTIES OF MERCHANTABILITY,
 * FITNESS FOR A PARTICULAR PURPOSE AND NON-INFRINGEMENT. IN NO EVENT SHALL
 * THE COPYRIGHT HOLDERS, AUTHORS AND/OR ITS SUPPLIERS BE LIABLE FOR ANY CLAIM,
 * DAMAGES OR OTHER LIABILITY, WHETHER IN AN ACTION OF CONTRACT, TORT OR
 * OTHERWISE, ARISING FROM, OUT OF OR IN CONNECTION WITH THE SOFTWARE OR THE
 * USE OR OTHER DEALINGS IN THE SOFTWARE.
 *
 * The above copyright notice and this permission notice (including the
 * next paragraph) shall be included in all copies or substantial portions
 * of the Software.
 *
 */
/*
 * Authors: Dave Airlie <airlied@redhat.com>
 */

#include <linux/aperture.h>
#include <linux/module.h>
#include <linux/of.h>
#include <linux/pci.h>

#include <drm/clients/drm_client_setup.h>
#include <drm/drm_atomic_helper.h>
#include <drm/drm_drv.h>
#include <drm/drm_fbdev_shmem.h>
#include <drm/drm_gem_shmem_helper.h>
#include <drm/drm_module.h>
#include <drm/drm_print.h>
#include <drm/drm_probe_helper.h>

#include "ast_drv.h"

static int ast_modeset = -1;

MODULE_PARM_DESC(modeset, "Disable/Enable modesetting");
module_param_named(modeset, ast_modeset, int, 0400);

void ast_device_init(struct ast_device *ast,
		     enum ast_chip chip,
		     enum ast_config_mode config_mode,
		     void __iomem *regs,
<<<<<<< HEAD
		     void __iomem *ioregs)
{
=======
		     void __iomem *ioregs,
		     const struct ast_device_quirks *quirks)
{
	ast->quirks = quirks;
>>>>>>> 7ea04683
	ast->chip = chip;
	ast->config_mode = config_mode;
	ast->regs = regs;
	ast->ioregs = ioregs;
}

void __ast_device_set_tx_chip(struct ast_device *ast, enum ast_tx_chip tx_chip)
{
	static const char * const info_str[] = {
		"analog VGA",
		"Sil164 TMDS transmitter",
		"DP501 DisplayPort transmitter",
		"ASPEED DisplayPort transmitter",
	};

	drm_info(&ast->base, "Using %s\n", info_str[tx_chip]);

	ast->tx_chip = tx_chip;
}

/*
 * DRM driver
 */

DEFINE_DRM_GEM_FOPS(ast_fops);

static const struct drm_driver ast_driver = {
	.driver_features = DRIVER_ATOMIC |
			   DRIVER_GEM |
			   DRIVER_MODESET,

	.fops = &ast_fops,
	.name = DRIVER_NAME,
	.desc = DRIVER_DESC,
	.major = DRIVER_MAJOR,
	.minor = DRIVER_MINOR,
	.patchlevel = DRIVER_PATCHLEVEL,

	DRM_GEM_SHMEM_DRIVER_OPS,
	DRM_FBDEV_SHMEM_DRIVER_OPS,
};

/*
 * PCI driver
 */

#define PCI_VENDOR_ASPEED 0x1a03

#define AST_VGA_DEVICE(id, info) {		\
	.class = PCI_BASE_CLASS_DISPLAY << 16,	\
	.class_mask = 0xff0000,			\
	.vendor = PCI_VENDOR_ASPEED,			\
	.device = id,				\
	.subvendor = PCI_ANY_ID,		\
	.subdevice = PCI_ANY_ID,		\
	.driver_data = (unsigned long) info }

static const struct pci_device_id ast_pciidlist[] = {
	AST_VGA_DEVICE(PCI_CHIP_AST2000, NULL),
	AST_VGA_DEVICE(PCI_CHIP_AST2100, NULL),
	{0, 0, 0},
};

MODULE_DEVICE_TABLE(pci, ast_pciidlist);

static bool ast_is_vga_enabled(void __iomem *ioregs)
{
	u8 vgaer = __ast_read8(ioregs, AST_IO_VGAER);

	return vgaer & AST_IO_VGAER_VGA_ENABLE;
}

static void ast_enable_vga(void __iomem *ioregs)
{
	__ast_write8(ioregs, AST_IO_VGAER, AST_IO_VGAER_VGA_ENABLE);
	__ast_write8(ioregs, AST_IO_VGAMR_W, AST_IO_VGAMR_IOSEL);
}

/*
 * Run this function as part of the HW device cleanup; not
 * when the DRM device gets released.
 */
static void ast_enable_mmio_release(void *data)
{
	void __iomem *ioregs = (void __force __iomem *)data;

	/* enable standard VGA decode */
	__ast_write8_i(ioregs, AST_IO_VGACRI, 0xa1, AST_IO_VGACRA1_MMIO_ENABLED);
}

static int ast_enable_mmio(struct device *dev, void __iomem *ioregs)
{
	void *data = (void __force *)ioregs;

	__ast_write8_i(ioregs, AST_IO_VGACRI, 0xa1,
		       AST_IO_VGACRA1_MMIO_ENABLED |
		       AST_IO_VGACRA1_VGAIO_DISABLED);

	return devm_add_action_or_reset(dev, ast_enable_mmio_release, data);
}

static void ast_open_key(void __iomem *ioregs)
{
	__ast_write8_i(ioregs, AST_IO_VGACRI, 0x80, AST_IO_VGACR80_PASSWORD);
}

static int ast_detect_chip(struct pci_dev *pdev,
			   void __iomem *regs, void __iomem *ioregs,
			   enum ast_chip *chip_out,
			   enum ast_config_mode *config_mode_out)
{
	struct device *dev = &pdev->dev;
	struct device_node *np = dev->of_node;
	enum ast_config_mode config_mode = ast_use_defaults;
	uint32_t scu_rev = 0xffffffff;
	enum ast_chip chip;
	u32 data;
	u8 vgacrd0, vgacrd1;

	/*
	 * Find configuration mode and read SCU revision
	 */

	/* Check if we have device-tree properties */
	if (np && !of_property_read_u32(np, "aspeed,scu-revision-id", &data)) {
		/* We do, disable P2A access */
		config_mode = ast_use_dt;
		scu_rev = data;
	} else if (pdev->device == PCI_CHIP_AST2000) { // Not all families have a P2A bridge
		/*
		 * The BMC will set SCU 0x40 D[12] to 1 if the P2 bridge
		 * is disabled. We force using P2A if VGA only mode bit
		 * is set D[7]
		 */
		vgacrd0 = __ast_read8_i(ioregs, AST_IO_VGACRI, 0xd0);
		vgacrd1 = __ast_read8_i(ioregs, AST_IO_VGACRI, 0xd1);
		if (!(vgacrd0 & 0x80) || !(vgacrd1 & 0x10)) {

			/*
			 * We have a P2A bridge and it is enabled.
			 */

			/* Patch AST2500/AST2510 */
			if ((pdev->revision & 0xf0) == 0x40) {
				if (!(vgacrd0 & AST_IO_VGACRD0_VRAM_INIT_STATUS_MASK))
					ast_2500_patch_ahb(regs);
			}

			/* Double check that it's actually working */
			data = __ast_read32(regs, 0xf004);
			if ((data != 0xffffffff) && (data != 0x00)) {
				config_mode = ast_use_p2a;

				/* Read SCU7c (silicon revision register) */
				__ast_write32(regs, 0xf004, 0x1e6e0000);
				__ast_write32(regs, 0xf000, 0x1);
				scu_rev = __ast_read32(regs, 0x1207c);
			}
		}
	}

	switch (config_mode) {
	case ast_use_defaults:
		dev_info(dev, "Using default configuration\n");
		break;
	case ast_use_dt:
		dev_info(dev, "Using device-tree for configuration\n");
		break;
	case ast_use_p2a:
		dev_info(dev, "Using P2A bridge for configuration\n");
		break;
	}

	/*
	 * Identify chipset
	 */

	if (pdev->revision >= 0x50) {
		chip = AST2600;
		dev_info(dev, "AST 2600 detected\n");
	} else if (pdev->revision >= 0x40) {
		switch (scu_rev & 0x300) {
		case 0x0100:
			chip = AST2510;
			dev_info(dev, "AST 2510 detected\n");
			break;
		default:
			chip = AST2500;
			dev_info(dev, "AST 2500 detected\n");
			break;
		}
	} else if (pdev->revision >= 0x30) {
		switch (scu_rev & 0x300) {
		case 0x0100:
			chip = AST1400;
			dev_info(dev, "AST 1400 detected\n");
			break;
		default:
			chip = AST2400;
			dev_info(dev, "AST 2400 detected\n");
			break;
		}
	} else if (pdev->revision >= 0x20) {
		switch (scu_rev & 0x300) {
		case 0x0000:
			chip = AST1300;
			dev_info(dev, "AST 1300 detected\n");
			break;
		default:
			chip = AST2300;
			dev_info(dev, "AST 2300 detected\n");
			break;
		}
	} else if (pdev->revision >= 0x10) {
		switch (scu_rev & 0x0300) {
		case 0x0200:
			chip = AST1100;
			dev_info(dev, "AST 1100 detected\n");
			break;
		case 0x0100:
			chip = AST2200;
			dev_info(dev, "AST 2200 detected\n");
			break;
		case 0x0000:
			chip = AST2150;
			dev_info(dev, "AST 2150 detected\n");
			break;
		default:
			chip = AST2100;
			dev_info(dev, "AST 2100 detected\n");
			break;
		}
	} else {
		chip = AST2000;
		dev_info(dev, "AST 2000 detected\n");
	}

	*chip_out = chip;
	*config_mode_out = config_mode;

	return __AST_CHIP_GEN(chip);
}

static int ast_pci_probe(struct pci_dev *pdev, const struct pci_device_id *ent)
{
	struct device *dev = &pdev->dev;
	int ret;
	void __iomem *regs;
	void __iomem *ioregs;
	enum ast_config_mode config_mode;
	enum ast_chip chip;
	unsigned int chip_gen;
	struct drm_device *drm;
	bool need_post = false;

	ret = aperture_remove_conflicting_pci_devices(pdev, ast_driver.name);
	if (ret)
		return ret;

	ret = pcim_enable_device(pdev);
	if (ret)
		return ret;

	regs = pcim_iomap_region(pdev, 1, "ast");
	if (IS_ERR(regs))
		return PTR_ERR(regs);

	if (pdev->revision >= 0x40) {
		/*
		 * On AST2500 and later models, MMIO is enabled by
		 * default. Adopt it to be compatible with ARM.
		 */
		resource_size_t len = pci_resource_len(pdev, 1);

		if (len < AST_IO_MM_OFFSET)
			return -EIO;
		if ((len - AST_IO_MM_OFFSET) < AST_IO_MM_LENGTH)
			return -EIO;
		ioregs = regs + AST_IO_MM_OFFSET;
	} else if (pci_resource_flags(pdev, 2) & IORESOURCE_IO) {
		/*
		 * Map I/O registers if we have a PCI BAR for I/O.
		 */
		resource_size_t len = pci_resource_len(pdev, 2);

		if (len < AST_IO_MM_LENGTH)
			return -EIO;
		ioregs = pcim_iomap_region(pdev, 2, "ast");
		if (IS_ERR(ioregs))
			return PTR_ERR(ioregs);
	} else {
		/*
		 * Anything else is best effort.
		 */
		resource_size_t len = pci_resource_len(pdev, 1);

		if (len < AST_IO_MM_OFFSET)
			return -EIO;
		if ((len - AST_IO_MM_OFFSET) < AST_IO_MM_LENGTH)
			return -EIO;
		ioregs = regs + AST_IO_MM_OFFSET;

		dev_info(dev, "Platform has no I/O space, using MMIO\n");
	}

	if (!ast_is_vga_enabled(ioregs)) {
		dev_info(dev, "VGA not enabled on entry, requesting chip POST\n");
		need_post = true;
	}

	/*
	 * If VGA isn't enabled, we need to enable now or subsequent
	 * access to the scratch registers will fail.
	 */
	if (need_post)
		ast_enable_vga(ioregs);
	/* Enable extended register access */
	ast_open_key(ioregs);

	ret = ast_enable_mmio(dev, ioregs);
	if (ret)
		return ret;

	ret = ast_detect_chip(pdev, regs, ioregs, &chip, &config_mode);
	if (ret < 0)
		return ret;
	chip_gen = ret;

	switch (chip_gen) {
	case 1:
		drm = ast_2000_device_create(pdev, &ast_driver, chip, config_mode,
					     regs, ioregs, need_post);
		break;
	case 2:
		drm = ast_2100_device_create(pdev, &ast_driver, chip, config_mode,
					     regs, ioregs, need_post);
		break;
	case 3:
		drm = ast_2200_device_create(pdev, &ast_driver, chip, config_mode,
					     regs, ioregs, need_post);
		break;
	case 4:
		drm = ast_2300_device_create(pdev, &ast_driver, chip, config_mode,
					     regs, ioregs, need_post);
		break;
	case 5:
		drm = ast_2400_device_create(pdev, &ast_driver, chip, config_mode,
					     regs, ioregs, need_post);
		break;
	case 6:
		drm = ast_2500_device_create(pdev, &ast_driver, chip, config_mode,
					     regs, ioregs, need_post);
		break;
	case 7:
		drm = ast_2600_device_create(pdev, &ast_driver, chip, config_mode,
					     regs, ioregs, need_post);
		break;
	default:
		dev_err(&pdev->dev, "Gen%d not supported\n", chip_gen);
		return -ENODEV;
	}
	if (IS_ERR(drm))
		return PTR_ERR(drm);
	pci_set_drvdata(pdev, drm);

	ret = drm_dev_register(drm, ent->driver_data);
	if (ret)
		return ret;

	drm_client_setup(drm, NULL);

	return 0;
}

static void ast_pci_remove(struct pci_dev *pdev)
{
	struct drm_device *dev = pci_get_drvdata(pdev);

	drm_dev_unregister(dev);
	drm_atomic_helper_shutdown(dev);
}

static void ast_pci_shutdown(struct pci_dev *pdev)
{
	drm_atomic_helper_shutdown(pci_get_drvdata(pdev));
}

static int ast_drm_freeze(struct drm_device *dev)
{
	int error;

	error = drm_mode_config_helper_suspend(dev);
	if (error)
		return error;
	pci_save_state(to_pci_dev(dev->dev));
	return 0;
}

static int ast_drm_thaw(struct drm_device *dev)
{
	struct ast_device *ast = to_ast_device(dev);
	int ret;

	ast_enable_vga(ast->ioregs);
	ast_open_key(ast->ioregs);
	ast_enable_mmio(dev->dev, ast->ioregs);

	ret = ast_post_gpu(ast);
	if (ret)
		return ret;

	return drm_mode_config_helper_resume(dev);
}

static int ast_drm_resume(struct drm_device *dev)
{
	if (pci_enable_device(to_pci_dev(dev->dev)))
		return -EIO;

	return ast_drm_thaw(dev);
}

static int ast_pm_suspend(struct device *dev)
{
	struct pci_dev *pdev = to_pci_dev(dev);
	struct drm_device *ddev = pci_get_drvdata(pdev);
	int error;

	error = ast_drm_freeze(ddev);
	if (error)
		return error;

	pci_disable_device(pdev);
	pci_set_power_state(pdev, PCI_D3hot);
	return 0;
}

static int ast_pm_resume(struct device *dev)
{
	struct pci_dev *pdev = to_pci_dev(dev);
	struct drm_device *ddev = pci_get_drvdata(pdev);
	return ast_drm_resume(ddev);
}

static int ast_pm_freeze(struct device *dev)
{
	struct pci_dev *pdev = to_pci_dev(dev);
	struct drm_device *ddev = pci_get_drvdata(pdev);
	return ast_drm_freeze(ddev);
}

static int ast_pm_thaw(struct device *dev)
{
	struct pci_dev *pdev = to_pci_dev(dev);
	struct drm_device *ddev = pci_get_drvdata(pdev);
	return ast_drm_thaw(ddev);
}

static int ast_pm_poweroff(struct device *dev)
{
	struct pci_dev *pdev = to_pci_dev(dev);
	struct drm_device *ddev = pci_get_drvdata(pdev);

	return ast_drm_freeze(ddev);
}

static const struct dev_pm_ops ast_pm_ops = {
	.suspend = ast_pm_suspend,
	.resume = ast_pm_resume,
	.freeze = ast_pm_freeze,
	.thaw = ast_pm_thaw,
	.poweroff = ast_pm_poweroff,
	.restore = ast_pm_resume,
};

static struct pci_driver ast_pci_driver = {
	.name = DRIVER_NAME,
	.id_table = ast_pciidlist,
	.probe = ast_pci_probe,
	.remove = ast_pci_remove,
	.shutdown = ast_pci_shutdown,
	.driver.pm = &ast_pm_ops,
};

drm_module_pci_driver_if_modeset(ast_pci_driver, ast_modeset);

MODULE_AUTHOR(DRIVER_AUTHOR);
MODULE_DESCRIPTION(DRIVER_DESC);
MODULE_LICENSE("GPL and additional rights");<|MERGE_RESOLUTION|>--- conflicted
+++ resolved
@@ -51,15 +51,10 @@
 		     enum ast_chip chip,
 		     enum ast_config_mode config_mode,
 		     void __iomem *regs,
-<<<<<<< HEAD
-		     void __iomem *ioregs)
-{
-=======
 		     void __iomem *ioregs,
 		     const struct ast_device_quirks *quirks)
 {
 	ast->quirks = quirks;
->>>>>>> 7ea04683
 	ast->chip = chip;
 	ast->config_mode = config_mode;
 	ast->regs = regs;
