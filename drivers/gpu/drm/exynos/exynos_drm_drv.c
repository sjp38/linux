--- conflicted
+++ resolved
@@ -198,10 +198,7 @@
 static void exynos_drm_postclose(struct drm_device *dev, struct drm_file *file)
 {
 	struct exynos_drm_private *private = dev->dev_private;
-<<<<<<< HEAD
-=======
 	struct drm_exynos_file_private *file_priv;
->>>>>>> 53dac830
 	struct drm_pending_vblank_event *v, *vt;
 	struct drm_pending_event *e, *et;
 	unsigned long flags;
@@ -227,12 +224,9 @@
 	}
 	spin_unlock_irqrestore(&dev->event_lock, flags);
 
-<<<<<<< HEAD
-=======
 	file_priv = file->driver_priv;
 	if (file_priv->anon_filp)
 		fput(file_priv->anon_filp);
->>>>>>> 53dac830
 
 	kfree(file->driver_priv);
 	file->driver_priv = NULL;
