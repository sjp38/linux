--- conflicted
+++ resolved
@@ -3266,15 +3266,10 @@
 	}
 
 	if (i >= sclk_table->count) {
-<<<<<<< HEAD
-		data->need_update_dpm_table |= DPMTABLE_OD_UPDATE_SCLK;
-		sclk_table->dpm_levels[i-1].value = sclk;
-=======
 		if (sclk > sclk_table->dpm_levels[i-1].value) {
 			data->need_update_dpm_table |= DPMTABLE_OD_UPDATE_SCLK;
 			sclk_table->dpm_levels[i-1].value = sclk;
 		}
->>>>>>> 8c32d47b
 	}
 
 	for (i = 0; i < mclk_table->count; i++) {
@@ -3283,15 +3278,10 @@
 	}
 
 	if (i >= mclk_table->count) {
-<<<<<<< HEAD
-		data->need_update_dpm_table |= DPMTABLE_OD_UPDATE_MCLK;
-		mclk_table->dpm_levels[i-1].value = mclk;
-=======
 		if (mclk > mclk_table->dpm_levels[i-1].value) {
 			data->need_update_dpm_table |= DPMTABLE_OD_UPDATE_MCLK;
 			mclk_table->dpm_levels[i-1].value = mclk;
 		}
->>>>>>> 8c32d47b
 	}
 
 	if (data->display_timing.num_existing_displays != hwmgr->display_config->num_display)
