--- conflicted
+++ resolved
@@ -292,10 +292,7 @@
 	.urgent_latency_adjustment_fabric_clock_component_us = 0,
 	.urgent_latency_adjustment_fabric_clock_reference_mhz = 0,
 	.num_chans = 4,
-<<<<<<< HEAD
-=======
 	.dummy_pstate_latency_us = 10.0
->>>>>>> 9abf2313
 };
 
 struct _vcs_dpi_ip_params_st dcn3_16_ip = {
