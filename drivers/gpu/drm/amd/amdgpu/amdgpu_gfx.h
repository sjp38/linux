/*
 * Copyright 2014 Advanced Micro Devices, Inc.
 *
 * Permission is hereby granted, free of charge, to any person obtaining a
 * copy of this software and associated documentation files (the "Software"),
 * to deal in the Software without restriction, including without limitation
 * the rights to use, copy, modify, merge, publish, distribute, sublicense,
 * and/or sell copies of the Software, and to permit persons to whom the
 * Software is furnished to do so, subject to the following conditions:
 *
 * The above copyright notice and this permission notice shall be included in
 * all copies or substantial portions of the Software.
 *
 * THE SOFTWARE IS PROVIDED "AS IS", WITHOUT WARRANTY OF ANY KIND, EXPRESS OR
 * IMPLIED, INCLUDING BUT NOT LIMITED TO THE WARRANTIES OF MERCHANTABILITY,
 * FITNESS FOR A PARTICULAR PURPOSE AND NONINFRINGEMENT.  IN NO EVENT SHALL
 * THE COPYRIGHT HOLDER(S) OR AUTHOR(S) BE LIABLE FOR ANY CLAIM, DAMAGES OR
 * OTHER LIABILITY, WHETHER IN AN ACTION OF CONTRACT, TORT OR OTHERWISE,
 * ARISING FROM, OUT OF OR IN CONNECTION WITH THE SOFTWARE OR THE USE OR
 * OTHER DEALINGS IN THE SOFTWARE.
 *
 */

#ifndef __AMDGPU_GFX_H__
#define __AMDGPU_GFX_H__

/*
 * GFX stuff
 */
#include "clearstate_defs.h"
#include "amdgpu_ring.h"
#include "amdgpu_rlc.h"
#include "amdgpu_imu.h"
#include "soc15.h"
#include "amdgpu_ras.h"
#include "amdgpu_ring_mux.h"

/* GFX current status */
#define AMDGPU_GFX_NORMAL_MODE			0x00000000L
#define AMDGPU_GFX_SAFE_MODE			0x00000001L
#define AMDGPU_GFX_PG_DISABLED_MODE		0x00000002L
#define AMDGPU_GFX_CG_DISABLED_MODE		0x00000004L
#define AMDGPU_GFX_LBPW_DISABLED_MODE		0x00000008L

#define AMDGPU_MAX_GC_INSTANCES		8
<<<<<<< HEAD
#define KGD_MAX_QUEUES			128
=======
#define AMDGPU_MAX_QUEUES		128
>>>>>>> cd905115

#define AMDGPU_MAX_GFX_QUEUES AMDGPU_MAX_QUEUES
#define AMDGPU_MAX_COMPUTE_QUEUES AMDGPU_MAX_QUEUES

enum amdgpu_gfx_pipe_priority {
	AMDGPU_GFX_PIPE_PRIO_NORMAL = AMDGPU_RING_PRIO_1,
	AMDGPU_GFX_PIPE_PRIO_HIGH = AMDGPU_RING_PRIO_2
};

#define AMDGPU_GFX_QUEUE_PRIORITY_MINIMUM  0
#define AMDGPU_GFX_QUEUE_PRIORITY_MAXIMUM  15

enum amdgpu_gfx_partition {
	AMDGPU_SPX_PARTITION_MODE = 0,
	AMDGPU_DPX_PARTITION_MODE = 1,
	AMDGPU_TPX_PARTITION_MODE = 2,
	AMDGPU_QPX_PARTITION_MODE = 3,
	AMDGPU_CPX_PARTITION_MODE = 4,
	AMDGPU_UNKNOWN_COMPUTE_PARTITION_MODE = -1,
	/* Automatically choose the right mode */
	AMDGPU_AUTO_COMPUTE_PARTITION_MODE = -2,
};

#define NUM_XCC(x) hweight16(x)

enum amdgpu_gfx_ras_mem_id_type {
	AMDGPU_GFX_CP_MEM = 0,
	AMDGPU_GFX_GCEA_MEM,
	AMDGPU_GFX_GC_CANE_MEM,
	AMDGPU_GFX_GCUTCL2_MEM,
	AMDGPU_GFX_GDS_MEM,
	AMDGPU_GFX_LDS_MEM,
	AMDGPU_GFX_RLC_MEM,
	AMDGPU_GFX_SP_MEM,
	AMDGPU_GFX_SPI_MEM,
	AMDGPU_GFX_SQC_MEM,
	AMDGPU_GFX_SQ_MEM,
	AMDGPU_GFX_TA_MEM,
	AMDGPU_GFX_TCC_MEM,
	AMDGPU_GFX_TCA_MEM,
	AMDGPU_GFX_TCI_MEM,
	AMDGPU_GFX_TCP_MEM,
	AMDGPU_GFX_TD_MEM,
	AMDGPU_GFX_TCX_MEM,
	AMDGPU_GFX_ATC_L2_MEM,
	AMDGPU_GFX_UTCL2_MEM,
	AMDGPU_GFX_VML2_MEM,
	AMDGPU_GFX_VML2_WALKER_MEM,
	AMDGPU_GFX_MEM_TYPE_NUM
};

struct amdgpu_mec {
	struct amdgpu_bo	*hpd_eop_obj;
	u64			hpd_eop_gpu_addr;
	struct amdgpu_bo	*mec_fw_obj;
	u64			mec_fw_gpu_addr;
	struct amdgpu_bo	*mec_fw_data_obj;
	u64			mec_fw_data_gpu_addr;

	u32 num_mec;
	u32 num_pipe_per_mec;
	u32 num_queue_per_pipe;
	void			*mqd_backup[AMDGPU_MAX_COMPUTE_RINGS * AMDGPU_MAX_GC_INSTANCES];
};

struct amdgpu_mec_bitmap {
	/* These are the resources for which amdgpu takes ownership */
	DECLARE_BITMAP(queue_bitmap, AMDGPU_MAX_COMPUTE_QUEUES);
};

enum amdgpu_unmap_queues_action {
	PREEMPT_QUEUES = 0,
	RESET_QUEUES,
	DISABLE_PROCESS_QUEUES,
	PREEMPT_QUEUES_NO_UNMAP,
};

struct kiq_pm4_funcs {
	/* Support ASIC-specific kiq pm4 packets*/
	void (*kiq_set_resources)(struct amdgpu_ring *kiq_ring,
					uint64_t queue_mask);
	void (*kiq_map_queues)(struct amdgpu_ring *kiq_ring,
					struct amdgpu_ring *ring);
	void (*kiq_unmap_queues)(struct amdgpu_ring *kiq_ring,
				 struct amdgpu_ring *ring,
				 enum amdgpu_unmap_queues_action action,
				 u64 gpu_addr, u64 seq);
	void (*kiq_query_status)(struct amdgpu_ring *kiq_ring,
					struct amdgpu_ring *ring,
					u64 addr,
					u64 seq);
	void (*kiq_invalidate_tlbs)(struct amdgpu_ring *kiq_ring,
				uint16_t pasid, uint32_t flush_type,
				bool all_hub);
	/* Packet sizes */
	int set_resources_size;
	int map_queues_size;
	int unmap_queues_size;
	int query_status_size;
	int invalidate_tlbs_size;
};

struct amdgpu_kiq {
	u64			eop_gpu_addr;
	struct amdgpu_bo	*eop_obj;
	spinlock_t              ring_lock;
	struct amdgpu_ring	ring;
	struct amdgpu_irq_src	irq;
	const struct kiq_pm4_funcs *pmf;
	void			*mqd_backup;
};

/*
 * GFX configurations
 */
#define AMDGPU_GFX_MAX_SE 4
#define AMDGPU_GFX_MAX_SH_PER_SE 2

struct amdgpu_rb_config {
	uint32_t rb_backend_disable;
	uint32_t user_rb_backend_disable;
	uint32_t raster_config;
	uint32_t raster_config_1;
};

struct gb_addr_config {
	uint16_t pipe_interleave_size;
	uint8_t num_pipes;
	uint8_t max_compress_frags;
	uint8_t num_banks;
	uint8_t num_se;
	uint8_t num_rb_per_se;
	uint8_t num_pkrs;
};

struct amdgpu_gfx_config {
	unsigned max_shader_engines;
	unsigned max_tile_pipes;
	unsigned max_cu_per_sh;
	unsigned max_sh_per_se;
	unsigned max_backends_per_se;
	unsigned max_texture_channel_caches;
	unsigned max_gprs;
	unsigned max_gs_threads;
	unsigned max_hw_contexts;
	unsigned sc_prim_fifo_size_frontend;
	unsigned sc_prim_fifo_size_backend;
	unsigned sc_hiz_tile_fifo_size;
	unsigned sc_earlyz_tile_fifo_size;

	unsigned num_tile_pipes;
	unsigned backend_enable_mask;
	unsigned mem_max_burst_length_bytes;
	unsigned mem_row_size_in_kb;
	unsigned shader_engine_tile_size;
	unsigned num_gpus;
	unsigned multi_gpu_tile_size;
	unsigned mc_arb_ramcfg;
	unsigned num_banks;
	unsigned num_ranks;
	unsigned gb_addr_config;
	unsigned num_rbs;
	unsigned gs_vgt_table_depth;
	unsigned gs_prim_buffer_depth;

	uint32_t tile_mode_array[32];
	uint32_t macrotile_mode_array[16];

	struct gb_addr_config gb_addr_config_fields;
	struct amdgpu_rb_config rb_config[AMDGPU_GFX_MAX_SE][AMDGPU_GFX_MAX_SH_PER_SE];

	/* gfx configure feature */
	uint32_t double_offchip_lds_buf;
	/* cached value of DB_DEBUG2 */
	uint32_t db_debug2;
	/* gfx10 specific config */
	uint32_t num_sc_per_sh;
	uint32_t num_packer_per_sc;
	uint32_t pa_sc_tile_steering_override;
	/* Whether texture coordinate truncation is conformant. */
	bool ta_cntl2_truncate_coord_mode;
	uint64_t tcc_disabled_mask;
	uint32_t gc_num_tcp_per_sa;
	uint32_t gc_num_sdp_interface;
	uint32_t gc_num_tcps;
	uint32_t gc_num_tcp_per_wpg;
	uint32_t gc_tcp_l1_size;
	uint32_t gc_num_sqc_per_wgp;
	uint32_t gc_l1_instruction_cache_size_per_sqc;
	uint32_t gc_l1_data_cache_size_per_sqc;
	uint32_t gc_gl1c_per_sa;
	uint32_t gc_gl1c_size_per_instance;
	uint32_t gc_gl2c_per_gpu;
	uint32_t gc_tcp_size_per_cu;
	uint32_t gc_num_cu_per_sqc;
	uint32_t gc_tcc_size;
};

struct amdgpu_cu_info {
	uint32_t simd_per_cu;
	uint32_t max_waves_per_simd;
	uint32_t wave_front_size;
	uint32_t max_scratch_slots_per_cu;
	uint32_t lds_size;

	/* total active CU number */
	uint32_t number;
	uint32_t ao_cu_mask;
	uint32_t ao_cu_bitmap[4][4];
	uint32_t bitmap[AMDGPU_MAX_GC_INSTANCES][4][4];
};

struct amdgpu_gfx_ras {
	struct amdgpu_ras_block_object  ras_block;
	void (*enable_watchdog_timer)(struct amdgpu_device *adev);
	bool (*query_utcl2_poison_status)(struct amdgpu_device *adev);
	int (*rlc_gc_fed_irq)(struct amdgpu_device *adev,
				struct amdgpu_irq_src *source,
				struct amdgpu_iv_entry *entry);
	int (*poison_consumption_handler)(struct amdgpu_device *adev,
						struct amdgpu_iv_entry *entry);
};

struct amdgpu_gfx_shadow_info {
	u32 shadow_size;
	u32 shadow_alignment;
	u32 csa_size;
	u32 csa_alignment;
};

struct amdgpu_gfx_funcs {
	/* get the gpu clock counter */
	uint64_t (*get_gpu_clock_counter)(struct amdgpu_device *adev);
	void (*select_se_sh)(struct amdgpu_device *adev, u32 se_num,
			     u32 sh_num, u32 instance, int xcc_id);
	void (*read_wave_data)(struct amdgpu_device *adev, uint32_t xcc_id, uint32_t simd,
			       uint32_t wave, uint32_t *dst, int *no_fields);
	void (*read_wave_vgprs)(struct amdgpu_device *adev, uint32_t xcc_id, uint32_t simd,
				uint32_t wave, uint32_t thread, uint32_t start,
				uint32_t size, uint32_t *dst);
	void (*read_wave_sgprs)(struct amdgpu_device *adev, uint32_t xcc_id, uint32_t simd,
				uint32_t wave, uint32_t start, uint32_t size,
				uint32_t *dst);
	void (*select_me_pipe_q)(struct amdgpu_device *adev, u32 me, u32 pipe,
				 u32 queue, u32 vmid, u32 xcc_id);
	void (*init_spm_golden)(struct amdgpu_device *adev);
	void (*update_perfmon_mgcg)(struct amdgpu_device *adev, bool enable);
	int (*get_gfx_shadow_info)(struct amdgpu_device *adev,
				   struct amdgpu_gfx_shadow_info *shadow_info);
	enum amdgpu_gfx_partition
			(*query_partition_mode)(struct amdgpu_device *adev);
	int (*switch_partition_mode)(struct amdgpu_device *adev,
				     int num_xccs_per_xcp);
	int (*ih_node_to_logical_xcc)(struct amdgpu_device *adev, int ih_node);
};

struct sq_work {
	struct work_struct	work;
	unsigned ih_data;
};

struct amdgpu_pfp {
	struct amdgpu_bo		*pfp_fw_obj;
	uint64_t			pfp_fw_gpu_addr;
	uint32_t			*pfp_fw_ptr;

	struct amdgpu_bo		*pfp_fw_data_obj;
	uint64_t			pfp_fw_data_gpu_addr;
	uint32_t			*pfp_fw_data_ptr;
};

struct amdgpu_ce {
	struct amdgpu_bo		*ce_fw_obj;
	uint64_t			ce_fw_gpu_addr;
	uint32_t			*ce_fw_ptr;
};

struct amdgpu_me {
	struct amdgpu_bo		*me_fw_obj;
	uint64_t			me_fw_gpu_addr;
	uint32_t			*me_fw_ptr;

	struct amdgpu_bo		*me_fw_data_obj;
	uint64_t			me_fw_data_gpu_addr;
	uint32_t			*me_fw_data_ptr;

	uint32_t			num_me;
	uint32_t			num_pipe_per_me;
	uint32_t			num_queue_per_pipe;
	void				*mqd_backup[AMDGPU_MAX_GFX_RINGS];

	/* These are the resources for which amdgpu takes ownership */
	DECLARE_BITMAP(queue_bitmap, AMDGPU_MAX_GFX_QUEUES);
};

struct amdgpu_gfx {
	struct mutex			gpu_clock_mutex;
	struct amdgpu_gfx_config	config;
	struct amdgpu_rlc		rlc;
	struct amdgpu_pfp		pfp;
	struct amdgpu_ce		ce;
	struct amdgpu_me		me;
	struct amdgpu_mec		mec;
	struct amdgpu_mec_bitmap	mec_bitmap[AMDGPU_MAX_GC_INSTANCES];
	struct amdgpu_kiq		kiq[AMDGPU_MAX_GC_INSTANCES];
	struct amdgpu_imu		imu;
	bool				rs64_enable; /* firmware format */
	const struct firmware		*me_fw;	/* ME firmware */
	uint32_t			me_fw_version;
	const struct firmware		*pfp_fw; /* PFP firmware */
	uint32_t			pfp_fw_version;
	const struct firmware		*ce_fw;	/* CE firmware */
	uint32_t			ce_fw_version;
	const struct firmware		*rlc_fw; /* RLC firmware */
	uint32_t			rlc_fw_version;
	const struct firmware		*mec_fw; /* MEC firmware */
	uint32_t			mec_fw_version;
	const struct firmware		*mec2_fw; /* MEC2 firmware */
	uint32_t			mec2_fw_version;
	const struct firmware		*imu_fw; /* IMU firmware */
	uint32_t			imu_fw_version;
	uint32_t			me_feature_version;
	uint32_t			ce_feature_version;
	uint32_t			pfp_feature_version;
	uint32_t			rlc_feature_version;
	uint32_t			rlc_srlc_fw_version;
	uint32_t			rlc_srlc_feature_version;
	uint32_t			rlc_srlg_fw_version;
	uint32_t			rlc_srlg_feature_version;
	uint32_t			rlc_srls_fw_version;
	uint32_t			rlc_srls_feature_version;
	uint32_t			rlcp_ucode_version;
	uint32_t			rlcp_ucode_feature_version;
	uint32_t			rlcv_ucode_version;
	uint32_t			rlcv_ucode_feature_version;
	uint32_t			mec_feature_version;
	uint32_t			mec2_feature_version;
	bool				mec_fw_write_wait;
	bool				me_fw_write_wait;
	bool				cp_fw_write_wait;
	struct amdgpu_ring		gfx_ring[AMDGPU_MAX_GFX_RINGS];
	unsigned			num_gfx_rings;
	struct amdgpu_ring		compute_ring[AMDGPU_MAX_COMPUTE_RINGS * AMDGPU_MAX_GC_INSTANCES];
	unsigned			num_compute_rings;
	struct amdgpu_irq_src		eop_irq;
	struct amdgpu_irq_src		priv_reg_irq;
	struct amdgpu_irq_src		priv_inst_irq;
	struct amdgpu_irq_src		cp_ecc_error_irq;
	struct amdgpu_irq_src		sq_irq;
	struct amdgpu_irq_src		rlc_gc_fed_irq;
	struct sq_work			sq_work;

	/* gfx status */
	uint32_t			gfx_current_status;
	/* ce ram size*/
	unsigned			ce_ram_size;
	struct amdgpu_cu_info		cu_info;
	const struct amdgpu_gfx_funcs	*funcs;

	/* reset mask */
	uint32_t                        grbm_soft_reset;
	uint32_t                        srbm_soft_reset;

	/* gfx off */
	bool                            gfx_off_state;      /* true: enabled, false: disabled */
	struct mutex                    gfx_off_mutex;      /* mutex to change gfxoff state */
	uint32_t                        gfx_off_req_count;  /* default 1, enable gfx off: dec 1, disable gfx off: add 1 */
	struct delayed_work             gfx_off_delay_work; /* async work to set gfx block off */
	uint32_t                        gfx_off_residency;  /* last logged residency */
	uint64_t                        gfx_off_entrycount; /* count of times GPU has get into GFXOFF state */

	/* pipe reservation */
	struct mutex			pipe_reserve_mutex;
	DECLARE_BITMAP			(pipe_reserve_bitmap, AMDGPU_MAX_COMPUTE_QUEUES);

	/*ras */
	struct ras_common_if		*ras_if;
	struct amdgpu_gfx_ras		*ras;

	bool				is_poweron;

	struct amdgpu_ring		sw_gfx_ring[AMDGPU_MAX_SW_GFX_RINGS];
	struct amdgpu_ring_mux          muxer;

	bool				cp_gfx_shadow; /* for gfx11 */

	uint16_t 			xcc_mask;
	uint32_t			num_xcc_per_xcp;
	struct mutex			partition_mutex;
	bool				mcbp; /* mid command buffer preemption */
};

struct amdgpu_gfx_ras_reg_entry {
	struct amdgpu_ras_err_status_reg_entry reg_entry;
	enum amdgpu_gfx_ras_mem_id_type mem_id_type;
	uint32_t se_num;
};

struct amdgpu_gfx_ras_mem_id_entry {
	const struct amdgpu_ras_memory_id_entry *mem_id_ent;
	uint32_t size;
};

#define AMDGPU_GFX_MEMID_ENT(x) {(x), ARRAY_SIZE(x)},

#define amdgpu_gfx_get_gpu_clock_counter(adev) (adev)->gfx.funcs->get_gpu_clock_counter((adev))
#define amdgpu_gfx_select_se_sh(adev, se, sh, instance, xcc_id) ((adev)->gfx.funcs->select_se_sh((adev), (se), (sh), (instance), (xcc_id)))
#define amdgpu_gfx_select_me_pipe_q(adev, me, pipe, q, vmid, xcc_id) ((adev)->gfx.funcs->select_me_pipe_q((adev), (me), (pipe), (q), (vmid), (xcc_id)))
#define amdgpu_gfx_init_spm_golden(adev) (adev)->gfx.funcs->init_spm_golden((adev))
#define amdgpu_gfx_get_gfx_shadow_info(adev, si) ((adev)->gfx.funcs->get_gfx_shadow_info((adev), (si)))

/**
 * amdgpu_gfx_create_bitmask - create a bitmask
 *
 * @bit_width: length of the mask
 *
 * create a variable length bit mask.
 * Returns the bitmask.
 */
static inline u32 amdgpu_gfx_create_bitmask(u32 bit_width)
{
	return (u32)((1ULL << bit_width) - 1);
}

void amdgpu_gfx_parse_disable_cu(unsigned *mask, unsigned max_se,
				 unsigned max_sh);

int amdgpu_gfx_kiq_init_ring(struct amdgpu_device *adev,
			     struct amdgpu_ring *ring,
			     struct amdgpu_irq_src *irq, int xcc_id);

void amdgpu_gfx_kiq_free_ring(struct amdgpu_ring *ring);

void amdgpu_gfx_kiq_fini(struct amdgpu_device *adev, int xcc_id);
int amdgpu_gfx_kiq_init(struct amdgpu_device *adev,
			unsigned hpd_size, int xcc_id);

int amdgpu_gfx_mqd_sw_init(struct amdgpu_device *adev,
			   unsigned mqd_size, int xcc_id);
void amdgpu_gfx_mqd_sw_fini(struct amdgpu_device *adev, int xcc_id);
int amdgpu_gfx_disable_kcq(struct amdgpu_device *adev, int xcc_id);
int amdgpu_gfx_enable_kcq(struct amdgpu_device *adev, int xcc_id);
int amdgpu_gfx_disable_kgq(struct amdgpu_device *adev, int xcc_id);
int amdgpu_gfx_enable_kgq(struct amdgpu_device *adev, int xcc_id);

void amdgpu_gfx_compute_queue_acquire(struct amdgpu_device *adev);
void amdgpu_gfx_graphics_queue_acquire(struct amdgpu_device *adev);

int amdgpu_gfx_mec_queue_to_bit(struct amdgpu_device *adev, int mec,
				int pipe, int queue);
void amdgpu_queue_mask_bit_to_mec_queue(struct amdgpu_device *adev, int bit,
				 int *mec, int *pipe, int *queue);
bool amdgpu_gfx_is_mec_queue_enabled(struct amdgpu_device *adev, int xcc_id,
				     int mec, int pipe, int queue);
bool amdgpu_gfx_is_high_priority_compute_queue(struct amdgpu_device *adev,
					       struct amdgpu_ring *ring);
bool amdgpu_gfx_is_high_priority_graphics_queue(struct amdgpu_device *adev,
						struct amdgpu_ring *ring);
int amdgpu_gfx_me_queue_to_bit(struct amdgpu_device *adev, int me,
			       int pipe, int queue);
void amdgpu_gfx_bit_to_me_queue(struct amdgpu_device *adev, int bit,
				int *me, int *pipe, int *queue);
bool amdgpu_gfx_is_me_queue_enabled(struct amdgpu_device *adev, int me,
				    int pipe, int queue);
void amdgpu_gfx_off_ctrl(struct amdgpu_device *adev, bool enable);
int amdgpu_get_gfx_off_status(struct amdgpu_device *adev, uint32_t *value);
int amdgpu_gfx_ras_late_init(struct amdgpu_device *adev, struct ras_common_if *ras_block);
void amdgpu_gfx_ras_fini(struct amdgpu_device *adev);
int amdgpu_get_gfx_off_entrycount(struct amdgpu_device *adev, u64 *value);
int amdgpu_get_gfx_off_residency(struct amdgpu_device *adev, u32 *residency);
int amdgpu_set_gfx_off_residency(struct amdgpu_device *adev, bool value);
int amdgpu_gfx_process_ras_data_cb(struct amdgpu_device *adev,
		void *err_data,
		struct amdgpu_iv_entry *entry);
int amdgpu_gfx_cp_ecc_error_irq(struct amdgpu_device *adev,
				  struct amdgpu_irq_src *source,
				  struct amdgpu_iv_entry *entry);
uint32_t amdgpu_kiq_rreg(struct amdgpu_device *adev, uint32_t reg);
void amdgpu_kiq_wreg(struct amdgpu_device *adev, uint32_t reg, uint32_t v);
int amdgpu_gfx_get_num_kcq(struct amdgpu_device *adev);
void amdgpu_gfx_cp_init_microcode(struct amdgpu_device *adev, uint32_t ucode_id);

int amdgpu_gfx_ras_sw_init(struct amdgpu_device *adev);
int amdgpu_gfx_poison_consumption_handler(struct amdgpu_device *adev,
						struct amdgpu_iv_entry *entry);

bool amdgpu_gfx_is_master_xcc(struct amdgpu_device *adev, int xcc_id);
int amdgpu_gfx_sysfs_init(struct amdgpu_device *adev);
void amdgpu_gfx_sysfs_fini(struct amdgpu_device *adev);
void amdgpu_gfx_ras_error_func(struct amdgpu_device *adev,
		void *ras_error_status,
		void (*func)(struct amdgpu_device *adev, void *ras_error_status,
				int xcc_id));

static inline const char *amdgpu_gfx_compute_mode_desc(int mode)
{
	switch (mode) {
	case AMDGPU_SPX_PARTITION_MODE:
		return "SPX";
	case AMDGPU_DPX_PARTITION_MODE:
		return "DPX";
	case AMDGPU_TPX_PARTITION_MODE:
		return "TPX";
	case AMDGPU_QPX_PARTITION_MODE:
		return "QPX";
	case AMDGPU_CPX_PARTITION_MODE:
		return "CPX";
	default:
		return "UNKNOWN";
	}

	return "UNKNOWN";
}

#endif<|MERGE_RESOLUTION|>--- conflicted
+++ resolved
@@ -43,11 +43,7 @@
 #define AMDGPU_GFX_LBPW_DISABLED_MODE		0x00000008L
 
 #define AMDGPU_MAX_GC_INSTANCES		8
-<<<<<<< HEAD
-#define KGD_MAX_QUEUES			128
-=======
 #define AMDGPU_MAX_QUEUES		128
->>>>>>> cd905115
 
 #define AMDGPU_MAX_GFX_QUEUES AMDGPU_MAX_QUEUES
 #define AMDGPU_MAX_COMPUTE_QUEUES AMDGPU_MAX_QUEUES
