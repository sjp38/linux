/*
 * Copyright 2019 Advanced Micro Devices, Inc.
 *
 * Permission is hereby granted, free of charge, to any person obtaining a
 * copy of this software and associated documentation files (the "Software"),
 * to deal in the Software without restriction, including without limitation
 * the rights to use, copy, modify, merge, publish, distribute, sublicense,
 * and/or sell copies of the Software, and to permit persons to whom the
 * Software is furnished to do so, subject to the following conditions:
 *
 * The above copyright notice and this permission notice shall be included in
 * all copies or substantial portions of the Software.
 *
 * THE SOFTWARE IS PROVIDED "AS IS", WITHOUT WARRANTY OF ANY KIND, EXPRESS OR
 * IMPLIED, INCLUDING BUT NOT LIMITED TO THE WARRANTIES OF MERCHANTABILITY,
 * FITNESS FOR A PARTICULAR PURPOSE AND NONINFRINGEMENT.  IN NO EVENT SHALL
 * THE COPYRIGHT HOLDER(S) OR AUTHOR(S) BE LIABLE FOR ANY CLAIM, DAMAGES OR
 * OTHER LIABILITY, WHETHER IN AN ACTION OF CONTRACT, TORT OR OTHERWISE,
 * ARISING FROM, OUT OF OR IN CONNECTION WITH THE SOFTWARE OR THE USE OR
 * OTHER DEALINGS IN THE SOFTWARE.
 *
 */

#include <linux/firmware.h>
#include <linux/module.h>
#include "amdgpu.h"
#include "soc15_common.h"
#include "soc21.h"
#include "gc/gc_11_0_0_offset.h"
#include "gc/gc_11_0_0_sh_mask.h"
#include "gc/gc_11_0_0_default.h"
#include "v11_structs.h"
#include "mes_v11_api_def.h"

MODULE_FIRMWARE("amdgpu/gc_11_0_0_mes.bin");
MODULE_FIRMWARE("amdgpu/gc_11_0_0_mes_2.bin");
MODULE_FIRMWARE("amdgpu/gc_11_0_0_mes1.bin");
MODULE_FIRMWARE("amdgpu/gc_11_0_1_mes.bin");
MODULE_FIRMWARE("amdgpu/gc_11_0_1_mes_2.bin");
MODULE_FIRMWARE("amdgpu/gc_11_0_1_mes1.bin");
MODULE_FIRMWARE("amdgpu/gc_11_0_2_mes.bin");
MODULE_FIRMWARE("amdgpu/gc_11_0_2_mes_2.bin");
MODULE_FIRMWARE("amdgpu/gc_11_0_2_mes1.bin");
MODULE_FIRMWARE("amdgpu/gc_11_0_3_mes.bin");
MODULE_FIRMWARE("amdgpu/gc_11_0_3_mes_2.bin");
MODULE_FIRMWARE("amdgpu/gc_11_0_3_mes1.bin");
MODULE_FIRMWARE("amdgpu/gc_11_0_4_mes.bin");
MODULE_FIRMWARE("amdgpu/gc_11_0_4_mes_2.bin");
MODULE_FIRMWARE("amdgpu/gc_11_0_4_mes1.bin");
MODULE_FIRMWARE("amdgpu/gc_11_5_0_mes_2.bin");
MODULE_FIRMWARE("amdgpu/gc_11_5_0_mes1.bin");
MODULE_FIRMWARE("amdgpu/gc_11_5_1_mes_2.bin");
MODULE_FIRMWARE("amdgpu/gc_11_5_1_mes1.bin");


static int mes_v11_0_hw_fini(void *handle);
static int mes_v11_0_kiq_hw_init(struct amdgpu_device *adev);
static int mes_v11_0_kiq_hw_fini(struct amdgpu_device *adev);

#define MES_EOP_SIZE   2048
#define GFX_MES_DRAM_SIZE	0x80000

static void mes_v11_0_ring_set_wptr(struct amdgpu_ring *ring)
{
	struct amdgpu_device *adev = ring->adev;

	if (ring->use_doorbell) {
		atomic64_set((atomic64_t *)ring->wptr_cpu_addr,
			     ring->wptr);
		WDOORBELL64(ring->doorbell_index, ring->wptr);
	} else {
		BUG();
	}
}

static u64 mes_v11_0_ring_get_rptr(struct amdgpu_ring *ring)
{
	return *ring->rptr_cpu_addr;
}

static u64 mes_v11_0_ring_get_wptr(struct amdgpu_ring *ring)
{
	u64 wptr;

	if (ring->use_doorbell)
		wptr = atomic64_read((atomic64_t *)ring->wptr_cpu_addr);
	else
		BUG();
	return wptr;
}

static const struct amdgpu_ring_funcs mes_v11_0_ring_funcs = {
	.type = AMDGPU_RING_TYPE_MES,
	.align_mask = 1,
	.nop = 0,
	.support_64bit_ptrs = true,
	.get_rptr = mes_v11_0_ring_get_rptr,
	.get_wptr = mes_v11_0_ring_get_wptr,
	.set_wptr = mes_v11_0_ring_set_wptr,
	.insert_nop = amdgpu_ring_insert_nop,
};

static const char *mes_v11_0_opcodes[] = {
	"SET_HW_RSRC",
	"SET_SCHEDULING_CONFIG",
	"ADD_QUEUE",
	"REMOVE_QUEUE",
	"PERFORM_YIELD",
	"SET_GANG_PRIORITY_LEVEL",
	"SUSPEND",
	"RESUME",
	"RESET",
	"SET_LOG_BUFFER",
	"CHANGE_GANG_PRORITY",
	"QUERY_SCHEDULER_STATUS",
	"PROGRAM_GDS",
	"SET_DEBUG_VMID",
	"MISC",
	"UPDATE_ROOT_PAGE_TABLE",
	"AMD_LOG",
};

static const char *mes_v11_0_misc_opcodes[] = {
	"WRITE_REG",
	"INV_GART",
	"QUERY_STATUS",
	"READ_REG",
	"WAIT_REG_MEM",
	"SET_SHADER_DEBUGGER",
};

static const char *mes_v11_0_get_op_string(union MESAPI__MISC *x_pkt)
{
	const char *op_str = NULL;

	if (x_pkt->header.opcode < ARRAY_SIZE(mes_v11_0_opcodes))
		op_str = mes_v11_0_opcodes[x_pkt->header.opcode];

	return op_str;
}

static const char *mes_v11_0_get_misc_op_string(union MESAPI__MISC *x_pkt)
{
	const char *op_str = NULL;

	if ((x_pkt->header.opcode == MES_SCH_API_MISC) &&
	    (x_pkt->opcode < ARRAY_SIZE(mes_v11_0_misc_opcodes)))
		op_str = mes_v11_0_misc_opcodes[x_pkt->opcode];

	return op_str;
}

static int mes_v11_0_submit_pkt_and_poll_completion(struct amdgpu_mes *mes,
						    void *pkt, int size,
						    int api_status_off)
{
	union MESAPI__QUERY_MES_STATUS mes_status_pkt;
	signed long timeout = 3000000; /* 3000 ms */
	struct amdgpu_device *adev = mes->adev;
	struct amdgpu_ring *ring = &mes->ring;
	struct MES_API_STATUS *api_status;
	union MESAPI__MISC *x_pkt = pkt;
	const char *op_str, *misc_op_str;
	unsigned long flags;
	u64 status_gpu_addr;
	u32 status_offset;
	u64 *status_ptr;
	signed long r;
	int ret;

	if (x_pkt->header.opcode >= MES_SCH_API_MAX)
		return -EINVAL;

	if (amdgpu_emu_mode) {
		timeout *= 100;
	} else if (amdgpu_sriov_vf(adev)) {
		/* Worst case in sriov where all other 15 VF timeout, each VF needs about 600ms */
		timeout = 15 * 600 * 1000;
	}

	ret = amdgpu_device_wb_get(adev, &status_offset);
	if (ret)
		return ret;

	status_gpu_addr = adev->wb.gpu_addr + (status_offset * 4);
	status_ptr = (u64 *)&adev->wb.wb[status_offset];
	*status_ptr = 0;

	spin_lock_irqsave(&mes->ring_lock, flags);
	r = amdgpu_ring_alloc(ring, (size + sizeof(mes_status_pkt)) / 4);
	if (r)
		goto error_unlock_free;

	api_status = (struct MES_API_STATUS *)((char *)pkt + api_status_off);
	api_status->api_completion_fence_addr = status_gpu_addr;
	api_status->api_completion_fence_value = 1;

	amdgpu_ring_write_multiple(ring, pkt, size / 4);

	memset(&mes_status_pkt, 0, sizeof(mes_status_pkt));
	mes_status_pkt.header.type = MES_API_TYPE_SCHEDULER;
	mes_status_pkt.header.opcode = MES_SCH_API_QUERY_SCHEDULER_STATUS;
	mes_status_pkt.header.dwsize = API_FRAME_SIZE_IN_DWORDS;
	mes_status_pkt.api_status.api_completion_fence_addr =
		ring->fence_drv.gpu_addr;
	mes_status_pkt.api_status.api_completion_fence_value =
		++ring->fence_drv.sync_seq;

	amdgpu_ring_write_multiple(ring, &mes_status_pkt,
				   sizeof(mes_status_pkt) / 4);

	amdgpu_ring_commit(ring);
	spin_unlock_irqrestore(&mes->ring_lock, flags);

	op_str = mes_v11_0_get_op_string(x_pkt);
	misc_op_str = mes_v11_0_get_misc_op_string(x_pkt);

	if (misc_op_str)
		dev_dbg(adev->dev, "MES msg=%s (%s) was emitted\n", op_str,
			misc_op_str);
	else if (op_str)
		dev_dbg(adev->dev, "MES msg=%s was emitted\n", op_str);
	else
		dev_dbg(adev->dev, "MES msg=%d was emitted\n",
			x_pkt->header.opcode);

	r = amdgpu_fence_wait_polling(ring, ring->fence_drv.sync_seq, timeout);
	if (r < 1 || !*status_ptr) {

		if (misc_op_str)
			dev_err(adev->dev, "MES failed to respond to msg=%s (%s)\n",
				op_str, misc_op_str);
		else if (op_str)
			dev_err(adev->dev, "MES failed to respond to msg=%s\n",
				op_str);
		else
			dev_err(adev->dev, "MES failed to respond to msg=%d\n",
				x_pkt->header.opcode);

		while (halt_if_hws_hang)
			schedule();

		r = -ETIMEDOUT;
		goto error_wb_free;
	}

	amdgpu_device_wb_free(adev, status_offset);
	return 0;

error_unlock_free:
	spin_unlock_irqrestore(&mes->ring_lock, flags);

error_wb_free:
	amdgpu_device_wb_free(adev, status_offset);
	return r;
}

static int convert_to_mes_queue_type(int queue_type)
{
	if (queue_type == AMDGPU_RING_TYPE_GFX)
		return MES_QUEUE_TYPE_GFX;
	else if (queue_type == AMDGPU_RING_TYPE_COMPUTE)
		return MES_QUEUE_TYPE_COMPUTE;
	else if (queue_type == AMDGPU_RING_TYPE_SDMA)
		return MES_QUEUE_TYPE_SDMA;
	else
		BUG();
	return -1;
}

static int mes_v11_0_add_hw_queue(struct amdgpu_mes *mes,
				  struct mes_add_queue_input *input)
{
	struct amdgpu_device *adev = mes->adev;
	union MESAPI__ADD_QUEUE mes_add_queue_pkt;
	struct amdgpu_vmhub *hub = &adev->vmhub[AMDGPU_GFXHUB(0)];
	uint32_t vm_cntx_cntl = hub->vm_cntx_cntl;

	memset(&mes_add_queue_pkt, 0, sizeof(mes_add_queue_pkt));

	mes_add_queue_pkt.header.type = MES_API_TYPE_SCHEDULER;
	mes_add_queue_pkt.header.opcode = MES_SCH_API_ADD_QUEUE;
	mes_add_queue_pkt.header.dwsize = API_FRAME_SIZE_IN_DWORDS;

	mes_add_queue_pkt.process_id = input->process_id;
	mes_add_queue_pkt.page_table_base_addr = input->page_table_base_addr;
	mes_add_queue_pkt.process_va_start = input->process_va_start;
	mes_add_queue_pkt.process_va_end = input->process_va_end;
	mes_add_queue_pkt.process_quantum = input->process_quantum;
	mes_add_queue_pkt.process_context_addr = input->process_context_addr;
	mes_add_queue_pkt.gang_quantum = input->gang_quantum;
	mes_add_queue_pkt.gang_context_addr = input->gang_context_addr;
	mes_add_queue_pkt.inprocess_gang_priority =
		input->inprocess_gang_priority;
	mes_add_queue_pkt.gang_global_priority_level =
		input->gang_global_priority_level;
	mes_add_queue_pkt.doorbell_offset = input->doorbell_offset;
	mes_add_queue_pkt.mqd_addr = input->mqd_addr;

	if (((adev->mes.sched_version & AMDGPU_MES_API_VERSION_MASK) >>
			AMDGPU_MES_API_VERSION_SHIFT) >= 2)
		mes_add_queue_pkt.wptr_addr = input->wptr_mc_addr;
	else
		mes_add_queue_pkt.wptr_addr = input->wptr_addr;

	mes_add_queue_pkt.queue_type =
		convert_to_mes_queue_type(input->queue_type);
	mes_add_queue_pkt.paging = input->paging;
	mes_add_queue_pkt.vm_context_cntl = vm_cntx_cntl;
	mes_add_queue_pkt.gws_base = input->gws_base;
	mes_add_queue_pkt.gws_size = input->gws_size;
	mes_add_queue_pkt.trap_handler_addr = input->tba_addr;
	mes_add_queue_pkt.tma_addr = input->tma_addr;
	mes_add_queue_pkt.trap_en = input->trap_en;
	mes_add_queue_pkt.skip_process_ctx_clear = input->skip_process_ctx_clear;
	mes_add_queue_pkt.is_kfd_process = input->is_kfd_process;

	/* For KFD, gds_size is re-used for queue size (needed in MES for AQL queues) */
	mes_add_queue_pkt.is_aql_queue = input->is_aql_queue;
	mes_add_queue_pkt.gds_size = input->queue_size;

	mes_add_queue_pkt.exclusively_scheduled = input->exclusively_scheduled;

	return mes_v11_0_submit_pkt_and_poll_completion(mes,
			&mes_add_queue_pkt, sizeof(mes_add_queue_pkt),
			offsetof(union MESAPI__ADD_QUEUE, api_status));
}

static int mes_v11_0_remove_hw_queue(struct amdgpu_mes *mes,
				     struct mes_remove_queue_input *input)
{
	union MESAPI__REMOVE_QUEUE mes_remove_queue_pkt;

	memset(&mes_remove_queue_pkt, 0, sizeof(mes_remove_queue_pkt));

	mes_remove_queue_pkt.header.type = MES_API_TYPE_SCHEDULER;
	mes_remove_queue_pkt.header.opcode = MES_SCH_API_REMOVE_QUEUE;
	mes_remove_queue_pkt.header.dwsize = API_FRAME_SIZE_IN_DWORDS;

	mes_remove_queue_pkt.doorbell_offset = input->doorbell_offset;
	mes_remove_queue_pkt.gang_context_addr = input->gang_context_addr;

	return mes_v11_0_submit_pkt_and_poll_completion(mes,
			&mes_remove_queue_pkt, sizeof(mes_remove_queue_pkt),
			offsetof(union MESAPI__REMOVE_QUEUE, api_status));
}

static int mes_v11_0_unmap_legacy_queue(struct amdgpu_mes *mes,
			struct mes_unmap_legacy_queue_input *input)
{
	union MESAPI__REMOVE_QUEUE mes_remove_queue_pkt;

	memset(&mes_remove_queue_pkt, 0, sizeof(mes_remove_queue_pkt));

	mes_remove_queue_pkt.header.type = MES_API_TYPE_SCHEDULER;
	mes_remove_queue_pkt.header.opcode = MES_SCH_API_REMOVE_QUEUE;
	mes_remove_queue_pkt.header.dwsize = API_FRAME_SIZE_IN_DWORDS;

	mes_remove_queue_pkt.doorbell_offset = input->doorbell_offset;
	mes_remove_queue_pkt.gang_context_addr = 0;

	mes_remove_queue_pkt.pipe_id = input->pipe_id;
	mes_remove_queue_pkt.queue_id = input->queue_id;

	if (input->action == PREEMPT_QUEUES_NO_UNMAP) {
		mes_remove_queue_pkt.preempt_legacy_gfx_queue = 1;
		mes_remove_queue_pkt.tf_addr = input->trail_fence_addr;
		mes_remove_queue_pkt.tf_data =
			lower_32_bits(input->trail_fence_data);
	} else {
		mes_remove_queue_pkt.unmap_legacy_queue = 1;
		mes_remove_queue_pkt.queue_type =
			convert_to_mes_queue_type(input->queue_type);
	}

	return mes_v11_0_submit_pkt_and_poll_completion(mes,
			&mes_remove_queue_pkt, sizeof(mes_remove_queue_pkt),
			offsetof(union MESAPI__REMOVE_QUEUE, api_status));
}

static int mes_v11_0_suspend_gang(struct amdgpu_mes *mes,
				  struct mes_suspend_gang_input *input)
{
	return 0;
}

static int mes_v11_0_resume_gang(struct amdgpu_mes *mes,
				 struct mes_resume_gang_input *input)
{
	return 0;
}

static int mes_v11_0_query_sched_status(struct amdgpu_mes *mes)
{
	union MESAPI__QUERY_MES_STATUS mes_status_pkt;

	memset(&mes_status_pkt, 0, sizeof(mes_status_pkt));

	mes_status_pkt.header.type = MES_API_TYPE_SCHEDULER;
	mes_status_pkt.header.opcode = MES_SCH_API_QUERY_SCHEDULER_STATUS;
	mes_status_pkt.header.dwsize = API_FRAME_SIZE_IN_DWORDS;

	return mes_v11_0_submit_pkt_and_poll_completion(mes,
			&mes_status_pkt, sizeof(mes_status_pkt),
			offsetof(union MESAPI__QUERY_MES_STATUS, api_status));
}

static int mes_v11_0_misc_op(struct amdgpu_mes *mes,
			     struct mes_misc_op_input *input)
{
	union MESAPI__MISC misc_pkt;

	memset(&misc_pkt, 0, sizeof(misc_pkt));

	misc_pkt.header.type = MES_API_TYPE_SCHEDULER;
	misc_pkt.header.opcode = MES_SCH_API_MISC;
	misc_pkt.header.dwsize = API_FRAME_SIZE_IN_DWORDS;

	switch (input->op) {
	case MES_MISC_OP_READ_REG:
		misc_pkt.opcode = MESAPI_MISC__READ_REG;
		misc_pkt.read_reg.reg_offset = input->read_reg.reg_offset;
		misc_pkt.read_reg.buffer_addr = input->read_reg.buffer_addr;
		break;
	case MES_MISC_OP_WRITE_REG:
		misc_pkt.opcode = MESAPI_MISC__WRITE_REG;
		misc_pkt.write_reg.reg_offset = input->write_reg.reg_offset;
		misc_pkt.write_reg.reg_value = input->write_reg.reg_value;
		break;
	case MES_MISC_OP_WRM_REG_WAIT:
		misc_pkt.opcode = MESAPI_MISC__WAIT_REG_MEM;
		misc_pkt.wait_reg_mem.op = WRM_OPERATION__WAIT_REG_MEM;
		misc_pkt.wait_reg_mem.reference = input->wrm_reg.ref;
		misc_pkt.wait_reg_mem.mask = input->wrm_reg.mask;
		misc_pkt.wait_reg_mem.reg_offset1 = input->wrm_reg.reg0;
		misc_pkt.wait_reg_mem.reg_offset2 = 0;
		break;
	case MES_MISC_OP_WRM_REG_WR_WAIT:
		misc_pkt.opcode = MESAPI_MISC__WAIT_REG_MEM;
		misc_pkt.wait_reg_mem.op = WRM_OPERATION__WR_WAIT_WR_REG;
		misc_pkt.wait_reg_mem.reference = input->wrm_reg.ref;
		misc_pkt.wait_reg_mem.mask = input->wrm_reg.mask;
		misc_pkt.wait_reg_mem.reg_offset1 = input->wrm_reg.reg0;
		misc_pkt.wait_reg_mem.reg_offset2 = input->wrm_reg.reg1;
		break;
	case MES_MISC_OP_SET_SHADER_DEBUGGER:
		misc_pkt.opcode = MESAPI_MISC__SET_SHADER_DEBUGGER;
		misc_pkt.set_shader_debugger.process_context_addr =
				input->set_shader_debugger.process_context_addr;
		misc_pkt.set_shader_debugger.flags.u32all =
				input->set_shader_debugger.flags.u32all;
		misc_pkt.set_shader_debugger.spi_gdbg_per_vmid_cntl =
				input->set_shader_debugger.spi_gdbg_per_vmid_cntl;
		memcpy(misc_pkt.set_shader_debugger.tcp_watch_cntl,
				input->set_shader_debugger.tcp_watch_cntl,
				sizeof(misc_pkt.set_shader_debugger.tcp_watch_cntl));
		misc_pkt.set_shader_debugger.trap_en = input->set_shader_debugger.trap_en;
		break;
	default:
		DRM_ERROR("unsupported misc op (%d) \n", input->op);
		return -EINVAL;
	}

	return mes_v11_0_submit_pkt_and_poll_completion(mes,
			&misc_pkt, sizeof(misc_pkt),
			offsetof(union MESAPI__MISC, api_status));
}

static int mes_v11_0_set_hw_resources(struct amdgpu_mes *mes)
{
	int i;
	struct amdgpu_device *adev = mes->adev;
	union MESAPI_SET_HW_RESOURCES mes_set_hw_res_pkt;

	memset(&mes_set_hw_res_pkt, 0, sizeof(mes_set_hw_res_pkt));

	mes_set_hw_res_pkt.header.type = MES_API_TYPE_SCHEDULER;
	mes_set_hw_res_pkt.header.opcode = MES_SCH_API_SET_HW_RSRC;
	mes_set_hw_res_pkt.header.dwsize = API_FRAME_SIZE_IN_DWORDS;

	mes_set_hw_res_pkt.vmid_mask_mmhub = mes->vmid_mask_mmhub;
	mes_set_hw_res_pkt.vmid_mask_gfxhub = mes->vmid_mask_gfxhub;
	mes_set_hw_res_pkt.gds_size = adev->gds.gds_size;
	mes_set_hw_res_pkt.paging_vmid = 0;
	mes_set_hw_res_pkt.g_sch_ctx_gpu_mc_ptr = mes->sch_ctx_gpu_addr;
	mes_set_hw_res_pkt.query_status_fence_gpu_mc_ptr =
		mes->query_status_fence_gpu_addr;

	for (i = 0; i < MAX_COMPUTE_PIPES; i++)
		mes_set_hw_res_pkt.compute_hqd_mask[i] =
			mes->compute_hqd_mask[i];

	for (i = 0; i < MAX_GFX_PIPES; i++)
		mes_set_hw_res_pkt.gfx_hqd_mask[i] = mes->gfx_hqd_mask[i];

	for (i = 0; i < MAX_SDMA_PIPES; i++)
		mes_set_hw_res_pkt.sdma_hqd_mask[i] = mes->sdma_hqd_mask[i];

	for (i = 0; i < AMD_PRIORITY_NUM_LEVELS; i++)
		mes_set_hw_res_pkt.aggregated_doorbells[i] =
			mes->aggregated_doorbells[i];

	for (i = 0; i < 5; i++) {
		mes_set_hw_res_pkt.gc_base[i] = adev->reg_offset[GC_HWIP][0][i];
		mes_set_hw_res_pkt.mmhub_base[i] =
				adev->reg_offset[MMHUB_HWIP][0][i];
		mes_set_hw_res_pkt.osssys_base[i] =
		adev->reg_offset[OSSSYS_HWIP][0][i];
	}

	mes_set_hw_res_pkt.disable_reset = 1;
	mes_set_hw_res_pkt.disable_mes_log = 1;
	mes_set_hw_res_pkt.use_different_vmid_compute = 1;
	mes_set_hw_res_pkt.enable_reg_active_poll = 1;
	mes_set_hw_res_pkt.enable_level_process_quantum_check = 1;
	mes_set_hw_res_pkt.oversubscription_timer = 50;
	if (amdgpu_mes_log_enable) {
		mes_set_hw_res_pkt.enable_mes_event_int_logging = 1;
		mes_set_hw_res_pkt.event_intr_history_gpu_mc_ptr =
					mes->event_log_gpu_addr;
	}

	return mes_v11_0_submit_pkt_and_poll_completion(mes,
			&mes_set_hw_res_pkt, sizeof(mes_set_hw_res_pkt),
			offsetof(union MESAPI_SET_HW_RESOURCES, api_status));
}

<<<<<<< HEAD
=======
static int mes_v11_0_set_hw_resources_1(struct amdgpu_mes *mes)
{
	int size = 128 * PAGE_SIZE;
	int ret = 0;
	struct amdgpu_device *adev = mes->adev;
	union MESAPI_SET_HW_RESOURCES_1 mes_set_hw_res_pkt;
	memset(&mes_set_hw_res_pkt, 0, sizeof(mes_set_hw_res_pkt));

	mes_set_hw_res_pkt.header.type = MES_API_TYPE_SCHEDULER;
	mes_set_hw_res_pkt.header.opcode = MES_SCH_API_SET_HW_RSRC_1;
	mes_set_hw_res_pkt.header.dwsize = API_FRAME_SIZE_IN_DWORDS;
	mes_set_hw_res_pkt.enable_mes_info_ctx = 1;

	ret = amdgpu_bo_create_kernel(adev, size, PAGE_SIZE,
				AMDGPU_GEM_DOMAIN_VRAM,
				&mes->resource_1,
				&mes->resource_1_gpu_addr,
				&mes->resource_1_addr);
	if (ret) {
		dev_err(adev->dev, "(%d) failed to create mes resource_1 bo\n", ret);
		return ret;
	}

	mes_set_hw_res_pkt.mes_info_ctx_mc_addr = mes->resource_1_gpu_addr;
	mes_set_hw_res_pkt.mes_info_ctx_size = mes->resource_1->tbo.base.size;
	return mes_v11_0_submit_pkt_and_poll_completion(mes,
			&mes_set_hw_res_pkt, sizeof(mes_set_hw_res_pkt),
			offsetof(union MESAPI_SET_HW_RESOURCES_1, api_status));
}

>>>>>>> 0c383648
static const struct amdgpu_mes_funcs mes_v11_0_funcs = {
	.add_hw_queue = mes_v11_0_add_hw_queue,
	.remove_hw_queue = mes_v11_0_remove_hw_queue,
	.unmap_legacy_queue = mes_v11_0_unmap_legacy_queue,
	.suspend_gang = mes_v11_0_suspend_gang,
	.resume_gang = mes_v11_0_resume_gang,
	.misc_op = mes_v11_0_misc_op,
};

static int mes_v11_0_allocate_ucode_buffer(struct amdgpu_device *adev,
					   enum admgpu_mes_pipe pipe)
{
	int r;
	const struct mes_firmware_header_v1_0 *mes_hdr;
	const __le32 *fw_data;
	unsigned fw_size;

	mes_hdr = (const struct mes_firmware_header_v1_0 *)
		adev->mes.fw[pipe]->data;

	fw_data = (const __le32 *)(adev->mes.fw[pipe]->data +
		   le32_to_cpu(mes_hdr->mes_ucode_offset_bytes));
	fw_size = le32_to_cpu(mes_hdr->mes_ucode_size_bytes);

	r = amdgpu_bo_create_reserved(adev, fw_size,
				      PAGE_SIZE,
				      AMDGPU_GEM_DOMAIN_VRAM |
				      AMDGPU_GEM_DOMAIN_GTT,
				      &adev->mes.ucode_fw_obj[pipe],
				      &adev->mes.ucode_fw_gpu_addr[pipe],
				      (void **)&adev->mes.ucode_fw_ptr[pipe]);
	if (r) {
		dev_err(adev->dev, "(%d) failed to create mes fw bo\n", r);
		return r;
	}

	memcpy(adev->mes.ucode_fw_ptr[pipe], fw_data, fw_size);

	amdgpu_bo_kunmap(adev->mes.ucode_fw_obj[pipe]);
	amdgpu_bo_unreserve(adev->mes.ucode_fw_obj[pipe]);

	return 0;
}

static int mes_v11_0_allocate_ucode_data_buffer(struct amdgpu_device *adev,
						enum admgpu_mes_pipe pipe)
{
	int r;
	const struct mes_firmware_header_v1_0 *mes_hdr;
	const __le32 *fw_data;
	unsigned fw_size;

	mes_hdr = (const struct mes_firmware_header_v1_0 *)
		adev->mes.fw[pipe]->data;

	fw_data = (const __le32 *)(adev->mes.fw[pipe]->data +
		   le32_to_cpu(mes_hdr->mes_ucode_data_offset_bytes));
	fw_size = le32_to_cpu(mes_hdr->mes_ucode_data_size_bytes);

	if (fw_size > GFX_MES_DRAM_SIZE) {
		dev_err(adev->dev, "PIPE%d ucode data fw size (%d) is greater than dram size (%d)\n",
			pipe, fw_size, GFX_MES_DRAM_SIZE);
		return -EINVAL;
	}

	r = amdgpu_bo_create_reserved(adev, GFX_MES_DRAM_SIZE,
				      64 * 1024,
				      AMDGPU_GEM_DOMAIN_VRAM |
				      AMDGPU_GEM_DOMAIN_GTT,
				      &adev->mes.data_fw_obj[pipe],
				      &adev->mes.data_fw_gpu_addr[pipe],
				      (void **)&adev->mes.data_fw_ptr[pipe]);
	if (r) {
		dev_err(adev->dev, "(%d) failed to create mes data fw bo\n", r);
		return r;
	}

	memcpy(adev->mes.data_fw_ptr[pipe], fw_data, fw_size);

	amdgpu_bo_kunmap(adev->mes.data_fw_obj[pipe]);
	amdgpu_bo_unreserve(adev->mes.data_fw_obj[pipe]);

	return 0;
}

static void mes_v11_0_free_ucode_buffers(struct amdgpu_device *adev,
					 enum admgpu_mes_pipe pipe)
{
	amdgpu_bo_free_kernel(&adev->mes.data_fw_obj[pipe],
			      &adev->mes.data_fw_gpu_addr[pipe],
			      (void **)&adev->mes.data_fw_ptr[pipe]);

	amdgpu_bo_free_kernel(&adev->mes.ucode_fw_obj[pipe],
			      &adev->mes.ucode_fw_gpu_addr[pipe],
			      (void **)&adev->mes.ucode_fw_ptr[pipe]);
}

static void mes_v11_0_enable(struct amdgpu_device *adev, bool enable)
{
	uint64_t ucode_addr;
	uint32_t pipe, data = 0;

	if (enable) {
		data = RREG32_SOC15(GC, 0, regCP_MES_CNTL);
		data = REG_SET_FIELD(data, CP_MES_CNTL, MES_PIPE0_RESET, 1);
		data = REG_SET_FIELD(data, CP_MES_CNTL,
			     MES_PIPE1_RESET, adev->enable_mes_kiq ? 1 : 0);
		WREG32_SOC15(GC, 0, regCP_MES_CNTL, data);

		mutex_lock(&adev->srbm_mutex);
		for (pipe = 0; pipe < AMDGPU_MAX_MES_PIPES; pipe++) {
			if (!adev->enable_mes_kiq &&
			    pipe == AMDGPU_MES_KIQ_PIPE)
				continue;

			soc21_grbm_select(adev, 3, pipe, 0, 0);

			ucode_addr = adev->mes.uc_start_addr[pipe] >> 2;
			WREG32_SOC15(GC, 0, regCP_MES_PRGRM_CNTR_START,
				     lower_32_bits(ucode_addr));
			WREG32_SOC15(GC, 0, regCP_MES_PRGRM_CNTR_START_HI,
				     upper_32_bits(ucode_addr));
		}
		soc21_grbm_select(adev, 0, 0, 0, 0);
		mutex_unlock(&adev->srbm_mutex);

		/* unhalt MES and activate pipe0 */
		data = REG_SET_FIELD(0, CP_MES_CNTL, MES_PIPE0_ACTIVE, 1);
		data = REG_SET_FIELD(data, CP_MES_CNTL, MES_PIPE1_ACTIVE,
				     adev->enable_mes_kiq ? 1 : 0);
		WREG32_SOC15(GC, 0, regCP_MES_CNTL, data);

		if (amdgpu_emu_mode)
			msleep(100);
		else
			udelay(50);
	} else {
		data = RREG32_SOC15(GC, 0, regCP_MES_CNTL);
		data = REG_SET_FIELD(data, CP_MES_CNTL, MES_PIPE0_ACTIVE, 0);
		data = REG_SET_FIELD(data, CP_MES_CNTL, MES_PIPE1_ACTIVE, 0);
		data = REG_SET_FIELD(data, CP_MES_CNTL,
				     MES_INVALIDATE_ICACHE, 1);
		data = REG_SET_FIELD(data, CP_MES_CNTL, MES_PIPE0_RESET, 1);
		data = REG_SET_FIELD(data, CP_MES_CNTL, MES_PIPE1_RESET,
				     adev->enable_mes_kiq ? 1 : 0);
		data = REG_SET_FIELD(data, CP_MES_CNTL, MES_HALT, 1);
		WREG32_SOC15(GC, 0, regCP_MES_CNTL, data);
	}
}

/* This function is for backdoor MES firmware */
static int mes_v11_0_load_microcode(struct amdgpu_device *adev,
				    enum admgpu_mes_pipe pipe, bool prime_icache)
{
	int r;
	uint32_t data;
	uint64_t ucode_addr;

	mes_v11_0_enable(adev, false);

	if (!adev->mes.fw[pipe])
		return -EINVAL;

	r = mes_v11_0_allocate_ucode_buffer(adev, pipe);
	if (r)
		return r;

	r = mes_v11_0_allocate_ucode_data_buffer(adev, pipe);
	if (r) {
		mes_v11_0_free_ucode_buffers(adev, pipe);
		return r;
	}

	mutex_lock(&adev->srbm_mutex);
	/* me=3, pipe=0, queue=0 */
	soc21_grbm_select(adev, 3, pipe, 0, 0);

	WREG32_SOC15(GC, 0, regCP_MES_IC_BASE_CNTL, 0);

	/* set ucode start address */
	ucode_addr = adev->mes.uc_start_addr[pipe] >> 2;
	WREG32_SOC15(GC, 0, regCP_MES_PRGRM_CNTR_START,
		     lower_32_bits(ucode_addr));
	WREG32_SOC15(GC, 0, regCP_MES_PRGRM_CNTR_START_HI,
		     upper_32_bits(ucode_addr));

	/* set ucode fimrware address */
	WREG32_SOC15(GC, 0, regCP_MES_IC_BASE_LO,
		     lower_32_bits(adev->mes.ucode_fw_gpu_addr[pipe]));
	WREG32_SOC15(GC, 0, regCP_MES_IC_BASE_HI,
		     upper_32_bits(adev->mes.ucode_fw_gpu_addr[pipe]));

	/* set ucode instruction cache boundary to 2M-1 */
	WREG32_SOC15(GC, 0, regCP_MES_MIBOUND_LO, 0x1FFFFF);

	/* set ucode data firmware address */
	WREG32_SOC15(GC, 0, regCP_MES_MDBASE_LO,
		     lower_32_bits(adev->mes.data_fw_gpu_addr[pipe]));
	WREG32_SOC15(GC, 0, regCP_MES_MDBASE_HI,
		     upper_32_bits(adev->mes.data_fw_gpu_addr[pipe]));

	/* Set 0x7FFFF (512K-1) to CP_MES_MDBOUND_LO */
	WREG32_SOC15(GC, 0, regCP_MES_MDBOUND_LO, 0x7FFFF);

	if (prime_icache) {
		/* invalidate ICACHE */
		data = RREG32_SOC15(GC, 0, regCP_MES_IC_OP_CNTL);
		data = REG_SET_FIELD(data, CP_MES_IC_OP_CNTL, PRIME_ICACHE, 0);
		data = REG_SET_FIELD(data, CP_MES_IC_OP_CNTL, INVALIDATE_CACHE, 1);
		WREG32_SOC15(GC, 0, regCP_MES_IC_OP_CNTL, data);

		/* prime the ICACHE. */
		data = RREG32_SOC15(GC, 0, regCP_MES_IC_OP_CNTL);
		data = REG_SET_FIELD(data, CP_MES_IC_OP_CNTL, PRIME_ICACHE, 1);
		WREG32_SOC15(GC, 0, regCP_MES_IC_OP_CNTL, data);
	}

	soc21_grbm_select(adev, 0, 0, 0, 0);
	mutex_unlock(&adev->srbm_mutex);

	return 0;
}

static int mes_v11_0_allocate_eop_buf(struct amdgpu_device *adev,
				      enum admgpu_mes_pipe pipe)
{
	int r;
	u32 *eop;

	r = amdgpu_bo_create_reserved(adev, MES_EOP_SIZE, PAGE_SIZE,
			      AMDGPU_GEM_DOMAIN_GTT,
			      &adev->mes.eop_gpu_obj[pipe],
			      &adev->mes.eop_gpu_addr[pipe],
			      (void **)&eop);
	if (r) {
		dev_warn(adev->dev, "(%d) create EOP bo failed\n", r);
		return r;
	}

	memset(eop, 0,
	       adev->mes.eop_gpu_obj[pipe]->tbo.base.size);

	amdgpu_bo_kunmap(adev->mes.eop_gpu_obj[pipe]);
	amdgpu_bo_unreserve(adev->mes.eop_gpu_obj[pipe]);

	return 0;
}

static int mes_v11_0_mqd_init(struct amdgpu_ring *ring)
{
	struct v11_compute_mqd *mqd = ring->mqd_ptr;
	uint64_t hqd_gpu_addr, wb_gpu_addr, eop_base_addr;
	uint32_t tmp;

	memset(mqd, 0, sizeof(*mqd));

	mqd->header = 0xC0310800;
	mqd->compute_pipelinestat_enable = 0x00000001;
	mqd->compute_static_thread_mgmt_se0 = 0xffffffff;
	mqd->compute_static_thread_mgmt_se1 = 0xffffffff;
	mqd->compute_static_thread_mgmt_se2 = 0xffffffff;
	mqd->compute_static_thread_mgmt_se3 = 0xffffffff;
	mqd->compute_misc_reserved = 0x00000007;

	eop_base_addr = ring->eop_gpu_addr >> 8;

	/* set the EOP size, register value is 2^(EOP_SIZE+1) dwords */
	tmp = regCP_HQD_EOP_CONTROL_DEFAULT;
	tmp = REG_SET_FIELD(tmp, CP_HQD_EOP_CONTROL, EOP_SIZE,
			(order_base_2(MES_EOP_SIZE / 4) - 1));

	mqd->cp_hqd_eop_base_addr_lo = lower_32_bits(eop_base_addr);
	mqd->cp_hqd_eop_base_addr_hi = upper_32_bits(eop_base_addr);
	mqd->cp_hqd_eop_control = tmp;

	/* disable the queue if it's active */
	ring->wptr = 0;
	mqd->cp_hqd_pq_rptr = 0;
	mqd->cp_hqd_pq_wptr_lo = 0;
	mqd->cp_hqd_pq_wptr_hi = 0;

	/* set the pointer to the MQD */
	mqd->cp_mqd_base_addr_lo = ring->mqd_gpu_addr & 0xfffffffc;
	mqd->cp_mqd_base_addr_hi = upper_32_bits(ring->mqd_gpu_addr);

	/* set MQD vmid to 0 */
	tmp = regCP_MQD_CONTROL_DEFAULT;
	tmp = REG_SET_FIELD(tmp, CP_MQD_CONTROL, VMID, 0);
	mqd->cp_mqd_control = tmp;

	/* set the pointer to the HQD, this is similar CP_RB0_BASE/_HI */
	hqd_gpu_addr = ring->gpu_addr >> 8;
	mqd->cp_hqd_pq_base_lo = lower_32_bits(hqd_gpu_addr);
	mqd->cp_hqd_pq_base_hi = upper_32_bits(hqd_gpu_addr);

	/* set the wb address whether it's enabled or not */
	wb_gpu_addr = ring->rptr_gpu_addr;
	mqd->cp_hqd_pq_rptr_report_addr_lo = wb_gpu_addr & 0xfffffffc;
	mqd->cp_hqd_pq_rptr_report_addr_hi =
		upper_32_bits(wb_gpu_addr) & 0xffff;

	/* only used if CP_PQ_WPTR_POLL_CNTL.CP_PQ_WPTR_POLL_CNTL__EN_MASK=1 */
	wb_gpu_addr = ring->wptr_gpu_addr;
	mqd->cp_hqd_pq_wptr_poll_addr_lo = wb_gpu_addr & 0xfffffff8;
	mqd->cp_hqd_pq_wptr_poll_addr_hi = upper_32_bits(wb_gpu_addr) & 0xffff;

	/* set up the HQD, this is similar to CP_RB0_CNTL */
	tmp = regCP_HQD_PQ_CONTROL_DEFAULT;
	tmp = REG_SET_FIELD(tmp, CP_HQD_PQ_CONTROL, QUEUE_SIZE,
			    (order_base_2(ring->ring_size / 4) - 1));
	tmp = REG_SET_FIELD(tmp, CP_HQD_PQ_CONTROL, RPTR_BLOCK_SIZE,
			    ((order_base_2(AMDGPU_GPU_PAGE_SIZE / 4) - 1) << 8));
	tmp = REG_SET_FIELD(tmp, CP_HQD_PQ_CONTROL, UNORD_DISPATCH, 1);
	tmp = REG_SET_FIELD(tmp, CP_HQD_PQ_CONTROL, TUNNEL_DISPATCH, 0);
	tmp = REG_SET_FIELD(tmp, CP_HQD_PQ_CONTROL, PRIV_STATE, 1);
	tmp = REG_SET_FIELD(tmp, CP_HQD_PQ_CONTROL, KMD_QUEUE, 1);
	tmp = REG_SET_FIELD(tmp, CP_HQD_PQ_CONTROL, NO_UPDATE_RPTR, 1);
	mqd->cp_hqd_pq_control = tmp;

	/* enable doorbell */
	tmp = 0;
	if (ring->use_doorbell) {
		tmp = REG_SET_FIELD(tmp, CP_HQD_PQ_DOORBELL_CONTROL,
				    DOORBELL_OFFSET, ring->doorbell_index);
		tmp = REG_SET_FIELD(tmp, CP_HQD_PQ_DOORBELL_CONTROL,
				    DOORBELL_EN, 1);
		tmp = REG_SET_FIELD(tmp, CP_HQD_PQ_DOORBELL_CONTROL,
				    DOORBELL_SOURCE, 0);
		tmp = REG_SET_FIELD(tmp, CP_HQD_PQ_DOORBELL_CONTROL,
				    DOORBELL_HIT, 0);
	} else
		tmp = REG_SET_FIELD(tmp, CP_HQD_PQ_DOORBELL_CONTROL,
				    DOORBELL_EN, 0);
	mqd->cp_hqd_pq_doorbell_control = tmp;

	mqd->cp_hqd_vmid = 0;
	/* activate the queue */
	mqd->cp_hqd_active = 1;

	tmp = regCP_HQD_PERSISTENT_STATE_DEFAULT;
	tmp = REG_SET_FIELD(tmp, CP_HQD_PERSISTENT_STATE,
			    PRELOAD_SIZE, 0x55);
	mqd->cp_hqd_persistent_state = tmp;

	mqd->cp_hqd_ib_control = regCP_HQD_IB_CONTROL_DEFAULT;
	mqd->cp_hqd_iq_timer = regCP_HQD_IQ_TIMER_DEFAULT;
	mqd->cp_hqd_quantum = regCP_HQD_QUANTUM_DEFAULT;

	amdgpu_device_flush_hdp(ring->adev, NULL);
	return 0;
}

static void mes_v11_0_queue_init_register(struct amdgpu_ring *ring)
{
	struct v11_compute_mqd *mqd = ring->mqd_ptr;
	struct amdgpu_device *adev = ring->adev;
	uint32_t data = 0;

	mutex_lock(&adev->srbm_mutex);
	soc21_grbm_select(adev, 3, ring->pipe, 0, 0);

	/* set CP_HQD_VMID.VMID = 0. */
	data = RREG32_SOC15(GC, 0, regCP_HQD_VMID);
	data = REG_SET_FIELD(data, CP_HQD_VMID, VMID, 0);
	WREG32_SOC15(GC, 0, regCP_HQD_VMID, data);

	/* set CP_HQD_PQ_DOORBELL_CONTROL.DOORBELL_EN=0 */
	data = RREG32_SOC15(GC, 0, regCP_HQD_PQ_DOORBELL_CONTROL);
	data = REG_SET_FIELD(data, CP_HQD_PQ_DOORBELL_CONTROL,
			     DOORBELL_EN, 0);
	WREG32_SOC15(GC, 0, regCP_HQD_PQ_DOORBELL_CONTROL, data);

	/* set CP_MQD_BASE_ADDR/HI with the MQD base address */
	WREG32_SOC15(GC, 0, regCP_MQD_BASE_ADDR, mqd->cp_mqd_base_addr_lo);
	WREG32_SOC15(GC, 0, regCP_MQD_BASE_ADDR_HI, mqd->cp_mqd_base_addr_hi);

	/* set CP_MQD_CONTROL.VMID=0 */
	data = RREG32_SOC15(GC, 0, regCP_MQD_CONTROL);
	data = REG_SET_FIELD(data, CP_MQD_CONTROL, VMID, 0);
	WREG32_SOC15(GC, 0, regCP_MQD_CONTROL, 0);

	/* set CP_HQD_PQ_BASE/HI with the ring buffer base address */
	WREG32_SOC15(GC, 0, regCP_HQD_PQ_BASE, mqd->cp_hqd_pq_base_lo);
	WREG32_SOC15(GC, 0, regCP_HQD_PQ_BASE_HI, mqd->cp_hqd_pq_base_hi);

	/* set CP_HQD_PQ_RPTR_REPORT_ADDR/HI */
	WREG32_SOC15(GC, 0, regCP_HQD_PQ_RPTR_REPORT_ADDR,
		     mqd->cp_hqd_pq_rptr_report_addr_lo);
	WREG32_SOC15(GC, 0, regCP_HQD_PQ_RPTR_REPORT_ADDR_HI,
		     mqd->cp_hqd_pq_rptr_report_addr_hi);

	/* set CP_HQD_PQ_CONTROL */
	WREG32_SOC15(GC, 0, regCP_HQD_PQ_CONTROL, mqd->cp_hqd_pq_control);

	/* set CP_HQD_PQ_WPTR_POLL_ADDR/HI */
	WREG32_SOC15(GC, 0, regCP_HQD_PQ_WPTR_POLL_ADDR,
		     mqd->cp_hqd_pq_wptr_poll_addr_lo);
	WREG32_SOC15(GC, 0, regCP_HQD_PQ_WPTR_POLL_ADDR_HI,
		     mqd->cp_hqd_pq_wptr_poll_addr_hi);

	/* set CP_HQD_PQ_DOORBELL_CONTROL */
	WREG32_SOC15(GC, 0, regCP_HQD_PQ_DOORBELL_CONTROL,
		     mqd->cp_hqd_pq_doorbell_control);

	/* set CP_HQD_PERSISTENT_STATE.PRELOAD_SIZE=0x53 */
	WREG32_SOC15(GC, 0, regCP_HQD_PERSISTENT_STATE, mqd->cp_hqd_persistent_state);

	/* set CP_HQD_ACTIVE.ACTIVE=1 */
	WREG32_SOC15(GC, 0, regCP_HQD_ACTIVE, mqd->cp_hqd_active);

	soc21_grbm_select(adev, 0, 0, 0, 0);
	mutex_unlock(&adev->srbm_mutex);
}

static int mes_v11_0_kiq_enable_queue(struct amdgpu_device *adev)
{
	struct amdgpu_kiq *kiq = &adev->gfx.kiq[0];
	struct amdgpu_ring *kiq_ring = &adev->gfx.kiq[0].ring;
	int r;

	if (!kiq->pmf || !kiq->pmf->kiq_map_queues)
		return -EINVAL;

	r = amdgpu_ring_alloc(kiq_ring, kiq->pmf->map_queues_size);
	if (r) {
		DRM_ERROR("Failed to lock KIQ (%d).\n", r);
		return r;
	}

	kiq->pmf->kiq_map_queues(kiq_ring, &adev->mes.ring);

	return amdgpu_ring_test_helper(kiq_ring);
}

static int mes_v11_0_queue_init(struct amdgpu_device *adev,
				enum admgpu_mes_pipe pipe)
{
	struct amdgpu_ring *ring;
	int r;

	if (pipe == AMDGPU_MES_KIQ_PIPE)
		ring = &adev->gfx.kiq[0].ring;
	else if (pipe == AMDGPU_MES_SCHED_PIPE)
		ring = &adev->mes.ring;
	else
		BUG();

	if ((pipe == AMDGPU_MES_SCHED_PIPE) &&
	    (amdgpu_in_reset(adev) || adev->in_suspend)) {
		*(ring->wptr_cpu_addr) = 0;
		*(ring->rptr_cpu_addr) = 0;
		amdgpu_ring_clear_ring(ring);
	}

	r = mes_v11_0_mqd_init(ring);
	if (r)
		return r;

	if (pipe == AMDGPU_MES_SCHED_PIPE) {
		r = mes_v11_0_kiq_enable_queue(adev);
		if (r)
			return r;
	} else {
		mes_v11_0_queue_init_register(ring);
	}

	/* get MES scheduler/KIQ versions */
	mutex_lock(&adev->srbm_mutex);
	soc21_grbm_select(adev, 3, pipe, 0, 0);

	if (pipe == AMDGPU_MES_SCHED_PIPE)
		adev->mes.sched_version = RREG32_SOC15(GC, 0, regCP_MES_GP3_LO);
	else if (pipe == AMDGPU_MES_KIQ_PIPE && adev->enable_mes_kiq)
		adev->mes.kiq_version = RREG32_SOC15(GC, 0, regCP_MES_GP3_LO);

	soc21_grbm_select(adev, 0, 0, 0, 0);
	mutex_unlock(&adev->srbm_mutex);

	return 0;
}

static int mes_v11_0_ring_init(struct amdgpu_device *adev)
{
	struct amdgpu_ring *ring;

	ring = &adev->mes.ring;

	ring->funcs = &mes_v11_0_ring_funcs;

	ring->me = 3;
	ring->pipe = 0;
	ring->queue = 0;

	ring->ring_obj = NULL;
	ring->use_doorbell = true;
	ring->doorbell_index = adev->doorbell_index.mes_ring0 << 1;
	ring->eop_gpu_addr = adev->mes.eop_gpu_addr[AMDGPU_MES_SCHED_PIPE];
	ring->no_scheduler = true;
	sprintf(ring->name, "mes_%d.%d.%d", ring->me, ring->pipe, ring->queue);

	return amdgpu_ring_init(adev, ring, 1024, NULL, 0,
				AMDGPU_RING_PRIO_DEFAULT, NULL);
}

static int mes_v11_0_kiq_ring_init(struct amdgpu_device *adev)
{
	struct amdgpu_ring *ring;

	spin_lock_init(&adev->gfx.kiq[0].ring_lock);

	ring = &adev->gfx.kiq[0].ring;

	ring->me = 3;
	ring->pipe = 1;
	ring->queue = 0;

	ring->adev = NULL;
	ring->ring_obj = NULL;
	ring->use_doorbell = true;
	ring->doorbell_index = adev->doorbell_index.mes_ring1 << 1;
	ring->eop_gpu_addr = adev->mes.eop_gpu_addr[AMDGPU_MES_KIQ_PIPE];
	ring->no_scheduler = true;
	sprintf(ring->name, "mes_kiq_%d.%d.%d",
		ring->me, ring->pipe, ring->queue);

	return amdgpu_ring_init(adev, ring, 1024, NULL, 0,
				AMDGPU_RING_PRIO_DEFAULT, NULL);
}

static int mes_v11_0_mqd_sw_init(struct amdgpu_device *adev,
				 enum admgpu_mes_pipe pipe)
{
	int r, mqd_size = sizeof(struct v11_compute_mqd);
	struct amdgpu_ring *ring;

	if (pipe == AMDGPU_MES_KIQ_PIPE)
		ring = &adev->gfx.kiq[0].ring;
	else if (pipe == AMDGPU_MES_SCHED_PIPE)
		ring = &adev->mes.ring;
	else
		BUG();

	if (ring->mqd_obj)
		return 0;

	r = amdgpu_bo_create_kernel(adev, mqd_size, PAGE_SIZE,
				    AMDGPU_GEM_DOMAIN_VRAM |
				    AMDGPU_GEM_DOMAIN_GTT, &ring->mqd_obj,
				    &ring->mqd_gpu_addr, &ring->mqd_ptr);
	if (r) {
		dev_warn(adev->dev, "failed to create ring mqd bo (%d)", r);
		return r;
	}

	memset(ring->mqd_ptr, 0, mqd_size);

	/* prepare MQD backup */
	adev->mes.mqd_backup[pipe] = kmalloc(mqd_size, GFP_KERNEL);
	if (!adev->mes.mqd_backup[pipe]) {
		dev_warn(adev->dev,
			 "no memory to create MQD backup for ring %s\n",
			 ring->name);
		return -ENOMEM;
	}

	return 0;
}

static int mes_v11_0_sw_init(void *handle)
{
	struct amdgpu_device *adev = (struct amdgpu_device *)handle;
	int pipe, r;

	adev->mes.funcs = &mes_v11_0_funcs;
	adev->mes.kiq_hw_init = &mes_v11_0_kiq_hw_init;
	adev->mes.kiq_hw_fini = &mes_v11_0_kiq_hw_fini;

	r = amdgpu_mes_init(adev);
	if (r)
		return r;

	for (pipe = 0; pipe < AMDGPU_MAX_MES_PIPES; pipe++) {
		if (!adev->enable_mes_kiq && pipe == AMDGPU_MES_KIQ_PIPE)
			continue;

		r = mes_v11_0_allocate_eop_buf(adev, pipe);
		if (r)
			return r;

		r = mes_v11_0_mqd_sw_init(adev, pipe);
		if (r)
			return r;
	}

	if (adev->enable_mes_kiq) {
		r = mes_v11_0_kiq_ring_init(adev);
		if (r)
			return r;
	}

	r = mes_v11_0_ring_init(adev);
	if (r)
		return r;

	return 0;
}

static int mes_v11_0_sw_fini(void *handle)
{
	struct amdgpu_device *adev = (struct amdgpu_device *)handle;
	int pipe;

	amdgpu_device_wb_free(adev, adev->mes.sch_ctx_offs);
	amdgpu_device_wb_free(adev, adev->mes.query_status_fence_offs);

	for (pipe = 0; pipe < AMDGPU_MAX_MES_PIPES; pipe++) {
		kfree(adev->mes.mqd_backup[pipe]);

		amdgpu_bo_free_kernel(&adev->mes.eop_gpu_obj[pipe],
				      &adev->mes.eop_gpu_addr[pipe],
				      NULL);
		amdgpu_ucode_release(&adev->mes.fw[pipe]);
	}

	amdgpu_bo_free_kernel(&adev->gfx.kiq[0].ring.mqd_obj,
			      &adev->gfx.kiq[0].ring.mqd_gpu_addr,
			      &adev->gfx.kiq[0].ring.mqd_ptr);

	amdgpu_bo_free_kernel(&adev->mes.ring.mqd_obj,
			      &adev->mes.ring.mqd_gpu_addr,
			      &adev->mes.ring.mqd_ptr);

	amdgpu_ring_fini(&adev->gfx.kiq[0].ring);
	amdgpu_ring_fini(&adev->mes.ring);

	if (adev->firmware.load_type == AMDGPU_FW_LOAD_DIRECT) {
		mes_v11_0_free_ucode_buffers(adev, AMDGPU_MES_KIQ_PIPE);
		mes_v11_0_free_ucode_buffers(adev, AMDGPU_MES_SCHED_PIPE);
	}

	amdgpu_mes_fini(adev);
	return 0;
}

static void mes_v11_0_kiq_dequeue(struct amdgpu_ring *ring)
{
	uint32_t data;
	int i;
	struct amdgpu_device *adev = ring->adev;

	mutex_lock(&adev->srbm_mutex);
	soc21_grbm_select(adev, 3, ring->pipe, 0, 0);

	/* disable the queue if it's active */
	if (RREG32_SOC15(GC, 0, regCP_HQD_ACTIVE) & 1) {
		WREG32_SOC15(GC, 0, regCP_HQD_DEQUEUE_REQUEST, 1);
		for (i = 0; i < adev->usec_timeout; i++) {
			if (!(RREG32_SOC15(GC, 0, regCP_HQD_ACTIVE) & 1))
				break;
			udelay(1);
		}
	}
	data = RREG32_SOC15(GC, 0, regCP_HQD_PQ_DOORBELL_CONTROL);
	data = REG_SET_FIELD(data, CP_HQD_PQ_DOORBELL_CONTROL,
				DOORBELL_EN, 0);
	data = REG_SET_FIELD(data, CP_HQD_PQ_DOORBELL_CONTROL,
				DOORBELL_HIT, 1);
	WREG32_SOC15(GC, 0, regCP_HQD_PQ_DOORBELL_CONTROL, data);

	WREG32_SOC15(GC, 0, regCP_HQD_PQ_DOORBELL_CONTROL, 0);

	WREG32_SOC15(GC, 0, regCP_HQD_PQ_WPTR_LO, 0);
	WREG32_SOC15(GC, 0, regCP_HQD_PQ_WPTR_HI, 0);
	WREG32_SOC15(GC, 0, regCP_HQD_PQ_RPTR, 0);

	soc21_grbm_select(adev, 0, 0, 0, 0);
	mutex_unlock(&adev->srbm_mutex);
}

static void mes_v11_0_kiq_setting(struct amdgpu_ring *ring)
{
	uint32_t tmp;
	struct amdgpu_device *adev = ring->adev;

	/* tell RLC which is KIQ queue */
	tmp = RREG32_SOC15(GC, 0, regRLC_CP_SCHEDULERS);
	tmp &= 0xffffff00;
	tmp |= (ring->me << 5) | (ring->pipe << 3) | (ring->queue);
	WREG32_SOC15(GC, 0, regRLC_CP_SCHEDULERS, tmp);
	tmp |= 0x80;
	WREG32_SOC15(GC, 0, regRLC_CP_SCHEDULERS, tmp);
}

static void mes_v11_0_kiq_clear(struct amdgpu_device *adev)
{
	uint32_t tmp;

	/* tell RLC which is KIQ dequeue */
	tmp = RREG32_SOC15(GC, 0, regRLC_CP_SCHEDULERS);
	tmp &= ~RLC_CP_SCHEDULERS__scheduler0_MASK;
	WREG32_SOC15(GC, 0, regRLC_CP_SCHEDULERS, tmp);
}

static int mes_v11_0_kiq_hw_init(struct amdgpu_device *adev)
{
	int r = 0;

	if (adev->firmware.load_type == AMDGPU_FW_LOAD_DIRECT) {

		r = mes_v11_0_load_microcode(adev, AMDGPU_MES_SCHED_PIPE, false);
		if (r) {
			DRM_ERROR("failed to load MES fw, r=%d\n", r);
			return r;
		}

		r = mes_v11_0_load_microcode(adev, AMDGPU_MES_KIQ_PIPE, true);
		if (r) {
			DRM_ERROR("failed to load MES kiq fw, r=%d\n", r);
			return r;
		}

	}

	mes_v11_0_enable(adev, true);

	mes_v11_0_kiq_setting(&adev->gfx.kiq[0].ring);

	r = mes_v11_0_queue_init(adev, AMDGPU_MES_KIQ_PIPE);
	if (r)
		goto failure;

	return r;

failure:
	mes_v11_0_hw_fini(adev);
	return r;
}

static int mes_v11_0_kiq_hw_fini(struct amdgpu_device *adev)
{
	if (adev->mes.ring.sched.ready) {
		mes_v11_0_kiq_dequeue(&adev->mes.ring);
		adev->mes.ring.sched.ready = false;
	}

	if (amdgpu_sriov_vf(adev)) {
		mes_v11_0_kiq_dequeue(&adev->gfx.kiq[0].ring);
		mes_v11_0_kiq_clear(adev);
	}

	mes_v11_0_enable(adev, false);

	return 0;
}

static int mes_v11_0_hw_init(void *handle)
{
	int r;
	struct amdgpu_device *adev = (struct amdgpu_device *)handle;

	if (!adev->enable_mes_kiq) {
		if (adev->firmware.load_type == AMDGPU_FW_LOAD_DIRECT) {
			r = mes_v11_0_load_microcode(adev,
					     AMDGPU_MES_SCHED_PIPE, true);
			if (r) {
				DRM_ERROR("failed to MES fw, r=%d\n", r);
				return r;
			}
		}

		mes_v11_0_enable(adev, true);
	}

	r = mes_v11_0_queue_init(adev, AMDGPU_MES_SCHED_PIPE);
	if (r)
		goto failure;

	r = mes_v11_0_set_hw_resources(&adev->mes);
	if (r)
		goto failure;

<<<<<<< HEAD
=======
	if (amdgpu_sriov_is_mes_info_enable(adev)) {
		r = mes_v11_0_set_hw_resources_1(&adev->mes);
		if (r) {
			DRM_ERROR("failed mes_v11_0_set_hw_resources_1, r=%d\n", r);
			goto failure;
		}
	}

>>>>>>> 0c383648
	r = mes_v11_0_query_sched_status(&adev->mes);
	if (r) {
		DRM_ERROR("MES is busy\n");
		goto failure;
	}

	/*
	 * Disable KIQ ring usage from the driver once MES is enabled.
	 * MES uses KIQ ring exclusively so driver cannot access KIQ ring
	 * with MES enabled.
	 */
	adev->gfx.kiq[0].ring.sched.ready = false;
	adev->mes.ring.sched.ready = true;

	return 0;

failure:
	mes_v11_0_hw_fini(adev);
	return r;
}

static int mes_v11_0_hw_fini(void *handle)
{
	struct amdgpu_device *adev = (struct amdgpu_device *)handle;
	if (amdgpu_sriov_is_mes_info_enable(adev)) {
		amdgpu_bo_free_kernel(&adev->mes.resource_1, &adev->mes.resource_1_gpu_addr,
					&adev->mes.resource_1_addr);
	}
	return 0;
}

static int mes_v11_0_suspend(void *handle)
{
	int r;
	struct amdgpu_device *adev = (struct amdgpu_device *)handle;

	r = amdgpu_mes_suspend(adev);
	if (r)
		return r;

	return mes_v11_0_hw_fini(adev);
}

static int mes_v11_0_resume(void *handle)
{
	int r;
	struct amdgpu_device *adev = (struct amdgpu_device *)handle;

	r = mes_v11_0_hw_init(adev);
	if (r)
		return r;

	return amdgpu_mes_resume(adev);
}

static int mes_v11_0_early_init(void *handle)
{
	struct amdgpu_device *adev = (struct amdgpu_device *)handle;
	int pipe, r;

	for (pipe = 0; pipe < AMDGPU_MAX_MES_PIPES; pipe++) {
		if (!adev->enable_mes_kiq && pipe == AMDGPU_MES_KIQ_PIPE)
			continue;
		r = amdgpu_mes_init_microcode(adev, pipe);
		if (r)
			return r;
	}

	return 0;
}

static int mes_v11_0_late_init(void *handle)
{
	struct amdgpu_device *adev = (struct amdgpu_device *)handle;

	/* it's only intended for use in mes_self_test case, not for s0ix and reset */
	if (!amdgpu_in_reset(adev) && !adev->in_s0ix && !adev->in_suspend &&
	    (amdgpu_ip_version(adev, GC_HWIP, 0) != IP_VERSION(11, 0, 3)))
		amdgpu_mes_self_test(adev);

	return 0;
}

static const struct amd_ip_funcs mes_v11_0_ip_funcs = {
	.name = "mes_v11_0",
	.early_init = mes_v11_0_early_init,
	.late_init = mes_v11_0_late_init,
	.sw_init = mes_v11_0_sw_init,
	.sw_fini = mes_v11_0_sw_fini,
	.hw_init = mes_v11_0_hw_init,
	.hw_fini = mes_v11_0_hw_fini,
	.suspend = mes_v11_0_suspend,
	.resume = mes_v11_0_resume,
	.dump_ip_state = NULL,
	.print_ip_state = NULL,
};

const struct amdgpu_ip_block_version mes_v11_0_ip_block = {
	.type = AMD_IP_BLOCK_TYPE_MES,
	.major = 11,
	.minor = 0,
	.rev = 0,
	.funcs = &mes_v11_0_ip_funcs,
};<|MERGE_RESOLUTION|>--- conflicted
+++ resolved
@@ -525,8 +525,6 @@
 			offsetof(union MESAPI_SET_HW_RESOURCES, api_status));
 }
 
-<<<<<<< HEAD
-=======
 static int mes_v11_0_set_hw_resources_1(struct amdgpu_mes *mes)
 {
 	int size = 128 * PAGE_SIZE;
@@ -557,7 +555,6 @@
 			offsetof(union MESAPI_SET_HW_RESOURCES_1, api_status));
 }
 
->>>>>>> 0c383648
 static const struct amdgpu_mes_funcs mes_v11_0_funcs = {
 	.add_hw_queue = mes_v11_0_add_hw_queue,
 	.remove_hw_queue = mes_v11_0_remove_hw_queue,
@@ -1339,8 +1336,6 @@
 	if (r)
 		goto failure;
 
-<<<<<<< HEAD
-=======
 	if (amdgpu_sriov_is_mes_info_enable(adev)) {
 		r = mes_v11_0_set_hw_resources_1(&adev->mes);
 		if (r) {
@@ -1349,7 +1344,6 @@
 		}
 	}
 
->>>>>>> 0c383648
 	r = mes_v11_0_query_sched_status(&adev->mes);
 	if (r) {
 		DRM_ERROR("MES is busy\n");
