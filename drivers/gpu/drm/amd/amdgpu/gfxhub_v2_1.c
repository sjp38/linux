/*
 * Copyright 2019 Advanced Micro Devices, Inc.
 *
 * Permission is hereby granted, free of charge, to any person obtaining a
 * copy of this software and associated documentation files (the "Software"),
 * to deal in the Software without restriction, including without limitation
 * the rights to use, copy, modify, merge, publish, distribute, sublicense,
 * and/or sell copies of the Software, and to permit persons to whom the
 * Software is furnished to do so, subject to the following conditions:
 *
 * The above copyright notice and this permission notice shall be included in
 * all copies or substantial portions of the Software.
 *
 * THE SOFTWARE IS PROVIDED "AS IS", WITHOUT WARRANTY OF ANY KIND, EXPRESS OR
 * IMPLIED, INCLUDING BUT NOT LIMITED TO THE WARRANTIES OF MERCHANTABILITY,
 * FITNESS FOR A PARTICULAR PURPOSE AND NONINFRINGEMENT.  IN NO EVENT SHALL
 * THE COPYRIGHT HOLDER(S) OR AUTHOR(S) BE LIABLE FOR ANY CLAIM, DAMAGES OR
 * OTHER LIABILITY, WHETHER IN AN ACTION OF CONTRACT, TORT OR OTHERWISE,
 * ARISING FROM, OUT OF OR IN CONNECTION WITH THE SOFTWARE OR THE USE OR
 * OTHER DEALINGS IN THE SOFTWARE.
 *
 */

#include "amdgpu.h"
#include "gfxhub_v2_1.h"

#include "gc/gc_10_3_0_offset.h"
#include "gc/gc_10_3_0_sh_mask.h"
#include "gc/gc_10_3_0_default.h"
#include "navi10_enum.h"

#include "soc15_common.h"

#define mmGCUTCL2_HARVEST_BYPASS_GROUPS_YELLOW_CARP				0x16f8
#define mmGCUTCL2_HARVEST_BYPASS_GROUPS_YELLOW_CARP_BASE_IDX	0

static const char *gfxhub_client_ids[] = {
	"CB/DB",
	"Reserved",
	"GE1",
	"GE2",
	"CPF",
	"CPC",
	"CPG",
	"RLC",
	"TCP",
	"SQC (inst)",
	"SQC (data)",
	"SQG",
	"Reserved",
	"SDMA0",
	"SDMA1",
	"GCR",
	"SDMA2",
	"SDMA3",
};

static uint32_t gfxhub_v2_1_get_invalidate_req(unsigned int vmid,
					       uint32_t flush_type)
{
	u32 req = 0;

	/* invalidate using legacy mode on vmid*/
	req = REG_SET_FIELD(req, GCVM_INVALIDATE_ENG0_REQ,
			    PER_VMID_INVALIDATE_REQ, 1 << vmid);
	req = REG_SET_FIELD(req, GCVM_INVALIDATE_ENG0_REQ, FLUSH_TYPE, flush_type);
	req = REG_SET_FIELD(req, GCVM_INVALIDATE_ENG0_REQ, INVALIDATE_L2_PTES, 1);
	req = REG_SET_FIELD(req, GCVM_INVALIDATE_ENG0_REQ, INVALIDATE_L2_PDE0, 1);
	req = REG_SET_FIELD(req, GCVM_INVALIDATE_ENG0_REQ, INVALIDATE_L2_PDE1, 1);
	req = REG_SET_FIELD(req, GCVM_INVALIDATE_ENG0_REQ, INVALIDATE_L2_PDE2, 1);
	req = REG_SET_FIELD(req, GCVM_INVALIDATE_ENG0_REQ, INVALIDATE_L1_PTES, 1);
	req = REG_SET_FIELD(req, GCVM_INVALIDATE_ENG0_REQ,
			    CLEAR_PROTECTION_FAULT_STATUS_ADDR,	0);

	return req;
}

static void
gfxhub_v2_1_print_l2_protection_fault_status(struct amdgpu_device *adev,
					     uint32_t status)
{
	u32 cid = REG_GET_FIELD(status,
				GCVM_L2_PROTECTION_FAULT_STATUS, CID);

	dev_err(adev->dev,
		"GCVM_L2_PROTECTION_FAULT_STATUS:0x%08X\n",
		status);
	dev_err(adev->dev, "\t Faulty UTCL2 client ID: %s (0x%x)\n",
		cid >= ARRAY_SIZE(gfxhub_client_ids) ? "unknown" : gfxhub_client_ids[cid],
		cid);
	dev_err(adev->dev, "\t MORE_FAULTS: 0x%lx\n",
		REG_GET_FIELD(status,
		GCVM_L2_PROTECTION_FAULT_STATUS, MORE_FAULTS));
	dev_err(adev->dev, "\t WALKER_ERROR: 0x%lx\n",
		REG_GET_FIELD(status,
		GCVM_L2_PROTECTION_FAULT_STATUS, WALKER_ERROR));
	dev_err(adev->dev, "\t PERMISSION_FAULTS: 0x%lx\n",
		REG_GET_FIELD(status,
		GCVM_L2_PROTECTION_FAULT_STATUS, PERMISSION_FAULTS));
	dev_err(adev->dev, "\t MAPPING_ERROR: 0x%lx\n",
		REG_GET_FIELD(status,
		GCVM_L2_PROTECTION_FAULT_STATUS, MAPPING_ERROR));
	dev_err(adev->dev, "\t RW: 0x%lx\n",
		REG_GET_FIELD(status,
		GCVM_L2_PROTECTION_FAULT_STATUS, RW));
}

static u64 gfxhub_v2_1_get_fb_location(struct amdgpu_device *adev)
{
	u64 base = RREG32_SOC15(GC, 0, mmGCMC_VM_FB_LOCATION_BASE);

	base &= GCMC_VM_FB_LOCATION_BASE__FB_BASE_MASK;
	base <<= 24;

	return base;
}

static u64 gfxhub_v2_1_get_mc_fb_offset(struct amdgpu_device *adev)
{
	return (u64)RREG32_SOC15(GC, 0, mmGCMC_VM_FB_OFFSET) << 24;
}

static void gfxhub_v2_1_setup_vm_pt_regs(struct amdgpu_device *adev, uint32_t vmid,
				uint64_t page_table_base)
{
	struct amdgpu_vmhub *hub = &adev->vmhub[AMDGPU_GFXHUB_0];

	WREG32_SOC15_OFFSET(GC, 0, mmGCVM_CONTEXT0_PAGE_TABLE_BASE_ADDR_LO32,
			    hub->ctx_addr_distance * vmid,
			    lower_32_bits(page_table_base));

	WREG32_SOC15_OFFSET(GC, 0, mmGCVM_CONTEXT0_PAGE_TABLE_BASE_ADDR_HI32,
			    hub->ctx_addr_distance * vmid,
			    upper_32_bits(page_table_base));
}

static void gfxhub_v2_1_init_gart_aperture_regs(struct amdgpu_device *adev)
{
	uint64_t pt_base = amdgpu_gmc_pd_addr(adev->gart.bo);

	gfxhub_v2_1_setup_vm_pt_regs(adev, 0, pt_base);

	WREG32_SOC15(GC, 0, mmGCVM_CONTEXT0_PAGE_TABLE_START_ADDR_LO32,
		     (u32)(adev->gmc.gart_start >> 12));
	WREG32_SOC15(GC, 0, mmGCVM_CONTEXT0_PAGE_TABLE_START_ADDR_HI32,
		     (u32)(adev->gmc.gart_start >> 44));

	WREG32_SOC15(GC, 0, mmGCVM_CONTEXT0_PAGE_TABLE_END_ADDR_LO32,
		     (u32)(adev->gmc.gart_end >> 12));
	WREG32_SOC15(GC, 0, mmGCVM_CONTEXT0_PAGE_TABLE_END_ADDR_HI32,
		     (u32)(adev->gmc.gart_end >> 44));
}

static void gfxhub_v2_1_init_system_aperture_regs(struct amdgpu_device *adev)
{
	uint64_t value;

	/* Program the AGP BAR */
	WREG32_SOC15(GC, 0, mmGCMC_VM_AGP_BASE, 0);
	WREG32_SOC15(GC, 0, mmGCMC_VM_AGP_BOT, adev->gmc.agp_start >> 24);
	WREG32_SOC15(GC, 0, mmGCMC_VM_AGP_TOP, adev->gmc.agp_end >> 24);

	/* Program the system aperture low logical page number. */
	WREG32_SOC15(GC, 0, mmGCMC_VM_SYSTEM_APERTURE_LOW_ADDR,
		     min(adev->gmc.fb_start, adev->gmc.agp_start) >> 18);
	WREG32_SOC15(GC, 0, mmGCMC_VM_SYSTEM_APERTURE_HIGH_ADDR,
		     max(adev->gmc.fb_end, adev->gmc.agp_end) >> 18);

	/* Set default page address. */
	value = amdgpu_gmc_vram_mc2pa(adev, adev->vram_scratch.gpu_addr);
	WREG32_SOC15(GC, 0, mmGCMC_VM_SYSTEM_APERTURE_DEFAULT_ADDR_LSB,
		     (u32)(value >> 12));
	WREG32_SOC15(GC, 0, mmGCMC_VM_SYSTEM_APERTURE_DEFAULT_ADDR_MSB,
		     (u32)(value >> 44));

	/* Program "protection fault". */
	WREG32_SOC15(GC, 0, mmGCVM_L2_PROTECTION_FAULT_DEFAULT_ADDR_LO32,
		     (u32)(adev->dummy_page_addr >> 12));
	WREG32_SOC15(GC, 0, mmGCVM_L2_PROTECTION_FAULT_DEFAULT_ADDR_HI32,
		     (u32)((u64)adev->dummy_page_addr >> 44));

	WREG32_FIELD15(GC, 0, GCVM_L2_PROTECTION_FAULT_CNTL2,
		       ACTIVE_PAGE_MIGRATION_PTE_READ_RETRY, 1);
}


static void gfxhub_v2_1_init_tlb_regs(struct amdgpu_device *adev)
{
	uint32_t tmp;

	/* Setup TLB control */
	tmp = RREG32_SOC15(GC, 0, mmGCMC_VM_MX_L1_TLB_CNTL);

	tmp = REG_SET_FIELD(tmp, GCMC_VM_MX_L1_TLB_CNTL, ENABLE_L1_TLB, 1);
	tmp = REG_SET_FIELD(tmp, GCMC_VM_MX_L1_TLB_CNTL, SYSTEM_ACCESS_MODE, 3);
	tmp = REG_SET_FIELD(tmp, GCMC_VM_MX_L1_TLB_CNTL,
			    ENABLE_ADVANCED_DRIVER_MODEL, 1);
	tmp = REG_SET_FIELD(tmp, GCMC_VM_MX_L1_TLB_CNTL,
			    SYSTEM_APERTURE_UNMAPPED_ACCESS, 0);
	tmp = REG_SET_FIELD(tmp, GCMC_VM_MX_L1_TLB_CNTL,
			    MTYPE, MTYPE_UC); /* UC, uncached */

	WREG32_SOC15(GC, 0, mmGCMC_VM_MX_L1_TLB_CNTL, tmp);
}

static void gfxhub_v2_1_init_cache_regs(struct amdgpu_device *adev)
{
	uint32_t tmp;

	/* These registers are not accessible to VF-SRIOV.
	 * The PF will program them instead.
	 */
	if (amdgpu_sriov_vf(adev))
		return;

	/* Setup L2 cache */
	tmp = RREG32_SOC15(GC, 0, mmGCVM_L2_CNTL);
	tmp = REG_SET_FIELD(tmp, GCVM_L2_CNTL, ENABLE_L2_CACHE, 1);
	tmp = REG_SET_FIELD(tmp, GCVM_L2_CNTL, ENABLE_L2_FRAGMENT_PROCESSING, 0);
	tmp = REG_SET_FIELD(tmp, GCVM_L2_CNTL,
			    ENABLE_DEFAULT_PAGE_OUT_TO_SYSTEM_MEMORY, 1);
	/* XXX for emulation, Refer to closed source code.*/
	tmp = REG_SET_FIELD(tmp, GCVM_L2_CNTL,
			    L2_PDE0_CACHE_TAG_GENERATION_MODE, 0);
	tmp = REG_SET_FIELD(tmp, GCVM_L2_CNTL, PDE_FAULT_CLASSIFICATION, 0);
	tmp = REG_SET_FIELD(tmp, GCVM_L2_CNTL, CONTEXT1_IDENTITY_ACCESS_MODE, 1);
	tmp = REG_SET_FIELD(tmp, GCVM_L2_CNTL, IDENTITY_MODE_FRAGMENT_SIZE, 0);
	WREG32_SOC15(GC, 0, mmGCVM_L2_CNTL, tmp);

	tmp = RREG32_SOC15(GC, 0, mmGCVM_L2_CNTL2);
	tmp = REG_SET_FIELD(tmp, GCVM_L2_CNTL2, INVALIDATE_ALL_L1_TLBS, 1);
	tmp = REG_SET_FIELD(tmp, GCVM_L2_CNTL2, INVALIDATE_L2_CACHE, 1);
	WREG32_SOC15(GC, 0, mmGCVM_L2_CNTL2, tmp);

	tmp = mmGCVM_L2_CNTL3_DEFAULT;
	if (adev->gmc.translate_further) {
		tmp = REG_SET_FIELD(tmp, GCVM_L2_CNTL3, BANK_SELECT, 12);
		tmp = REG_SET_FIELD(tmp, GCVM_L2_CNTL3,
				    L2_CACHE_BIGK_FRAGMENT_SIZE, 9);
	} else {
		tmp = REG_SET_FIELD(tmp, GCVM_L2_CNTL3, BANK_SELECT, 9);
		tmp = REG_SET_FIELD(tmp, GCVM_L2_CNTL3,
				    L2_CACHE_BIGK_FRAGMENT_SIZE, 6);
	}
	WREG32_SOC15(GC, 0, mmGCVM_L2_CNTL3, tmp);

	tmp = mmGCVM_L2_CNTL4_DEFAULT;
	tmp = REG_SET_FIELD(tmp, GCVM_L2_CNTL4, VMC_TAP_PDE_REQUEST_PHYSICAL, 0);
	tmp = REG_SET_FIELD(tmp, GCVM_L2_CNTL4, VMC_TAP_PTE_REQUEST_PHYSICAL, 0);
	WREG32_SOC15(GC, 0, mmGCVM_L2_CNTL4, tmp);

	tmp = mmGCVM_L2_CNTL5_DEFAULT;
	tmp = REG_SET_FIELD(tmp, GCVM_L2_CNTL5, L2_CACHE_SMALLK_FRAGMENT_SIZE, 0);
	WREG32_SOC15(GC, 0, mmGCVM_L2_CNTL5, tmp);
}

static void gfxhub_v2_1_enable_system_domain(struct amdgpu_device *adev)
{
	uint32_t tmp;

	tmp = RREG32_SOC15(GC, 0, mmGCVM_CONTEXT0_CNTL);
	tmp = REG_SET_FIELD(tmp, GCVM_CONTEXT0_CNTL, ENABLE_CONTEXT, 1);
	tmp = REG_SET_FIELD(tmp, GCVM_CONTEXT0_CNTL, PAGE_TABLE_DEPTH, 0);
	tmp = REG_SET_FIELD(tmp, GCVM_CONTEXT0_CNTL,
			    RETRY_PERMISSION_OR_INVALID_PAGE_FAULT, 0);
	WREG32_SOC15(GC, 0, mmGCVM_CONTEXT0_CNTL, tmp);
}

static void gfxhub_v2_1_disable_identity_aperture(struct amdgpu_device *adev)
{
	/* These registers are not accessible to VF-SRIOV.
	 * The PF will program them instead.
	 */
	if (amdgpu_sriov_vf(adev))
		return;

	WREG32_SOC15(GC, 0, mmGCVM_L2_CONTEXT1_IDENTITY_APERTURE_LOW_ADDR_LO32,
		     0xFFFFFFFF);
	WREG32_SOC15(GC, 0, mmGCVM_L2_CONTEXT1_IDENTITY_APERTURE_LOW_ADDR_HI32,
		     0x0000000F);

	WREG32_SOC15(GC, 0, mmGCVM_L2_CONTEXT1_IDENTITY_APERTURE_HIGH_ADDR_LO32,
		     0);
	WREG32_SOC15(GC, 0, mmGCVM_L2_CONTEXT1_IDENTITY_APERTURE_HIGH_ADDR_HI32,
		     0);

	WREG32_SOC15(GC, 0, mmGCVM_L2_CONTEXT_IDENTITY_PHYSICAL_OFFSET_LO32, 0);
	WREG32_SOC15(GC, 0, mmGCVM_L2_CONTEXT_IDENTITY_PHYSICAL_OFFSET_HI32, 0);

}

static void gfxhub_v2_1_setup_vmid_config(struct amdgpu_device *adev)
{
	struct amdgpu_vmhub *hub = &adev->vmhub[AMDGPU_GFXHUB_0];
	int i;
	uint32_t tmp;

	for (i = 0; i <= 14; i++) {
		tmp = RREG32_SOC15_OFFSET(GC, 0, mmGCVM_CONTEXT1_CNTL, i);
		tmp = REG_SET_FIELD(tmp, GCVM_CONTEXT1_CNTL, ENABLE_CONTEXT, 1);
		tmp = REG_SET_FIELD(tmp, GCVM_CONTEXT1_CNTL, PAGE_TABLE_DEPTH,
				    adev->vm_manager.num_level);
		tmp = REG_SET_FIELD(tmp, GCVM_CONTEXT1_CNTL,
				RANGE_PROTECTION_FAULT_ENABLE_DEFAULT, 1);
		tmp = REG_SET_FIELD(tmp, GCVM_CONTEXT1_CNTL,
				DUMMY_PAGE_PROTECTION_FAULT_ENABLE_DEFAULT, 1);
		tmp = REG_SET_FIELD(tmp, GCVM_CONTEXT1_CNTL,
				PDE0_PROTECTION_FAULT_ENABLE_DEFAULT, 1);
		tmp = REG_SET_FIELD(tmp, GCVM_CONTEXT1_CNTL,
				VALID_PROTECTION_FAULT_ENABLE_DEFAULT, 1);
		tmp = REG_SET_FIELD(tmp, GCVM_CONTEXT1_CNTL,
				READ_PROTECTION_FAULT_ENABLE_DEFAULT, 1);
		tmp = REG_SET_FIELD(tmp, GCVM_CONTEXT1_CNTL,
				WRITE_PROTECTION_FAULT_ENABLE_DEFAULT, 1);
		tmp = REG_SET_FIELD(tmp, GCVM_CONTEXT1_CNTL,
				EXECUTE_PROTECTION_FAULT_ENABLE_DEFAULT, 1);
		tmp = REG_SET_FIELD(tmp, GCVM_CONTEXT1_CNTL,
				PAGE_TABLE_BLOCK_SIZE,
				adev->vm_manager.block_size - 9);
		/* Send no-retry XNACK on fault to suppress VM fault storm. */
		tmp = REG_SET_FIELD(tmp, GCVM_CONTEXT1_CNTL,
				    RETRY_PERMISSION_OR_INVALID_PAGE_FAULT,
				    !adev->gmc.noretry);
		WREG32_SOC15_OFFSET(GC, 0, mmGCVM_CONTEXT1_CNTL,
				    i * hub->ctx_distance, tmp);
		WREG32_SOC15_OFFSET(GC, 0, mmGCVM_CONTEXT1_PAGE_TABLE_START_ADDR_LO32,
				    i * hub->ctx_addr_distance, 0);
		WREG32_SOC15_OFFSET(GC, 0, mmGCVM_CONTEXT1_PAGE_TABLE_START_ADDR_HI32,
				    i * hub->ctx_addr_distance, 0);
		WREG32_SOC15_OFFSET(GC, 0, mmGCVM_CONTEXT1_PAGE_TABLE_END_ADDR_LO32,
				    i * hub->ctx_addr_distance,
				    lower_32_bits(adev->vm_manager.max_pfn - 1));
		WREG32_SOC15_OFFSET(GC, 0, mmGCVM_CONTEXT1_PAGE_TABLE_END_ADDR_HI32,
				    i * hub->ctx_addr_distance,
				    upper_32_bits(adev->vm_manager.max_pfn - 1));
	}
}

static void gfxhub_v2_1_program_invalidation(struct amdgpu_device *adev)
{
	struct amdgpu_vmhub *hub = &adev->vmhub[AMDGPU_GFXHUB_0];
	unsigned i;

	for (i = 0 ; i < 18; ++i) {
		WREG32_SOC15_OFFSET(GC, 0, mmGCVM_INVALIDATE_ENG0_ADDR_RANGE_LO32,
				    i * hub->eng_addr_distance, 0xffffffff);
		WREG32_SOC15_OFFSET(GC, 0, mmGCVM_INVALIDATE_ENG0_ADDR_RANGE_HI32,
				    i * hub->eng_addr_distance, 0x1f);
	}
}

static int gfxhub_v2_1_gart_enable(struct amdgpu_device *adev)
{
	if (amdgpu_sriov_vf(adev)) {
		/*
		 * GCMC_VM_FB_LOCATION_BASE/TOP is NULL for VF, becuase they are
		 * VF copy registers so vbios post doesn't program them, for
		 * SRIOV driver need to program them
		 */
		WREG32_SOC15(GC, 0, mmGCMC_VM_FB_LOCATION_BASE,
			     adev->gmc.vram_start >> 24);
		WREG32_SOC15(GC, 0, mmGCMC_VM_FB_LOCATION_TOP,
			     adev->gmc.vram_end >> 24);
	}

	/* GART Enable. */
	gfxhub_v2_1_init_gart_aperture_regs(adev);
	gfxhub_v2_1_init_system_aperture_regs(adev);
	gfxhub_v2_1_init_tlb_regs(adev);
	gfxhub_v2_1_init_cache_regs(adev);

	gfxhub_v2_1_enable_system_domain(adev);
	gfxhub_v2_1_disable_identity_aperture(adev);
	gfxhub_v2_1_setup_vmid_config(adev);
	gfxhub_v2_1_program_invalidation(adev);

	return 0;
}

static void gfxhub_v2_1_gart_disable(struct amdgpu_device *adev)
{
	struct amdgpu_vmhub *hub = &adev->vmhub[AMDGPU_GFXHUB_0];
	u32 tmp;
	u32 i;

	/* Disable all tables */
	for (i = 0; i < 16; i++)
		WREG32_SOC15_OFFSET(GC, 0, mmGCVM_CONTEXT0_CNTL,
				    i * hub->ctx_distance, 0);

	/* Setup TLB control */
	tmp = RREG32_SOC15(GC, 0, mmGCMC_VM_MX_L1_TLB_CNTL);
	tmp = REG_SET_FIELD(tmp, GCMC_VM_MX_L1_TLB_CNTL, ENABLE_L1_TLB, 0);
	tmp = REG_SET_FIELD(tmp, GCMC_VM_MX_L1_TLB_CNTL,
			    ENABLE_ADVANCED_DRIVER_MODEL, 0);
	WREG32_SOC15(GC, 0, mmGCMC_VM_MX_L1_TLB_CNTL, tmp);

	/* Setup L2 cache */
	WREG32_FIELD15(GC, 0, GCVM_L2_CNTL, ENABLE_L2_CACHE, 0);
	WREG32_SOC15(GC, 0, mmGCVM_L2_CNTL3, 0);
}

/**
 * gfxhub_v2_1_set_fault_enable_default - update GART/VM fault handling
 *
 * @adev: amdgpu_device pointer
 * @value: true redirects VM faults to the default page
 */
static void gfxhub_v2_1_set_fault_enable_default(struct amdgpu_device *adev,
					  bool value)
{
	u32 tmp;

	/* These registers are not accessible to VF-SRIOV.
	 * The PF will program them instead.
	 */
	if (amdgpu_sriov_vf(adev))
		return;

	tmp = RREG32_SOC15(GC, 0, mmGCVM_L2_PROTECTION_FAULT_CNTL);
	tmp = REG_SET_FIELD(tmp, GCVM_L2_PROTECTION_FAULT_CNTL,
			    RANGE_PROTECTION_FAULT_ENABLE_DEFAULT, value);
	tmp = REG_SET_FIELD(tmp, GCVM_L2_PROTECTION_FAULT_CNTL,
			    PDE0_PROTECTION_FAULT_ENABLE_DEFAULT, value);
	tmp = REG_SET_FIELD(tmp, GCVM_L2_PROTECTION_FAULT_CNTL,
			    PDE1_PROTECTION_FAULT_ENABLE_DEFAULT, value);
	tmp = REG_SET_FIELD(tmp, GCVM_L2_PROTECTION_FAULT_CNTL,
			    PDE2_PROTECTION_FAULT_ENABLE_DEFAULT, value);
	tmp = REG_SET_FIELD(tmp, GCVM_L2_PROTECTION_FAULT_CNTL,
			    TRANSLATE_FURTHER_PROTECTION_FAULT_ENABLE_DEFAULT,
			    value);
	tmp = REG_SET_FIELD(tmp, GCVM_L2_PROTECTION_FAULT_CNTL,
			    NACK_PROTECTION_FAULT_ENABLE_DEFAULT, value);
	tmp = REG_SET_FIELD(tmp, GCVM_L2_PROTECTION_FAULT_CNTL,
			    DUMMY_PAGE_PROTECTION_FAULT_ENABLE_DEFAULT, value);
	tmp = REG_SET_FIELD(tmp, GCVM_L2_PROTECTION_FAULT_CNTL,
			    VALID_PROTECTION_FAULT_ENABLE_DEFAULT, value);
	tmp = REG_SET_FIELD(tmp, GCVM_L2_PROTECTION_FAULT_CNTL,
			    READ_PROTECTION_FAULT_ENABLE_DEFAULT, value);
	tmp = REG_SET_FIELD(tmp, GCVM_L2_PROTECTION_FAULT_CNTL,
			    WRITE_PROTECTION_FAULT_ENABLE_DEFAULT, value);
	tmp = REG_SET_FIELD(tmp, GCVM_L2_PROTECTION_FAULT_CNTL,
			    EXECUTE_PROTECTION_FAULT_ENABLE_DEFAULT, value);
	if (!value) {
		tmp = REG_SET_FIELD(tmp, GCVM_L2_PROTECTION_FAULT_CNTL,
				CRASH_ON_NO_RETRY_FAULT, 1);
		tmp = REG_SET_FIELD(tmp, GCVM_L2_PROTECTION_FAULT_CNTL,
				CRASH_ON_RETRY_FAULT, 1);
	}
	WREG32_SOC15(GC, 0, mmGCVM_L2_PROTECTION_FAULT_CNTL, tmp);
}

static const struct amdgpu_vmhub_funcs gfxhub_v2_1_vmhub_funcs = {
	.print_l2_protection_fault_status = gfxhub_v2_1_print_l2_protection_fault_status,
	.get_invalidate_req = gfxhub_v2_1_get_invalidate_req,
};

static void gfxhub_v2_1_init(struct amdgpu_device *adev)
{
	struct amdgpu_vmhub *hub = &adev->vmhub[AMDGPU_GFXHUB_0];

	hub->ctx0_ptb_addr_lo32 =
		SOC15_REG_OFFSET(GC, 0,
				 mmGCVM_CONTEXT0_PAGE_TABLE_BASE_ADDR_LO32);
	hub->ctx0_ptb_addr_hi32 =
		SOC15_REG_OFFSET(GC, 0,
				 mmGCVM_CONTEXT0_PAGE_TABLE_BASE_ADDR_HI32);
	hub->vm_inv_eng0_sem =
		SOC15_REG_OFFSET(GC, 0, mmGCVM_INVALIDATE_ENG0_SEM);
	hub->vm_inv_eng0_req =
		SOC15_REG_OFFSET(GC, 0, mmGCVM_INVALIDATE_ENG0_REQ);
	hub->vm_inv_eng0_ack =
		SOC15_REG_OFFSET(GC, 0, mmGCVM_INVALIDATE_ENG0_ACK);
	hub->vm_context0_cntl =
		SOC15_REG_OFFSET(GC, 0, mmGCVM_CONTEXT0_CNTL);
	hub->vm_l2_pro_fault_status =
		SOC15_REG_OFFSET(GC, 0, mmGCVM_L2_PROTECTION_FAULT_STATUS);
	hub->vm_l2_pro_fault_cntl =
		SOC15_REG_OFFSET(GC, 0, mmGCVM_L2_PROTECTION_FAULT_CNTL);

	hub->ctx_distance = mmGCVM_CONTEXT1_CNTL - mmGCVM_CONTEXT0_CNTL;
	hub->ctx_addr_distance = mmGCVM_CONTEXT1_PAGE_TABLE_BASE_ADDR_LO32 -
		mmGCVM_CONTEXT0_PAGE_TABLE_BASE_ADDR_LO32;
	hub->eng_distance = mmGCVM_INVALIDATE_ENG1_REQ -
		mmGCVM_INVALIDATE_ENG0_REQ;
	hub->eng_addr_distance = mmGCVM_INVALIDATE_ENG1_ADDR_RANGE_LO32 -
		mmGCVM_INVALIDATE_ENG0_ADDR_RANGE_LO32;

	hub->vm_cntx_cntl_vm_fault = GCVM_CONTEXT1_CNTL__RANGE_PROTECTION_FAULT_ENABLE_INTERRUPT_MASK |
		GCVM_CONTEXT1_CNTL__DUMMY_PAGE_PROTECTION_FAULT_ENABLE_INTERRUPT_MASK |
		GCVM_CONTEXT1_CNTL__PDE0_PROTECTION_FAULT_ENABLE_INTERRUPT_MASK |
		GCVM_CONTEXT1_CNTL__VALID_PROTECTION_FAULT_ENABLE_INTERRUPT_MASK |
		GCVM_CONTEXT1_CNTL__READ_PROTECTION_FAULT_ENABLE_INTERRUPT_MASK |
		GCVM_CONTEXT1_CNTL__WRITE_PROTECTION_FAULT_ENABLE_INTERRUPT_MASK |
		GCVM_CONTEXT1_CNTL__EXECUTE_PROTECTION_FAULT_ENABLE_INTERRUPT_MASK;

	hub->vmhub_funcs = &gfxhub_v2_1_vmhub_funcs;
}

static int gfxhub_v2_1_get_xgmi_info(struct amdgpu_device *adev)
{
	u32 xgmi_lfb_cntl = RREG32_SOC15(GC, 0, mmGCMC_VM_XGMI_LFB_CNTL);
	u32 max_region =
		REG_GET_FIELD(xgmi_lfb_cntl, GCMC_VM_XGMI_LFB_CNTL, PF_MAX_REGION);
	u32 max_num_physical_nodes   = 0;
	u32 max_physical_node_id     = 0;

	switch (adev->ip_versions[XGMI_HWIP][0]) {
	case IP_VERSION(4, 8, 0):
		max_num_physical_nodes   = 4;
		max_physical_node_id     = 3;
		break;
	default:
		return -EINVAL;
	}

	/* PF_MAX_REGION=0 means xgmi is disabled */
	if (max_region) {
		adev->gmc.xgmi.num_physical_nodes = max_region + 1;
		if (adev->gmc.xgmi.num_physical_nodes > max_num_physical_nodes)
			return -EINVAL;

		adev->gmc.xgmi.physical_node_id =
			REG_GET_FIELD(xgmi_lfb_cntl, GCMC_VM_XGMI_LFB_CNTL, PF_LFB_REGION);
		if (adev->gmc.xgmi.physical_node_id > max_physical_node_id)
			return -EINVAL;

		adev->gmc.xgmi.node_segment_size = REG_GET_FIELD(
			RREG32_SOC15(GC, 0, mmGCMC_VM_XGMI_LFB_SIZE),
			GCMC_VM_XGMI_LFB_SIZE, PF_LFB_SIZE) << 24;
	}

	return 0;
}

static void gfxhub_v2_1_utcl2_harvest(struct amdgpu_device *adev)
{
	int i;
	u32 tmp = 0, disabled_sa = 0;
	u32 efuse_setting, vbios_setting;

	u32 max_sa_mask = amdgpu_gfx_create_bitmask(
		adev->gfx.config.max_sh_per_se *
		adev->gfx.config.max_shader_engines);

<<<<<<< HEAD
	if (adev->asic_type == CHIP_YELLOW_CARP) {
=======
	if (adev->ip_versions[GC_HWIP][0] == IP_VERSION(10, 3, 3)) {
>>>>>>> df0cc57e
		/* Get SA disabled bitmap from eFuse setting */
		efuse_setting = RREG32_SOC15(GC, 0, mmCC_GC_SA_UNIT_DISABLE);
		efuse_setting &= CC_GC_SA_UNIT_DISABLE__SA_DISABLE_MASK;
		efuse_setting >>= CC_GC_SA_UNIT_DISABLE__SA_DISABLE__SHIFT;

		/* Get SA disabled bitmap from VBIOS setting */
		vbios_setting = RREG32_SOC15(GC, 0, mmGC_USER_SA_UNIT_DISABLE);
		vbios_setting &= GC_USER_SA_UNIT_DISABLE__SA_DISABLE_MASK;
		vbios_setting >>= GC_USER_SA_UNIT_DISABLE__SA_DISABLE__SHIFT;

		disabled_sa |= efuse_setting | vbios_setting;
		/* Make sure not to report harvested SAs beyond the max SA count */
		disabled_sa &= max_sa_mask;

		for (i = 0; disabled_sa > 0; i++) {
			if (disabled_sa & 1)
				tmp |= 0x3 << (i * 2);
			disabled_sa >>= 1;
		}
		disabled_sa = tmp;

		WREG32_SOC15(GC, 0, mmGCUTCL2_HARVEST_BYPASS_GROUPS_YELLOW_CARP, disabled_sa);
	}
}

const struct amdgpu_gfxhub_funcs gfxhub_v2_1_funcs = {
	.get_fb_location = gfxhub_v2_1_get_fb_location,
	.get_mc_fb_offset = gfxhub_v2_1_get_mc_fb_offset,
	.setup_vm_pt_regs = gfxhub_v2_1_setup_vm_pt_regs,
	.gart_enable = gfxhub_v2_1_gart_enable,
	.gart_disable = gfxhub_v2_1_gart_disable,
	.set_fault_enable_default = gfxhub_v2_1_set_fault_enable_default,
	.init = gfxhub_v2_1_init,
	.get_xgmi_info = gfxhub_v2_1_get_xgmi_info,
	.utcl2_harvest = gfxhub_v2_1_utcl2_harvest,
};<|MERGE_RESOLUTION|>--- conflicted
+++ resolved
@@ -543,11 +543,7 @@
 		adev->gfx.config.max_sh_per_se *
 		adev->gfx.config.max_shader_engines);
 
-<<<<<<< HEAD
-	if (adev->asic_type == CHIP_YELLOW_CARP) {
-=======
 	if (adev->ip_versions[GC_HWIP][0] == IP_VERSION(10, 3, 3)) {
->>>>>>> df0cc57e
 		/* Get SA disabled bitmap from eFuse setting */
 		efuse_setting = RREG32_SOC15(GC, 0, mmCC_GC_SA_UNIT_DISABLE);
 		efuse_setting &= CC_GC_SA_UNIT_DISABLE__SA_DISABLE_MASK;
