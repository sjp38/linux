/*
 * Copyright 2019 Advanced Micro Devices, Inc.
 *
 * Permission is hereby granted, free of charge, to any person obtaining a
 * copy of this software and associated documentation files (the "Software"),
 * to deal in the Software without restriction, including without limitation
 * the rights to use, copy, modify, merge, publish, distribute, sublicense,
 * and/or sell copies of the Software, and to permit persons to whom the
 * Software is furnished to do so, subject to the following conditions:
 *
 * The above copyright notice and this permission notice shall be included in
 * all copies or substantial portions of the Software.
 *
 * THE SOFTWARE IS PROVIDED "AS IS", WITHOUT WARRANTY OF ANY KIND, EXPRESS OR
 * IMPLIED, INCLUDING BUT NOT LIMITED TO THE WARRANTIES OF MERCHANTABILITY,
 * FITNESS FOR A PARTICULAR PURPOSE AND NONINFRINGEMENT.  IN NO EVENT SHALL
 * THE COPYRIGHT HOLDER(S) OR AUTHOR(S) BE LIABLE FOR ANY CLAIM, DAMAGES OR
 * OTHER LIABILITY, WHETHER IN AN ACTION OF CONTRACT, TORT OR OTHERWISE,
 * ARISING FROM, OUT OF OR IN CONNECTION WITH THE SOFTWARE OR THE USE OR
 * OTHER DEALINGS IN THE SOFTWARE.
 *
 */
#include <linux/firmware.h>
#include <linux/slab.h>
#include <linux/module.h>
#include <linux/pci.h>

#include "amdgpu.h"
#include "amdgpu_atombios.h"
#include "amdgpu_ih.h"
#include "amdgpu_uvd.h"
#include "amdgpu_vce.h"
#include "amdgpu_ucode.h"
#include "amdgpu_psp.h"
#include "amdgpu_smu.h"
#include "atom.h"
#include "amd_pcie.h"

#include "gc/gc_10_1_0_offset.h"
#include "gc/gc_10_1_0_sh_mask.h"
#include "hdp/hdp_5_0_0_offset.h"
#include "hdp/hdp_5_0_0_sh_mask.h"
#include "smuio/smuio_11_0_0_offset.h"
#include "mp/mp_11_0_offset.h"

#include "soc15.h"
#include "soc15_common.h"
#include "gmc_v10_0.h"
#include "gfxhub_v2_0.h"
#include "mmhub_v2_0.h"
#include "nbio_v2_3.h"
#include "nbio_v7_2.h"
#include "nv.h"
#include "navi10_ih.h"
#include "gfx_v10_0.h"
#include "sdma_v5_0.h"
#include "sdma_v5_2.h"
#include "vcn_v2_0.h"
#include "jpeg_v2_0.h"
#include "vcn_v3_0.h"
#include "jpeg_v3_0.h"
#include "dce_virtual.h"
#include "mes_v10_1.h"
#include "mxgpu_nv.h"

static const struct amd_ip_funcs nv_common_ip_funcs;

/*
 * Indirect registers accessor
 */
static u32 nv_pcie_rreg(struct amdgpu_device *adev, u32 reg)
{
	unsigned long address, data;
	address = adev->nbio.funcs->get_pcie_index_offset(adev);
	data = adev->nbio.funcs->get_pcie_data_offset(adev);

	return amdgpu_device_indirect_rreg(adev, address, data, reg);
}

static void nv_pcie_wreg(struct amdgpu_device *adev, u32 reg, u32 v)
{
	unsigned long address, data;

	address = adev->nbio.funcs->get_pcie_index_offset(adev);
	data = adev->nbio.funcs->get_pcie_data_offset(adev);

	amdgpu_device_indirect_wreg(adev, address, data, reg, v);
}

static u64 nv_pcie_rreg64(struct amdgpu_device *adev, u32 reg)
{
	unsigned long address, data;
	address = adev->nbio.funcs->get_pcie_index_offset(adev);
	data = adev->nbio.funcs->get_pcie_data_offset(adev);

	return amdgpu_device_indirect_rreg64(adev, address, data, reg);
}

static u32 nv_pcie_port_rreg(struct amdgpu_device *adev, u32 reg)
{
	unsigned long flags, address, data;
	u32 r;
	address = adev->nbio.funcs->get_pcie_port_index_offset(adev);
	data = adev->nbio.funcs->get_pcie_port_data_offset(adev);

	spin_lock_irqsave(&adev->pcie_idx_lock, flags);
	WREG32(address, reg * 4);
	(void)RREG32(address);
	r = RREG32(data);
	spin_unlock_irqrestore(&adev->pcie_idx_lock, flags);
	return r;
}

static void nv_pcie_wreg64(struct amdgpu_device *adev, u32 reg, u64 v)
{
	unsigned long address, data;

	address = adev->nbio.funcs->get_pcie_index_offset(adev);
	data = adev->nbio.funcs->get_pcie_data_offset(adev);

	amdgpu_device_indirect_wreg64(adev, address, data, reg, v);
}

static void nv_pcie_port_wreg(struct amdgpu_device *adev, u32 reg, u32 v)
{
	unsigned long flags, address, data;

	address = adev->nbio.funcs->get_pcie_port_index_offset(adev);
	data = adev->nbio.funcs->get_pcie_port_data_offset(adev);

	spin_lock_irqsave(&adev->pcie_idx_lock, flags);
	WREG32(address, reg * 4);
	(void)RREG32(address);
	WREG32(data, v);
	(void)RREG32(data);
	spin_unlock_irqrestore(&adev->pcie_idx_lock, flags);
}

static u32 nv_didt_rreg(struct amdgpu_device *adev, u32 reg)
{
	unsigned long flags, address, data;
	u32 r;

	address = SOC15_REG_OFFSET(GC, 0, mmDIDT_IND_INDEX);
	data = SOC15_REG_OFFSET(GC, 0, mmDIDT_IND_DATA);

	spin_lock_irqsave(&adev->didt_idx_lock, flags);
	WREG32(address, (reg));
	r = RREG32(data);
	spin_unlock_irqrestore(&adev->didt_idx_lock, flags);
	return r;
}

static void nv_didt_wreg(struct amdgpu_device *adev, u32 reg, u32 v)
{
	unsigned long flags, address, data;

	address = SOC15_REG_OFFSET(GC, 0, mmDIDT_IND_INDEX);
	data = SOC15_REG_OFFSET(GC, 0, mmDIDT_IND_DATA);

	spin_lock_irqsave(&adev->didt_idx_lock, flags);
	WREG32(address, (reg));
	WREG32(data, (v));
	spin_unlock_irqrestore(&adev->didt_idx_lock, flags);
}

static u32 nv_get_config_memsize(struct amdgpu_device *adev)
{
	return adev->nbio.funcs->get_memsize(adev);
}

static u32 nv_get_xclk(struct amdgpu_device *adev)
{
	return adev->clock.spll.reference_freq;
}


void nv_grbm_select(struct amdgpu_device *adev,
		     u32 me, u32 pipe, u32 queue, u32 vmid)
{
	u32 grbm_gfx_cntl = 0;
	grbm_gfx_cntl = REG_SET_FIELD(grbm_gfx_cntl, GRBM_GFX_CNTL, PIPEID, pipe);
	grbm_gfx_cntl = REG_SET_FIELD(grbm_gfx_cntl, GRBM_GFX_CNTL, MEID, me);
	grbm_gfx_cntl = REG_SET_FIELD(grbm_gfx_cntl, GRBM_GFX_CNTL, VMID, vmid);
	grbm_gfx_cntl = REG_SET_FIELD(grbm_gfx_cntl, GRBM_GFX_CNTL, QUEUEID, queue);

	WREG32(SOC15_REG_OFFSET(GC, 0, mmGRBM_GFX_CNTL), grbm_gfx_cntl);
}

static void nv_vga_set_state(struct amdgpu_device *adev, bool state)
{
	/* todo */
}

static bool nv_read_disabled_bios(struct amdgpu_device *adev)
{
	/* todo */
	return false;
}

static bool nv_read_bios_from_rom(struct amdgpu_device *adev,
				  u8 *bios, u32 length_bytes)
{
	u32 *dw_ptr;
	u32 i, length_dw;

	if (bios == NULL)
		return false;
	if (length_bytes == 0)
		return false;
	/* APU vbios image is part of sbios image */
	if (adev->flags & AMD_IS_APU)
		return false;

	dw_ptr = (u32 *)bios;
	length_dw = ALIGN(length_bytes, 4) / 4;

	/* set rom index to 0 */
	WREG32(SOC15_REG_OFFSET(SMUIO, 0, mmROM_INDEX), 0);
	/* read out the rom data */
	for (i = 0; i < length_dw; i++)
		dw_ptr[i] = RREG32(SOC15_REG_OFFSET(SMUIO, 0, mmROM_DATA));

	return true;
}

static struct soc15_allowed_register_entry nv_allowed_read_registers[] = {
	{ SOC15_REG_ENTRY(GC, 0, mmGRBM_STATUS)},
	{ SOC15_REG_ENTRY(GC, 0, mmGRBM_STATUS2)},
	{ SOC15_REG_ENTRY(GC, 0, mmGRBM_STATUS_SE0)},
	{ SOC15_REG_ENTRY(GC, 0, mmGRBM_STATUS_SE1)},
	{ SOC15_REG_ENTRY(GC, 0, mmGRBM_STATUS_SE2)},
	{ SOC15_REG_ENTRY(GC, 0, mmGRBM_STATUS_SE3)},
	{ SOC15_REG_ENTRY(SDMA0, 0, mmSDMA0_STATUS_REG)},
	{ SOC15_REG_ENTRY(SDMA1, 0, mmSDMA1_STATUS_REG)},
	{ SOC15_REG_ENTRY(GC, 0, mmCP_STAT)},
	{ SOC15_REG_ENTRY(GC, 0, mmCP_STALLED_STAT1)},
	{ SOC15_REG_ENTRY(GC, 0, mmCP_STALLED_STAT2)},
	{ SOC15_REG_ENTRY(GC, 0, mmCP_STALLED_STAT3)},
	{ SOC15_REG_ENTRY(GC, 0, mmCP_CPF_BUSY_STAT)},
	{ SOC15_REG_ENTRY(GC, 0, mmCP_CPF_STALLED_STAT1)},
	{ SOC15_REG_ENTRY(GC, 0, mmCP_CPF_STATUS)},
	{ SOC15_REG_ENTRY(GC, 0, mmCP_CPC_BUSY_STAT)},
	{ SOC15_REG_ENTRY(GC, 0, mmCP_CPC_STALLED_STAT1)},
	{ SOC15_REG_ENTRY(GC, 0, mmCP_CPC_STATUS)},
	{ SOC15_REG_ENTRY(GC, 0, mmGB_ADDR_CONFIG)},
};

static uint32_t nv_read_indexed_register(struct amdgpu_device *adev, u32 se_num,
					 u32 sh_num, u32 reg_offset)
{
	uint32_t val;

	mutex_lock(&adev->grbm_idx_mutex);
	if (se_num != 0xffffffff || sh_num != 0xffffffff)
		amdgpu_gfx_select_se_sh(adev, se_num, sh_num, 0xffffffff);

	val = RREG32(reg_offset);

	if (se_num != 0xffffffff || sh_num != 0xffffffff)
		amdgpu_gfx_select_se_sh(adev, 0xffffffff, 0xffffffff, 0xffffffff);
	mutex_unlock(&adev->grbm_idx_mutex);
	return val;
}

static uint32_t nv_get_register_value(struct amdgpu_device *adev,
				      bool indexed, u32 se_num,
				      u32 sh_num, u32 reg_offset)
{
	if (indexed) {
		return nv_read_indexed_register(adev, se_num, sh_num, reg_offset);
	} else {
		if (reg_offset == SOC15_REG_OFFSET(GC, 0, mmGB_ADDR_CONFIG))
			return adev->gfx.config.gb_addr_config;
		return RREG32(reg_offset);
	}
}

static int nv_read_register(struct amdgpu_device *adev, u32 se_num,
			    u32 sh_num, u32 reg_offset, u32 *value)
{
	uint32_t i;
	struct soc15_allowed_register_entry  *en;

	*value = 0;
	for (i = 0; i < ARRAY_SIZE(nv_allowed_read_registers); i++) {
		en = &nv_allowed_read_registers[i];
		if ((i == 7 && (adev->sdma.num_instances == 1)) || /* some asics don't have SDMA1 */
		    reg_offset !=
		    (adev->reg_offset[en->hwip][en->inst][en->seg] + en->reg_offset))
			continue;

		*value = nv_get_register_value(adev,
					       nv_allowed_read_registers[i].grbm_indexed,
					       se_num, sh_num, reg_offset);
		return 0;
	}
	return -EINVAL;
}

static int nv_asic_mode1_reset(struct amdgpu_device *adev)
{
	u32 i;
	int ret = 0;

	amdgpu_atombios_scratch_regs_engine_hung(adev, true);

	/* disable BM */
	pci_clear_master(adev->pdev);

	amdgpu_device_cache_pci_state(adev->pdev);

	if (amdgpu_dpm_is_mode1_reset_supported(adev)) {
		dev_info(adev->dev, "GPU smu mode1 reset\n");
		ret = amdgpu_dpm_mode1_reset(adev);
	} else {
		dev_info(adev->dev, "GPU psp mode1 reset\n");
		ret = psp_gpu_reset(adev);
	}

	if (ret)
		dev_err(adev->dev, "GPU mode1 reset failed\n");
	amdgpu_device_load_pci_state(adev->pdev);

	/* wait for asic to come out of reset */
	for (i = 0; i < adev->usec_timeout; i++) {
		u32 memsize = adev->nbio.funcs->get_memsize(adev);

		if (memsize != 0xffffffff)
			break;
		udelay(1);
	}

	amdgpu_atombios_scratch_regs_engine_hung(adev, false);

	return ret;
}

static bool nv_asic_supports_baco(struct amdgpu_device *adev)
{
	struct smu_context *smu = &adev->smu;

	if (smu_baco_is_support(smu))
		return true;
	else
		return false;
}

static enum amd_reset_method
nv_asic_reset_method(struct amdgpu_device *adev)
{
	struct smu_context *smu = &adev->smu;

	if (amdgpu_reset_method == AMD_RESET_METHOD_MODE1 ||
	    amdgpu_reset_method == AMD_RESET_METHOD_BACO)
		return amdgpu_reset_method;

	if (amdgpu_reset_method != -1)
		dev_warn(adev->dev, "Specified reset method:%d isn't supported, using AUTO instead.\n",
				  amdgpu_reset_method);

	switch (adev->asic_type) {
	case CHIP_SIENNA_CICHLID:
	case CHIP_NAVY_FLOUNDER:
		return AMD_RESET_METHOD_MODE1;
	default:
		if (smu_baco_is_support(smu))
			return AMD_RESET_METHOD_BACO;
		else
			return AMD_RESET_METHOD_MODE1;
	}
}

static int nv_asic_reset(struct amdgpu_device *adev)
{
	int ret = 0;
	struct smu_context *smu = &adev->smu;

	if (nv_asic_reset_method(adev) == AMD_RESET_METHOD_BACO) {
		dev_info(adev->dev, "BACO reset\n");

		ret = smu_baco_enter(smu);
		if (ret)
			return ret;
		ret = smu_baco_exit(smu);
		if (ret)
			return ret;
	} else {
		dev_info(adev->dev, "MODE1 reset\n");
		ret = nv_asic_mode1_reset(adev);
	}

	return ret;
}

static int nv_set_uvd_clocks(struct amdgpu_device *adev, u32 vclk, u32 dclk)
{
	/* todo */
	return 0;
}

static int nv_set_vce_clocks(struct amdgpu_device *adev, u32 evclk, u32 ecclk)
{
	/* todo */
	return 0;
}

static void nv_pcie_gen3_enable(struct amdgpu_device *adev)
{
	if (pci_is_root_bus(adev->pdev->bus))
		return;

	if (amdgpu_pcie_gen2 == 0)
		return;

	if (!(adev->pm.pcie_gen_mask & (CAIL_PCIE_LINK_SPEED_SUPPORT_GEN2 |
					CAIL_PCIE_LINK_SPEED_SUPPORT_GEN3)))
		return;

	/* todo */
}

static void nv_program_aspm(struct amdgpu_device *adev)
{

	if (amdgpu_aspm == 0)
		return;

	/* todo */
}

static void nv_enable_doorbell_aperture(struct amdgpu_device *adev,
					bool enable)
{
	adev->nbio.funcs->enable_doorbell_aperture(adev, enable);
	adev->nbio.funcs->enable_doorbell_selfring_aperture(adev, enable);
}

static const struct amdgpu_ip_block_version nv_common_ip_block =
{
	.type = AMD_IP_BLOCK_TYPE_COMMON,
	.major = 1,
	.minor = 0,
	.rev = 0,
	.funcs = &nv_common_ip_funcs,
};

static int nv_reg_base_init(struct amdgpu_device *adev)
{
	int r;

	if (amdgpu_discovery) {
		r = amdgpu_discovery_reg_base_init(adev);
		if (r) {
			DRM_WARN("failed to init reg base from ip discovery table, "
					"fallback to legacy init method\n");
			goto legacy_init;
		}

		return 0;
	}

legacy_init:
	switch (adev->asic_type) {
	case CHIP_NAVI10:
		navi10_reg_base_init(adev);
		break;
	case CHIP_NAVI14:
		navi14_reg_base_init(adev);
		break;
	case CHIP_NAVI12:
		navi12_reg_base_init(adev);
		break;
	case CHIP_SIENNA_CICHLID:
	case CHIP_NAVY_FLOUNDER:
		sienna_cichlid_reg_base_init(adev);
		break;
	case CHIP_VANGOGH:
		vangogh_reg_base_init(adev);
		break;
	case CHIP_DIMGREY_CAVEFISH:
		dimgrey_cavefish_reg_base_init(adev);
		break;
	default:
		return -EINVAL;
	}

	return 0;
}

void nv_set_virt_ops(struct amdgpu_device *adev)
{
	adev->virt.ops = &xgpu_nv_virt_ops;
}

<<<<<<< HEAD
static bool nv_is_blockchain_sku(struct pci_dev *pdev)
{
	if (pdev->device == 0x731E &&
	    (pdev->revision == 0xC6 || pdev->revision == 0xC7))
=======
static bool nv_is_headless_sku(struct pci_dev *pdev)
{
	if ((pdev->device == 0x731E &&
	    (pdev->revision == 0xC6 || pdev->revision == 0xC7)) ||
	    (pdev->device == 0x7340 && pdev->revision == 0xC9))
>>>>>>> 514ad1b6
		return true;
	return false;
}

int nv_set_ip_blocks(struct amdgpu_device *adev)
{
	int r;

	if (adev->flags & AMD_IS_APU) {
		adev->nbio.funcs = &nbio_v7_2_funcs;
		adev->nbio.hdp_flush_reg = &nbio_v7_2_hdp_flush_reg;
	} else {
		adev->nbio.funcs = &nbio_v2_3_funcs;
		adev->nbio.hdp_flush_reg = &nbio_v2_3_hdp_flush_reg;
	}

	if (adev->asic_type == CHIP_SIENNA_CICHLID)
		adev->gmc.xgmi.supported = true;

	/* Set IP register base before any HW register access */
	r = nv_reg_base_init(adev);
	if (r)
		return r;

	switch (adev->asic_type) {
	case CHIP_NAVI10:
	case CHIP_NAVI14:
		amdgpu_device_ip_block_add(adev, &nv_common_ip_block);
		amdgpu_device_ip_block_add(adev, &gmc_v10_0_ip_block);
		amdgpu_device_ip_block_add(adev, &navi10_ih_ip_block);
		amdgpu_device_ip_block_add(adev, &psp_v11_0_ip_block);
		if (adev->firmware.load_type == AMDGPU_FW_LOAD_PSP &&
		    !amdgpu_sriov_vf(adev))
			amdgpu_device_ip_block_add(adev, &smu_v11_0_ip_block);
		if (adev->enable_virtual_display || amdgpu_sriov_vf(adev))
			amdgpu_device_ip_block_add(adev, &dce_virtual_ip_block);
#if defined(CONFIG_DRM_AMD_DC)
		else if (amdgpu_device_has_dc_support(adev) &&
<<<<<<< HEAD
			 !nv_is_blockchain_sku(adev->pdev))
=======
			 !nv_is_headless_sku(adev->pdev))
>>>>>>> 514ad1b6
			amdgpu_device_ip_block_add(adev, &dm_ip_block);
#endif
		amdgpu_device_ip_block_add(adev, &gfx_v10_0_ip_block);
		amdgpu_device_ip_block_add(adev, &sdma_v5_0_ip_block);
		if (adev->firmware.load_type == AMDGPU_FW_LOAD_DIRECT &&
		    !amdgpu_sriov_vf(adev))
			amdgpu_device_ip_block_add(adev, &smu_v11_0_ip_block);
<<<<<<< HEAD
		if (!nv_is_blockchain_sku(adev->pdev))
=======
		if (!nv_is_headless_sku(adev->pdev))
>>>>>>> 514ad1b6
			amdgpu_device_ip_block_add(adev, &vcn_v2_0_ip_block);
		amdgpu_device_ip_block_add(adev, &jpeg_v2_0_ip_block);
		if (adev->enable_mes)
			amdgpu_device_ip_block_add(adev, &mes_v10_1_ip_block);
		break;
	case CHIP_NAVI12:
		amdgpu_device_ip_block_add(adev, &nv_common_ip_block);
		amdgpu_device_ip_block_add(adev, &gmc_v10_0_ip_block);
		amdgpu_device_ip_block_add(adev, &navi10_ih_ip_block);
		amdgpu_device_ip_block_add(adev, &psp_v11_0_ip_block);
		if (adev->firmware.load_type == AMDGPU_FW_LOAD_PSP)
			amdgpu_device_ip_block_add(adev, &smu_v11_0_ip_block);
		if (adev->enable_virtual_display || amdgpu_sriov_vf(adev))
			amdgpu_device_ip_block_add(adev, &dce_virtual_ip_block);
#if defined(CONFIG_DRM_AMD_DC)
		else if (amdgpu_device_has_dc_support(adev))
			amdgpu_device_ip_block_add(adev, &dm_ip_block);
#endif
		amdgpu_device_ip_block_add(adev, &gfx_v10_0_ip_block);
		amdgpu_device_ip_block_add(adev, &sdma_v5_0_ip_block);
		if (adev->firmware.load_type == AMDGPU_FW_LOAD_DIRECT &&
		    !amdgpu_sriov_vf(adev))
			amdgpu_device_ip_block_add(adev, &smu_v11_0_ip_block);
		amdgpu_device_ip_block_add(adev, &vcn_v2_0_ip_block);
		if (!amdgpu_sriov_vf(adev))
			amdgpu_device_ip_block_add(adev, &jpeg_v2_0_ip_block);
		break;
	case CHIP_SIENNA_CICHLID:
		amdgpu_device_ip_block_add(adev, &nv_common_ip_block);
		amdgpu_device_ip_block_add(adev, &gmc_v10_0_ip_block);
		amdgpu_device_ip_block_add(adev, &navi10_ih_ip_block);
		if (likely(adev->firmware.load_type == AMDGPU_FW_LOAD_PSP))
			amdgpu_device_ip_block_add(adev, &psp_v11_0_ip_block);
		if (adev->firmware.load_type == AMDGPU_FW_LOAD_PSP &&
		    is_support_sw_smu(adev) && !amdgpu_sriov_vf(adev))
			amdgpu_device_ip_block_add(adev, &smu_v11_0_ip_block);
		if (adev->enable_virtual_display || amdgpu_sriov_vf(adev))
			amdgpu_device_ip_block_add(adev, &dce_virtual_ip_block);
#if defined(CONFIG_DRM_AMD_DC)
		else if (amdgpu_device_has_dc_support(adev))
			amdgpu_device_ip_block_add(adev, &dm_ip_block);
#endif
		amdgpu_device_ip_block_add(adev, &gfx_v10_0_ip_block);
		amdgpu_device_ip_block_add(adev, &sdma_v5_2_ip_block);
		amdgpu_device_ip_block_add(adev, &vcn_v3_0_ip_block);
		if (!amdgpu_sriov_vf(adev))
			amdgpu_device_ip_block_add(adev, &jpeg_v3_0_ip_block);

		if (adev->enable_mes)
			amdgpu_device_ip_block_add(adev, &mes_v10_1_ip_block);
		break;
	case CHIP_NAVY_FLOUNDER:
		amdgpu_device_ip_block_add(adev, &nv_common_ip_block);
		amdgpu_device_ip_block_add(adev, &gmc_v10_0_ip_block);
		amdgpu_device_ip_block_add(adev, &navi10_ih_ip_block);
		if (likely(adev->firmware.load_type == AMDGPU_FW_LOAD_PSP))
			amdgpu_device_ip_block_add(adev, &psp_v11_0_ip_block);
		if (adev->firmware.load_type == AMDGPU_FW_LOAD_PSP &&
		    is_support_sw_smu(adev))
			amdgpu_device_ip_block_add(adev, &smu_v11_0_ip_block);
		if (adev->enable_virtual_display || amdgpu_sriov_vf(adev))
			amdgpu_device_ip_block_add(adev, &dce_virtual_ip_block);
#if defined(CONFIG_DRM_AMD_DC)
		else if (amdgpu_device_has_dc_support(adev))
			amdgpu_device_ip_block_add(adev, &dm_ip_block);
#endif
		amdgpu_device_ip_block_add(adev, &gfx_v10_0_ip_block);
		amdgpu_device_ip_block_add(adev, &sdma_v5_2_ip_block);
		amdgpu_device_ip_block_add(adev, &vcn_v3_0_ip_block);
		amdgpu_device_ip_block_add(adev, &jpeg_v3_0_ip_block);
		if (adev->firmware.load_type == AMDGPU_FW_LOAD_DIRECT &&
		    is_support_sw_smu(adev))
			amdgpu_device_ip_block_add(adev, &smu_v11_0_ip_block);
		break;
	case CHIP_VANGOGH:
		amdgpu_device_ip_block_add(adev, &nv_common_ip_block);
		amdgpu_device_ip_block_add(adev, &gmc_v10_0_ip_block);
		amdgpu_device_ip_block_add(adev, &navi10_ih_ip_block);
		if (likely(adev->firmware.load_type == AMDGPU_FW_LOAD_PSP))
			amdgpu_device_ip_block_add(adev, &psp_v11_0_ip_block);
		amdgpu_device_ip_block_add(adev, &smu_v11_0_ip_block);
		if (adev->enable_virtual_display || amdgpu_sriov_vf(adev))
			amdgpu_device_ip_block_add(adev, &dce_virtual_ip_block);
#if defined(CONFIG_DRM_AMD_DC)
		else if (amdgpu_device_has_dc_support(adev))
			amdgpu_device_ip_block_add(adev, &dm_ip_block);
#endif
		amdgpu_device_ip_block_add(adev, &gfx_v10_0_ip_block);
		amdgpu_device_ip_block_add(adev, &sdma_v5_2_ip_block);
		amdgpu_device_ip_block_add(adev, &vcn_v3_0_ip_block);
		amdgpu_device_ip_block_add(adev, &jpeg_v3_0_ip_block);
		break;
	case CHIP_DIMGREY_CAVEFISH:
		amdgpu_device_ip_block_add(adev, &nv_common_ip_block);
		amdgpu_device_ip_block_add(adev, &gmc_v10_0_ip_block);
		amdgpu_device_ip_block_add(adev, &navi10_ih_ip_block);
		if (likely(adev->firmware.load_type == AMDGPU_FW_LOAD_PSP))
			amdgpu_device_ip_block_add(adev, &psp_v11_0_ip_block);
		if (adev->firmware.load_type == AMDGPU_FW_LOAD_PSP &&
		    is_support_sw_smu(adev))
			amdgpu_device_ip_block_add(adev, &smu_v11_0_ip_block);
		if (adev->enable_virtual_display || amdgpu_sriov_vf(adev))
			amdgpu_device_ip_block_add(adev, &dce_virtual_ip_block);
#if defined(CONFIG_DRM_AMD_DC)
                else if (amdgpu_device_has_dc_support(adev))
                        amdgpu_device_ip_block_add(adev, &dm_ip_block);
#endif
		amdgpu_device_ip_block_add(adev, &gfx_v10_0_ip_block);
		amdgpu_device_ip_block_add(adev, &sdma_v5_2_ip_block);
		amdgpu_device_ip_block_add(adev, &vcn_v3_0_ip_block);
		amdgpu_device_ip_block_add(adev, &jpeg_v3_0_ip_block);
		break;
	default:
		return -EINVAL;
	}

	return 0;
}

static uint32_t nv_get_rev_id(struct amdgpu_device *adev)
{
	return adev->nbio.funcs->get_rev_id(adev);
}

static void nv_flush_hdp(struct amdgpu_device *adev, struct amdgpu_ring *ring)
{
	adev->nbio.funcs->hdp_flush(adev, ring);
}

static void nv_invalidate_hdp(struct amdgpu_device *adev,
				struct amdgpu_ring *ring)
{
	if (!ring || !ring->funcs->emit_wreg) {
		WREG32_SOC15_NO_KIQ(HDP, 0, mmHDP_READ_CACHE_INVALIDATE, 1);
	} else {
		amdgpu_ring_emit_wreg(ring, SOC15_REG_OFFSET(
					HDP, 0, mmHDP_READ_CACHE_INVALIDATE), 1);
	}
}

static bool nv_need_full_reset(struct amdgpu_device *adev)
{
	return true;
}

static bool nv_need_reset_on_init(struct amdgpu_device *adev)
{
	u32 sol_reg;

	if (adev->flags & AMD_IS_APU)
		return false;

	/* Check sOS sign of life register to confirm sys driver and sOS
	 * are already been loaded.
	 */
	sol_reg = RREG32_SOC15(MP0, 0, mmMP0_SMN_C2PMSG_81);
	if (sol_reg)
		return true;

	return false;
}

static uint64_t nv_get_pcie_replay_count(struct amdgpu_device *adev)
{

	/* TODO
	 * dummy implement for pcie_replay_count sysfs interface
	 * */

	return 0;
}

static void nv_init_doorbell_index(struct amdgpu_device *adev)
{
	adev->doorbell_index.kiq = AMDGPU_NAVI10_DOORBELL_KIQ;
	adev->doorbell_index.mec_ring0 = AMDGPU_NAVI10_DOORBELL_MEC_RING0;
	adev->doorbell_index.mec_ring1 = AMDGPU_NAVI10_DOORBELL_MEC_RING1;
	adev->doorbell_index.mec_ring2 = AMDGPU_NAVI10_DOORBELL_MEC_RING2;
	adev->doorbell_index.mec_ring3 = AMDGPU_NAVI10_DOORBELL_MEC_RING3;
	adev->doorbell_index.mec_ring4 = AMDGPU_NAVI10_DOORBELL_MEC_RING4;
	adev->doorbell_index.mec_ring5 = AMDGPU_NAVI10_DOORBELL_MEC_RING5;
	adev->doorbell_index.mec_ring6 = AMDGPU_NAVI10_DOORBELL_MEC_RING6;
	adev->doorbell_index.mec_ring7 = AMDGPU_NAVI10_DOORBELL_MEC_RING7;
	adev->doorbell_index.userqueue_start = AMDGPU_NAVI10_DOORBELL_USERQUEUE_START;
	adev->doorbell_index.userqueue_end = AMDGPU_NAVI10_DOORBELL_USERQUEUE_END;
	adev->doorbell_index.gfx_ring0 = AMDGPU_NAVI10_DOORBELL_GFX_RING0;
	adev->doorbell_index.gfx_ring1 = AMDGPU_NAVI10_DOORBELL_GFX_RING1;
	adev->doorbell_index.mes_ring = AMDGPU_NAVI10_DOORBELL_MES_RING;
	adev->doorbell_index.sdma_engine[0] = AMDGPU_NAVI10_DOORBELL_sDMA_ENGINE0;
	adev->doorbell_index.sdma_engine[1] = AMDGPU_NAVI10_DOORBELL_sDMA_ENGINE1;
	adev->doorbell_index.sdma_engine[2] = AMDGPU_NAVI10_DOORBELL_sDMA_ENGINE2;
	adev->doorbell_index.sdma_engine[3] = AMDGPU_NAVI10_DOORBELL_sDMA_ENGINE3;
	adev->doorbell_index.ih = AMDGPU_NAVI10_DOORBELL_IH;
	adev->doorbell_index.vcn.vcn_ring0_1 = AMDGPU_NAVI10_DOORBELL64_VCN0_1;
	adev->doorbell_index.vcn.vcn_ring2_3 = AMDGPU_NAVI10_DOORBELL64_VCN2_3;
	adev->doorbell_index.vcn.vcn_ring4_5 = AMDGPU_NAVI10_DOORBELL64_VCN4_5;
	adev->doorbell_index.vcn.vcn_ring6_7 = AMDGPU_NAVI10_DOORBELL64_VCN6_7;
	adev->doorbell_index.first_non_cp = AMDGPU_NAVI10_DOORBELL64_FIRST_NON_CP;
	adev->doorbell_index.last_non_cp = AMDGPU_NAVI10_DOORBELL64_LAST_NON_CP;

	adev->doorbell_index.max_assignment = AMDGPU_NAVI10_DOORBELL_MAX_ASSIGNMENT << 1;
	adev->doorbell_index.sdma_doorbell_range = 20;
}

static void nv_pre_asic_init(struct amdgpu_device *adev)
{
}

static int nv_update_umd_stable_pstate(struct amdgpu_device *adev,
				       bool enter)
{
	if (enter)
		amdgpu_gfx_rlc_enter_safe_mode(adev);
	else
		amdgpu_gfx_rlc_exit_safe_mode(adev);

	if (adev->gfx.funcs->update_perfmon_mgcg)
		adev->gfx.funcs->update_perfmon_mgcg(adev, !enter);

	/*
	 * The ASPM function is not fully enabled and verified on
	 * Navi yet. Temporarily skip this until ASPM enabled.
	 */
#if 0
	if (adev->nbio.funcs->enable_aspm)
		adev->nbio.funcs->enable_aspm(adev, !enter);
#endif

	return 0;
}

static const struct amdgpu_asic_funcs nv_asic_funcs =
{
	.read_disabled_bios = &nv_read_disabled_bios,
	.read_bios_from_rom = &nv_read_bios_from_rom,
	.read_register = &nv_read_register,
	.reset = &nv_asic_reset,
	.reset_method = &nv_asic_reset_method,
	.set_vga_state = &nv_vga_set_state,
	.get_xclk = &nv_get_xclk,
	.set_uvd_clocks = &nv_set_uvd_clocks,
	.set_vce_clocks = &nv_set_vce_clocks,
	.get_config_memsize = &nv_get_config_memsize,
	.flush_hdp = &nv_flush_hdp,
	.invalidate_hdp = &nv_invalidate_hdp,
	.init_doorbell_index = &nv_init_doorbell_index,
	.need_full_reset = &nv_need_full_reset,
	.need_reset_on_init = &nv_need_reset_on_init,
	.get_pcie_replay_count = &nv_get_pcie_replay_count,
	.supports_baco = &nv_asic_supports_baco,
	.pre_asic_init = &nv_pre_asic_init,
	.update_umd_stable_pstate = &nv_update_umd_stable_pstate,
};

static int nv_common_early_init(void *handle)
{
#define MMIO_REG_HOLE_OFFSET (0x80000 - PAGE_SIZE)
	struct amdgpu_device *adev = (struct amdgpu_device *)handle;

	adev->rmmio_remap.reg_offset = MMIO_REG_HOLE_OFFSET;
	adev->rmmio_remap.bus_addr = adev->rmmio_base + MMIO_REG_HOLE_OFFSET;
	adev->smc_rreg = NULL;
	adev->smc_wreg = NULL;
	adev->pcie_rreg = &nv_pcie_rreg;
	adev->pcie_wreg = &nv_pcie_wreg;
	adev->pcie_rreg64 = &nv_pcie_rreg64;
	adev->pcie_wreg64 = &nv_pcie_wreg64;
	adev->pciep_rreg = &nv_pcie_port_rreg;
	adev->pciep_wreg = &nv_pcie_port_wreg;

	/* TODO: will add them during VCN v2 implementation */
	adev->uvd_ctx_rreg = NULL;
	adev->uvd_ctx_wreg = NULL;

	adev->didt_rreg = &nv_didt_rreg;
	adev->didt_wreg = &nv_didt_wreg;

	adev->asic_funcs = &nv_asic_funcs;

	adev->rev_id = nv_get_rev_id(adev);
	adev->external_rev_id = 0xff;
	switch (adev->asic_type) {
	case CHIP_NAVI10:
		adev->cg_flags = AMD_CG_SUPPORT_GFX_MGCG |
			AMD_CG_SUPPORT_GFX_CGCG |
			AMD_CG_SUPPORT_IH_CG |
			AMD_CG_SUPPORT_HDP_MGCG |
			AMD_CG_SUPPORT_HDP_LS |
			AMD_CG_SUPPORT_SDMA_MGCG |
			AMD_CG_SUPPORT_SDMA_LS |
			AMD_CG_SUPPORT_MC_MGCG |
			AMD_CG_SUPPORT_MC_LS |
			AMD_CG_SUPPORT_ATHUB_MGCG |
			AMD_CG_SUPPORT_ATHUB_LS |
			AMD_CG_SUPPORT_VCN_MGCG |
			AMD_CG_SUPPORT_JPEG_MGCG |
			AMD_CG_SUPPORT_BIF_MGCG |
			AMD_CG_SUPPORT_BIF_LS;
		adev->pg_flags = AMD_PG_SUPPORT_VCN |
			AMD_PG_SUPPORT_VCN_DPG |
			AMD_PG_SUPPORT_JPEG |
			AMD_PG_SUPPORT_ATHUB;
		adev->external_rev_id = adev->rev_id + 0x1;
		break;
	case CHIP_NAVI14:
		adev->cg_flags = AMD_CG_SUPPORT_GFX_MGCG |
			AMD_CG_SUPPORT_GFX_CGCG |
			AMD_CG_SUPPORT_IH_CG |
			AMD_CG_SUPPORT_HDP_MGCG |
			AMD_CG_SUPPORT_HDP_LS |
			AMD_CG_SUPPORT_SDMA_MGCG |
			AMD_CG_SUPPORT_SDMA_LS |
			AMD_CG_SUPPORT_MC_MGCG |
			AMD_CG_SUPPORT_MC_LS |
			AMD_CG_SUPPORT_ATHUB_MGCG |
			AMD_CG_SUPPORT_ATHUB_LS |
			AMD_CG_SUPPORT_VCN_MGCG |
			AMD_CG_SUPPORT_JPEG_MGCG |
			AMD_CG_SUPPORT_BIF_MGCG |
			AMD_CG_SUPPORT_BIF_LS;
		adev->pg_flags = AMD_PG_SUPPORT_VCN |
			AMD_PG_SUPPORT_JPEG |
			AMD_PG_SUPPORT_VCN_DPG;
		adev->external_rev_id = adev->rev_id + 20;
		break;
	case CHIP_NAVI12:
		adev->cg_flags = AMD_CG_SUPPORT_GFX_MGCG |
			AMD_CG_SUPPORT_GFX_MGLS |
			AMD_CG_SUPPORT_GFX_CGCG |
			AMD_CG_SUPPORT_GFX_CP_LS |
			AMD_CG_SUPPORT_GFX_RLC_LS |
			AMD_CG_SUPPORT_IH_CG |
			AMD_CG_SUPPORT_HDP_MGCG |
			AMD_CG_SUPPORT_HDP_LS |
			AMD_CG_SUPPORT_SDMA_MGCG |
			AMD_CG_SUPPORT_SDMA_LS |
			AMD_CG_SUPPORT_MC_MGCG |
			AMD_CG_SUPPORT_MC_LS |
			AMD_CG_SUPPORT_ATHUB_MGCG |
			AMD_CG_SUPPORT_ATHUB_LS |
			AMD_CG_SUPPORT_VCN_MGCG |
			AMD_CG_SUPPORT_JPEG_MGCG;
		adev->pg_flags = AMD_PG_SUPPORT_VCN |
			AMD_PG_SUPPORT_VCN_DPG |
			AMD_PG_SUPPORT_JPEG |
			AMD_PG_SUPPORT_ATHUB;
		/* guest vm gets 0xffffffff when reading RCC_DEV0_EPF0_STRAP0,
		 * as a consequence, the rev_id and external_rev_id are wrong.
		 * workaround it by hardcoding rev_id to 0 (default value).
		 */
		if (amdgpu_sriov_vf(adev))
			adev->rev_id = 0;
		adev->external_rev_id = adev->rev_id + 0xa;
		break;
	case CHIP_SIENNA_CICHLID:
		adev->cg_flags = AMD_CG_SUPPORT_GFX_MGCG |
			AMD_CG_SUPPORT_GFX_CGCG |
			AMD_CG_SUPPORT_GFX_3D_CGCG |
			AMD_CG_SUPPORT_MC_MGCG |
			AMD_CG_SUPPORT_VCN_MGCG |
			AMD_CG_SUPPORT_JPEG_MGCG |
			AMD_CG_SUPPORT_HDP_MGCG |
			AMD_CG_SUPPORT_HDP_LS |
			AMD_CG_SUPPORT_IH_CG |
			AMD_CG_SUPPORT_MC_LS;
		adev->pg_flags = AMD_PG_SUPPORT_VCN |
			AMD_PG_SUPPORT_VCN_DPG |
			AMD_PG_SUPPORT_JPEG |
			AMD_PG_SUPPORT_ATHUB |
			AMD_PG_SUPPORT_MMHUB;
		if (amdgpu_sriov_vf(adev)) {
			/* hypervisor control CG and PG enablement */
			adev->cg_flags = 0;
			adev->pg_flags = 0;
		}
		adev->external_rev_id = adev->rev_id + 0x28;
		break;
	case CHIP_NAVY_FLOUNDER:
		adev->cg_flags = AMD_CG_SUPPORT_GFX_MGCG |
			AMD_CG_SUPPORT_GFX_CGCG |
			AMD_CG_SUPPORT_GFX_3D_CGCG |
			AMD_CG_SUPPORT_VCN_MGCG |
			AMD_CG_SUPPORT_JPEG_MGCG |
			AMD_CG_SUPPORT_MC_MGCG |
			AMD_CG_SUPPORT_MC_LS |
			AMD_CG_SUPPORT_HDP_MGCG |
			AMD_CG_SUPPORT_HDP_LS |
			AMD_CG_SUPPORT_IH_CG;
		adev->pg_flags = AMD_PG_SUPPORT_VCN |
			AMD_PG_SUPPORT_VCN_DPG |
			AMD_PG_SUPPORT_JPEG |
			AMD_PG_SUPPORT_ATHUB |
			AMD_PG_SUPPORT_MMHUB;
		adev->external_rev_id = adev->rev_id + 0x32;
		break;

	case CHIP_VANGOGH:
		adev->apu_flags |= AMD_APU_IS_VANGOGH;
		adev->cg_flags = AMD_CG_SUPPORT_GFX_MGCG |
			AMD_CG_SUPPORT_GFX_MGLS |
			AMD_CG_SUPPORT_GFX_CP_LS |
			AMD_CG_SUPPORT_GFX_RLC_LS |
			AMD_CG_SUPPORT_GFX_CGCG |
			AMD_CG_SUPPORT_GFX_CGLS |
			AMD_CG_SUPPORT_GFX_3D_CGCG |
			AMD_CG_SUPPORT_GFX_3D_CGLS |
			AMD_CG_SUPPORT_MC_MGCG |
			AMD_CG_SUPPORT_MC_LS |
			AMD_CG_SUPPORT_GFX_FGCG |
			AMD_CG_SUPPORT_VCN_MGCG |
			AMD_CG_SUPPORT_JPEG_MGCG;
		adev->pg_flags = AMD_PG_SUPPORT_GFX_PG |
			AMD_PG_SUPPORT_VCN |
			AMD_PG_SUPPORT_VCN_DPG |
			AMD_PG_SUPPORT_JPEG;
		if (adev->apu_flags & AMD_APU_IS_VANGOGH)
			adev->external_rev_id = adev->rev_id + 0x01;
		break;
	case CHIP_DIMGREY_CAVEFISH:
		adev->cg_flags = AMD_CG_SUPPORT_GFX_MGCG |
			AMD_CG_SUPPORT_GFX_CGCG |
			AMD_CG_SUPPORT_GFX_3D_CGCG |
			AMD_CG_SUPPORT_VCN_MGCG |
			AMD_CG_SUPPORT_JPEG_MGCG |
			AMD_CG_SUPPORT_MC_MGCG |
			AMD_CG_SUPPORT_MC_LS |
			AMD_CG_SUPPORT_HDP_MGCG |
			AMD_CG_SUPPORT_HDP_LS |
			AMD_CG_SUPPORT_IH_CG;
		adev->pg_flags = AMD_PG_SUPPORT_VCN |
			AMD_PG_SUPPORT_VCN_DPG |
			AMD_PG_SUPPORT_JPEG |
			AMD_PG_SUPPORT_ATHUB |
			AMD_PG_SUPPORT_MMHUB;
		adev->external_rev_id = adev->rev_id + 0x3c;
		break;
	default:
		/* FIXME: not supported yet */
		return -EINVAL;
	}

	if (amdgpu_sriov_vf(adev)) {
		amdgpu_virt_init_setting(adev);
		xgpu_nv_mailbox_set_irq_funcs(adev);
	}

	return 0;
}

static int nv_common_late_init(void *handle)
{
	struct amdgpu_device *adev = (struct amdgpu_device *)handle;

	if (amdgpu_sriov_vf(adev))
		xgpu_nv_mailbox_get_irq(adev);

	return 0;
}

static int nv_common_sw_init(void *handle)
{
	struct amdgpu_device *adev = (struct amdgpu_device *)handle;

	if (amdgpu_sriov_vf(adev))
		xgpu_nv_mailbox_add_irq_id(adev);

	return 0;
}

static int nv_common_sw_fini(void *handle)
{
	return 0;
}

static int nv_common_hw_init(void *handle)
{
	struct amdgpu_device *adev = (struct amdgpu_device *)handle;

	/* enable pcie gen2/3 link */
	nv_pcie_gen3_enable(adev);
	/* enable aspm */
	nv_program_aspm(adev);
	/* setup nbio registers */
	adev->nbio.funcs->init_registers(adev);
	/* remap HDP registers to a hole in mmio space,
	 * for the purpose of expose those registers
	 * to process space
	 */
	if (adev->nbio.funcs->remap_hdp_registers)
		adev->nbio.funcs->remap_hdp_registers(adev);
	/* enable the doorbell aperture */
	nv_enable_doorbell_aperture(adev, true);

	return 0;
}

static int nv_common_hw_fini(void *handle)
{
	struct amdgpu_device *adev = (struct amdgpu_device *)handle;

	/* disable the doorbell aperture */
	nv_enable_doorbell_aperture(adev, false);

	return 0;
}

static int nv_common_suspend(void *handle)
{
	struct amdgpu_device *adev = (struct amdgpu_device *)handle;

	return nv_common_hw_fini(adev);
}

static int nv_common_resume(void *handle)
{
	struct amdgpu_device *adev = (struct amdgpu_device *)handle;

	return nv_common_hw_init(adev);
}

static bool nv_common_is_idle(void *handle)
{
	return true;
}

static int nv_common_wait_for_idle(void *handle)
{
	return 0;
}

static int nv_common_soft_reset(void *handle)
{
	return 0;
}

static void nv_update_hdp_mem_power_gating(struct amdgpu_device *adev,
					   bool enable)
{
	uint32_t hdp_clk_cntl, hdp_clk_cntl1;
	uint32_t hdp_mem_pwr_cntl;

	if (!(adev->cg_flags & (AMD_CG_SUPPORT_HDP_LS |
				AMD_CG_SUPPORT_HDP_DS |
				AMD_CG_SUPPORT_HDP_SD)))
		return;

	hdp_clk_cntl = hdp_clk_cntl1 = RREG32_SOC15(HDP, 0, mmHDP_CLK_CNTL);
	hdp_mem_pwr_cntl = RREG32_SOC15(HDP, 0, mmHDP_MEM_POWER_CTRL);

	/* Before doing clock/power mode switch,
	 * forced on IPH & RC clock */
	hdp_clk_cntl = REG_SET_FIELD(hdp_clk_cntl, HDP_CLK_CNTL,
				     IPH_MEM_CLK_SOFT_OVERRIDE, 1);
	hdp_clk_cntl = REG_SET_FIELD(hdp_clk_cntl, HDP_CLK_CNTL,
				     RC_MEM_CLK_SOFT_OVERRIDE, 1);
	WREG32_SOC15(HDP, 0, mmHDP_CLK_CNTL, hdp_clk_cntl);

	/* HDP 5.0 doesn't support dynamic power mode switch,
	 * disable clock and power gating before any changing */
	hdp_mem_pwr_cntl = REG_SET_FIELD(hdp_mem_pwr_cntl, HDP_MEM_POWER_CTRL,
					 IPH_MEM_POWER_CTRL_EN, 0);
	hdp_mem_pwr_cntl = REG_SET_FIELD(hdp_mem_pwr_cntl, HDP_MEM_POWER_CTRL,
					 IPH_MEM_POWER_LS_EN, 0);
	hdp_mem_pwr_cntl = REG_SET_FIELD(hdp_mem_pwr_cntl, HDP_MEM_POWER_CTRL,
					 IPH_MEM_POWER_DS_EN, 0);
	hdp_mem_pwr_cntl = REG_SET_FIELD(hdp_mem_pwr_cntl, HDP_MEM_POWER_CTRL,
					 IPH_MEM_POWER_SD_EN, 0);
	hdp_mem_pwr_cntl = REG_SET_FIELD(hdp_mem_pwr_cntl, HDP_MEM_POWER_CTRL,
					 RC_MEM_POWER_CTRL_EN, 0);
	hdp_mem_pwr_cntl = REG_SET_FIELD(hdp_mem_pwr_cntl, HDP_MEM_POWER_CTRL,
					 RC_MEM_POWER_LS_EN, 0);
	hdp_mem_pwr_cntl = REG_SET_FIELD(hdp_mem_pwr_cntl, HDP_MEM_POWER_CTRL,
					 RC_MEM_POWER_DS_EN, 0);
	hdp_mem_pwr_cntl = REG_SET_FIELD(hdp_mem_pwr_cntl, HDP_MEM_POWER_CTRL,
					 RC_MEM_POWER_SD_EN, 0);
	WREG32_SOC15(HDP, 0, mmHDP_MEM_POWER_CTRL, hdp_mem_pwr_cntl);

	/* only one clock gating mode (LS/DS/SD) can be enabled */
	if (adev->cg_flags & AMD_CG_SUPPORT_HDP_LS) {
		hdp_mem_pwr_cntl = REG_SET_FIELD(hdp_mem_pwr_cntl,
						 HDP_MEM_POWER_CTRL,
						 IPH_MEM_POWER_LS_EN, enable);
		hdp_mem_pwr_cntl = REG_SET_FIELD(hdp_mem_pwr_cntl,
						 HDP_MEM_POWER_CTRL,
						 RC_MEM_POWER_LS_EN, enable);
	} else if (adev->cg_flags & AMD_CG_SUPPORT_HDP_DS) {
		hdp_mem_pwr_cntl = REG_SET_FIELD(hdp_mem_pwr_cntl,
						 HDP_MEM_POWER_CTRL,
						 IPH_MEM_POWER_DS_EN, enable);
		hdp_mem_pwr_cntl = REG_SET_FIELD(hdp_mem_pwr_cntl,
						 HDP_MEM_POWER_CTRL,
						 RC_MEM_POWER_DS_EN, enable);
	} else if (adev->cg_flags & AMD_CG_SUPPORT_HDP_SD) {
		hdp_mem_pwr_cntl = REG_SET_FIELD(hdp_mem_pwr_cntl,
						 HDP_MEM_POWER_CTRL,
						 IPH_MEM_POWER_SD_EN, enable);
		/* RC should not use shut down mode, fallback to ds */
		hdp_mem_pwr_cntl = REG_SET_FIELD(hdp_mem_pwr_cntl,
						 HDP_MEM_POWER_CTRL,
						 RC_MEM_POWER_DS_EN, enable);
	}

	/* confirmed that IPH_MEM_POWER_CTRL_EN and RC_MEM_POWER_CTRL_EN have to
	 * be set for SRAM LS/DS/SD */
	if (adev->cg_flags & (AMD_CG_SUPPORT_HDP_LS | AMD_CG_SUPPORT_HDP_DS |
							AMD_CG_SUPPORT_HDP_SD)) {
		hdp_mem_pwr_cntl = REG_SET_FIELD(hdp_mem_pwr_cntl, HDP_MEM_POWER_CTRL,
						IPH_MEM_POWER_CTRL_EN, 1);
		hdp_mem_pwr_cntl = REG_SET_FIELD(hdp_mem_pwr_cntl, HDP_MEM_POWER_CTRL,
						RC_MEM_POWER_CTRL_EN, 1);
	}

	WREG32_SOC15(HDP, 0, mmHDP_MEM_POWER_CTRL, hdp_mem_pwr_cntl);

	/* restore IPH & RC clock override after clock/power mode changing */
	WREG32_SOC15(HDP, 0, mmHDP_CLK_CNTL, hdp_clk_cntl1);
}

static void nv_update_hdp_clock_gating(struct amdgpu_device *adev,
				       bool enable)
{
	uint32_t hdp_clk_cntl;

	if (!(adev->cg_flags & AMD_CG_SUPPORT_HDP_MGCG))
		return;

	hdp_clk_cntl = RREG32_SOC15(HDP, 0, mmHDP_CLK_CNTL);

	if (enable) {
		hdp_clk_cntl &=
			~(uint32_t)
			  (HDP_CLK_CNTL__IPH_MEM_CLK_SOFT_OVERRIDE_MASK |
			   HDP_CLK_CNTL__RC_MEM_CLK_SOFT_OVERRIDE_MASK |
			   HDP_CLK_CNTL__DBUS_CLK_SOFT_OVERRIDE_MASK |
			   HDP_CLK_CNTL__DYN_CLK_SOFT_OVERRIDE_MASK |
			   HDP_CLK_CNTL__XDP_REG_CLK_SOFT_OVERRIDE_MASK |
			   HDP_CLK_CNTL__HDP_REG_CLK_SOFT_OVERRIDE_MASK);
	} else {
		hdp_clk_cntl |= HDP_CLK_CNTL__IPH_MEM_CLK_SOFT_OVERRIDE_MASK |
			HDP_CLK_CNTL__RC_MEM_CLK_SOFT_OVERRIDE_MASK |
			HDP_CLK_CNTL__DBUS_CLK_SOFT_OVERRIDE_MASK |
			HDP_CLK_CNTL__DYN_CLK_SOFT_OVERRIDE_MASK |
			HDP_CLK_CNTL__XDP_REG_CLK_SOFT_OVERRIDE_MASK |
			HDP_CLK_CNTL__HDP_REG_CLK_SOFT_OVERRIDE_MASK;
	}

	WREG32_SOC15(HDP, 0, mmHDP_CLK_CNTL, hdp_clk_cntl);
}

static int nv_common_set_clockgating_state(void *handle,
					   enum amd_clockgating_state state)
{
	struct amdgpu_device *adev = (struct amdgpu_device *)handle;

	if (amdgpu_sriov_vf(adev))
		return 0;

	switch (adev->asic_type) {
	case CHIP_NAVI10:
	case CHIP_NAVI14:
	case CHIP_NAVI12:
	case CHIP_SIENNA_CICHLID:
	case CHIP_NAVY_FLOUNDER:
	case CHIP_DIMGREY_CAVEFISH:
		adev->nbio.funcs->update_medium_grain_clock_gating(adev,
				state == AMD_CG_STATE_GATE);
		adev->nbio.funcs->update_medium_grain_light_sleep(adev,
				state == AMD_CG_STATE_GATE);
		nv_update_hdp_mem_power_gating(adev,
				   state == AMD_CG_STATE_GATE);
		nv_update_hdp_clock_gating(adev,
				state == AMD_CG_STATE_GATE);
		break;
	default:
		break;
	}
	return 0;
}

static int nv_common_set_powergating_state(void *handle,
					   enum amd_powergating_state state)
{
	/* TODO */
	return 0;
}

static void nv_common_get_clockgating_state(void *handle, u32 *flags)
{
	struct amdgpu_device *adev = (struct amdgpu_device *)handle;
	uint32_t tmp;

	if (amdgpu_sriov_vf(adev))
		*flags = 0;

	adev->nbio.funcs->get_clockgating_state(adev, flags);

	/* AMD_CG_SUPPORT_HDP_MGCG */
	tmp = RREG32_SOC15(HDP, 0, mmHDP_CLK_CNTL);
	if (!(tmp & (HDP_CLK_CNTL__IPH_MEM_CLK_SOFT_OVERRIDE_MASK |
		     HDP_CLK_CNTL__RC_MEM_CLK_SOFT_OVERRIDE_MASK |
		     HDP_CLK_CNTL__DBUS_CLK_SOFT_OVERRIDE_MASK |
		     HDP_CLK_CNTL__DYN_CLK_SOFT_OVERRIDE_MASK |
		     HDP_CLK_CNTL__XDP_REG_CLK_SOFT_OVERRIDE_MASK |
		     HDP_CLK_CNTL__HDP_REG_CLK_SOFT_OVERRIDE_MASK)))
		*flags |= AMD_CG_SUPPORT_HDP_MGCG;

	/* AMD_CG_SUPPORT_HDP_LS/DS/SD */
	tmp = RREG32_SOC15(HDP, 0, mmHDP_MEM_POWER_CTRL);
	if (tmp & HDP_MEM_POWER_CTRL__IPH_MEM_POWER_LS_EN_MASK)
		*flags |= AMD_CG_SUPPORT_HDP_LS;
	else if (tmp & HDP_MEM_POWER_CTRL__IPH_MEM_POWER_DS_EN_MASK)
		*flags |= AMD_CG_SUPPORT_HDP_DS;
	else if (tmp & HDP_MEM_POWER_CTRL__IPH_MEM_POWER_SD_EN_MASK)
		*flags |= AMD_CG_SUPPORT_HDP_SD;

	return;
}

static const struct amd_ip_funcs nv_common_ip_funcs = {
	.name = "nv_common",
	.early_init = nv_common_early_init,
	.late_init = nv_common_late_init,
	.sw_init = nv_common_sw_init,
	.sw_fini = nv_common_sw_fini,
	.hw_init = nv_common_hw_init,
	.hw_fini = nv_common_hw_fini,
	.suspend = nv_common_suspend,
	.resume = nv_common_resume,
	.is_idle = nv_common_is_idle,
	.wait_for_idle = nv_common_wait_for_idle,
	.soft_reset = nv_common_soft_reset,
	.set_clockgating_state = nv_common_set_clockgating_state,
	.set_powergating_state = nv_common_set_powergating_state,
	.get_clockgating_state = nv_common_get_clockgating_state,
};<|MERGE_RESOLUTION|>--- conflicted
+++ resolved
@@ -493,18 +493,11 @@
 	adev->virt.ops = &xgpu_nv_virt_ops;
 }
 
-<<<<<<< HEAD
-static bool nv_is_blockchain_sku(struct pci_dev *pdev)
-{
-	if (pdev->device == 0x731E &&
-	    (pdev->revision == 0xC6 || pdev->revision == 0xC7))
-=======
 static bool nv_is_headless_sku(struct pci_dev *pdev)
 {
 	if ((pdev->device == 0x731E &&
 	    (pdev->revision == 0xC6 || pdev->revision == 0xC7)) ||
 	    (pdev->device == 0x7340 && pdev->revision == 0xC9))
->>>>>>> 514ad1b6
 		return true;
 	return false;
 }
@@ -543,11 +536,7 @@
 			amdgpu_device_ip_block_add(adev, &dce_virtual_ip_block);
 #if defined(CONFIG_DRM_AMD_DC)
 		else if (amdgpu_device_has_dc_support(adev) &&
-<<<<<<< HEAD
-			 !nv_is_blockchain_sku(adev->pdev))
-=======
 			 !nv_is_headless_sku(adev->pdev))
->>>>>>> 514ad1b6
 			amdgpu_device_ip_block_add(adev, &dm_ip_block);
 #endif
 		amdgpu_device_ip_block_add(adev, &gfx_v10_0_ip_block);
@@ -555,11 +544,7 @@
 		if (adev->firmware.load_type == AMDGPU_FW_LOAD_DIRECT &&
 		    !amdgpu_sriov_vf(adev))
 			amdgpu_device_ip_block_add(adev, &smu_v11_0_ip_block);
-<<<<<<< HEAD
-		if (!nv_is_blockchain_sku(adev->pdev))
-=======
 		if (!nv_is_headless_sku(adev->pdev))
->>>>>>> 514ad1b6
 			amdgpu_device_ip_block_add(adev, &vcn_v2_0_ip_block);
 		amdgpu_device_ip_block_add(adev, &jpeg_v2_0_ip_block);
 		if (adev->enable_mes)
