--- conflicted
+++ resolved
@@ -65,15 +65,7 @@
 	unsigned long irq_mask;
 	const struct dpu_intr_reg *intr_set;
 
-<<<<<<< HEAD
-	struct {
-		void (*cb)(void *arg, int irq_idx);
-		void *arg;
-		atomic_t count;
-	} irq_tbl[] __counted_by(total_irqs);
-=======
 	struct dpu_hw_intr_entry irq_tbl[DPU_NUM_IRQS];
->>>>>>> b08d26da
 };
 
 /**
