/*
 * Copyright 2012 Red Hat Inc.
 *
 * Permission is hereby granted, free of charge, to any person obtaining a
 * copy of this software and associated documentation files (the "Software"),
 * to deal in the Software without restriction, including without limitation
 * the rights to use, copy, modify, merge, publish, distribute, sublicense,
 * and/or sell copies of the Software, and to permit persons to whom the
 * Software is furnished to do so, subject to the following conditions:
 *
 * The above copyright notice and this permission notice shall be included in
 * all copies or substantial portions of the Software.
 *
 * THE SOFTWARE IS PROVIDED "AS IS", WITHOUT WARRANTY OF ANY KIND, EXPRESS OR
 * IMPLIED, INCLUDING BUT NOT LIMITED TO THE WARRANTIES OF MERCHANTABILITY,
 * FITNESS FOR A PARTICULAR PURPOSE AND NONINFRINGEMENT.  IN NO EVENT SHALL
 * THE COPYRIGHT HOLDER(S) OR AUTHOR(S) BE LIABLE FOR ANY CLAIM, DAMAGES OR
 * OTHER LIABILITY, WHETHER IN AN ACTION OF CONTRACT, TORT OR OTHERWISE,
 * ARISING FROM, OUT OF OR IN CONNECTION WITH THE SOFTWARE OR THE USE OR
 * OTHER DEALINGS IN THE SOFTWARE.
 *
 * Authors: Ben Skeggs
 */
#include "priv.h"
#include "acpi.h"

#include <core/notify.h>
#include <core/option.h>

#include <subdev/bios.h>
#include <subdev/therm.h>

static DEFINE_MUTEX(nv_devices_mutex);
static LIST_HEAD(nv_devices);

static struct nvkm_device *
nvkm_device_find_locked(u64 handle)
{
	struct nvkm_device *device;
	list_for_each_entry(device, &nv_devices, head) {
		if (device->handle == handle)
			return device;
	}
	return NULL;
}

struct nvkm_device *
nvkm_device_find(u64 handle)
{
	struct nvkm_device *device;
	mutex_lock(&nv_devices_mutex);
	device = nvkm_device_find_locked(handle);
	mutex_unlock(&nv_devices_mutex);
	return device;
}

int
nvkm_device_list(u64 *name, int size)
{
	struct nvkm_device *device;
	int nr = 0;
	mutex_lock(&nv_devices_mutex);
	list_for_each_entry(device, &nv_devices, head) {
		if (nr++ < size)
			name[nr - 1] = device->handle;
	}
	mutex_unlock(&nv_devices_mutex);
	return nr;
}

static const struct nvkm_device_chip
null_chipset = {
	.name = "NULL",
	.bios = nvkm_bios_new,
};

static const struct nvkm_device_chip
nv4_chipset = {
	.name = "NV04",
	.bios = nvkm_bios_new,
	.bus = nv04_bus_new,
	.clk = nv04_clk_new,
	.devinit = nv04_devinit_new,
	.fb = nv04_fb_new,
	.i2c = nv04_i2c_new,
	.imem = nv04_instmem_new,
	.mc = nv04_mc_new,
	.mmu = nv04_mmu_new,
	.pci = nv04_pci_new,
	.timer = nv04_timer_new,
	.disp = nv04_disp_new,
	.dma = nv04_dma_new,
	.fifo = nv04_fifo_new,
	.gr = nv04_gr_new,
	.sw = nv04_sw_new,
};

static const struct nvkm_device_chip
nv5_chipset = {
	.name = "NV05",
	.bios = nvkm_bios_new,
	.bus = nv04_bus_new,
	.clk = nv04_clk_new,
	.devinit = nv05_devinit_new,
	.fb = nv04_fb_new,
	.i2c = nv04_i2c_new,
	.imem = nv04_instmem_new,
	.mc = nv04_mc_new,
	.mmu = nv04_mmu_new,
	.pci = nv04_pci_new,
	.timer = nv04_timer_new,
	.disp = nv04_disp_new,
	.dma = nv04_dma_new,
	.fifo = nv04_fifo_new,
	.gr = nv04_gr_new,
	.sw = nv04_sw_new,
};

static const struct nvkm_device_chip
nv10_chipset = {
	.name = "NV10",
	.bios = nvkm_bios_new,
	.bus = nv04_bus_new,
	.clk = nv04_clk_new,
	.devinit = nv10_devinit_new,
	.fb = nv10_fb_new,
	.gpio = nv10_gpio_new,
	.i2c = nv04_i2c_new,
	.imem = nv04_instmem_new,
	.mc = nv04_mc_new,
	.mmu = nv04_mmu_new,
	.pci = nv04_pci_new,
	.timer = nv04_timer_new,
	.disp = nv04_disp_new,
	.dma = nv04_dma_new,
	.gr = nv10_gr_new,
};

static const struct nvkm_device_chip
nv11_chipset = {
	.name = "NV11",
	.bios = nvkm_bios_new,
	.bus = nv04_bus_new,
	.clk = nv04_clk_new,
	.devinit = nv10_devinit_new,
	.fb = nv10_fb_new,
	.gpio = nv10_gpio_new,
	.i2c = nv04_i2c_new,
	.imem = nv04_instmem_new,
	.mc = nv11_mc_new,
	.mmu = nv04_mmu_new,
	.pci = nv04_pci_new,
	.timer = nv04_timer_new,
	.disp = nv04_disp_new,
	.dma = nv04_dma_new,
	.fifo = nv10_fifo_new,
	.gr = nv15_gr_new,
	.sw = nv10_sw_new,
};

static const struct nvkm_device_chip
nv15_chipset = {
	.name = "NV15",
	.bios = nvkm_bios_new,
	.bus = nv04_bus_new,
	.clk = nv04_clk_new,
	.devinit = nv10_devinit_new,
	.fb = nv10_fb_new,
	.gpio = nv10_gpio_new,
	.i2c = nv04_i2c_new,
	.imem = nv04_instmem_new,
	.mc = nv04_mc_new,
	.mmu = nv04_mmu_new,
	.pci = nv04_pci_new,
	.timer = nv04_timer_new,
	.disp = nv04_disp_new,
	.dma = nv04_dma_new,
	.fifo = nv10_fifo_new,
	.gr = nv15_gr_new,
	.sw = nv10_sw_new,
};

static const struct nvkm_device_chip
nv17_chipset = {
	.name = "NV17",
	.bios = nvkm_bios_new,
	.bus = nv04_bus_new,
	.clk = nv04_clk_new,
	.devinit = nv10_devinit_new,
	.fb = nv10_fb_new,
	.gpio = nv10_gpio_new,
	.i2c = nv04_i2c_new,
	.imem = nv04_instmem_new,
	.mc = nv17_mc_new,
	.mmu = nv04_mmu_new,
	.pci = nv04_pci_new,
	.timer = nv04_timer_new,
	.disp = nv04_disp_new,
	.dma = nv04_dma_new,
	.fifo = nv17_fifo_new,
	.gr = nv17_gr_new,
	.sw = nv10_sw_new,
};

static const struct nvkm_device_chip
nv18_chipset = {
	.name = "NV18",
	.bios = nvkm_bios_new,
	.bus = nv04_bus_new,
	.clk = nv04_clk_new,
	.devinit = nv10_devinit_new,
	.fb = nv10_fb_new,
	.gpio = nv10_gpio_new,
	.i2c = nv04_i2c_new,
	.imem = nv04_instmem_new,
	.mc = nv17_mc_new,
	.mmu = nv04_mmu_new,
	.pci = nv04_pci_new,
	.timer = nv04_timer_new,
	.disp = nv04_disp_new,
	.dma = nv04_dma_new,
	.fifo = nv17_fifo_new,
	.gr = nv17_gr_new,
	.sw = nv10_sw_new,
};

static const struct nvkm_device_chip
nv1a_chipset = {
	.name = "nForce",
	.bios = nvkm_bios_new,
	.bus = nv04_bus_new,
	.clk = nv04_clk_new,
	.devinit = nv1a_devinit_new,
	.fb = nv1a_fb_new,
	.gpio = nv10_gpio_new,
	.i2c = nv04_i2c_new,
	.imem = nv04_instmem_new,
	.mc = nv04_mc_new,
	.mmu = nv04_mmu_new,
	.pci = nv04_pci_new,
	.timer = nv04_timer_new,
	.disp = nv04_disp_new,
	.dma = nv04_dma_new,
	.fifo = nv10_fifo_new,
	.gr = nv15_gr_new,
	.sw = nv10_sw_new,
};

static const struct nvkm_device_chip
nv1f_chipset = {
	.name = "nForce2",
	.bios = nvkm_bios_new,
	.bus = nv04_bus_new,
	.clk = nv04_clk_new,
	.devinit = nv1a_devinit_new,
	.fb = nv1a_fb_new,
	.gpio = nv10_gpio_new,
	.i2c = nv04_i2c_new,
	.imem = nv04_instmem_new,
	.mc = nv17_mc_new,
	.mmu = nv04_mmu_new,
	.pci = nv04_pci_new,
	.timer = nv04_timer_new,
	.disp = nv04_disp_new,
	.dma = nv04_dma_new,
	.fifo = nv17_fifo_new,
	.gr = nv17_gr_new,
	.sw = nv10_sw_new,
};

static const struct nvkm_device_chip
nv20_chipset = {
	.name = "NV20",
	.bios = nvkm_bios_new,
	.bus = nv04_bus_new,
	.clk = nv04_clk_new,
	.devinit = nv20_devinit_new,
	.fb = nv20_fb_new,
	.gpio = nv10_gpio_new,
	.i2c = nv04_i2c_new,
	.imem = nv04_instmem_new,
	.mc = nv17_mc_new,
	.mmu = nv04_mmu_new,
	.pci = nv04_pci_new,
	.timer = nv04_timer_new,
	.disp = nv04_disp_new,
	.dma = nv04_dma_new,
	.fifo = nv17_fifo_new,
	.gr = nv20_gr_new,
	.sw = nv10_sw_new,
};

static const struct nvkm_device_chip
nv25_chipset = {
	.name = "NV25",
	.bios = nvkm_bios_new,
	.bus = nv04_bus_new,
	.clk = nv04_clk_new,
	.devinit = nv20_devinit_new,
	.fb = nv25_fb_new,
	.gpio = nv10_gpio_new,
	.i2c = nv04_i2c_new,
	.imem = nv04_instmem_new,
	.mc = nv17_mc_new,
	.mmu = nv04_mmu_new,
	.pci = nv04_pci_new,
	.timer = nv04_timer_new,
	.disp = nv04_disp_new,
	.dma = nv04_dma_new,
	.fifo = nv17_fifo_new,
	.gr = nv25_gr_new,
	.sw = nv10_sw_new,
};

static const struct nvkm_device_chip
nv28_chipset = {
	.name = "NV28",
	.bios = nvkm_bios_new,
	.bus = nv04_bus_new,
	.clk = nv04_clk_new,
	.devinit = nv20_devinit_new,
	.fb = nv25_fb_new,
	.gpio = nv10_gpio_new,
	.i2c = nv04_i2c_new,
	.imem = nv04_instmem_new,
	.mc = nv17_mc_new,
	.mmu = nv04_mmu_new,
	.pci = nv04_pci_new,
	.timer = nv04_timer_new,
	.disp = nv04_disp_new,
	.dma = nv04_dma_new,
	.fifo = nv17_fifo_new,
	.gr = nv25_gr_new,
	.sw = nv10_sw_new,
};

static const struct nvkm_device_chip
nv2a_chipset = {
	.name = "NV2A",
	.bios = nvkm_bios_new,
	.bus = nv04_bus_new,
	.clk = nv04_clk_new,
	.devinit = nv20_devinit_new,
	.fb = nv25_fb_new,
	.gpio = nv10_gpio_new,
	.i2c = nv04_i2c_new,
	.imem = nv04_instmem_new,
	.mc = nv17_mc_new,
	.mmu = nv04_mmu_new,
	.pci = nv04_pci_new,
	.timer = nv04_timer_new,
	.disp = nv04_disp_new,
	.dma = nv04_dma_new,
	.fifo = nv17_fifo_new,
	.gr = nv2a_gr_new,
	.sw = nv10_sw_new,
};

static const struct nvkm_device_chip
nv30_chipset = {
	.name = "NV30",
	.bios = nvkm_bios_new,
	.bus = nv04_bus_new,
	.clk = nv04_clk_new,
	.devinit = nv20_devinit_new,
	.fb = nv30_fb_new,
	.gpio = nv10_gpio_new,
	.i2c = nv04_i2c_new,
	.imem = nv04_instmem_new,
	.mc = nv17_mc_new,
	.mmu = nv04_mmu_new,
	.pci = nv04_pci_new,
	.timer = nv04_timer_new,
	.disp = nv04_disp_new,
	.dma = nv04_dma_new,
	.fifo = nv17_fifo_new,
	.gr = nv30_gr_new,
	.sw = nv10_sw_new,
};

static const struct nvkm_device_chip
nv31_chipset = {
	.name = "NV31",
	.bios = nvkm_bios_new,
	.bus = nv31_bus_new,
	.clk = nv04_clk_new,
	.devinit = nv20_devinit_new,
	.fb = nv30_fb_new,
	.gpio = nv10_gpio_new,
	.i2c = nv04_i2c_new,
	.imem = nv04_instmem_new,
	.mc = nv17_mc_new,
	.mmu = nv04_mmu_new,
	.pci = nv04_pci_new,
	.timer = nv04_timer_new,
	.disp = nv04_disp_new,
	.dma = nv04_dma_new,
	.fifo = nv17_fifo_new,
	.gr = nv30_gr_new,
	.mpeg = nv31_mpeg_new,
	.sw = nv10_sw_new,
};

static const struct nvkm_device_chip
nv34_chipset = {
	.name = "NV34",
	.bios = nvkm_bios_new,
	.bus = nv31_bus_new,
	.clk = nv04_clk_new,
	.devinit = nv10_devinit_new,
	.fb = nv10_fb_new,
	.gpio = nv10_gpio_new,
	.i2c = nv04_i2c_new,
	.imem = nv04_instmem_new,
	.mc = nv17_mc_new,
	.mmu = nv04_mmu_new,
	.pci = nv04_pci_new,
	.timer = nv04_timer_new,
	.disp = nv04_disp_new,
	.dma = nv04_dma_new,
	.fifo = nv17_fifo_new,
	.gr = nv34_gr_new,
	.mpeg = nv31_mpeg_new,
	.sw = nv10_sw_new,
};

static const struct nvkm_device_chip
nv35_chipset = {
	.name = "NV35",
	.bios = nvkm_bios_new,
	.bus = nv04_bus_new,
	.clk = nv04_clk_new,
	.devinit = nv20_devinit_new,
	.fb = nv35_fb_new,
	.gpio = nv10_gpio_new,
	.i2c = nv04_i2c_new,
	.imem = nv04_instmem_new,
	.mc = nv17_mc_new,
	.mmu = nv04_mmu_new,
	.pci = nv04_pci_new,
	.timer = nv04_timer_new,
	.disp = nv04_disp_new,
	.dma = nv04_dma_new,
	.fifo = nv17_fifo_new,
	.gr = nv35_gr_new,
	.sw = nv10_sw_new,
};

static const struct nvkm_device_chip
nv36_chipset = {
	.name = "NV36",
	.bios = nvkm_bios_new,
	.bus = nv31_bus_new,
	.clk = nv04_clk_new,
	.devinit = nv20_devinit_new,
	.fb = nv36_fb_new,
	.gpio = nv10_gpio_new,
	.i2c = nv04_i2c_new,
	.imem = nv04_instmem_new,
	.mc = nv17_mc_new,
	.mmu = nv04_mmu_new,
	.pci = nv04_pci_new,
	.timer = nv04_timer_new,
	.disp = nv04_disp_new,
	.dma = nv04_dma_new,
	.fifo = nv17_fifo_new,
	.gr = nv35_gr_new,
	.mpeg = nv31_mpeg_new,
	.sw = nv10_sw_new,
};

static const struct nvkm_device_chip
nv40_chipset = {
	.name = "NV40",
	.bios = nvkm_bios_new,
	.bus = nv31_bus_new,
	.clk = nv40_clk_new,
	.devinit = nv1a_devinit_new,
	.fb = nv40_fb_new,
	.gpio = nv10_gpio_new,
	.i2c = nv04_i2c_new,
	.imem = nv40_instmem_new,
	.mc = nv17_mc_new,
	.mmu = nv04_mmu_new,
	.pci = nv40_pci_new,
	.therm = nv40_therm_new,
	.timer = nv40_timer_new,
	.volt = nv40_volt_new,
	.disp = nv04_disp_new,
	.dma = nv04_dma_new,
	.fifo = nv40_fifo_new,
	.gr = nv40_gr_new,
	.mpeg = nv40_mpeg_new,
	.pm = nv40_pm_new,
	.sw = nv10_sw_new,
};

static const struct nvkm_device_chip
nv41_chipset = {
	.name = "NV41",
	.bios = nvkm_bios_new,
	.bus = nv31_bus_new,
	.clk = nv40_clk_new,
	.devinit = nv1a_devinit_new,
	.fb = nv41_fb_new,
	.gpio = nv10_gpio_new,
	.i2c = nv04_i2c_new,
	.imem = nv40_instmem_new,
	.mc = nv17_mc_new,
	.mmu = nv41_mmu_new,
	.pci = nv40_pci_new,
	.therm = nv40_therm_new,
	.timer = nv41_timer_new,
	.volt = nv40_volt_new,
	.disp = nv04_disp_new,
	.dma = nv04_dma_new,
	.fifo = nv40_fifo_new,
	.gr = nv40_gr_new,
	.mpeg = nv40_mpeg_new,
	.pm = nv40_pm_new,
	.sw = nv10_sw_new,
};

static const struct nvkm_device_chip
nv42_chipset = {
	.name = "NV42",
	.bios = nvkm_bios_new,
	.bus = nv31_bus_new,
	.clk = nv40_clk_new,
	.devinit = nv1a_devinit_new,
	.fb = nv41_fb_new,
	.gpio = nv10_gpio_new,
	.i2c = nv04_i2c_new,
	.imem = nv40_instmem_new,
	.mc = nv17_mc_new,
	.mmu = nv41_mmu_new,
	.pci = nv40_pci_new,
	.therm = nv40_therm_new,
	.timer = nv41_timer_new,
	.volt = nv40_volt_new,
	.disp = nv04_disp_new,
	.dma = nv04_dma_new,
	.fifo = nv40_fifo_new,
	.gr = nv40_gr_new,
	.mpeg = nv40_mpeg_new,
	.pm = nv40_pm_new,
	.sw = nv10_sw_new,
};

static const struct nvkm_device_chip
nv43_chipset = {
	.name = "NV43",
	.bios = nvkm_bios_new,
	.bus = nv31_bus_new,
	.clk = nv40_clk_new,
	.devinit = nv1a_devinit_new,
	.fb = nv41_fb_new,
	.gpio = nv10_gpio_new,
	.i2c = nv04_i2c_new,
	.imem = nv40_instmem_new,
	.mc = nv17_mc_new,
	.mmu = nv41_mmu_new,
	.pci = nv40_pci_new,
	.therm = nv40_therm_new,
	.timer = nv41_timer_new,
	.volt = nv40_volt_new,
	.disp = nv04_disp_new,
	.dma = nv04_dma_new,
	.fifo = nv40_fifo_new,
	.gr = nv40_gr_new,
	.mpeg = nv40_mpeg_new,
	.pm = nv40_pm_new,
	.sw = nv10_sw_new,
};

static const struct nvkm_device_chip
nv44_chipset = {
	.name = "NV44",
	.bios = nvkm_bios_new,
	.bus = nv31_bus_new,
	.clk = nv40_clk_new,
	.devinit = nv1a_devinit_new,
	.fb = nv44_fb_new,
	.gpio = nv10_gpio_new,
	.i2c = nv04_i2c_new,
	.imem = nv40_instmem_new,
	.mc = nv44_mc_new,
	.mmu = nv44_mmu_new,
	.pci = nv40_pci_new,
	.therm = nv40_therm_new,
	.timer = nv41_timer_new,
	.volt = nv40_volt_new,
	.disp = nv04_disp_new,
	.dma = nv04_dma_new,
	.fifo = nv40_fifo_new,
	.gr = nv44_gr_new,
	.mpeg = nv44_mpeg_new,
	.pm = nv40_pm_new,
	.sw = nv10_sw_new,
};

static const struct nvkm_device_chip
nv45_chipset = {
	.name = "NV45",
	.bios = nvkm_bios_new,
	.bus = nv31_bus_new,
	.clk = nv40_clk_new,
	.devinit = nv1a_devinit_new,
	.fb = nv40_fb_new,
	.gpio = nv10_gpio_new,
	.i2c = nv04_i2c_new,
	.imem = nv40_instmem_new,
	.mc = nv17_mc_new,
	.mmu = nv04_mmu_new,
	.pci = nv40_pci_new,
	.therm = nv40_therm_new,
	.timer = nv41_timer_new,
	.volt = nv40_volt_new,
	.disp = nv04_disp_new,
	.dma = nv04_dma_new,
	.fifo = nv40_fifo_new,
	.gr = nv40_gr_new,
	.mpeg = nv44_mpeg_new,
	.pm = nv40_pm_new,
	.sw = nv10_sw_new,
};

static const struct nvkm_device_chip
nv46_chipset = {
	.name = "G72",
	.bios = nvkm_bios_new,
	.bus = nv31_bus_new,
	.clk = nv40_clk_new,
	.devinit = nv1a_devinit_new,
	.fb = nv46_fb_new,
	.gpio = nv10_gpio_new,
	.i2c = nv04_i2c_new,
	.imem = nv40_instmem_new,
	.mc = nv44_mc_new,
	.mmu = nv44_mmu_new,
	.pci = nv46_pci_new,
	.therm = nv40_therm_new,
	.timer = nv41_timer_new,
	.volt = nv40_volt_new,
	.disp = nv04_disp_new,
	.dma = nv04_dma_new,
	.fifo = nv40_fifo_new,
	.gr = nv44_gr_new,
	.mpeg = nv44_mpeg_new,
	.pm = nv40_pm_new,
	.sw = nv10_sw_new,
};

static const struct nvkm_device_chip
nv47_chipset = {
	.name = "G70",
	.bios = nvkm_bios_new,
	.bus = nv31_bus_new,
	.clk = nv40_clk_new,
	.devinit = nv1a_devinit_new,
	.fb = nv47_fb_new,
	.gpio = nv10_gpio_new,
	.i2c = nv04_i2c_new,
	.imem = nv40_instmem_new,
	.mc = nv17_mc_new,
	.mmu = nv41_mmu_new,
	.pci = nv40_pci_new,
	.therm = nv40_therm_new,
	.timer = nv41_timer_new,
	.volt = nv40_volt_new,
	.disp = nv04_disp_new,
	.dma = nv04_dma_new,
	.fifo = nv40_fifo_new,
	.gr = nv40_gr_new,
	.mpeg = nv44_mpeg_new,
	.pm = nv40_pm_new,
	.sw = nv10_sw_new,
};

static const struct nvkm_device_chip
nv49_chipset = {
	.name = "G71",
	.bios = nvkm_bios_new,
	.bus = nv31_bus_new,
	.clk = nv40_clk_new,
	.devinit = nv1a_devinit_new,
	.fb = nv49_fb_new,
	.gpio = nv10_gpio_new,
	.i2c = nv04_i2c_new,
	.imem = nv40_instmem_new,
	.mc = nv17_mc_new,
	.mmu = nv41_mmu_new,
	.pci = nv40_pci_new,
	.therm = nv40_therm_new,
	.timer = nv41_timer_new,
	.volt = nv40_volt_new,
	.disp = nv04_disp_new,
	.dma = nv04_dma_new,
	.fifo = nv40_fifo_new,
	.gr = nv40_gr_new,
	.mpeg = nv44_mpeg_new,
	.pm = nv40_pm_new,
	.sw = nv10_sw_new,
};

static const struct nvkm_device_chip
nv4a_chipset = {
	.name = "NV44A",
	.bios = nvkm_bios_new,
	.bus = nv31_bus_new,
	.clk = nv40_clk_new,
	.devinit = nv1a_devinit_new,
	.fb = nv44_fb_new,
	.gpio = nv10_gpio_new,
	.i2c = nv04_i2c_new,
	.imem = nv40_instmem_new,
	.mc = nv44_mc_new,
	.mmu = nv04_mmu_new,
	.pci = nv40_pci_new,
	.therm = nv40_therm_new,
	.timer = nv41_timer_new,
	.volt = nv40_volt_new,
	.disp = nv04_disp_new,
	.dma = nv04_dma_new,
	.fifo = nv40_fifo_new,
	.gr = nv44_gr_new,
	.mpeg = nv44_mpeg_new,
	.pm = nv40_pm_new,
	.sw = nv10_sw_new,
};

static const struct nvkm_device_chip
nv4b_chipset = {
	.name = "G73",
	.bios = nvkm_bios_new,
	.bus = nv31_bus_new,
	.clk = nv40_clk_new,
	.devinit = nv1a_devinit_new,
	.fb = nv49_fb_new,
	.gpio = nv10_gpio_new,
	.i2c = nv04_i2c_new,
	.imem = nv40_instmem_new,
	.mc = nv17_mc_new,
	.mmu = nv41_mmu_new,
	.pci = nv40_pci_new,
	.therm = nv40_therm_new,
	.timer = nv41_timer_new,
	.volt = nv40_volt_new,
	.disp = nv04_disp_new,
	.dma = nv04_dma_new,
	.fifo = nv40_fifo_new,
	.gr = nv40_gr_new,
	.mpeg = nv44_mpeg_new,
	.pm = nv40_pm_new,
	.sw = nv10_sw_new,
};

static const struct nvkm_device_chip
nv4c_chipset = {
	.name = "C61",
	.bios = nvkm_bios_new,
	.bus = nv31_bus_new,
	.clk = nv40_clk_new,
	.devinit = nv1a_devinit_new,
	.fb = nv46_fb_new,
	.gpio = nv10_gpio_new,
	.i2c = nv04_i2c_new,
	.imem = nv40_instmem_new,
	.mc = nv44_mc_new,
	.mmu = nv44_mmu_new,
	.pci = nv4c_pci_new,
	.therm = nv40_therm_new,
	.timer = nv41_timer_new,
	.volt = nv40_volt_new,
	.disp = nv04_disp_new,
	.dma = nv04_dma_new,
	.fifo = nv40_fifo_new,
	.gr = nv44_gr_new,
	.mpeg = nv44_mpeg_new,
	.pm = nv40_pm_new,
	.sw = nv10_sw_new,
};

static const struct nvkm_device_chip
nv4e_chipset = {
	.name = "C51",
	.bios = nvkm_bios_new,
	.bus = nv31_bus_new,
	.clk = nv40_clk_new,
	.devinit = nv1a_devinit_new,
	.fb = nv4e_fb_new,
	.gpio = nv10_gpio_new,
	.i2c = nv4e_i2c_new,
	.imem = nv40_instmem_new,
	.mc = nv44_mc_new,
	.mmu = nv44_mmu_new,
	.pci = nv4c_pci_new,
	.therm = nv40_therm_new,
	.timer = nv41_timer_new,
	.volt = nv40_volt_new,
	.disp = nv04_disp_new,
	.dma = nv04_dma_new,
	.fifo = nv40_fifo_new,
	.gr = nv44_gr_new,
	.mpeg = nv44_mpeg_new,
	.pm = nv40_pm_new,
	.sw = nv10_sw_new,
};

static const struct nvkm_device_chip
nv50_chipset = {
	.name = "G80",
	.bar = nv50_bar_new,
	.bios = nvkm_bios_new,
	.bus = nv50_bus_new,
	.clk = nv50_clk_new,
	.devinit = nv50_devinit_new,
	.fb = nv50_fb_new,
	.fuse = nv50_fuse_new,
	.gpio = nv50_gpio_new,
	.i2c = nv50_i2c_new,
	.imem = nv50_instmem_new,
	.mc = nv50_mc_new,
	.mmu = nv50_mmu_new,
	.mxm = nv50_mxm_new,
	.pci = nv46_pci_new,
	.therm = nv50_therm_new,
	.timer = nv41_timer_new,
	.volt = nv40_volt_new,
	.disp = nv50_disp_new,
	.dma = nv50_dma_new,
	.fifo = nv50_fifo_new,
	.gr = nv50_gr_new,
	.mpeg = nv50_mpeg_new,
	.pm = nv50_pm_new,
	.sw = nv50_sw_new,
};

static const struct nvkm_device_chip
nv63_chipset = {
	.name = "C73",
	.bios = nvkm_bios_new,
	.bus = nv31_bus_new,
	.clk = nv40_clk_new,
	.devinit = nv1a_devinit_new,
	.fb = nv46_fb_new,
	.gpio = nv10_gpio_new,
	.i2c = nv04_i2c_new,
	.imem = nv40_instmem_new,
	.mc = nv44_mc_new,
	.mmu = nv44_mmu_new,
	.pci = nv4c_pci_new,
	.therm = nv40_therm_new,
	.timer = nv41_timer_new,
	.volt = nv40_volt_new,
	.disp = nv04_disp_new,
	.dma = nv04_dma_new,
	.fifo = nv40_fifo_new,
	.gr = nv44_gr_new,
	.mpeg = nv44_mpeg_new,
	.pm = nv40_pm_new,
	.sw = nv10_sw_new,
};

static const struct nvkm_device_chip
nv67_chipset = {
	.name = "C67",
	.bios = nvkm_bios_new,
	.bus = nv31_bus_new,
	.clk = nv40_clk_new,
	.devinit = nv1a_devinit_new,
	.fb = nv46_fb_new,
	.gpio = nv10_gpio_new,
	.i2c = nv04_i2c_new,
	.imem = nv40_instmem_new,
	.mc = nv44_mc_new,
	.mmu = nv44_mmu_new,
	.pci = nv4c_pci_new,
	.therm = nv40_therm_new,
	.timer = nv41_timer_new,
	.volt = nv40_volt_new,
	.disp = nv04_disp_new,
	.dma = nv04_dma_new,
	.fifo = nv40_fifo_new,
	.gr = nv44_gr_new,
	.mpeg = nv44_mpeg_new,
	.pm = nv40_pm_new,
	.sw = nv10_sw_new,
};

static const struct nvkm_device_chip
nv68_chipset = {
	.name = "C68",
	.bios = nvkm_bios_new,
	.bus = nv31_bus_new,
	.clk = nv40_clk_new,
	.devinit = nv1a_devinit_new,
	.fb = nv46_fb_new,
	.gpio = nv10_gpio_new,
	.i2c = nv04_i2c_new,
	.imem = nv40_instmem_new,
	.mc = nv44_mc_new,
	.mmu = nv44_mmu_new,
	.pci = nv4c_pci_new,
	.therm = nv40_therm_new,
	.timer = nv41_timer_new,
	.volt = nv40_volt_new,
	.disp = nv04_disp_new,
	.dma = nv04_dma_new,
	.fifo = nv40_fifo_new,
	.gr = nv44_gr_new,
	.mpeg = nv44_mpeg_new,
	.pm = nv40_pm_new,
	.sw = nv10_sw_new,
};

static const struct nvkm_device_chip
nv84_chipset = {
	.name = "G84",
	.bar = g84_bar_new,
	.bios = nvkm_bios_new,
	.bus = nv50_bus_new,
	.clk = g84_clk_new,
	.devinit = g84_devinit_new,
	.fb = g84_fb_new,
	.fuse = nv50_fuse_new,
	.gpio = nv50_gpio_new,
	.i2c = nv50_i2c_new,
	.imem = nv50_instmem_new,
	.mc = g84_mc_new,
	.mmu = g84_mmu_new,
	.mxm = nv50_mxm_new,
	.pci = g84_pci_new,
	.therm = g84_therm_new,
	.timer = nv41_timer_new,
	.volt = nv40_volt_new,
	.bsp = g84_bsp_new,
	.cipher = g84_cipher_new,
	.disp = g84_disp_new,
	.dma = nv50_dma_new,
	.fifo = g84_fifo_new,
	.gr = g84_gr_new,
	.mpeg = g84_mpeg_new,
	.pm = g84_pm_new,
	.sw = nv50_sw_new,
	.vp = g84_vp_new,
};

static const struct nvkm_device_chip
nv86_chipset = {
	.name = "G86",
	.bar = g84_bar_new,
	.bios = nvkm_bios_new,
	.bus = nv50_bus_new,
	.clk = g84_clk_new,
	.devinit = g84_devinit_new,
	.fb = g84_fb_new,
	.fuse = nv50_fuse_new,
	.gpio = nv50_gpio_new,
	.i2c = nv50_i2c_new,
	.imem = nv50_instmem_new,
	.mc = g84_mc_new,
	.mmu = g84_mmu_new,
	.mxm = nv50_mxm_new,
	.pci = g84_pci_new,
	.therm = g84_therm_new,
	.timer = nv41_timer_new,
	.volt = nv40_volt_new,
	.bsp = g84_bsp_new,
	.cipher = g84_cipher_new,
	.disp = g84_disp_new,
	.dma = nv50_dma_new,
	.fifo = g84_fifo_new,
	.gr = g84_gr_new,
	.mpeg = g84_mpeg_new,
	.pm = g84_pm_new,
	.sw = nv50_sw_new,
	.vp = g84_vp_new,
};

static const struct nvkm_device_chip
nv92_chipset = {
	.name = "G92",
	.bar = g84_bar_new,
	.bios = nvkm_bios_new,
	.bus = nv50_bus_new,
	.clk = g84_clk_new,
	.devinit = g84_devinit_new,
	.fb = g84_fb_new,
	.fuse = nv50_fuse_new,
	.gpio = nv50_gpio_new,
	.i2c = nv50_i2c_new,
	.imem = nv50_instmem_new,
	.mc = g84_mc_new,
	.mmu = g84_mmu_new,
	.mxm = nv50_mxm_new,
	.pci = g92_pci_new,
	.therm = g84_therm_new,
	.timer = nv41_timer_new,
	.volt = nv40_volt_new,
	.bsp = g84_bsp_new,
	.cipher = g84_cipher_new,
	.disp = g84_disp_new,
	.dma = nv50_dma_new,
	.fifo = g84_fifo_new,
	.gr = g84_gr_new,
	.mpeg = g84_mpeg_new,
	.pm = g84_pm_new,
	.sw = nv50_sw_new,
	.vp = g84_vp_new,
};

static const struct nvkm_device_chip
nv94_chipset = {
	.name = "G94",
	.bar = g84_bar_new,
	.bios = nvkm_bios_new,
	.bus = g94_bus_new,
	.clk = g84_clk_new,
	.devinit = g84_devinit_new,
	.fb = g84_fb_new,
	.fuse = nv50_fuse_new,
	.gpio = g94_gpio_new,
	.i2c = g94_i2c_new,
	.imem = nv50_instmem_new,
	.mc = g84_mc_new,
	.mmu = g84_mmu_new,
	.mxm = nv50_mxm_new,
	.pci = g94_pci_new,
	.therm = g84_therm_new,
	.timer = nv41_timer_new,
	.volt = nv40_volt_new,
	.bsp = g84_bsp_new,
	.cipher = g84_cipher_new,
	.disp = g94_disp_new,
	.dma = nv50_dma_new,
	.fifo = g84_fifo_new,
	.gr = g84_gr_new,
	.mpeg = g84_mpeg_new,
	.pm = g84_pm_new,
	.sw = nv50_sw_new,
	.vp = g84_vp_new,
};

static const struct nvkm_device_chip
nv96_chipset = {
	.name = "G96",
	.bar = g84_bar_new,
	.bios = nvkm_bios_new,
	.bus = g94_bus_new,
	.clk = g84_clk_new,
	.devinit = g84_devinit_new,
	.fb = g84_fb_new,
	.fuse = nv50_fuse_new,
	.gpio = g94_gpio_new,
	.i2c = g94_i2c_new,
	.imem = nv50_instmem_new,
	.mc = g84_mc_new,
	.mmu = g84_mmu_new,
	.mxm = nv50_mxm_new,
	.pci = g94_pci_new,
	.therm = g84_therm_new,
	.timer = nv41_timer_new,
	.volt = nv40_volt_new,
	.bsp = g84_bsp_new,
	.cipher = g84_cipher_new,
	.disp = g94_disp_new,
	.dma = nv50_dma_new,
	.fifo = g84_fifo_new,
	.gr = g84_gr_new,
	.mpeg = g84_mpeg_new,
	.pm = g84_pm_new,
	.sw = nv50_sw_new,
	.vp = g84_vp_new,
};

static const struct nvkm_device_chip
nv98_chipset = {
	.name = "G98",
	.bar = g84_bar_new,
	.bios = nvkm_bios_new,
	.bus = g94_bus_new,
	.clk = g84_clk_new,
	.devinit = g98_devinit_new,
	.fb = g84_fb_new,
	.fuse = nv50_fuse_new,
	.gpio = g94_gpio_new,
	.i2c = g94_i2c_new,
	.imem = nv50_instmem_new,
	.mc = g98_mc_new,
	.mmu = g84_mmu_new,
	.mxm = nv50_mxm_new,
	.pci = g94_pci_new,
	.therm = g84_therm_new,
	.timer = nv41_timer_new,
	.volt = nv40_volt_new,
	.disp = g94_disp_new,
	.dma = nv50_dma_new,
	.fifo = g84_fifo_new,
	.gr = g84_gr_new,
	.mspdec = g98_mspdec_new,
	.msppp = g98_msppp_new,
	.msvld = g98_msvld_new,
	.pm = g84_pm_new,
	.sec = g98_sec_new,
	.sw = nv50_sw_new,
};

static const struct nvkm_device_chip
nva0_chipset = {
	.name = "GT200",
	.bar = g84_bar_new,
	.bios = nvkm_bios_new,
	.bus = g94_bus_new,
	.clk = g84_clk_new,
	.devinit = g84_devinit_new,
	.fb = g84_fb_new,
	.fuse = nv50_fuse_new,
	.gpio = g94_gpio_new,
	.i2c = nv50_i2c_new,
	.imem = nv50_instmem_new,
	.mc = g84_mc_new,
	.mmu = g84_mmu_new,
	.mxm = nv50_mxm_new,
	.pci = g94_pci_new,
	.therm = g84_therm_new,
	.timer = nv41_timer_new,
	.volt = nv40_volt_new,
	.bsp = g84_bsp_new,
	.cipher = g84_cipher_new,
	.disp = gt200_disp_new,
	.dma = nv50_dma_new,
	.fifo = g84_fifo_new,
	.gr = gt200_gr_new,
	.mpeg = g84_mpeg_new,
	.pm = gt200_pm_new,
	.sw = nv50_sw_new,
	.vp = g84_vp_new,
};

static const struct nvkm_device_chip
nva3_chipset = {
	.name = "GT215",
	.bar = g84_bar_new,
	.bios = nvkm_bios_new,
	.bus = g94_bus_new,
	.clk = gt215_clk_new,
	.devinit = gt215_devinit_new,
	.fb = gt215_fb_new,
	.fuse = nv50_fuse_new,
	.gpio = g94_gpio_new,
	.i2c = g94_i2c_new,
	.imem = nv50_instmem_new,
	.mc = gt215_mc_new,
	.mmu = g84_mmu_new,
	.mxm = nv50_mxm_new,
	.pci = g94_pci_new,
	.pmu = gt215_pmu_new,
	.therm = gt215_therm_new,
	.timer = nv41_timer_new,
	.volt = nv40_volt_new,
	.ce[0] = gt215_ce_new,
	.disp = gt215_disp_new,
	.dma = nv50_dma_new,
	.fifo = g84_fifo_new,
	.gr = gt215_gr_new,
	.mpeg = g84_mpeg_new,
	.mspdec = gt215_mspdec_new,
	.msppp = gt215_msppp_new,
	.msvld = gt215_msvld_new,
	.pm = gt215_pm_new,
	.sw = nv50_sw_new,
};

static const struct nvkm_device_chip
nva5_chipset = {
	.name = "GT216",
	.bar = g84_bar_new,
	.bios = nvkm_bios_new,
	.bus = g94_bus_new,
	.clk = gt215_clk_new,
	.devinit = gt215_devinit_new,
	.fb = gt215_fb_new,
	.fuse = nv50_fuse_new,
	.gpio = g94_gpio_new,
	.i2c = g94_i2c_new,
	.imem = nv50_instmem_new,
	.mc = gt215_mc_new,
	.mmu = g84_mmu_new,
	.mxm = nv50_mxm_new,
	.pci = g94_pci_new,
	.pmu = gt215_pmu_new,
	.therm = gt215_therm_new,
	.timer = nv41_timer_new,
	.volt = nv40_volt_new,
	.ce[0] = gt215_ce_new,
	.disp = gt215_disp_new,
	.dma = nv50_dma_new,
	.fifo = g84_fifo_new,
	.gr = gt215_gr_new,
	.mspdec = gt215_mspdec_new,
	.msppp = gt215_msppp_new,
	.msvld = gt215_msvld_new,
	.pm = gt215_pm_new,
	.sw = nv50_sw_new,
};

static const struct nvkm_device_chip
nva8_chipset = {
	.name = "GT218",
	.bar = g84_bar_new,
	.bios = nvkm_bios_new,
	.bus = g94_bus_new,
	.clk = gt215_clk_new,
	.devinit = gt215_devinit_new,
	.fb = gt215_fb_new,
	.fuse = nv50_fuse_new,
	.gpio = g94_gpio_new,
	.i2c = g94_i2c_new,
	.imem = nv50_instmem_new,
	.mc = gt215_mc_new,
	.mmu = g84_mmu_new,
	.mxm = nv50_mxm_new,
	.pci = g94_pci_new,
	.pmu = gt215_pmu_new,
	.therm = gt215_therm_new,
	.timer = nv41_timer_new,
	.volt = nv40_volt_new,
	.ce[0] = gt215_ce_new,
	.disp = gt215_disp_new,
	.dma = nv50_dma_new,
	.fifo = g84_fifo_new,
	.gr = gt215_gr_new,
	.mspdec = gt215_mspdec_new,
	.msppp = gt215_msppp_new,
	.msvld = gt215_msvld_new,
	.pm = gt215_pm_new,
	.sw = nv50_sw_new,
};

static const struct nvkm_device_chip
nvaa_chipset = {
	.name = "MCP77/MCP78",
	.bar = g84_bar_new,
	.bios = nvkm_bios_new,
	.bus = g94_bus_new,
	.clk = mcp77_clk_new,
	.devinit = g98_devinit_new,
	.fb = mcp77_fb_new,
	.fuse = nv50_fuse_new,
	.gpio = g94_gpio_new,
	.i2c = g94_i2c_new,
	.imem = nv50_instmem_new,
	.mc = g98_mc_new,
	.mmu = mcp77_mmu_new,
	.mxm = nv50_mxm_new,
	.pci = g94_pci_new,
	.therm = g84_therm_new,
	.timer = nv41_timer_new,
	.volt = nv40_volt_new,
	.disp = mcp77_disp_new,
	.dma = nv50_dma_new,
	.fifo = g84_fifo_new,
	.gr = gt200_gr_new,
	.mspdec = g98_mspdec_new,
	.msppp = g98_msppp_new,
	.msvld = g98_msvld_new,
	.pm = g84_pm_new,
	.sec = g98_sec_new,
	.sw = nv50_sw_new,
};

static const struct nvkm_device_chip
nvac_chipset = {
	.name = "MCP79/MCP7A",
	.bar = g84_bar_new,
	.bios = nvkm_bios_new,
	.bus = g94_bus_new,
	.clk = mcp77_clk_new,
	.devinit = g98_devinit_new,
	.fb = mcp77_fb_new,
	.fuse = nv50_fuse_new,
	.gpio = g94_gpio_new,
	.i2c = g94_i2c_new,
	.imem = nv50_instmem_new,
	.mc = g98_mc_new,
	.mmu = mcp77_mmu_new,
	.mxm = nv50_mxm_new,
	.pci = g94_pci_new,
	.therm = g84_therm_new,
	.timer = nv41_timer_new,
	.volt = nv40_volt_new,
	.disp = mcp77_disp_new,
	.dma = nv50_dma_new,
	.fifo = g84_fifo_new,
	.gr = mcp79_gr_new,
	.mspdec = g98_mspdec_new,
	.msppp = g98_msppp_new,
	.msvld = g98_msvld_new,
	.pm = g84_pm_new,
	.sec = g98_sec_new,
	.sw = nv50_sw_new,
};

static const struct nvkm_device_chip
nvaf_chipset = {
	.name = "MCP89",
	.bar = g84_bar_new,
	.bios = nvkm_bios_new,
	.bus = g94_bus_new,
	.clk = gt215_clk_new,
	.devinit = mcp89_devinit_new,
	.fb = mcp89_fb_new,
	.fuse = nv50_fuse_new,
	.gpio = g94_gpio_new,
	.i2c = g94_i2c_new,
	.imem = nv50_instmem_new,
	.mc = gt215_mc_new,
	.mmu = g84_mmu_new,
	.mxm = nv50_mxm_new,
	.pci = g94_pci_new,
	.pmu = gt215_pmu_new,
	.therm = gt215_therm_new,
	.timer = nv41_timer_new,
	.volt = nv40_volt_new,
	.ce[0] = gt215_ce_new,
	.disp = mcp89_disp_new,
	.dma = nv50_dma_new,
	.fifo = g84_fifo_new,
	.gr = mcp89_gr_new,
	.mspdec = gt215_mspdec_new,
	.msppp = gt215_msppp_new,
	.msvld = mcp89_msvld_new,
	.pm = gt215_pm_new,
	.sw = nv50_sw_new,
};

static const struct nvkm_device_chip
nvc0_chipset = {
	.name = "GF100",
	.bar = gf100_bar_new,
	.bios = nvkm_bios_new,
	.bus = gf100_bus_new,
	.clk = gf100_clk_new,
	.devinit = gf100_devinit_new,
	.fb = gf100_fb_new,
	.fuse = gf100_fuse_new,
	.gpio = g94_gpio_new,
	.i2c = g94_i2c_new,
	.ibus = gf100_ibus_new,
	.iccsense = gf100_iccsense_new,
	.imem = nv50_instmem_new,
	.ltc = gf100_ltc_new,
	.mc = gf100_mc_new,
	.mmu = gf100_mmu_new,
	.mxm = nv50_mxm_new,
	.pci = gf100_pci_new,
	.pmu = gf100_pmu_new,
	.therm = gt215_therm_new,
	.timer = nv41_timer_new,
	.volt = gf100_volt_new,
	.ce[0] = gf100_ce_new,
	.ce[1] = gf100_ce_new,
	.disp = gt215_disp_new,
	.dma = gf100_dma_new,
	.fifo = gf100_fifo_new,
	.gr = gf100_gr_new,
	.mspdec = gf100_mspdec_new,
	.msppp = gf100_msppp_new,
	.msvld = gf100_msvld_new,
	.pm = gf100_pm_new,
	.sw = gf100_sw_new,
};

static const struct nvkm_device_chip
nvc1_chipset = {
	.name = "GF108",
	.bar = gf100_bar_new,
	.bios = nvkm_bios_new,
	.bus = gf100_bus_new,
	.clk = gf100_clk_new,
	.devinit = gf100_devinit_new,
	.fb = gf108_fb_new,
	.fuse = gf100_fuse_new,
	.gpio = g94_gpio_new,
	.i2c = g94_i2c_new,
	.ibus = gf100_ibus_new,
	.iccsense = gf100_iccsense_new,
	.imem = nv50_instmem_new,
	.ltc = gf100_ltc_new,
	.mc = gf100_mc_new,
	.mmu = gf100_mmu_new,
	.mxm = nv50_mxm_new,
	.pci = gf106_pci_new,
	.pmu = gf100_pmu_new,
	.therm = gt215_therm_new,
	.timer = nv41_timer_new,
	.volt = gf100_volt_new,
	.ce[0] = gf100_ce_new,
	.disp = gt215_disp_new,
	.dma = gf100_dma_new,
	.fifo = gf100_fifo_new,
	.gr = gf108_gr_new,
	.mspdec = gf100_mspdec_new,
	.msppp = gf100_msppp_new,
	.msvld = gf100_msvld_new,
	.pm = gf108_pm_new,
	.sw = gf100_sw_new,
};

static const struct nvkm_device_chip
nvc3_chipset = {
	.name = "GF106",
	.bar = gf100_bar_new,
	.bios = nvkm_bios_new,
	.bus = gf100_bus_new,
	.clk = gf100_clk_new,
	.devinit = gf100_devinit_new,
	.fb = gf100_fb_new,
	.fuse = gf100_fuse_new,
	.gpio = g94_gpio_new,
	.i2c = g94_i2c_new,
	.ibus = gf100_ibus_new,
	.iccsense = gf100_iccsense_new,
	.imem = nv50_instmem_new,
	.ltc = gf100_ltc_new,
	.mc = gf100_mc_new,
	.mmu = gf100_mmu_new,
	.mxm = nv50_mxm_new,
	.pci = gf106_pci_new,
	.pmu = gf100_pmu_new,
	.therm = gt215_therm_new,
	.timer = nv41_timer_new,
	.volt = gf100_volt_new,
	.ce[0] = gf100_ce_new,
	.disp = gt215_disp_new,
	.dma = gf100_dma_new,
	.fifo = gf100_fifo_new,
	.gr = gf104_gr_new,
	.mspdec = gf100_mspdec_new,
	.msppp = gf100_msppp_new,
	.msvld = gf100_msvld_new,
	.pm = gf100_pm_new,
	.sw = gf100_sw_new,
};

static const struct nvkm_device_chip
nvc4_chipset = {
	.name = "GF104",
	.bar = gf100_bar_new,
	.bios = nvkm_bios_new,
	.bus = gf100_bus_new,
	.clk = gf100_clk_new,
	.devinit = gf100_devinit_new,
	.fb = gf100_fb_new,
	.fuse = gf100_fuse_new,
	.gpio = g94_gpio_new,
	.i2c = g94_i2c_new,
	.ibus = gf100_ibus_new,
	.iccsense = gf100_iccsense_new,
	.imem = nv50_instmem_new,
	.ltc = gf100_ltc_new,
	.mc = gf100_mc_new,
	.mmu = gf100_mmu_new,
	.mxm = nv50_mxm_new,
	.pci = gf100_pci_new,
	.pmu = gf100_pmu_new,
	.therm = gt215_therm_new,
	.timer = nv41_timer_new,
	.volt = gf100_volt_new,
	.ce[0] = gf100_ce_new,
	.ce[1] = gf100_ce_new,
	.disp = gt215_disp_new,
	.dma = gf100_dma_new,
	.fifo = gf100_fifo_new,
	.gr = gf104_gr_new,
	.mspdec = gf100_mspdec_new,
	.msppp = gf100_msppp_new,
	.msvld = gf100_msvld_new,
	.pm = gf100_pm_new,
	.sw = gf100_sw_new,
};

static const struct nvkm_device_chip
nvc8_chipset = {
	.name = "GF110",
	.bar = gf100_bar_new,
	.bios = nvkm_bios_new,
	.bus = gf100_bus_new,
	.clk = gf100_clk_new,
	.devinit = gf100_devinit_new,
	.fb = gf100_fb_new,
	.fuse = gf100_fuse_new,
	.gpio = g94_gpio_new,
	.i2c = g94_i2c_new,
	.ibus = gf100_ibus_new,
	.iccsense = gf100_iccsense_new,
	.imem = nv50_instmem_new,
	.ltc = gf100_ltc_new,
	.mc = gf100_mc_new,
	.mmu = gf100_mmu_new,
	.mxm = nv50_mxm_new,
	.pci = gf100_pci_new,
	.pmu = gf100_pmu_new,
	.therm = gt215_therm_new,
	.timer = nv41_timer_new,
	.volt = gf100_volt_new,
	.ce[0] = gf100_ce_new,
	.ce[1] = gf100_ce_new,
	.disp = gt215_disp_new,
	.dma = gf100_dma_new,
	.fifo = gf100_fifo_new,
	.gr = gf110_gr_new,
	.mspdec = gf100_mspdec_new,
	.msppp = gf100_msppp_new,
	.msvld = gf100_msvld_new,
	.pm = gf100_pm_new,
	.sw = gf100_sw_new,
};

static const struct nvkm_device_chip
nvce_chipset = {
	.name = "GF114",
	.bar = gf100_bar_new,
	.bios = nvkm_bios_new,
	.bus = gf100_bus_new,
	.clk = gf100_clk_new,
	.devinit = gf100_devinit_new,
	.fb = gf100_fb_new,
	.fuse = gf100_fuse_new,
	.gpio = g94_gpio_new,
	.i2c = g94_i2c_new,
	.ibus = gf100_ibus_new,
	.iccsense = gf100_iccsense_new,
	.imem = nv50_instmem_new,
	.ltc = gf100_ltc_new,
	.mc = gf100_mc_new,
	.mmu = gf100_mmu_new,
	.mxm = nv50_mxm_new,
	.pci = gf100_pci_new,
	.pmu = gf100_pmu_new,
	.therm = gt215_therm_new,
	.timer = nv41_timer_new,
	.volt = gf100_volt_new,
	.ce[0] = gf100_ce_new,
	.ce[1] = gf100_ce_new,
	.disp = gt215_disp_new,
	.dma = gf100_dma_new,
	.fifo = gf100_fifo_new,
	.gr = gf104_gr_new,
	.mspdec = gf100_mspdec_new,
	.msppp = gf100_msppp_new,
	.msvld = gf100_msvld_new,
	.pm = gf100_pm_new,
	.sw = gf100_sw_new,
};

static const struct nvkm_device_chip
nvcf_chipset = {
	.name = "GF116",
	.bar = gf100_bar_new,
	.bios = nvkm_bios_new,
	.bus = gf100_bus_new,
	.clk = gf100_clk_new,
	.devinit = gf100_devinit_new,
	.fb = gf100_fb_new,
	.fuse = gf100_fuse_new,
	.gpio = g94_gpio_new,
	.i2c = g94_i2c_new,
	.ibus = gf100_ibus_new,
	.iccsense = gf100_iccsense_new,
	.imem = nv50_instmem_new,
	.ltc = gf100_ltc_new,
	.mc = gf100_mc_new,
	.mmu = gf100_mmu_new,
	.mxm = nv50_mxm_new,
	.pci = gf106_pci_new,
	.pmu = gf100_pmu_new,
	.therm = gt215_therm_new,
	.timer = nv41_timer_new,
	.volt = gf100_volt_new,
	.ce[0] = gf100_ce_new,
	.disp = gt215_disp_new,
	.dma = gf100_dma_new,
	.fifo = gf100_fifo_new,
	.gr = gf104_gr_new,
	.mspdec = gf100_mspdec_new,
	.msppp = gf100_msppp_new,
	.msvld = gf100_msvld_new,
	.pm = gf100_pm_new,
	.sw = gf100_sw_new,
};

static const struct nvkm_device_chip
nvd7_chipset = {
	.name = "GF117",
	.bar = gf100_bar_new,
	.bios = nvkm_bios_new,
	.bus = gf100_bus_new,
	.clk = gf100_clk_new,
	.devinit = gf100_devinit_new,
	.fb = gf100_fb_new,
	.fuse = gf100_fuse_new,
	.gpio = gf119_gpio_new,
	.i2c = gf117_i2c_new,
	.ibus = gf117_ibus_new,
	.iccsense = gf100_iccsense_new,
	.imem = nv50_instmem_new,
	.ltc = gf100_ltc_new,
	.mc = gf100_mc_new,
	.mmu = gf100_mmu_new,
	.mxm = nv50_mxm_new,
	.pci = gf106_pci_new,
	.therm = gf119_therm_new,
	.timer = nv41_timer_new,
	.volt = gf100_volt_new,
	.ce[0] = gf100_ce_new,
	.disp = gf119_disp_new,
	.dma = gf119_dma_new,
	.fifo = gf100_fifo_new,
	.gr = gf117_gr_new,
	.mspdec = gf100_mspdec_new,
	.msppp = gf100_msppp_new,
	.msvld = gf100_msvld_new,
	.pm = gf117_pm_new,
	.sw = gf100_sw_new,
};

static const struct nvkm_device_chip
nvd9_chipset = {
	.name = "GF119",
	.bar = gf100_bar_new,
	.bios = nvkm_bios_new,
	.bus = gf100_bus_new,
	.clk = gf100_clk_new,
	.devinit = gf100_devinit_new,
	.fb = gf100_fb_new,
	.fuse = gf100_fuse_new,
	.gpio = gf119_gpio_new,
	.i2c = gf119_i2c_new,
	.ibus = gf117_ibus_new,
	.iccsense = gf100_iccsense_new,
	.imem = nv50_instmem_new,
	.ltc = gf100_ltc_new,
	.mc = gf100_mc_new,
	.mmu = gf100_mmu_new,
	.mxm = nv50_mxm_new,
	.pci = gf106_pci_new,
	.pmu = gf119_pmu_new,
	.therm = gf119_therm_new,
	.timer = nv41_timer_new,
	.volt = gf100_volt_new,
	.ce[0] = gf100_ce_new,
	.disp = gf119_disp_new,
	.dma = gf119_dma_new,
	.fifo = gf100_fifo_new,
	.gr = gf119_gr_new,
	.mspdec = gf100_mspdec_new,
	.msppp = gf100_msppp_new,
	.msvld = gf100_msvld_new,
	.pm = gf117_pm_new,
	.sw = gf100_sw_new,
};

static const struct nvkm_device_chip
nve4_chipset = {
	.name = "GK104",
	.bar = gf100_bar_new,
	.bios = nvkm_bios_new,
	.bus = gf100_bus_new,
	.clk = gk104_clk_new,
	.devinit = gf100_devinit_new,
	.fb = gk104_fb_new,
	.fuse = gf100_fuse_new,
	.gpio = gk104_gpio_new,
	.i2c = gk104_i2c_new,
	.ibus = gk104_ibus_new,
	.iccsense = gf100_iccsense_new,
	.imem = nv50_instmem_new,
	.ltc = gk104_ltc_new,
	.mc = gk104_mc_new,
	.mmu = gk104_mmu_new,
	.mxm = nv50_mxm_new,
	.pci = gk104_pci_new,
	.pmu = gk104_pmu_new,
	.therm = gk104_therm_new,
	.timer = nv41_timer_new,
	.top = gk104_top_new,
	.volt = gk104_volt_new,
	.ce[0] = gk104_ce_new,
	.ce[1] = gk104_ce_new,
	.ce[2] = gk104_ce_new,
	.disp = gk104_disp_new,
	.dma = gf119_dma_new,
	.fifo = gk104_fifo_new,
	.gr = gk104_gr_new,
	.mspdec = gk104_mspdec_new,
	.msppp = gf100_msppp_new,
	.msvld = gk104_msvld_new,
	.pm = gk104_pm_new,
	.sw = gf100_sw_new,
};

static const struct nvkm_device_chip
nve6_chipset = {
	.name = "GK106",
	.bar = gf100_bar_new,
	.bios = nvkm_bios_new,
	.bus = gf100_bus_new,
	.clk = gk104_clk_new,
	.devinit = gf100_devinit_new,
	.fb = gk104_fb_new,
	.fuse = gf100_fuse_new,
	.gpio = gk104_gpio_new,
	.i2c = gk104_i2c_new,
	.ibus = gk104_ibus_new,
	.iccsense = gf100_iccsense_new,
	.imem = nv50_instmem_new,
	.ltc = gk104_ltc_new,
	.mc = gk104_mc_new,
	.mmu = gk104_mmu_new,
	.mxm = nv50_mxm_new,
	.pci = gk104_pci_new,
	.pmu = gk104_pmu_new,
	.therm = gk104_therm_new,
	.timer = nv41_timer_new,
	.top = gk104_top_new,
	.volt = gk104_volt_new,
	.ce[0] = gk104_ce_new,
	.ce[1] = gk104_ce_new,
	.ce[2] = gk104_ce_new,
	.disp = gk104_disp_new,
	.dma = gf119_dma_new,
	.fifo = gk104_fifo_new,
	.gr = gk104_gr_new,
	.mspdec = gk104_mspdec_new,
	.msppp = gf100_msppp_new,
	.msvld = gk104_msvld_new,
	.pm = gk104_pm_new,
	.sw = gf100_sw_new,
};

static const struct nvkm_device_chip
nve7_chipset = {
	.name = "GK107",
	.bar = gf100_bar_new,
	.bios = nvkm_bios_new,
	.bus = gf100_bus_new,
	.clk = gk104_clk_new,
	.devinit = gf100_devinit_new,
	.fb = gk104_fb_new,
	.fuse = gf100_fuse_new,
	.gpio = gk104_gpio_new,
	.i2c = gk104_i2c_new,
	.ibus = gk104_ibus_new,
	.iccsense = gf100_iccsense_new,
	.imem = nv50_instmem_new,
	.ltc = gk104_ltc_new,
	.mc = gk104_mc_new,
	.mmu = gk104_mmu_new,
	.mxm = nv50_mxm_new,
	.pci = gk104_pci_new,
	.pmu = gk104_pmu_new,
	.therm = gk104_therm_new,
	.timer = nv41_timer_new,
	.top = gk104_top_new,
	.volt = gk104_volt_new,
	.ce[0] = gk104_ce_new,
	.ce[1] = gk104_ce_new,
	.ce[2] = gk104_ce_new,
	.disp = gk104_disp_new,
	.dma = gf119_dma_new,
	.fifo = gk104_fifo_new,
	.gr = gk104_gr_new,
	.mspdec = gk104_mspdec_new,
	.msppp = gf100_msppp_new,
	.msvld = gk104_msvld_new,
	.pm = gk104_pm_new,
	.sw = gf100_sw_new,
};

static const struct nvkm_device_chip
nvea_chipset = {
	.name = "GK20A",
	.bar = gk20a_bar_new,
	.bus = gf100_bus_new,
	.clk = gk20a_clk_new,
	.fb = gk20a_fb_new,
	.fuse = gf100_fuse_new,
	.ibus = gk20a_ibus_new,
	.imem = gk20a_instmem_new,
	.ltc = gk104_ltc_new,
	.mc = gk20a_mc_new,
	.mmu = gk20a_mmu_new,
	.pmu = gk20a_pmu_new,
	.timer = gk20a_timer_new,
	.top = gk104_top_new,
	.volt = gk20a_volt_new,
	.ce[2] = gk104_ce_new,
	.dma = gf119_dma_new,
	.fifo = gk20a_fifo_new,
	.gr = gk20a_gr_new,
	.pm = gk104_pm_new,
	.sw = gf100_sw_new,
};

static const struct nvkm_device_chip
nvf0_chipset = {
	.name = "GK110",
	.bar = gf100_bar_new,
	.bios = nvkm_bios_new,
	.bus = gf100_bus_new,
	.clk = gk104_clk_new,
	.devinit = gf100_devinit_new,
	.fb = gk110_fb_new,
	.fuse = gf100_fuse_new,
	.gpio = gk104_gpio_new,
	.i2c = gk104_i2c_new,
	.ibus = gk104_ibus_new,
	.iccsense = gf100_iccsense_new,
	.imem = nv50_instmem_new,
	.ltc = gk104_ltc_new,
	.mc = gk104_mc_new,
	.mmu = gk104_mmu_new,
	.mxm = nv50_mxm_new,
	.pci = gk104_pci_new,
	.pmu = gk110_pmu_new,
	.therm = gk104_therm_new,
	.timer = nv41_timer_new,
	.top = gk104_top_new,
	.volt = gk104_volt_new,
	.ce[0] = gk104_ce_new,
	.ce[1] = gk104_ce_new,
	.ce[2] = gk104_ce_new,
	.disp = gk110_disp_new,
	.dma = gf119_dma_new,
	.fifo = gk110_fifo_new,
	.gr = gk110_gr_new,
	.mspdec = gk104_mspdec_new,
	.msppp = gf100_msppp_new,
	.msvld = gk104_msvld_new,
	.sw = gf100_sw_new,
};

static const struct nvkm_device_chip
nvf1_chipset = {
	.name = "GK110B",
	.bar = gf100_bar_new,
	.bios = nvkm_bios_new,
	.bus = gf100_bus_new,
	.clk = gk104_clk_new,
	.devinit = gf100_devinit_new,
	.fb = gk110_fb_new,
	.fuse = gf100_fuse_new,
	.gpio = gk104_gpio_new,
	.i2c = gk104_i2c_new,
	.ibus = gk104_ibus_new,
	.iccsense = gf100_iccsense_new,
	.imem = nv50_instmem_new,
	.ltc = gk104_ltc_new,
	.mc = gk104_mc_new,
	.mmu = gk104_mmu_new,
	.mxm = nv50_mxm_new,
	.pci = gk104_pci_new,
	.pmu = gk110_pmu_new,
	.therm = gk104_therm_new,
	.timer = nv41_timer_new,
	.top = gk104_top_new,
	.volt = gk104_volt_new,
	.ce[0] = gk104_ce_new,
	.ce[1] = gk104_ce_new,
	.ce[2] = gk104_ce_new,
	.disp = gk110_disp_new,
	.dma = gf119_dma_new,
	.fifo = gk110_fifo_new,
	.gr = gk110b_gr_new,
	.mspdec = gk104_mspdec_new,
	.msppp = gf100_msppp_new,
	.msvld = gk104_msvld_new,
	.sw = gf100_sw_new,
};

static const struct nvkm_device_chip
nv106_chipset = {
	.name = "GK208B",
	.bar = gf100_bar_new,
	.bios = nvkm_bios_new,
	.bus = gf100_bus_new,
	.clk = gk104_clk_new,
	.devinit = gf100_devinit_new,
	.fb = gk110_fb_new,
	.fuse = gf100_fuse_new,
	.gpio = gk104_gpio_new,
	.i2c = gk104_i2c_new,
	.ibus = gk104_ibus_new,
	.iccsense = gf100_iccsense_new,
	.imem = nv50_instmem_new,
	.ltc = gk104_ltc_new,
	.mc = gk20a_mc_new,
	.mmu = gk104_mmu_new,
	.mxm = nv50_mxm_new,
	.pci = gk104_pci_new,
	.pmu = gk208_pmu_new,
	.therm = gk104_therm_new,
	.timer = nv41_timer_new,
	.top = gk104_top_new,
	.volt = gk104_volt_new,
	.ce[0] = gk104_ce_new,
	.ce[1] = gk104_ce_new,
	.ce[2] = gk104_ce_new,
	.disp = gk110_disp_new,
	.dma = gf119_dma_new,
	.fifo = gk208_fifo_new,
	.gr = gk208_gr_new,
	.mspdec = gk104_mspdec_new,
	.msppp = gf100_msppp_new,
	.msvld = gk104_msvld_new,
	.sw = gf100_sw_new,
};

static const struct nvkm_device_chip
nv108_chipset = {
	.name = "GK208",
	.bar = gf100_bar_new,
	.bios = nvkm_bios_new,
	.bus = gf100_bus_new,
	.clk = gk104_clk_new,
	.devinit = gf100_devinit_new,
	.fb = gk110_fb_new,
	.fuse = gf100_fuse_new,
	.gpio = gk104_gpio_new,
	.i2c = gk104_i2c_new,
	.ibus = gk104_ibus_new,
	.iccsense = gf100_iccsense_new,
	.imem = nv50_instmem_new,
	.ltc = gk104_ltc_new,
	.mc = gk20a_mc_new,
	.mmu = gk104_mmu_new,
	.mxm = nv50_mxm_new,
	.pci = gk104_pci_new,
	.pmu = gk208_pmu_new,
	.therm = gk104_therm_new,
	.timer = nv41_timer_new,
	.top = gk104_top_new,
	.volt = gk104_volt_new,
	.ce[0] = gk104_ce_new,
	.ce[1] = gk104_ce_new,
	.ce[2] = gk104_ce_new,
	.disp = gk110_disp_new,
	.dma = gf119_dma_new,
	.fifo = gk208_fifo_new,
	.gr = gk208_gr_new,
	.mspdec = gk104_mspdec_new,
	.msppp = gf100_msppp_new,
	.msvld = gk104_msvld_new,
	.sw = gf100_sw_new,
};

static const struct nvkm_device_chip
nv117_chipset = {
	.name = "GM107",
	.bar = gm107_bar_new,
	.bios = nvkm_bios_new,
	.bus = gf100_bus_new,
	.clk = gk104_clk_new,
	.devinit = gm107_devinit_new,
	.fb = gm107_fb_new,
	.fuse = gm107_fuse_new,
	.gpio = gk104_gpio_new,
	.i2c = gk104_i2c_new,
	.ibus = gk104_ibus_new,
	.iccsense = gf100_iccsense_new,
	.imem = nv50_instmem_new,
	.ltc = gm107_ltc_new,
	.mc = gk20a_mc_new,
	.mmu = gk104_mmu_new,
	.mxm = nv50_mxm_new,
	.pci = gk104_pci_new,
	.pmu = gm107_pmu_new,
	.therm = gm107_therm_new,
	.timer = gk20a_timer_new,
	.top = gk104_top_new,
	.volt = gk104_volt_new,
	.ce[0] = gm107_ce_new,
	.ce[2] = gm107_ce_new,
	.disp = gm107_disp_new,
	.dma = gf119_dma_new,
	.fifo = gm107_fifo_new,
	.gr = gm107_gr_new,
	.sw = gf100_sw_new,
};

static const struct nvkm_device_chip
nv118_chipset = {
	.name = "GM108",
	.bar = gm107_bar_new,
	.bios = nvkm_bios_new,
	.bus = gf100_bus_new,
	.clk = gk104_clk_new,
	.devinit = gm107_devinit_new,
	.fb = gm107_fb_new,
	.fuse = gm107_fuse_new,
	.gpio = gk104_gpio_new,
	.i2c = gk104_i2c_new,
	.ibus = gk104_ibus_new,
	.iccsense = gf100_iccsense_new,
	.imem = nv50_instmem_new,
	.ltc = gm107_ltc_new,
	.mc = gk20a_mc_new,
	.mmu = gk104_mmu_new,
	.mxm = nv50_mxm_new,
	.pci = gk104_pci_new,
	.pmu = gm107_pmu_new,
	.therm = gm107_therm_new,
	.timer = gk20a_timer_new,
	.top = gk104_top_new,
	.volt = gk104_volt_new,
	.ce[0] = gm107_ce_new,
	.ce[2] = gm107_ce_new,
	.disp = gm107_disp_new,
	.dma = gf119_dma_new,
	.fifo = gm107_fifo_new,
	.gr = gm107_gr_new,
	.sw = gf100_sw_new,
};

static const struct nvkm_device_chip
nv120_chipset = {
	.name = "GM200",
	.bar = gm107_bar_new,
	.bios = nvkm_bios_new,
	.bus = gf100_bus_new,
	.devinit = gm200_devinit_new,
	.fb = gm200_fb_new,
	.fuse = gm107_fuse_new,
	.gpio = gk104_gpio_new,
	.i2c = gm200_i2c_new,
	.ibus = gm200_ibus_new,
	.iccsense = gf100_iccsense_new,
	.imem = nv50_instmem_new,
	.ltc = gm200_ltc_new,
	.mc = gk20a_mc_new,
	.mmu = gm200_mmu_new,
	.mxm = nv50_mxm_new,
	.pci = gk104_pci_new,
	.pmu = gm107_pmu_new,
	.therm = gm200_therm_new,
	.secboot = gm200_secboot_new,
	.timer = gk20a_timer_new,
	.top = gk104_top_new,
	.volt = gk104_volt_new,
	.ce[0] = gm200_ce_new,
	.ce[1] = gm200_ce_new,
	.ce[2] = gm200_ce_new,
	.disp = gm200_disp_new,
	.dma = gf119_dma_new,
	.fifo = gm200_fifo_new,
	.gr = gm200_gr_new,
	.sw = gf100_sw_new,
};

static const struct nvkm_device_chip
nv124_chipset = {
	.name = "GM204",
	.bar = gm107_bar_new,
	.bios = nvkm_bios_new,
	.bus = gf100_bus_new,
	.devinit = gm200_devinit_new,
	.fb = gm200_fb_new,
	.fuse = gm107_fuse_new,
	.gpio = gk104_gpio_new,
	.i2c = gm200_i2c_new,
	.ibus = gm200_ibus_new,
	.iccsense = gf100_iccsense_new,
	.imem = nv50_instmem_new,
	.ltc = gm200_ltc_new,
	.mc = gk20a_mc_new,
	.mmu = gm200_mmu_new,
	.mxm = nv50_mxm_new,
	.pci = gk104_pci_new,
	.pmu = gm107_pmu_new,
	.therm = gm200_therm_new,
	.secboot = gm200_secboot_new,
	.timer = gk20a_timer_new,
	.top = gk104_top_new,
	.volt = gk104_volt_new,
	.ce[0] = gm200_ce_new,
	.ce[1] = gm200_ce_new,
	.ce[2] = gm200_ce_new,
	.disp = gm200_disp_new,
	.dma = gf119_dma_new,
	.fifo = gm200_fifo_new,
	.gr = gm200_gr_new,
	.sw = gf100_sw_new,
};

static const struct nvkm_device_chip
nv126_chipset = {
	.name = "GM206",
	.bar = gm107_bar_new,
	.bios = nvkm_bios_new,
	.bus = gf100_bus_new,
	.devinit = gm200_devinit_new,
	.fb = gm200_fb_new,
	.fuse = gm107_fuse_new,
	.gpio = gk104_gpio_new,
	.i2c = gm200_i2c_new,
	.ibus = gm200_ibus_new,
	.iccsense = gf100_iccsense_new,
	.imem = nv50_instmem_new,
	.ltc = gm200_ltc_new,
	.mc = gk20a_mc_new,
	.mmu = gm200_mmu_new,
	.mxm = nv50_mxm_new,
	.pci = gk104_pci_new,
	.pmu = gm107_pmu_new,
	.therm = gm200_therm_new,
	.secboot = gm200_secboot_new,
	.timer = gk20a_timer_new,
	.top = gk104_top_new,
	.volt = gk104_volt_new,
	.ce[0] = gm200_ce_new,
	.ce[1] = gm200_ce_new,
	.ce[2] = gm200_ce_new,
	.disp = gm200_disp_new,
	.dma = gf119_dma_new,
	.fifo = gm200_fifo_new,
	.gr = gm200_gr_new,
	.sw = gf100_sw_new,
};

static const struct nvkm_device_chip
nv12b_chipset = {
	.name = "GM20B",
	.bar = gm20b_bar_new,
	.bus = gf100_bus_new,
	.clk = gm20b_clk_new,
	.fb = gm20b_fb_new,
	.fuse = gm107_fuse_new,
	.ibus = gk20a_ibus_new,
	.imem = gk20a_instmem_new,
	.ltc = gm200_ltc_new,
	.mc = gk20a_mc_new,
	.mmu = gm20b_mmu_new,
	.pmu = gm20b_pmu_new,
	.secboot = gm20b_secboot_new,
	.timer = gk20a_timer_new,
	.top = gk104_top_new,
	.ce[2] = gm200_ce_new,
	.volt = gm20b_volt_new,
	.dma = gf119_dma_new,
	.fifo = gm20b_fifo_new,
	.gr = gm20b_gr_new,
	.sw = gf100_sw_new,
};

static const struct nvkm_device_chip
nv130_chipset = {
	.name = "GP100",
	.bar = gm107_bar_new,
	.bios = nvkm_bios_new,
	.bus = gf100_bus_new,
	.devinit = gm200_devinit_new,
	.fault = gp100_fault_new,
	.fb = gp100_fb_new,
	.fuse = gm107_fuse_new,
	.gpio = gk104_gpio_new,
	.i2c = gm200_i2c_new,
	.ibus = gm200_ibus_new,
	.imem = nv50_instmem_new,
	.ltc = gp100_ltc_new,
	.mc = gp100_mc_new,
	.mmu = gp100_mmu_new,
	.therm = gp100_therm_new,
	.secboot = gm200_secboot_new,
	.pci = gp100_pci_new,
	.pmu = gp100_pmu_new,
	.timer = gk20a_timer_new,
	.top = gk104_top_new,
	.ce[0] = gp100_ce_new,
	.ce[1] = gp100_ce_new,
	.ce[2] = gp100_ce_new,
	.ce[3] = gp100_ce_new,
	.ce[4] = gp100_ce_new,
	.ce[5] = gp100_ce_new,
	.dma = gf119_dma_new,
	.disp = gp100_disp_new,
	.fifo = gp100_fifo_new,
	.gr = gp100_gr_new,
	.sw = gf100_sw_new,
};

static const struct nvkm_device_chip
nv132_chipset = {
	.name = "GP102",
	.bar = gm107_bar_new,
	.bios = nvkm_bios_new,
	.bus = gf100_bus_new,
	.devinit = gm200_devinit_new,
	.fault = gp100_fault_new,
	.fb = gp102_fb_new,
	.fuse = gm107_fuse_new,
	.gpio = gk104_gpio_new,
	.i2c = gm200_i2c_new,
	.ibus = gm200_ibus_new,
	.imem = nv50_instmem_new,
	.ltc = gp102_ltc_new,
	.mc = gp100_mc_new,
	.mmu = gp100_mmu_new,
	.therm = gp100_therm_new,
	.secboot = gp102_secboot_new,
	.pci = gp100_pci_new,
	.pmu = gp102_pmu_new,
	.timer = gk20a_timer_new,
	.top = gk104_top_new,
	.ce[0] = gp102_ce_new,
	.ce[1] = gp102_ce_new,
	.ce[2] = gp102_ce_new,
	.ce[3] = gp102_ce_new,
	.disp = gp102_disp_new,
	.dma = gf119_dma_new,
	.fifo = gp100_fifo_new,
	.gr = gp102_gr_new,
	.nvdec[0] = gp102_nvdec_new,
	.sec2 = gp102_sec2_new,
	.sw = gf100_sw_new,
};

static const struct nvkm_device_chip
nv134_chipset = {
	.name = "GP104",
	.bar = gm107_bar_new,
	.bios = nvkm_bios_new,
	.bus = gf100_bus_new,
	.devinit = gm200_devinit_new,
	.fault = gp100_fault_new,
	.fb = gp102_fb_new,
	.fuse = gm107_fuse_new,
	.gpio = gk104_gpio_new,
	.i2c = gm200_i2c_new,
	.ibus = gm200_ibus_new,
	.imem = nv50_instmem_new,
	.ltc = gp102_ltc_new,
	.mc = gp100_mc_new,
	.mmu = gp100_mmu_new,
	.therm = gp100_therm_new,
	.secboot = gp102_secboot_new,
	.pci = gp100_pci_new,
	.pmu = gp102_pmu_new,
	.timer = gk20a_timer_new,
	.top = gk104_top_new,
	.ce[0] = gp102_ce_new,
	.ce[1] = gp102_ce_new,
	.ce[2] = gp102_ce_new,
	.ce[3] = gp102_ce_new,
	.disp = gp102_disp_new,
	.dma = gf119_dma_new,
	.fifo = gp100_fifo_new,
	.gr = gp104_gr_new,
	.nvdec[0] = gp102_nvdec_new,
	.sec2 = gp102_sec2_new,
	.sw = gf100_sw_new,
};

static const struct nvkm_device_chip
nv136_chipset = {
	.name = "GP106",
	.bar = gm107_bar_new,
	.bios = nvkm_bios_new,
	.bus = gf100_bus_new,
	.devinit = gm200_devinit_new,
	.fault = gp100_fault_new,
	.fb = gp102_fb_new,
	.fuse = gm107_fuse_new,
	.gpio = gk104_gpio_new,
	.i2c = gm200_i2c_new,
	.ibus = gm200_ibus_new,
	.imem = nv50_instmem_new,
	.ltc = gp102_ltc_new,
	.mc = gp100_mc_new,
	.mmu = gp100_mmu_new,
	.therm = gp100_therm_new,
	.secboot = gp102_secboot_new,
	.pci = gp100_pci_new,
	.pmu = gp102_pmu_new,
	.timer = gk20a_timer_new,
	.top = gk104_top_new,
	.ce[0] = gp102_ce_new,
	.ce[1] = gp102_ce_new,
	.ce[2] = gp102_ce_new,
	.ce[3] = gp102_ce_new,
	.disp = gp102_disp_new,
	.dma = gf119_dma_new,
	.fifo = gp100_fifo_new,
	.gr = gp104_gr_new,
	.nvdec[0] = gp102_nvdec_new,
	.sec2 = gp102_sec2_new,
	.sw = gf100_sw_new,
};

static const struct nvkm_device_chip
nv137_chipset = {
	.name = "GP107",
	.bar = gm107_bar_new,
	.bios = nvkm_bios_new,
	.bus = gf100_bus_new,
	.devinit = gm200_devinit_new,
	.fault = gp100_fault_new,
	.fb = gp102_fb_new,
	.fuse = gm107_fuse_new,
	.gpio = gk104_gpio_new,
	.i2c = gm200_i2c_new,
	.ibus = gm200_ibus_new,
	.imem = nv50_instmem_new,
	.ltc = gp102_ltc_new,
	.mc = gp100_mc_new,
	.mmu = gp100_mmu_new,
	.therm = gp100_therm_new,
	.secboot = gp102_secboot_new,
	.pci = gp100_pci_new,
	.pmu = gp102_pmu_new,
	.timer = gk20a_timer_new,
	.top = gk104_top_new,
	.ce[0] = gp102_ce_new,
	.ce[1] = gp102_ce_new,
	.ce[2] = gp102_ce_new,
	.ce[3] = gp102_ce_new,
	.disp = gp102_disp_new,
	.dma = gf119_dma_new,
	.fifo = gp100_fifo_new,
	.gr = gp107_gr_new,
	.nvdec[0] = gp102_nvdec_new,
	.sec2 = gp102_sec2_new,
	.sw = gf100_sw_new,
};

static const struct nvkm_device_chip
nv138_chipset = {
	.name = "GP108",
	.bar = gm107_bar_new,
	.bios = nvkm_bios_new,
	.bus = gf100_bus_new,
	.devinit = gm200_devinit_new,
	.fault = gp100_fault_new,
	.fb = gp102_fb_new,
	.fuse = gm107_fuse_new,
	.gpio = gk104_gpio_new,
	.i2c = gm200_i2c_new,
	.ibus = gm200_ibus_new,
	.imem = nv50_instmem_new,
	.ltc = gp102_ltc_new,
	.mc = gp100_mc_new,
	.mmu = gp100_mmu_new,
	.therm = gp100_therm_new,
	.secboot = gp108_secboot_new,
	.pci = gp100_pci_new,
	.pmu = gp102_pmu_new,
	.timer = gk20a_timer_new,
	.top = gk104_top_new,
	.ce[0] = gp102_ce_new,
	.ce[1] = gp102_ce_new,
	.ce[2] = gp102_ce_new,
	.ce[3] = gp102_ce_new,
	.disp = gp102_disp_new,
	.dma = gf119_dma_new,
	.fifo = gp100_fifo_new,
	.gr = gp107_gr_new,
	.nvdec[0] = gp102_nvdec_new,
	.sec2 = gp102_sec2_new,
	.sw = gf100_sw_new,
};

static const struct nvkm_device_chip
nv13b_chipset = {
	.name = "GP10B",
	.bar = gm20b_bar_new,
	.bus = gf100_bus_new,
	.fault = gp100_fault_new,
	.fb = gp10b_fb_new,
	.fuse = gm107_fuse_new,
	.ibus = gp10b_ibus_new,
	.imem = gk20a_instmem_new,
	.ltc = gp102_ltc_new,
	.mc = gp10b_mc_new,
	.mmu = gp10b_mmu_new,
	.secboot = gp10b_secboot_new,
	.pmu = gm20b_pmu_new,
	.timer = gk20a_timer_new,
	.top = gk104_top_new,
	.ce[2] = gp102_ce_new,
	.dma = gf119_dma_new,
	.fifo = gp10b_fifo_new,
	.gr = gp10b_gr_new,
	.sw = gf100_sw_new,
};

static const struct nvkm_device_chip
nv140_chipset = {
	.name = "GV100",
	.bar = gm107_bar_new,
	.bios = nvkm_bios_new,
	.bus = gf100_bus_new,
	.devinit = gv100_devinit_new,
	.fault = gv100_fault_new,
	.fb = gv100_fb_new,
	.fuse = gm107_fuse_new,
	.gpio = gk104_gpio_new,
	.i2c = gm200_i2c_new,
	.ibus = gm200_ibus_new,
	.imem = nv50_instmem_new,
	.ltc = gp102_ltc_new,
	.mc = gp100_mc_new,
	.mmu = gv100_mmu_new,
	.pci = gp100_pci_new,
	.pmu = gp102_pmu_new,
	.secboot = gp108_secboot_new,
	.therm = gp100_therm_new,
	.timer = gk20a_timer_new,
	.top = gk104_top_new,
	.disp = gv100_disp_new,
	.ce[0] = gv100_ce_new,
	.ce[1] = gv100_ce_new,
	.ce[2] = gv100_ce_new,
	.ce[3] = gv100_ce_new,
	.ce[4] = gv100_ce_new,
	.ce[5] = gv100_ce_new,
	.ce[6] = gv100_ce_new,
	.ce[7] = gv100_ce_new,
	.ce[8] = gv100_ce_new,
	.dma = gv100_dma_new,
	.fifo = gv100_fifo_new,
	.gr = gv100_gr_new,
	.nvdec[0] = gp102_nvdec_new,
	.sec2 = gp102_sec2_new,
};

static const struct nvkm_device_chip
<<<<<<< HEAD
=======
nv162_chipset = {
	.name = "TU102",
	.bar = tu104_bar_new,
	.bios = nvkm_bios_new,
	.bus = gf100_bus_new,
	.devinit = tu104_devinit_new,
	.fault = tu104_fault_new,
	.fb = gv100_fb_new,
	.fuse = gm107_fuse_new,
	.gpio = gk104_gpio_new,
	.i2c = gm200_i2c_new,
	.ibus = gm200_ibus_new,
	.imem = nv50_instmem_new,
	.ltc = gp102_ltc_new,
	.mc = tu104_mc_new,
	.mmu = tu104_mmu_new,
	.pci = gp100_pci_new,
	.pmu = gp102_pmu_new,
	.therm = gp100_therm_new,
	.timer = gk20a_timer_new,
	.top = gk104_top_new,
	.ce[0] = tu104_ce_new,
	.ce[1] = tu104_ce_new,
	.ce[2] = tu104_ce_new,
	.ce[3] = tu104_ce_new,
	.ce[4] = tu104_ce_new,
	.disp = tu104_disp_new,
	.dma = gv100_dma_new,
	.fifo = tu104_fifo_new,
};

static const struct nvkm_device_chip
>>>>>>> f17b5f06
nv164_chipset = {
	.name = "TU104",
	.bar = tu104_bar_new,
	.bios = nvkm_bios_new,
	.bus = gf100_bus_new,
	.devinit = tu104_devinit_new,
	.fault = tu104_fault_new,
	.fb = gv100_fb_new,
	.fuse = gm107_fuse_new,
	.gpio = gk104_gpio_new,
	.i2c = gm200_i2c_new,
	.ibus = gm200_ibus_new,
	.imem = nv50_instmem_new,
	.ltc = gp102_ltc_new,
	.mc = tu104_mc_new,
	.mmu = tu104_mmu_new,
	.pci = gp100_pci_new,
	.pmu = gp102_pmu_new,
	.therm = gp100_therm_new,
	.timer = gk20a_timer_new,
	.top = gk104_top_new,
	.ce[0] = tu104_ce_new,
	.ce[1] = tu104_ce_new,
	.ce[2] = tu104_ce_new,
	.ce[3] = tu104_ce_new,
	.ce[4] = tu104_ce_new,
	.disp = tu104_disp_new,
	.dma = gv100_dma_new,
	.fifo = tu104_fifo_new,
};

static const struct nvkm_device_chip
nv166_chipset = {
	.name = "TU106",
	.bar = tu104_bar_new,
	.bios = nvkm_bios_new,
	.bus = gf100_bus_new,
	.devinit = tu104_devinit_new,
	.fault = tu104_fault_new,
	.fb = gv100_fb_new,
	.fuse = gm107_fuse_new,
	.gpio = gk104_gpio_new,
	.i2c = gm200_i2c_new,
	.ibus = gm200_ibus_new,
	.imem = nv50_instmem_new,
	.ltc = gp102_ltc_new,
	.mc = tu104_mc_new,
	.mmu = tu104_mmu_new,
	.pci = gp100_pci_new,
	.pmu = gp102_pmu_new,
	.therm = gp100_therm_new,
	.timer = gk20a_timer_new,
	.top = gk104_top_new,
	.ce[0] = tu104_ce_new,
	.ce[1] = tu104_ce_new,
	.ce[2] = tu104_ce_new,
	.ce[3] = tu104_ce_new,
	.ce[4] = tu104_ce_new,
	.disp = tu104_disp_new,
	.dma = gv100_dma_new,
	.fifo = tu104_fifo_new,
};

static int
nvkm_device_event_ctor(struct nvkm_object *object, void *data, u32 size,
		       struct nvkm_notify *notify)
{
	if (!WARN_ON(size != 0)) {
		notify->size  = 0;
		notify->types = 1;
		notify->index = 0;
		return 0;
	}
	return -EINVAL;
}

static const struct nvkm_event_func
nvkm_device_event_func = {
	.ctor = nvkm_device_event_ctor,
};

struct nvkm_subdev *
nvkm_device_subdev(struct nvkm_device *device, int index)
{
	struct nvkm_engine *engine;

	if (device->disable_mask & (1ULL << index))
		return NULL;

	switch (index) {
#define _(n,p,m) case NVKM_SUBDEV_##n: if (p) return (m); break
	_(BAR     , device->bar     , &device->bar->subdev);
	_(VBIOS   , device->bios    , &device->bios->subdev);
	_(BUS     , device->bus     , &device->bus->subdev);
	_(CLK     , device->clk     , &device->clk->subdev);
	_(DEVINIT , device->devinit , &device->devinit->subdev);
	_(FAULT   , device->fault   , &device->fault->subdev);
	_(FB      , device->fb      , &device->fb->subdev);
	_(FUSE    , device->fuse    , &device->fuse->subdev);
	_(GPIO    , device->gpio    , &device->gpio->subdev);
	_(I2C     , device->i2c     , &device->i2c->subdev);
	_(IBUS    , device->ibus    ,  device->ibus);
	_(ICCSENSE, device->iccsense, &device->iccsense->subdev);
	_(INSTMEM , device->imem    , &device->imem->subdev);
	_(LTC     , device->ltc     , &device->ltc->subdev);
	_(MC      , device->mc      , &device->mc->subdev);
	_(MMU     , device->mmu     , &device->mmu->subdev);
	_(MXM     , device->mxm     ,  device->mxm);
	_(PCI     , device->pci     , &device->pci->subdev);
	_(PMU     , device->pmu     , &device->pmu->subdev);
	_(SECBOOT , device->secboot , &device->secboot->subdev);
	_(THERM   , device->therm   , &device->therm->subdev);
	_(TIMER   , device->timer   , &device->timer->subdev);
	_(TOP     , device->top     , &device->top->subdev);
	_(VOLT    , device->volt    , &device->volt->subdev);
#undef _
	default:
		engine = nvkm_device_engine(device, index);
		if (engine)
			return &engine->subdev;
		break;
	}
	return NULL;
}

struct nvkm_engine *
nvkm_device_engine(struct nvkm_device *device, int index)
{
	if (device->disable_mask & (1ULL << index))
		return NULL;

	switch (index) {
#define _(n,p,m) case NVKM_ENGINE_##n: if (p) return (m); break
	_(BSP    , device->bsp     ,  device->bsp);
	_(CE0    , device->ce[0]   ,  device->ce[0]);
	_(CE1    , device->ce[1]   ,  device->ce[1]);
	_(CE2    , device->ce[2]   ,  device->ce[2]);
	_(CE3    , device->ce[3]   ,  device->ce[3]);
	_(CE4    , device->ce[4]   ,  device->ce[4]);
	_(CE5    , device->ce[5]   ,  device->ce[5]);
	_(CE6    , device->ce[6]   ,  device->ce[6]);
	_(CE7    , device->ce[7]   ,  device->ce[7]);
	_(CE8    , device->ce[8]   ,  device->ce[8]);
	_(CIPHER , device->cipher  ,  device->cipher);
	_(DISP   , device->disp    , &device->disp->engine);
	_(DMAOBJ , device->dma     , &device->dma->engine);
	_(FIFO   , device->fifo    , &device->fifo->engine);
	_(GR     , device->gr      , &device->gr->engine);
	_(IFB    , device->ifb     ,  device->ifb);
	_(ME     , device->me      ,  device->me);
	_(MPEG   , device->mpeg    ,  device->mpeg);
	_(MSENC  , device->msenc   ,  device->msenc);
	_(MSPDEC , device->mspdec  ,  device->mspdec);
	_(MSPPP  , device->msppp   ,  device->msppp);
	_(MSVLD  , device->msvld   ,  device->msvld);
	_(NVENC0 , device->nvenc[0],  device->nvenc[0]);
	_(NVENC1 , device->nvenc[1],  device->nvenc[1]);
	_(NVENC2 , device->nvenc[2],  device->nvenc[2]);
	_(NVDEC0 , device->nvdec[0], &device->nvdec[0]->engine);
	_(NVDEC1 , device->nvdec[1], &device->nvdec[1]->engine);
	_(NVDEC2 , device->nvdec[2], &device->nvdec[2]->engine);
	_(PM     , device->pm      , &device->pm->engine);
	_(SEC    , device->sec     ,  device->sec);
	_(SEC2   , device->sec2    , &device->sec2->engine);
	_(SW     , device->sw      , &device->sw->engine);
	_(VIC    , device->vic     ,  device->vic);
	_(VP     , device->vp      ,  device->vp);
#undef _
	default:
		WARN_ON(1);
		break;
	}
	return NULL;
}

int
nvkm_device_fini(struct nvkm_device *device, bool suspend)
{
	const char *action = suspend ? "suspend" : "fini";
	struct nvkm_subdev *subdev;
	int ret, i;
	s64 time;

	nvdev_trace(device, "%s running...\n", action);
	time = ktime_to_us(ktime_get());

	nvkm_acpi_fini(device);

	for (i = NVKM_SUBDEV_NR - 1; i >= 0; i--) {
		if ((subdev = nvkm_device_subdev(device, i))) {
			ret = nvkm_subdev_fini(subdev, suspend);
			if (ret && suspend)
				goto fail;
		}
	}

	nvkm_therm_clkgate_fini(device->therm, suspend);

	if (device->func->fini)
		device->func->fini(device, suspend);

	time = ktime_to_us(ktime_get()) - time;
	nvdev_trace(device, "%s completed in %lldus...\n", action, time);
	return 0;

fail:
	do {
		if ((subdev = nvkm_device_subdev(device, i))) {
			int rret = nvkm_subdev_init(subdev);
			if (rret)
				nvkm_fatal(subdev, "failed restart, %d\n", ret);
		}
	} while (++i < NVKM_SUBDEV_NR);

	nvdev_trace(device, "%s failed with %d\n", action, ret);
	return ret;
}

static int
nvkm_device_preinit(struct nvkm_device *device)
{
	struct nvkm_subdev *subdev;
	int ret, i;
	s64 time;

	nvdev_trace(device, "preinit running...\n");
	time = ktime_to_us(ktime_get());

	if (device->func->preinit) {
		ret = device->func->preinit(device);
		if (ret)
			goto fail;
	}

	for (i = 0; i < NVKM_SUBDEV_NR; i++) {
		if ((subdev = nvkm_device_subdev(device, i))) {
			ret = nvkm_subdev_preinit(subdev);
			if (ret)
				goto fail;
		}
	}

	ret = nvkm_devinit_post(device->devinit, &device->disable_mask);
	if (ret)
		goto fail;

	time = ktime_to_us(ktime_get()) - time;
	nvdev_trace(device, "preinit completed in %lldus\n", time);
	return 0;

fail:
	nvdev_error(device, "preinit failed with %d\n", ret);
	return ret;
}

int
nvkm_device_init(struct nvkm_device *device)
{
	struct nvkm_subdev *subdev;
	int ret, i;
	s64 time;

	ret = nvkm_device_preinit(device);
	if (ret)
		return ret;

	nvkm_device_fini(device, false);

	nvdev_trace(device, "init running...\n");
	time = ktime_to_us(ktime_get());

	if (device->func->init) {
		ret = device->func->init(device);
		if (ret)
			goto fail;
	}

	for (i = 0; i < NVKM_SUBDEV_NR; i++) {
		if ((subdev = nvkm_device_subdev(device, i))) {
			ret = nvkm_subdev_init(subdev);
			if (ret)
				goto fail_subdev;
		}
	}

	nvkm_acpi_init(device);
	nvkm_therm_clkgate_enable(device->therm);

	time = ktime_to_us(ktime_get()) - time;
	nvdev_trace(device, "init completed in %lldus\n", time);
	return 0;

fail_subdev:
	do {
		if ((subdev = nvkm_device_subdev(device, i)))
			nvkm_subdev_fini(subdev, false);
	} while (--i >= 0);

fail:
	nvkm_device_fini(device, false);

	nvdev_error(device, "init failed with %d\n", ret);
	return ret;
}

void
nvkm_device_del(struct nvkm_device **pdevice)
{
	struct nvkm_device *device = *pdevice;
	int i;
	if (device) {
		mutex_lock(&nv_devices_mutex);
		device->disable_mask = 0;
		for (i = NVKM_SUBDEV_NR - 1; i >= 0; i--) {
			struct nvkm_subdev *subdev =
				nvkm_device_subdev(device, i);
			nvkm_subdev_del(&subdev);
		}

		nvkm_event_fini(&device->event);

		if (device->pri)
			iounmap(device->pri);
		list_del(&device->head);

		if (device->func->dtor)
			*pdevice = device->func->dtor(device);
		mutex_unlock(&nv_devices_mutex);

		kfree(*pdevice);
		*pdevice = NULL;
	}
}

int
nvkm_device_ctor(const struct nvkm_device_func *func,
		 const struct nvkm_device_quirk *quirk,
		 struct device *dev, enum nvkm_device_type type, u64 handle,
		 const char *name, const char *cfg, const char *dbg,
		 bool detect, bool mmio, u64 subdev_mask,
		 struct nvkm_device *device)
{
	struct nvkm_subdev *subdev;
	u64 mmio_base, mmio_size;
	u32 boot0, strap;
	void __iomem *map;
	int ret = -EEXIST;
	int i;

	mutex_lock(&nv_devices_mutex);
	if (nvkm_device_find_locked(handle))
		goto done;

	device->func = func;
	device->quirk = quirk;
	device->dev = dev;
	device->type = type;
	device->handle = handle;
	device->cfgopt = cfg;
	device->dbgopt = dbg;
	device->name = name;
	list_add_tail(&device->head, &nv_devices);
	device->debug = nvkm_dbgopt(device->dbgopt, "device");

	ret = nvkm_event_init(&nvkm_device_event_func, 1, 1, &device->event);
	if (ret)
		goto done;

	mmio_base = device->func->resource_addr(device, 0);
	mmio_size = device->func->resource_size(device, 0);

	/* identify the chipset, and determine classes of subdev/engines */
	if (detect) {
		map = ioremap(mmio_base, 0x102000);
		if (ret = -ENOMEM, map == NULL)
			goto done;

		/* switch mmio to cpu's native endianness */
#ifndef __BIG_ENDIAN
		if (ioread32_native(map + 0x000004) != 0x00000000) {
#else
		if (ioread32_native(map + 0x000004) == 0x00000000) {
#endif
			iowrite32_native(0x01000001, map + 0x000004);
			ioread32_native(map);
		}

		/* read boot0 and strapping information */
		boot0 = ioread32_native(map + 0x000000);
		strap = ioread32_native(map + 0x101000);
		iounmap(map);

		/* determine chipset and derive architecture from it */
		if ((boot0 & 0x1f000000) > 0) {
			device->chipset = (boot0 & 0x1ff00000) >> 20;
			device->chiprev = (boot0 & 0x000000ff);
			switch (device->chipset & 0x1f0) {
			case 0x010: {
				if (0x461 & (1 << (device->chipset & 0xf)))
					device->card_type = NV_10;
				else
					device->card_type = NV_11;
				device->chiprev = 0x00;
				break;
			}
			case 0x020: device->card_type = NV_20; break;
			case 0x030: device->card_type = NV_30; break;
			case 0x040:
			case 0x060: device->card_type = NV_40; break;
			case 0x050:
			case 0x080:
			case 0x090:
			case 0x0a0: device->card_type = NV_50; break;
			case 0x0c0:
			case 0x0d0: device->card_type = NV_C0; break;
			case 0x0e0:
			case 0x0f0:
			case 0x100: device->card_type = NV_E0; break;
			case 0x110:
			case 0x120: device->card_type = GM100; break;
			case 0x130: device->card_type = GP100; break;
			case 0x140: device->card_type = GV100; break;
			case 0x160: device->card_type = TU100; break;
			default:
				break;
			}
		} else
		if ((boot0 & 0xff00fff0) == 0x20004000) {
			if (boot0 & 0x00f00000)
				device->chipset = 0x05;
			else
				device->chipset = 0x04;
			device->card_type = NV_04;
		}

		switch (device->chipset) {
		case 0x004: device->chip = &nv4_chipset; break;
		case 0x005: device->chip = &nv5_chipset; break;
		case 0x010: device->chip = &nv10_chipset; break;
		case 0x011: device->chip = &nv11_chipset; break;
		case 0x015: device->chip = &nv15_chipset; break;
		case 0x017: device->chip = &nv17_chipset; break;
		case 0x018: device->chip = &nv18_chipset; break;
		case 0x01a: device->chip = &nv1a_chipset; break;
		case 0x01f: device->chip = &nv1f_chipset; break;
		case 0x020: device->chip = &nv20_chipset; break;
		case 0x025: device->chip = &nv25_chipset; break;
		case 0x028: device->chip = &nv28_chipset; break;
		case 0x02a: device->chip = &nv2a_chipset; break;
		case 0x030: device->chip = &nv30_chipset; break;
		case 0x031: device->chip = &nv31_chipset; break;
		case 0x034: device->chip = &nv34_chipset; break;
		case 0x035: device->chip = &nv35_chipset; break;
		case 0x036: device->chip = &nv36_chipset; break;
		case 0x040: device->chip = &nv40_chipset; break;
		case 0x041: device->chip = &nv41_chipset; break;
		case 0x042: device->chip = &nv42_chipset; break;
		case 0x043: device->chip = &nv43_chipset; break;
		case 0x044: device->chip = &nv44_chipset; break;
		case 0x045: device->chip = &nv45_chipset; break;
		case 0x046: device->chip = &nv46_chipset; break;
		case 0x047: device->chip = &nv47_chipset; break;
		case 0x049: device->chip = &nv49_chipset; break;
		case 0x04a: device->chip = &nv4a_chipset; break;
		case 0x04b: device->chip = &nv4b_chipset; break;
		case 0x04c: device->chip = &nv4c_chipset; break;
		case 0x04e: device->chip = &nv4e_chipset; break;
		case 0x050: device->chip = &nv50_chipset; break;
		case 0x063: device->chip = &nv63_chipset; break;
		case 0x067: device->chip = &nv67_chipset; break;
		case 0x068: device->chip = &nv68_chipset; break;
		case 0x084: device->chip = &nv84_chipset; break;
		case 0x086: device->chip = &nv86_chipset; break;
		case 0x092: device->chip = &nv92_chipset; break;
		case 0x094: device->chip = &nv94_chipset; break;
		case 0x096: device->chip = &nv96_chipset; break;
		case 0x098: device->chip = &nv98_chipset; break;
		case 0x0a0: device->chip = &nva0_chipset; break;
		case 0x0a3: device->chip = &nva3_chipset; break;
		case 0x0a5: device->chip = &nva5_chipset; break;
		case 0x0a8: device->chip = &nva8_chipset; break;
		case 0x0aa: device->chip = &nvaa_chipset; break;
		case 0x0ac: device->chip = &nvac_chipset; break;
		case 0x0af: device->chip = &nvaf_chipset; break;
		case 0x0c0: device->chip = &nvc0_chipset; break;
		case 0x0c1: device->chip = &nvc1_chipset; break;
		case 0x0c3: device->chip = &nvc3_chipset; break;
		case 0x0c4: device->chip = &nvc4_chipset; break;
		case 0x0c8: device->chip = &nvc8_chipset; break;
		case 0x0ce: device->chip = &nvce_chipset; break;
		case 0x0cf: device->chip = &nvcf_chipset; break;
		case 0x0d7: device->chip = &nvd7_chipset; break;
		case 0x0d9: device->chip = &nvd9_chipset; break;
		case 0x0e4: device->chip = &nve4_chipset; break;
		case 0x0e6: device->chip = &nve6_chipset; break;
		case 0x0e7: device->chip = &nve7_chipset; break;
		case 0x0ea: device->chip = &nvea_chipset; break;
		case 0x0f0: device->chip = &nvf0_chipset; break;
		case 0x0f1: device->chip = &nvf1_chipset; break;
		case 0x106: device->chip = &nv106_chipset; break;
		case 0x108: device->chip = &nv108_chipset; break;
		case 0x117: device->chip = &nv117_chipset; break;
		case 0x118: device->chip = &nv118_chipset; break;
		case 0x120: device->chip = &nv120_chipset; break;
		case 0x124: device->chip = &nv124_chipset; break;
		case 0x126: device->chip = &nv126_chipset; break;
		case 0x12b: device->chip = &nv12b_chipset; break;
		case 0x130: device->chip = &nv130_chipset; break;
		case 0x132: device->chip = &nv132_chipset; break;
		case 0x134: device->chip = &nv134_chipset; break;
		case 0x136: device->chip = &nv136_chipset; break;
		case 0x137: device->chip = &nv137_chipset; break;
		case 0x138: device->chip = &nv138_chipset; break;
		case 0x13b: device->chip = &nv13b_chipset; break;
		case 0x140: device->chip = &nv140_chipset; break;
<<<<<<< HEAD
=======
		case 0x162: device->chip = &nv162_chipset; break;
>>>>>>> f17b5f06
		case 0x164: device->chip = &nv164_chipset; break;
		case 0x166: device->chip = &nv166_chipset; break;
		default:
			nvdev_error(device, "unknown chipset (%08x)\n", boot0);
			goto done;
		}

		nvdev_info(device, "NVIDIA %s (%08x)\n",
			   device->chip->name, boot0);

		/* determine frequency of timing crystal */
		if ( device->card_type <= NV_10 || device->chipset < 0x17 ||
		    (device->chipset >= 0x20 && device->chipset < 0x25))
			strap &= 0x00000040;
		else
			strap &= 0x00400040;

		switch (strap) {
		case 0x00000000: device->crystal = 13500; break;
		case 0x00000040: device->crystal = 14318; break;
		case 0x00400000: device->crystal = 27000; break;
		case 0x00400040: device->crystal = 25000; break;
		}
	} else {
		device->chip = &null_chipset;
	}

	if (!device->name)
		device->name = device->chip->name;

	if (mmio) {
		device->pri = ioremap(mmio_base, mmio_size);
		if (!device->pri) {
			nvdev_error(device, "unable to map PRI\n");
			ret = -ENOMEM;
			goto done;
		}
	}

	mutex_init(&device->mutex);

	for (i = 0; i < NVKM_SUBDEV_NR; i++) {
#define _(s,m) case s:                                                         \
	if (device->chip->m && (subdev_mask & (1ULL << (s)))) {                \
		ret = device->chip->m(device, (s), &device->m);                \
		if (ret) {                                                     \
			subdev = nvkm_device_subdev(device, (s));              \
			nvkm_subdev_del(&subdev);                              \
			device->m = NULL;                                      \
			if (ret != -ENODEV) {                                  \
				nvdev_error(device, "%s ctor failed, %d\n",    \
					    nvkm_subdev_name[s], ret);         \
				goto done;                                     \
			}                                                      \
		}                                                              \
	}                                                                      \
	break
		switch (i) {
		_(NVKM_SUBDEV_BAR     ,      bar);
		_(NVKM_SUBDEV_VBIOS   ,     bios);
		_(NVKM_SUBDEV_BUS     ,      bus);
		_(NVKM_SUBDEV_CLK     ,      clk);
		_(NVKM_SUBDEV_DEVINIT ,  devinit);
		_(NVKM_SUBDEV_FAULT   ,    fault);
		_(NVKM_SUBDEV_FB      ,       fb);
		_(NVKM_SUBDEV_FUSE    ,     fuse);
		_(NVKM_SUBDEV_GPIO    ,     gpio);
		_(NVKM_SUBDEV_I2C     ,      i2c);
		_(NVKM_SUBDEV_IBUS    ,     ibus);
		_(NVKM_SUBDEV_ICCSENSE, iccsense);
		_(NVKM_SUBDEV_INSTMEM ,     imem);
		_(NVKM_SUBDEV_LTC     ,      ltc);
		_(NVKM_SUBDEV_MC      ,       mc);
		_(NVKM_SUBDEV_MMU     ,      mmu);
		_(NVKM_SUBDEV_MXM     ,      mxm);
		_(NVKM_SUBDEV_PCI     ,      pci);
		_(NVKM_SUBDEV_PMU     ,      pmu);
		_(NVKM_SUBDEV_SECBOOT ,  secboot);
		_(NVKM_SUBDEV_THERM   ,    therm);
		_(NVKM_SUBDEV_TIMER   ,    timer);
		_(NVKM_SUBDEV_TOP     ,      top);
		_(NVKM_SUBDEV_VOLT    ,     volt);
		_(NVKM_ENGINE_BSP     ,      bsp);
		_(NVKM_ENGINE_CE0     ,    ce[0]);
		_(NVKM_ENGINE_CE1     ,    ce[1]);
		_(NVKM_ENGINE_CE2     ,    ce[2]);
		_(NVKM_ENGINE_CE3     ,    ce[3]);
		_(NVKM_ENGINE_CE4     ,    ce[4]);
		_(NVKM_ENGINE_CE5     ,    ce[5]);
		_(NVKM_ENGINE_CE6     ,    ce[6]);
		_(NVKM_ENGINE_CE7     ,    ce[7]);
		_(NVKM_ENGINE_CE8     ,    ce[8]);
		_(NVKM_ENGINE_CIPHER  ,   cipher);
		_(NVKM_ENGINE_DISP    ,     disp);
		_(NVKM_ENGINE_DMAOBJ  ,      dma);
		_(NVKM_ENGINE_FIFO    ,     fifo);
		_(NVKM_ENGINE_GR      ,       gr);
		_(NVKM_ENGINE_IFB     ,      ifb);
		_(NVKM_ENGINE_ME      ,       me);
		_(NVKM_ENGINE_MPEG    ,     mpeg);
		_(NVKM_ENGINE_MSENC   ,    msenc);
		_(NVKM_ENGINE_MSPDEC  ,   mspdec);
		_(NVKM_ENGINE_MSPPP   ,    msppp);
		_(NVKM_ENGINE_MSVLD   ,    msvld);
		_(NVKM_ENGINE_NVENC0  , nvenc[0]);
		_(NVKM_ENGINE_NVENC1  , nvenc[1]);
		_(NVKM_ENGINE_NVENC2  , nvenc[2]);
		_(NVKM_ENGINE_NVDEC0  , nvdec[0]);
		_(NVKM_ENGINE_NVDEC1  , nvdec[1]);
		_(NVKM_ENGINE_NVDEC2  , nvdec[2]);
		_(NVKM_ENGINE_PM      ,       pm);
		_(NVKM_ENGINE_SEC     ,      sec);
		_(NVKM_ENGINE_SEC2    ,     sec2);
		_(NVKM_ENGINE_SW      ,       sw);
		_(NVKM_ENGINE_VIC     ,      vic);
		_(NVKM_ENGINE_VP      ,       vp);
		default:
			WARN_ON(1);
			continue;
		}
#undef _
	}

	ret = 0;
done:
	mutex_unlock(&nv_devices_mutex);
	return ret;
}<|MERGE_RESOLUTION|>--- conflicted
+++ resolved
@@ -2435,8 +2435,6 @@
 };
 
 static const struct nvkm_device_chip
-<<<<<<< HEAD
-=======
 nv162_chipset = {
 	.name = "TU102",
 	.bar = tu104_bar_new,
@@ -2469,7 +2467,6 @@
 };
 
 static const struct nvkm_device_chip
->>>>>>> f17b5f06
 nv164_chipset = {
 	.name = "TU104",
 	.bar = tu104_bar_new,
@@ -2985,10 +2982,7 @@
 		case 0x138: device->chip = &nv138_chipset; break;
 		case 0x13b: device->chip = &nv13b_chipset; break;
 		case 0x140: device->chip = &nv140_chipset; break;
-<<<<<<< HEAD
-=======
 		case 0x162: device->chip = &nv162_chipset; break;
->>>>>>> f17b5f06
 		case 0x164: device->chip = &nv164_chipset; break;
 		case 0x166: device->chip = &nv166_chipset; break;
 		default:
