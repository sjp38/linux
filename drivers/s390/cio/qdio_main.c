--- conflicted
+++ resolved
@@ -1757,11 +1757,7 @@
  * @schid:		Subchannel ID.
  * @cnc:		Boolean Change-Notification Control
  * @response:		Response code will be stored at this address
-<<<<<<< HEAD
- * @cb: 		Callback function will be executed for each element
-=======
  * @cb:			Callback function will be executed for each element
->>>>>>> a81ab36b
  *			of the address list
  * @priv:		Pointer passed from the caller to qdio_pnso_brinfo()
  * @type:		Type of the address entry passed to the callback
