--- conflicted
+++ resolved
@@ -659,10 +659,6 @@
 {
 	struct tegra_pcie *pcie = sys_to_pcie(sys);
 	int err;
-<<<<<<< HEAD
-	phys_addr_t io_start;
-=======
->>>>>>> e529fea9
 
 	err = devm_request_resource(pcie->dev, &pcie->all, &pcie->mem);
 	if (err < 0)
@@ -671,22 +667,13 @@
 	err = devm_request_resource(pcie->dev, &pcie->all, &pcie->prefetch);
 	if (err)
 		return err;
-<<<<<<< HEAD
-
-	io_start = pci_pio_to_address(pcie->io.start);
-=======
->>>>>>> e529fea9
 
 	pci_add_resource_offset(&sys->resources, &pcie->mem, sys->mem_offset);
 	pci_add_resource_offset(&sys->resources, &pcie->prefetch,
 				sys->mem_offset);
 	pci_add_resource(&sys->resources, &pcie->busn);
 
-<<<<<<< HEAD
-	pci_ioremap_io(nr * SZ_64K, io_start);
-=======
 	pci_ioremap_io(pcie->pio.start, pcie->io.start);
->>>>>>> e529fea9
 
 	return 1;
 }
@@ -788,7 +775,6 @@
 static void tegra_pcie_setup_translations(struct tegra_pcie *pcie)
 {
 	u32 fpci_bar, size, axi_address;
-	phys_addr_t io_start = pci_pio_to_address(pcie->io.start);
 
 	/* Bar 0: type 1 extended configuration space */
 	fpci_bar = 0xfe100000;
@@ -801,7 +787,7 @@
 	/* Bar 1: downstream IO bar */
 	fpci_bar = 0xfdfc0000;
 	size = resource_size(&pcie->io);
-	axi_address = io_start;
+	axi_address = pcie->io.start;
 	afi_writel(pcie, axi_address, AFI_AXI_BAR1_START);
 	afi_writel(pcie, size >> 12, AFI_AXI_BAR1_SZ);
 	afi_writel(pcie, fpci_bar, AFI_FPCI_BAR1);
@@ -848,15 +834,9 @@
 {
 	const struct tegra_pcie_soc_data *soc = pcie->soc_data;
 	u32 value;
-<<<<<<< HEAD
 
 	timeout = jiffies + msecs_to_jiffies(timeout);
 
-=======
-
-	timeout = jiffies + msecs_to_jiffies(timeout);
-
->>>>>>> e529fea9
 	while (time_before(jiffies, timeout)) {
 		value = pads_readl(pcie, soc->pads_pll_ctl);
 		if (value & PADS_PLL_CTL_LOCKDET)
@@ -1699,10 +1679,6 @@
 
 		switch (res.flags & IORESOURCE_TYPE_BITS) {
 		case IORESOURCE_IO:
-<<<<<<< HEAD
-			memcpy(&pcie->io, &res, sizeof(res));
-			pcie->io.name = np->full_name;
-=======
 			memcpy(&pcie->pio, &res, sizeof(res));
 			pcie->pio.name = np->full_name;
 
@@ -1720,7 +1696,6 @@
 			pcie->io.name = "I/O";
 
 			memcpy(&res, &pcie->io, sizeof(res));
->>>>>>> e529fea9
 			break;
 
 		case IORESOURCE_MEM:
