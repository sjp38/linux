/*******************************************************************
 * This file is part of the Emulex Linux Device Driver for         *
 * Fibre Channel Host Bus Adapters.                                *
 * Copyright (C) 2017 Broadcom. All Rights Reserved. The term      *
 * “Broadcom” refers to Broadcom Limited and/or its subsidiaries.  *
 * Copyright (C) 2004-2016 Emulex.  All rights reserved.           *
 * EMULEX and SLI are trademarks of Emulex.                        *
 * www.broadcom.com                                                *
 * Portions Copyright (C) 2004-2005 Christoph Hellwig              *
 *                                                                 *
 * This program is free software; you can redistribute it and/or   *
 * modify it under the terms of version 2 of the GNU General       *
 * Public License as published by the Free Software Foundation.    *
 * This program is distributed in the hope that it will be useful. *
 * ALL EXPRESS OR IMPLIED CONDITIONS, REPRESENTATIONS AND          *
 * WARRANTIES, INCLUDING ANY IMPLIED WARRANTY OF MERCHANTABILITY,  *
 * FITNESS FOR A PARTICULAR PURPOSE, OR NON-INFRINGEMENT, ARE      *
 * DISCLAIMED, EXCEPT TO THE EXTENT THAT SUCH DISCLAIMERS ARE HELD *
 * TO BE LEGALLY INVALID.  See the GNU General Public License for  *
 * more details, a copy of which can be found in the file COPYING  *
 * included with this package.                                     *
 ********************************************************************/

#define LPFC_NVMET_DEFAULT_SEGS		(64 + 1)	/* 256K IOs */
#define LPFC_NVMET_SUCCESS_LEN	12

/* Used for NVME Target */
struct lpfc_nvmet_tgtport {
	struct lpfc_hba *phba;
	struct completion tport_unreg_done;

	/* Stats counters - lpfc_nvmet_unsol_ls_buffer */
	atomic_t rcv_ls_req_in;
	atomic_t rcv_ls_req_out;
	atomic_t rcv_ls_req_drop;
	atomic_t xmt_ls_abort;

	/* Stats counters - lpfc_nvmet_xmt_ls_rsp */
	atomic_t xmt_ls_rsp;
	atomic_t xmt_ls_drop;

	/* Stats counters - lpfc_nvmet_xmt_ls_rsp_cmp */
	atomic_t xmt_ls_rsp_error;
	atomic_t xmt_ls_rsp_cmpl;

	/* Stats counters - lpfc_nvmet_unsol_fcp_buffer */
	atomic_t rcv_fcp_cmd_in;
	atomic_t rcv_fcp_cmd_out;
	atomic_t rcv_fcp_cmd_drop;

	/* Stats counters - lpfc_nvmet_xmt_fcp_op */
	atomic_t xmt_fcp_abort;
	atomic_t xmt_fcp_drop;
	atomic_t xmt_fcp_read_rsp;
	atomic_t xmt_fcp_read;
	atomic_t xmt_fcp_write;
	atomic_t xmt_fcp_rsp;

	/* Stats counters - lpfc_nvmet_xmt_fcp_op_cmp */
	atomic_t xmt_fcp_rsp_cmpl;
	atomic_t xmt_fcp_rsp_error;
	atomic_t xmt_fcp_rsp_drop;


	/* Stats counters - lpfc_nvmet_unsol_issue_abort */
	atomic_t xmt_abort_rsp;
	atomic_t xmt_abort_rsp_error;

	/* Stats counters - lpfc_nvmet_xmt_abort_cmp */
	atomic_t xmt_abort_cmpl;
};

struct lpfc_nvmet_rcv_ctx {
	union {
		struct nvmefc_tgt_ls_req ls_req;
		struct nvmefc_tgt_fcp_req fcp_req;
	} ctx;
	struct list_head list;
	struct lpfc_hba *phba;
	struct lpfc_iocbq *wqeq;
	struct lpfc_iocbq *abort_wqeq;
	dma_addr_t txrdy_phys;
	spinlock_t ctxlock; /* protect flag access */
	uint32_t *txrdy;
	uint32_t sid;
	uint32_t offset;
	uint16_t oxid;
	uint16_t size;
	uint16_t entry_cnt;
	uint16_t cpu;
	uint16_t state;
	/* States */
#define LPFC_NVMET_STE_FREE		0
#define LPFC_NVMET_STE_RCV		1
#define LPFC_NVMET_STE_DATA		2
#define LPFC_NVMET_STE_ABORT		3
#define LPFC_NVMET_STE_RSP		4
#define LPFC_NVMET_STE_DONE		5
	uint16_t flag;
<<<<<<< HEAD
#define LPFC_NVMET_IO_INP		0x1
#define LPFC_NVMET_ABORT_OP		0x2
#define LPFC_NVMET_CTX_RLS		0x4

=======
#define LPFC_NVMET_IO_INP		0x1  /* IO is in progress on exchange */
#define LPFC_NVMET_ABORT_OP		0x2  /* Abort WQE issued on exchange */
#define LPFC_NVMET_XBUSY		0x4  /* XB bit set on IO cmpl */
#define LPFC_NVMET_CTX_RLS		0x8  /* ctx free requested */
#define LPFC_NVMET_ABTS_RCV		0x10  /* ABTS received on exchange */
>>>>>>> b06e13c3
	struct rqb_dmabuf *rqb_buffer;

#ifdef CONFIG_SCSI_LPFC_DEBUG_FS
	uint64_t ts_isr_cmd;
	uint64_t ts_cmd_nvme;
	uint64_t ts_nvme_data;
	uint64_t ts_data_wqput;
	uint64_t ts_isr_data;
	uint64_t ts_data_nvme;
	uint64_t ts_nvme_status;
	uint64_t ts_status_wqput;
	uint64_t ts_isr_status;
	uint64_t ts_status_nvme;
#endif
};<|MERGE_RESOLUTION|>--- conflicted
+++ resolved
@@ -97,18 +97,11 @@
 #define LPFC_NVMET_STE_RSP		4
 #define LPFC_NVMET_STE_DONE		5
 	uint16_t flag;
-<<<<<<< HEAD
-#define LPFC_NVMET_IO_INP		0x1
-#define LPFC_NVMET_ABORT_OP		0x2
-#define LPFC_NVMET_CTX_RLS		0x4
-
-=======
 #define LPFC_NVMET_IO_INP		0x1  /* IO is in progress on exchange */
 #define LPFC_NVMET_ABORT_OP		0x2  /* Abort WQE issued on exchange */
 #define LPFC_NVMET_XBUSY		0x4  /* XB bit set on IO cmpl */
 #define LPFC_NVMET_CTX_RLS		0x8  /* ctx free requested */
 #define LPFC_NVMET_ABTS_RCV		0x10  /* ABTS received on exchange */
->>>>>>> b06e13c3
 	struct rqb_dmabuf *rqb_buffer;
 
 #ifdef CONFIG_SCSI_LPFC_DEBUG_FS
