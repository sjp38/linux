/* SPDX-License-Identifier: GPL-2.0-only */
/*
 * aQuantia Corporation Network Driver
 * Copyright (C) 2014-2017 aQuantia Corporation. All rights reserved
 */

/* File aq_nic.h: Declaration of common code for NIC. */

#ifndef AQ_NIC_H
#define AQ_NIC_H

#include "aq_common.h"
#include "aq_rss.h"
#include "aq_hw.h"

struct aq_ring_s;
struct aq_hw_ops;
struct aq_fw_s;
struct aq_vec_s;

struct aq_nic_cfg_s {
	const struct aq_hw_caps_s *aq_hw_caps;
	u64 features;
	u32 rxds;		/* rx ring size, descriptors # */
	u32 txds;		/* tx ring size, descriptors # */
	u32 vecs;		/* allocated rx/tx vectors */
	u32 link_irq_vec;
	u32 irq_type;
	u32 itr;
	u16 rx_itr;
	u16 tx_itr;
	u32 rxpageorder;
	u32 num_rss_queues;
	u32 mtu;
	u32 flow_control;
	u32 link_speed_msk;
	u32 wol;
<<<<<<< HEAD
=======
	u8 is_vlan_rx_strip;
	u8 is_vlan_tx_insert;
>>>>>>> 6fb08f1a
	bool is_vlan_force_promisc;
	u16 is_mc_list_enabled;
	u16 mc_list_count;
	bool is_autoneg;
	bool is_polling;
	bool is_rss;
	bool is_lro;
	u8  tcs;
	struct aq_rss_parameters aq_rss;
	u32 eee_speeds;
};

#define AQ_NIC_FLAG_STARTED     0x00000004U
#define AQ_NIC_FLAG_STOPPING    0x00000008U
#define AQ_NIC_FLAG_RESETTING   0x00000010U
#define AQ_NIC_FLAG_CLOSING     0x00000020U
#define AQ_NIC_LINK_DOWN        0x04000000U
#define AQ_NIC_FLAG_ERR_UNPLUG  0x40000000U
#define AQ_NIC_FLAG_ERR_HW      0x80000000U

#define AQ_NIC_WOL_ENABLED	BIT(0)

#define AQ_NIC_TCVEC2RING(_NIC_, _TC_, _VEC_) \
	((_TC_) * AQ_CFG_TCS_MAX + (_VEC_))

struct aq_hw_rx_fl2 {
	struct aq_rx_filter_vlan aq_vlans[AQ_VLAN_MAX_FILTERS];
};

struct aq_hw_rx_fl3l4 {
	u8   active_ipv4;
	u8   active_ipv6:2;
	u8 is_ipv6;
};

struct aq_hw_rx_fltrs_s {
	struct hlist_head     filter_list;
	u16                   active_filters;
	struct aq_hw_rx_fl2   fl2;
	struct aq_hw_rx_fl3l4 fl3l4;
};

struct aq_nic_s {
	atomic_t flags;
	struct aq_vec_s *aq_vec[AQ_CFG_VECS_MAX];
	struct aq_ring_s *aq_ring_tx[AQ_CFG_VECS_MAX * AQ_CFG_TCS_MAX];
	struct aq_hw_s *aq_hw;
	struct net_device *ndev;
	unsigned int aq_vecs;
	unsigned int packet_filter;
	unsigned int power_state;
	u8 port;
	const struct aq_hw_ops *aq_hw_ops;
	const struct aq_fw_ops *aq_fw_ops;
	struct aq_nic_cfg_s aq_nic_cfg;
	struct timer_list service_timer;
	struct work_struct service_task;
	struct timer_list polling_timer;
	struct aq_hw_link_status_s link_status;
	struct {
		u32 count;
		u8 ar[AQ_HW_MULTICAST_ADDRESS_MAX][ETH_ALEN];
	} mc_list;
	/* Bitmask of currently assigned vlans from linux */
	unsigned long active_vlans[BITS_TO_LONGS(VLAN_N_VID)];

	struct pci_dev *pdev;
	unsigned int msix_entry_mask;
	u32 irqvecs;
	/* mutex to serialize FW interface access operations */
	struct mutex fwreq_mutex;
	struct aq_hw_rx_fltrs_s aq_hw_rx_fltrs;
};

static inline struct device *aq_nic_get_dev(struct aq_nic_s *self)
{
	return self->ndev->dev.parent;
}

void aq_nic_ndev_init(struct aq_nic_s *self);
struct aq_nic_s *aq_nic_alloc_hot(struct net_device *ndev);
void aq_nic_set_tx_ring(struct aq_nic_s *self, unsigned int idx,
			struct aq_ring_s *ring);
struct net_device *aq_nic_get_ndev(struct aq_nic_s *self);
int aq_nic_init(struct aq_nic_s *self);
void aq_nic_cfg_start(struct aq_nic_s *self);
int aq_nic_ndev_register(struct aq_nic_s *self);
void aq_nic_ndev_free(struct aq_nic_s *self);
int aq_nic_start(struct aq_nic_s *self);
int aq_nic_xmit(struct aq_nic_s *self, struct sk_buff *skb);
int aq_nic_get_regs(struct aq_nic_s *self, struct ethtool_regs *regs, void *p);
int aq_nic_get_regs_count(struct aq_nic_s *self);
void aq_nic_get_stats(struct aq_nic_s *self, u64 *data);
int aq_nic_stop(struct aq_nic_s *self);
void aq_nic_deinit(struct aq_nic_s *self);
void aq_nic_free_hot_resources(struct aq_nic_s *self);
void aq_nic_free_vectors(struct aq_nic_s *self);
int aq_nic_set_mtu(struct aq_nic_s *self, int new_mtu);
int aq_nic_set_mac(struct aq_nic_s *self, struct net_device *ndev);
int aq_nic_set_packet_filter(struct aq_nic_s *self, unsigned int flags);
int aq_nic_set_multicast_list(struct aq_nic_s *self, struct net_device *ndev);
unsigned int aq_nic_get_link_speed(struct aq_nic_s *self);
void aq_nic_get_link_ksettings(struct aq_nic_s *self,
			       struct ethtool_link_ksettings *cmd);
int aq_nic_set_link_ksettings(struct aq_nic_s *self,
			      const struct ethtool_link_ksettings *cmd);
struct aq_nic_cfg_s *aq_nic_get_cfg(struct aq_nic_s *self);
u32 aq_nic_get_fw_version(struct aq_nic_s *self);
int aq_nic_change_pm_state(struct aq_nic_s *self, pm_message_t *pm_msg);
int aq_nic_update_interrupt_moderation_settings(struct aq_nic_s *self);
void aq_nic_shutdown(struct aq_nic_s *self);

#endif /* AQ_NIC_H */<|MERGE_RESOLUTION|>--- conflicted
+++ resolved
@@ -35,11 +35,8 @@
 	u32 flow_control;
 	u32 link_speed_msk;
 	u32 wol;
-<<<<<<< HEAD
-=======
 	u8 is_vlan_rx_strip;
 	u8 is_vlan_tx_insert;
->>>>>>> 6fb08f1a
 	bool is_vlan_force_promisc;
 	u16 is_mc_list_enabled;
 	u16 mc_list_count;
