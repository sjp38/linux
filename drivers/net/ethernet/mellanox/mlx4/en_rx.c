/*
 * Copyright (c) 2007 Mellanox Technologies. All rights reserved.
 *
 * This software is available to you under a choice of one of two
 * licenses.  You may choose to be licensed under the terms of the GNU
 * General Public License (GPL) Version 2, available from the file
 * COPYING in the main directory of this source tree, or the
 * OpenIB.org BSD license below:
 *
 *     Redistribution and use in source and binary forms, with or
 *     without modification, are permitted provided that the following
 *     conditions are met:
 *
 *      - Redistributions of source code must retain the above
 *        copyright notice, this list of conditions and the following
 *        disclaimer.
 *
 *      - Redistributions in binary form must reproduce the above
 *        copyright notice, this list of conditions and the following
 *        disclaimer in the documentation and/or other materials
 *        provided with the distribution.
 *
 * THE SOFTWARE IS PROVIDED "AS IS", WITHOUT WARRANTY OF ANY KIND,
 * EXPRESS OR IMPLIED, INCLUDING BUT NOT LIMITED TO THE WARRANTIES OF
 * MERCHANTABILITY, FITNESS FOR A PARTICULAR PURPOSE AND
 * NONINFRINGEMENT. IN NO EVENT SHALL THE AUTHORS OR COPYRIGHT HOLDERS
 * BE LIABLE FOR ANY CLAIM, DAMAGES OR OTHER LIABILITY, WHETHER IN AN
 * ACTION OF CONTRACT, TORT OR OTHERWISE, ARISING FROM, OUT OF OR IN
 * CONNECTION WITH THE SOFTWARE OR THE USE OR OTHER DEALINGS IN THE
 * SOFTWARE.
 *
 */

#include <net/busy_poll.h>
#include <linux/mlx4/cq.h>
#include <linux/slab.h>
#include <linux/mlx4/qp.h>
#include <linux/skbuff.h>
#include <linux/rculist.h>
#include <linux/if_ether.h>
#include <linux/if_vlan.h>
#include <linux/vmalloc.h>
#include <linux/irq.h>

#if IS_ENABLED(CONFIG_IPV6)
#include <net/ip6_checksum.h>
#endif

#include "mlx4_en.h"

static int mlx4_alloc_pages(struct mlx4_en_priv *priv,
			    struct mlx4_en_rx_alloc *page_alloc,
			    const struct mlx4_en_frag_info *frag_info,
			    gfp_t _gfp)
{
	int order;
	struct page *page;
	dma_addr_t dma;

	for (order = MLX4_EN_ALLOC_PREFER_ORDER; ;) {
		gfp_t gfp = _gfp;

		if (order)
			gfp |= __GFP_COMP | __GFP_NOWARN;
		page = alloc_pages(gfp, order);
		if (likely(page))
			break;
		if (--order < 0 ||
		    ((PAGE_SIZE << order) < frag_info->frag_size))
			return -ENOMEM;
	}
	dma = dma_map_page(priv->ddev, page, 0, PAGE_SIZE << order,
			   PCI_DMA_FROMDEVICE);
	if (dma_mapping_error(priv->ddev, dma)) {
		put_page(page);
		return -ENOMEM;
	}
	page_alloc->page_size = PAGE_SIZE << order;
	page_alloc->page = page;
	page_alloc->dma = dma;
	page_alloc->page_offset = 0;
	/* Not doing get_page() for each frag is a big win
	 * on asymetric workloads. Note we can not use atomic_set().
	 */
	atomic_add(page_alloc->page_size / frag_info->frag_stride - 1,
		   &page->_count);
	return 0;
}

static int mlx4_en_alloc_frags(struct mlx4_en_priv *priv,
			       struct mlx4_en_rx_desc *rx_desc,
			       struct mlx4_en_rx_alloc *frags,
			       struct mlx4_en_rx_alloc *ring_alloc,
			       gfp_t gfp)
{
	struct mlx4_en_rx_alloc page_alloc[MLX4_EN_MAX_RX_FRAGS];
	const struct mlx4_en_frag_info *frag_info;
	struct page *page;
	dma_addr_t dma;
	int i;

	for (i = 0; i < priv->num_frags; i++) {
		frag_info = &priv->frag_info[i];
		page_alloc[i] = ring_alloc[i];
		page_alloc[i].page_offset += frag_info->frag_stride;

		if (page_alloc[i].page_offset + frag_info->frag_stride <=
		    ring_alloc[i].page_size)
			continue;

		if (mlx4_alloc_pages(priv, &page_alloc[i], frag_info, gfp))
			goto out;
	}

	for (i = 0; i < priv->num_frags; i++) {
		frags[i] = ring_alloc[i];
		dma = ring_alloc[i].dma + ring_alloc[i].page_offset;
		ring_alloc[i] = page_alloc[i];
		rx_desc->data[i].addr = cpu_to_be64(dma);
	}

	return 0;

out:
	while (i--) {
		if (page_alloc[i].page != ring_alloc[i].page) {
			dma_unmap_page(priv->ddev, page_alloc[i].dma,
				page_alloc[i].page_size, PCI_DMA_FROMDEVICE);
			page = page_alloc[i].page;
			atomic_set(&page->_count, 1);
			put_page(page);
		}
	}
	return -ENOMEM;
}

static void mlx4_en_free_frag(struct mlx4_en_priv *priv,
			      struct mlx4_en_rx_alloc *frags,
			      int i)
{
	const struct mlx4_en_frag_info *frag_info = &priv->frag_info[i];
	u32 next_frag_end = frags[i].page_offset + 2 * frag_info->frag_stride;


	if (next_frag_end > frags[i].page_size)
		dma_unmap_page(priv->ddev, frags[i].dma, frags[i].page_size,
			       PCI_DMA_FROMDEVICE);

	if (frags[i].page)
		put_page(frags[i].page);
}

static int mlx4_en_init_allocator(struct mlx4_en_priv *priv,
				  struct mlx4_en_rx_ring *ring)
{
	int i;
	struct mlx4_en_rx_alloc *page_alloc;

	for (i = 0; i < priv->num_frags; i++) {
		const struct mlx4_en_frag_info *frag_info = &priv->frag_info[i];

		if (mlx4_alloc_pages(priv, &ring->page_alloc[i],
				     frag_info, GFP_KERNEL | __GFP_COLD))
			goto out;
	}
	return 0;

out:
	while (i--) {
		struct page *page;

		page_alloc = &ring->page_alloc[i];
		dma_unmap_page(priv->ddev, page_alloc->dma,
			       page_alloc->page_size, PCI_DMA_FROMDEVICE);
		page = page_alloc->page;
		atomic_set(&page->_count, 1);
		put_page(page);
		page_alloc->page = NULL;
	}
	return -ENOMEM;
}

static void mlx4_en_destroy_allocator(struct mlx4_en_priv *priv,
				      struct mlx4_en_rx_ring *ring)
{
	struct mlx4_en_rx_alloc *page_alloc;
	int i;

	for (i = 0; i < priv->num_frags; i++) {
		const struct mlx4_en_frag_info *frag_info = &priv->frag_info[i];

		page_alloc = &ring->page_alloc[i];
		en_dbg(DRV, priv, "Freeing allocator:%d count:%d\n",
		       i, page_count(page_alloc->page));

		dma_unmap_page(priv->ddev, page_alloc->dma,
				page_alloc->page_size, PCI_DMA_FROMDEVICE);
		while (page_alloc->page_offset + frag_info->frag_stride <
		       page_alloc->page_size) {
			put_page(page_alloc->page);
			page_alloc->page_offset += frag_info->frag_stride;
		}
		page_alloc->page = NULL;
	}
}

static void mlx4_en_init_rx_desc(struct mlx4_en_priv *priv,
				 struct mlx4_en_rx_ring *ring, int index)
{
	struct mlx4_en_rx_desc *rx_desc = ring->buf + ring->stride * index;
	int possible_frags;
	int i;

	/* Set size and memtype fields */
	for (i = 0; i < priv->num_frags; i++) {
		rx_desc->data[i].byte_count =
			cpu_to_be32(priv->frag_info[i].frag_size);
		rx_desc->data[i].lkey = cpu_to_be32(priv->mdev->mr.key);
	}

	/* If the number of used fragments does not fill up the ring stride,
	 * remaining (unused) fragments must be padded with null address/size
	 * and a special memory key */
	possible_frags = (ring->stride - sizeof(struct mlx4_en_rx_desc)) / DS_SIZE;
	for (i = priv->num_frags; i < possible_frags; i++) {
		rx_desc->data[i].byte_count = 0;
		rx_desc->data[i].lkey = cpu_to_be32(MLX4_EN_MEMTYPE_PAD);
		rx_desc->data[i].addr = 0;
	}
}

static int mlx4_en_prepare_rx_desc(struct mlx4_en_priv *priv,
				   struct mlx4_en_rx_ring *ring, int index,
				   gfp_t gfp)
{
	struct mlx4_en_rx_desc *rx_desc = ring->buf + (index * ring->stride);
	struct mlx4_en_rx_alloc *frags = ring->rx_info +
					(index << priv->log_rx_info);

	return mlx4_en_alloc_frags(priv, rx_desc, frags, ring->page_alloc, gfp);
}

static inline void mlx4_en_update_rx_prod_db(struct mlx4_en_rx_ring *ring)
{
	*ring->wqres.db.db = cpu_to_be32(ring->prod & 0xffff);
}

static void mlx4_en_free_rx_desc(struct mlx4_en_priv *priv,
				 struct mlx4_en_rx_ring *ring,
				 int index)
{
	struct mlx4_en_rx_alloc *frags;
	int nr;

	frags = ring->rx_info + (index << priv->log_rx_info);
	for (nr = 0; nr < priv->num_frags; nr++) {
		en_dbg(DRV, priv, "Freeing fragment:%d\n", nr);
		mlx4_en_free_frag(priv, frags, nr);
	}
}

static int mlx4_en_fill_rx_buffers(struct mlx4_en_priv *priv)
{
	struct mlx4_en_rx_ring *ring;
	int ring_ind;
	int buf_ind;
	int new_size;

	for (buf_ind = 0; buf_ind < priv->prof->rx_ring_size; buf_ind++) {
		for (ring_ind = 0; ring_ind < priv->rx_ring_num; ring_ind++) {
			ring = priv->rx_ring[ring_ind];

			if (mlx4_en_prepare_rx_desc(priv, ring,
						    ring->actual_size,
						    GFP_KERNEL | __GFP_COLD)) {
				if (ring->actual_size < MLX4_EN_MIN_RX_SIZE) {
					en_err(priv, "Failed to allocate enough rx buffers\n");
					return -ENOMEM;
				} else {
					new_size = rounddown_pow_of_two(ring->actual_size);
					en_warn(priv, "Only %d buffers allocated reducing ring size to %d\n",
						ring->actual_size, new_size);
					goto reduce_rings;
				}
			}
			ring->actual_size++;
			ring->prod++;
		}
	}
	return 0;

reduce_rings:
	for (ring_ind = 0; ring_ind < priv->rx_ring_num; ring_ind++) {
		ring = priv->rx_ring[ring_ind];
		while (ring->actual_size > new_size) {
			ring->actual_size--;
			ring->prod--;
			mlx4_en_free_rx_desc(priv, ring, ring->actual_size);
		}
	}

	return 0;
}

static void mlx4_en_free_rx_buf(struct mlx4_en_priv *priv,
				struct mlx4_en_rx_ring *ring)
{
	int index;

	en_dbg(DRV, priv, "Freeing Rx buf - cons:%d prod:%d\n",
	       ring->cons, ring->prod);

	/* Unmap and free Rx buffers */
	BUG_ON((u32) (ring->prod - ring->cons) > ring->actual_size);
	while (ring->cons != ring->prod) {
		index = ring->cons & ring->size_mask;
		en_dbg(DRV, priv, "Processing descriptor:%d\n", index);
		mlx4_en_free_rx_desc(priv, ring, index);
		++ring->cons;
	}
}

void mlx4_en_set_num_rx_rings(struct mlx4_en_dev *mdev)
{
	int i;
	int num_of_eqs;
	int num_rx_rings;
	struct mlx4_dev *dev = mdev->dev;

	mlx4_foreach_port(i, dev, MLX4_PORT_TYPE_ETH) {
		if (!dev->caps.comp_pool)
			num_of_eqs = max_t(int, MIN_RX_RINGS,
					   min_t(int,
						 dev->caps.num_comp_vectors,
						 DEF_RX_RINGS));
		else
			num_of_eqs = min_t(int, MAX_MSIX_P_PORT,
					   dev->caps.comp_pool/
					   dev->caps.num_ports) - 1;

		num_rx_rings = mlx4_low_memory_profile() ? MIN_RX_RINGS :
			min_t(int, num_of_eqs,
			      netif_get_num_default_rss_queues());
		mdev->profile.prof[i].rx_ring_num =
			rounddown_pow_of_two(num_rx_rings);
	}
}

int mlx4_en_create_rx_ring(struct mlx4_en_priv *priv,
			   struct mlx4_en_rx_ring **pring,
			   u32 size, u16 stride, int node)
{
	struct mlx4_en_dev *mdev = priv->mdev;
	struct mlx4_en_rx_ring *ring;
	int err = -ENOMEM;
	int tmp;

	ring = kzalloc_node(sizeof(*ring), GFP_KERNEL, node);
	if (!ring) {
		ring = kzalloc(sizeof(*ring), GFP_KERNEL);
		if (!ring) {
			en_err(priv, "Failed to allocate RX ring structure\n");
			return -ENOMEM;
		}
	}

	ring->prod = 0;
	ring->cons = 0;
	ring->size = size;
	ring->size_mask = size - 1;
	ring->stride = stride;
	ring->log_stride = ffs(ring->stride) - 1;
	ring->buf_size = ring->size * ring->stride + TXBB_SIZE;

	tmp = size * roundup_pow_of_two(MLX4_EN_MAX_RX_FRAGS *
					sizeof(struct mlx4_en_rx_alloc));
	ring->rx_info = vmalloc_node(tmp, node);
	if (!ring->rx_info) {
		ring->rx_info = vmalloc(tmp);
		if (!ring->rx_info) {
			err = -ENOMEM;
			goto err_ring;
		}
	}

	en_dbg(DRV, priv, "Allocated rx_info ring at addr:%p size:%d\n",
		 ring->rx_info, tmp);

	/* Allocate HW buffers on provided NUMA node */
	set_dev_node(&mdev->dev->pdev->dev, node);
	err = mlx4_alloc_hwq_res(mdev->dev, &ring->wqres,
				 ring->buf_size, 2 * PAGE_SIZE);
	set_dev_node(&mdev->dev->pdev->dev, mdev->dev->numa_node);
	if (err)
		goto err_info;

	err = mlx4_en_map_buffer(&ring->wqres.buf);
	if (err) {
		en_err(priv, "Failed to map RX buffer\n");
		goto err_hwq;
	}
	ring->buf = ring->wqres.buf.direct.buf;

	ring->hwtstamp_rx_filter = priv->hwtstamp_config.rx_filter;

	*pring = ring;
	return 0;

err_hwq:
	mlx4_free_hwq_res(mdev->dev, &ring->wqres, ring->buf_size);
err_info:
	vfree(ring->rx_info);
	ring->rx_info = NULL;
err_ring:
	kfree(ring);
	*pring = NULL;

	return err;
}

int mlx4_en_activate_rx_rings(struct mlx4_en_priv *priv)
{
	struct mlx4_en_rx_ring *ring;
	int i;
	int ring_ind;
	int err;
	int stride = roundup_pow_of_two(sizeof(struct mlx4_en_rx_desc) +
					DS_SIZE * priv->num_frags);

	for (ring_ind = 0; ring_ind < priv->rx_ring_num; ring_ind++) {
		ring = priv->rx_ring[ring_ind];

		ring->prod = 0;
		ring->cons = 0;
		ring->actual_size = 0;
		ring->cqn = priv->rx_cq[ring_ind]->mcq.cqn;

		ring->stride = stride;
		if (ring->stride <= TXBB_SIZE)
			ring->buf += TXBB_SIZE;

		ring->log_stride = ffs(ring->stride) - 1;
		ring->buf_size = ring->size * ring->stride;

		memset(ring->buf, 0, ring->buf_size);
		mlx4_en_update_rx_prod_db(ring);

		/* Initialize all descriptors */
		for (i = 0; i < ring->size; i++)
			mlx4_en_init_rx_desc(priv, ring, i);

		/* Initialize page allocators */
		err = mlx4_en_init_allocator(priv, ring);
		if (err) {
			en_err(priv, "Failed initializing ring allocator\n");
			if (ring->stride <= TXBB_SIZE)
				ring->buf -= TXBB_SIZE;
			ring_ind--;
			goto err_allocator;
		}
	}
	err = mlx4_en_fill_rx_buffers(priv);
	if (err)
		goto err_buffers;

	for (ring_ind = 0; ring_ind < priv->rx_ring_num; ring_ind++) {
		ring = priv->rx_ring[ring_ind];

		ring->size_mask = ring->actual_size - 1;
		mlx4_en_update_rx_prod_db(ring);
	}

	return 0;

err_buffers:
	for (ring_ind = 0; ring_ind < priv->rx_ring_num; ring_ind++)
		mlx4_en_free_rx_buf(priv, priv->rx_ring[ring_ind]);

	ring_ind = priv->rx_ring_num - 1;
err_allocator:
	while (ring_ind >= 0) {
		if (priv->rx_ring[ring_ind]->stride <= TXBB_SIZE)
			priv->rx_ring[ring_ind]->buf -= TXBB_SIZE;
		mlx4_en_destroy_allocator(priv, priv->rx_ring[ring_ind]);
		ring_ind--;
	}
	return err;
}

void mlx4_en_destroy_rx_ring(struct mlx4_en_priv *priv,
			     struct mlx4_en_rx_ring **pring,
			     u32 size, u16 stride)
{
	struct mlx4_en_dev *mdev = priv->mdev;
	struct mlx4_en_rx_ring *ring = *pring;

	mlx4_en_unmap_buffer(&ring->wqres.buf);
	mlx4_free_hwq_res(mdev->dev, &ring->wqres, size * stride + TXBB_SIZE);
	vfree(ring->rx_info);
	ring->rx_info = NULL;
	kfree(ring);
	*pring = NULL;
#ifdef CONFIG_RFS_ACCEL
	mlx4_en_cleanup_filters(priv);
#endif
}

void mlx4_en_deactivate_rx_ring(struct mlx4_en_priv *priv,
				struct mlx4_en_rx_ring *ring)
{
	mlx4_en_free_rx_buf(priv, ring);
	if (ring->stride <= TXBB_SIZE)
		ring->buf -= TXBB_SIZE;
	mlx4_en_destroy_allocator(priv, ring);
}


static int mlx4_en_complete_rx_desc(struct mlx4_en_priv *priv,
				    struct mlx4_en_rx_desc *rx_desc,
				    struct mlx4_en_rx_alloc *frags,
				    struct sk_buff *skb,
				    int length)
{
	struct skb_frag_struct *skb_frags_rx = skb_shinfo(skb)->frags;
	struct mlx4_en_frag_info *frag_info;
	int nr;
	dma_addr_t dma;

	/* Collect used fragments while replacing them in the HW descriptors */
	for (nr = 0; nr < priv->num_frags; nr++) {
		frag_info = &priv->frag_info[nr];
		if (length <= frag_info->frag_prefix_size)
			break;
		if (!frags[nr].page)
			goto fail;

		dma = be64_to_cpu(rx_desc->data[nr].addr);
		dma_sync_single_for_cpu(priv->ddev, dma, frag_info->frag_size,
					DMA_FROM_DEVICE);

		/* Save page reference in skb */
		__skb_frag_set_page(&skb_frags_rx[nr], frags[nr].page);
		skb_frag_size_set(&skb_frags_rx[nr], frag_info->frag_size);
		skb_frags_rx[nr].page_offset = frags[nr].page_offset;
		skb->truesize += frag_info->frag_stride;
		frags[nr].page = NULL;
	}
	/* Adjust size of last fragment to match actual length */
	if (nr > 0)
		skb_frag_size_set(&skb_frags_rx[nr - 1],
			length - priv->frag_info[nr - 1].frag_prefix_size);
	return nr;

fail:
	while (nr > 0) {
		nr--;
		__skb_frag_unref(&skb_frags_rx[nr]);
	}
	return 0;
}


static struct sk_buff *mlx4_en_rx_skb(struct mlx4_en_priv *priv,
				      struct mlx4_en_rx_desc *rx_desc,
				      struct mlx4_en_rx_alloc *frags,
				      unsigned int length)
{
	struct sk_buff *skb;
	void *va;
	int used_frags;
	dma_addr_t dma;

	skb = netdev_alloc_skb(priv->dev, SMALL_PACKET_SIZE + NET_IP_ALIGN);
	if (!skb) {
		en_dbg(RX_ERR, priv, "Failed allocating skb\n");
		return NULL;
	}
	skb_reserve(skb, NET_IP_ALIGN);
	skb->len = length;

	/* Get pointer to first fragment so we could copy the headers into the
	 * (linear part of the) skb */
	va = page_address(frags[0].page) + frags[0].page_offset;

	if (length <= SMALL_PACKET_SIZE) {
		/* We are copying all relevant data to the skb - temporarily
		 * sync buffers for the copy */
		dma = be64_to_cpu(rx_desc->data[0].addr);
		dma_sync_single_for_cpu(priv->ddev, dma, length,
					DMA_FROM_DEVICE);
		skb_copy_to_linear_data(skb, va, length);
		skb->tail += length;
	} else {
		unsigned int pull_len;

		/* Move relevant fragments to skb */
		used_frags = mlx4_en_complete_rx_desc(priv, rx_desc, frags,
							skb, length);
		if (unlikely(!used_frags)) {
			kfree_skb(skb);
			return NULL;
		}
		skb_shinfo(skb)->nr_frags = used_frags;

		pull_len = eth_get_headlen(va, SMALL_PACKET_SIZE);
		/* Copy headers into the skb linear buffer */
		memcpy(skb->data, va, pull_len);
		skb->tail += pull_len;

		/* Skip headers in first fragment */
		skb_shinfo(skb)->frags[0].page_offset += pull_len;

		/* Adjust size of first fragment */
		skb_frag_size_sub(&skb_shinfo(skb)->frags[0], pull_len);
		skb->data_len = length - pull_len;
	}
	return skb;
}

static void validate_loopback(struct mlx4_en_priv *priv, struct sk_buff *skb)
{
	int i;
	int offset = ETH_HLEN;

	for (i = 0; i < MLX4_LOOPBACK_TEST_PAYLOAD; i++, offset++) {
		if (*(skb->data + offset) != (unsigned char) (i & 0xff))
			goto out_loopback;
	}
	/* Loopback found */
	priv->loopback_ok = 1;

out_loopback:
	dev_kfree_skb_any(skb);
}

static void mlx4_en_refill_rx_buffers(struct mlx4_en_priv *priv,
				     struct mlx4_en_rx_ring *ring)
{
	int index = ring->prod & ring->size_mask;

	while ((u32) (ring->prod - ring->cons) < ring->actual_size) {
		if (mlx4_en_prepare_rx_desc(priv, ring, index,
					    GFP_ATOMIC | __GFP_COLD))
			break;
		ring->prod++;
		index = ring->prod & ring->size_mask;
	}
}

/* When hardware doesn't strip the vlan, we need to calculate the checksum
 * over it and add it to the hardware's checksum calculation
 */
static inline __wsum get_fixed_vlan_csum(__wsum hw_checksum,
					 struct vlan_hdr *vlanh)
{
	return csum_add(hw_checksum, *(__wsum *)vlanh);
}

/* Although the stack expects checksum which doesn't include the pseudo
 * header, the HW adds it. To address that, we are subtracting the pseudo
 * header checksum from the checksum value provided by the HW.
 */
static void get_fixed_ipv4_csum(__wsum hw_checksum, struct sk_buff *skb,
				struct iphdr *iph)
{
	__u16 length_for_csum = 0;
	__wsum csum_pseudo_header = 0;

	length_for_csum = (be16_to_cpu(iph->tot_len) - (iph->ihl << 2));
	csum_pseudo_header = csum_tcpudp_nofold(iph->saddr, iph->daddr,
						length_for_csum, iph->protocol, 0);
	skb->csum = csum_sub(hw_checksum, csum_pseudo_header);
}

#if IS_ENABLED(CONFIG_IPV6)
/* In IPv6 packets, besides subtracting the pseudo header checksum,
 * we also compute/add the IP header checksum which
 * is not added by the HW.
 */
static int get_fixed_ipv6_csum(__wsum hw_checksum, struct sk_buff *skb,
			       struct ipv6hdr *ipv6h)
{
	__wsum csum_pseudo_hdr = 0;

	if (ipv6h->nexthdr == IPPROTO_FRAGMENT || ipv6h->nexthdr == IPPROTO_HOPOPTS)
		return -1;
	hw_checksum = csum_add(hw_checksum, (__force __wsum)(ipv6h->nexthdr << 8));

	csum_pseudo_hdr = csum_partial(&ipv6h->saddr,
				       sizeof(ipv6h->saddr) + sizeof(ipv6h->daddr), 0);
	csum_pseudo_hdr = csum_add(csum_pseudo_hdr, (__force __wsum)ipv6h->payload_len);
	csum_pseudo_hdr = csum_add(csum_pseudo_hdr, (__force __wsum)ntohs(ipv6h->nexthdr));

	skb->csum = csum_sub(hw_checksum, csum_pseudo_hdr);
	skb->csum = csum_add(skb->csum, csum_partial(ipv6h, sizeof(struct ipv6hdr), 0));
	return 0;
}
#endif
static int check_csum(struct mlx4_cqe *cqe, struct sk_buff *skb, void *va,
		      int hwtstamp_rx_filter)
{
	__wsum hw_checksum = 0;

	void *hdr = (u8 *)va + sizeof(struct ethhdr);

	hw_checksum = csum_unfold((__force __sum16)cqe->checksum);

	if (((struct ethhdr *)va)->h_proto == htons(ETH_P_8021Q) &&
	    hwtstamp_rx_filter != HWTSTAMP_FILTER_NONE) {
		/* next protocol non IPv4 or IPv6 */
		if (((struct vlan_hdr *)hdr)->h_vlan_encapsulated_proto
		    != htons(ETH_P_IP) &&
		    ((struct vlan_hdr *)hdr)->h_vlan_encapsulated_proto
		    != htons(ETH_P_IPV6))
			return -1;
		hw_checksum = get_fixed_vlan_csum(hw_checksum, hdr);
		hdr += sizeof(struct vlan_hdr);
	}

	if (cqe->status & cpu_to_be16(MLX4_CQE_STATUS_IPV4))
		get_fixed_ipv4_csum(hw_checksum, skb, hdr);
#if IS_ENABLED(CONFIG_IPV6)
	else if (cqe->status & cpu_to_be16(MLX4_CQE_STATUS_IPV6))
		if (get_fixed_ipv6_csum(hw_checksum, skb, hdr))
			return -1;
#endif
	return 0;
}

int mlx4_en_process_rx_cq(struct net_device *dev, struct mlx4_en_cq *cq, int budget)
{
	struct mlx4_en_priv *priv = netdev_priv(dev);
	struct mlx4_en_dev *mdev = priv->mdev;
	struct mlx4_cqe *cqe;
	struct mlx4_en_rx_ring *ring = priv->rx_ring[cq->ring];
	struct mlx4_en_rx_alloc *frags;
	struct mlx4_en_rx_desc *rx_desc;
	struct sk_buff *skb;
	int index;
	int nr;
	unsigned int length;
	int polled = 0;
	int ip_summed;
	int factor = priv->cqe_factor;
	u64 timestamp;
	bool l2_tunnel;

	if (!priv->port_up)
		return 0;

	if (budget <= 0)
		return polled;

	/* We assume a 1:1 mapping between CQEs and Rx descriptors, so Rx
	 * descriptor offset can be deduced from the CQE index instead of
	 * reading 'cqe->index' */
	index = cq->mcq.cons_index & ring->size_mask;
	cqe = mlx4_en_get_cqe(cq->buf, index, priv->cqe_size) + factor;

	/* Process all completed CQEs */
	while (XNOR(cqe->owner_sr_opcode & MLX4_CQE_OWNER_MASK,
		    cq->mcq.cons_index & cq->size)) {

		frags = ring->rx_info + (index << priv->log_rx_info);
		rx_desc = ring->buf + (index << ring->log_stride);

		/*
		 * make sure we read the CQE after we read the ownership bit
		 */
		rmb();

		/* Drop packet on bad receive or bad checksum */
		if (unlikely((cqe->owner_sr_opcode & MLX4_CQE_OPCODE_MASK) ==
						MLX4_CQE_OPCODE_ERROR)) {
			en_err(priv, "CQE completed in error - vendor syndrom:%d syndrom:%d\n",
			       ((struct mlx4_err_cqe *)cqe)->vendor_err_syndrome,
			       ((struct mlx4_err_cqe *)cqe)->syndrome);
			goto next;
		}
		if (unlikely(cqe->badfcs_enc & MLX4_CQE_BAD_FCS)) {
			en_dbg(RX_ERR, priv, "Accepted frame with bad FCS\n");
			goto next;
		}

		/* Check if we need to drop the packet if SRIOV is not enabled
		 * and not performing the selftest or flb disabled
		 */
		if (priv->flags & MLX4_EN_FLAG_RX_FILTER_NEEDED) {
			struct ethhdr *ethh;
			dma_addr_t dma;
			/* Get pointer to first fragment since we haven't
			 * skb yet and cast it to ethhdr struct
			 */
			dma = be64_to_cpu(rx_desc->data[0].addr);
			dma_sync_single_for_cpu(priv->ddev, dma, sizeof(*ethh),
						DMA_FROM_DEVICE);
			ethh = (struct ethhdr *)(page_address(frags[0].page) +
						 frags[0].page_offset);

			if (is_multicast_ether_addr(ethh->h_dest)) {
				struct mlx4_mac_entry *entry;
				struct hlist_head *bucket;
				unsigned int mac_hash;

				/* Drop the packet, since HW loopback-ed it */
				mac_hash = ethh->h_source[MLX4_EN_MAC_HASH_IDX];
				bucket = &priv->mac_hash[mac_hash];
				rcu_read_lock();
				hlist_for_each_entry_rcu(entry, bucket, hlist) {
					if (ether_addr_equal_64bits(entry->mac,
								    ethh->h_source)) {
						rcu_read_unlock();
						goto next;
					}
				}
				rcu_read_unlock();
			}
		}

		/*
		 * Packet is OK - process it.
		 */
		length = be32_to_cpu(cqe->byte_cnt);
		length -= ring->fcs_del;
		ring->bytes += length;
		ring->packets++;
		l2_tunnel = (dev->hw_enc_features & NETIF_F_RXCSUM) &&
			(cqe->vlan_my_qpn & cpu_to_be32(MLX4_CQE_L2_TUNNEL));

		if (likely(dev->features & NETIF_F_RXCSUM)) {
			if (cqe->status & cpu_to_be16(MLX4_CQE_STATUS_TCP |
						      MLX4_CQE_STATUS_UDP)) {
				if ((cqe->status & cpu_to_be16(MLX4_CQE_STATUS_IPOK)) &&
				    cqe->checksum == cpu_to_be16(0xffff)) {
					ip_summed = CHECKSUM_UNNECESSARY;
					ring->csum_ok++;
				} else {
					ip_summed = CHECKSUM_NONE;
					ring->csum_none++;
				}
			} else {
				if (priv->flags & MLX4_EN_FLAG_RX_CSUM_NON_TCP_UDP &&
				    (cqe->status & cpu_to_be16(MLX4_CQE_STATUS_IPV4 |
							       MLX4_CQE_STATUS_IPV6))) {
					ip_summed = CHECKSUM_COMPLETE;
					ring->csum_complete++;
				} else {
					ip_summed = CHECKSUM_NONE;
					ring->csum_none++;
				}
			}
		} else {
			ip_summed = CHECKSUM_NONE;
			ring->csum_none++;
		}

		/* This packet is eligible for GRO if it is:
		 * - DIX Ethernet (type interpretation)
		 * - TCP/IP (v4)
		 * - without IP options
		 * - not an IP fragment
		 * - no LLS polling in progress
		 */
		if (!mlx4_en_cq_busy_polling(cq) &&
		    (dev->features & NETIF_F_GRO)) {
			struct sk_buff *gro_skb = napi_get_frags(&cq->napi);
			if (!gro_skb)
				goto next;

			nr = mlx4_en_complete_rx_desc(priv,
				rx_desc, frags, gro_skb,
				length);
			if (!nr)
				goto next;

			if (ip_summed == CHECKSUM_COMPLETE) {
				void *va = skb_frag_address(skb_shinfo(gro_skb)->frags);
				if (check_csum(cqe, gro_skb, va, ring->hwtstamp_rx_filter)) {
					ip_summed = CHECKSUM_NONE;
					ring->csum_none++;
					ring->csum_complete--;
				}
			}

<<<<<<< HEAD
					if (l2_tunnel)
						gro_skb->csum_level = 1;
					if ((cqe->vlan_my_qpn &
					    cpu_to_be32(MLX4_CQE_VLAN_PRESENT_MASK)) &&
					    (dev->features & NETIF_F_HW_VLAN_CTAG_RX)) {
						u16 vid = be16_to_cpu(cqe->sl_vid);
=======
			skb_shinfo(gro_skb)->nr_frags = nr;
			gro_skb->len = length;
			gro_skb->data_len = length;
			gro_skb->ip_summed = ip_summed;
>>>>>>> e529fea9

			if (l2_tunnel && ip_summed == CHECKSUM_UNNECESSARY)
				gro_skb->csum_level = 1;

			if ((cqe->vlan_my_qpn &
			    cpu_to_be32(MLX4_CQE_VLAN_PRESENT_MASK)) &&
			    (dev->features & NETIF_F_HW_VLAN_CTAG_RX)) {
				u16 vid = be16_to_cpu(cqe->sl_vid);

				__vlan_hwaccel_put_tag(gro_skb, htons(ETH_P_8021Q), vid);
			}

			if (dev->features & NETIF_F_RXHASH)
				skb_set_hash(gro_skb,
					     be32_to_cpu(cqe->immed_rss_invalid),
					     PKT_HASH_TYPE_L3);

			skb_record_rx_queue(gro_skb, cq->ring);
			skb_mark_napi_id(gro_skb, &cq->napi);

			if (ring->hwtstamp_rx_filter == HWTSTAMP_FILTER_ALL) {
				timestamp = mlx4_en_get_cqe_ts(cqe);
				mlx4_en_fill_hwtstamps(mdev,
						       skb_hwtstamps(gro_skb),
						       timestamp);
			}

			napi_gro_frags(&cq->napi);
			goto next;
		}

		/* GRO not possible, complete processing here */
		skb = mlx4_en_rx_skb(priv, rx_desc, frags, length);
		if (!skb) {
			priv->stats.rx_dropped++;
			goto next;
		}

                if (unlikely(priv->validate_loopback)) {
			validate_loopback(priv, skb);
			goto next;
		}

		if (ip_summed == CHECKSUM_COMPLETE) {
			if (check_csum(cqe, skb, skb->data, ring->hwtstamp_rx_filter)) {
				ip_summed = CHECKSUM_NONE;
				ring->csum_complete--;
				ring->csum_none++;
			}
		}

		skb->ip_summed = ip_summed;
		skb->protocol = eth_type_trans(skb, dev);
		skb_record_rx_queue(skb, cq->ring);

		if (l2_tunnel && ip_summed == CHECKSUM_UNNECESSARY)
			skb->csum_level = 1;

		if (dev->features & NETIF_F_RXHASH)
			skb_set_hash(skb,
				     be32_to_cpu(cqe->immed_rss_invalid),
				     PKT_HASH_TYPE_L3);

		if ((be32_to_cpu(cqe->vlan_my_qpn) &
		    MLX4_CQE_VLAN_PRESENT_MASK) &&
		    (dev->features & NETIF_F_HW_VLAN_CTAG_RX))
			__vlan_hwaccel_put_tag(skb, htons(ETH_P_8021Q), be16_to_cpu(cqe->sl_vid));

		if (ring->hwtstamp_rx_filter == HWTSTAMP_FILTER_ALL) {
			timestamp = mlx4_en_get_cqe_ts(cqe);
			mlx4_en_fill_hwtstamps(mdev, skb_hwtstamps(skb),
					       timestamp);
		}

		skb_mark_napi_id(skb, &cq->napi);

		if (!mlx4_en_cq_busy_polling(cq))
			napi_gro_receive(&cq->napi, skb);
		else
			netif_receive_skb(skb);

next:
		for (nr = 0; nr < priv->num_frags; nr++)
			mlx4_en_free_frag(priv, frags, nr);

		++cq->mcq.cons_index;
		index = (cq->mcq.cons_index) & ring->size_mask;
		cqe = mlx4_en_get_cqe(cq->buf, index, priv->cqe_size) + factor;
		if (++polled == budget)
			goto out;
	}

out:
	AVG_PERF_COUNTER(priv->pstats.rx_coal_avg, polled);
	mlx4_cq_set_ci(&cq->mcq);
	wmb(); /* ensure HW sees CQ consumer before we post new buffers */
	ring->cons = cq->mcq.cons_index;
	mlx4_en_refill_rx_buffers(priv, ring);
	mlx4_en_update_rx_prod_db(ring);
	return polled;
}


void mlx4_en_rx_irq(struct mlx4_cq *mcq)
{
	struct mlx4_en_cq *cq = container_of(mcq, struct mlx4_en_cq, mcq);
	struct mlx4_en_priv *priv = netdev_priv(cq->dev);

	if (likely(priv->port_up))
		napi_schedule_irqoff(&cq->napi);
	else
		mlx4_en_arm_cq(priv, cq);
}

/* Rx CQ polling - called by NAPI */
int mlx4_en_poll_rx_cq(struct napi_struct *napi, int budget)
{
	struct mlx4_en_cq *cq = container_of(napi, struct mlx4_en_cq, napi);
	struct net_device *dev = cq->dev;
	struct mlx4_en_priv *priv = netdev_priv(dev);
	int done;

	if (!mlx4_en_cq_lock_napi(cq))
		return budget;

	done = mlx4_en_process_rx_cq(dev, cq, budget);

	mlx4_en_cq_unlock_napi(cq);

	/* If we used up all the quota - we're probably not done yet... */
	if (done == budget) {
		int cpu_curr;
		const struct cpumask *aff;

		INC_PERF_COUNTER(priv->pstats.napi_quota);

		cpu_curr = smp_processor_id();
		aff = irq_desc_get_irq_data(cq->irq_desc)->affinity;

		if (likely(cpumask_test_cpu(cpu_curr, aff)))
			return budget;

		/* Current cpu is not according to smp_irq_affinity -
		 * probably affinity changed. need to stop this NAPI
		 * poll, and restart it on the right CPU
		 */
		done = 0;
	}
	/* Done for now */
	napi_complete_done(napi, done);
	mlx4_en_arm_cq(priv, cq);
	return done;
}

static const int frag_sizes[] = {
	FRAG_SZ0,
	FRAG_SZ1,
	FRAG_SZ2,
	FRAG_SZ3
};

void mlx4_en_calc_rx_buf(struct net_device *dev)
{
	struct mlx4_en_priv *priv = netdev_priv(dev);
	int eff_mtu = dev->mtu + ETH_HLEN + VLAN_HLEN;
	int buf_size = 0;
	int i = 0;

	while (buf_size < eff_mtu) {
		priv->frag_info[i].frag_size =
			(eff_mtu > buf_size + frag_sizes[i]) ?
				frag_sizes[i] : eff_mtu - buf_size;
		priv->frag_info[i].frag_prefix_size = buf_size;
		priv->frag_info[i].frag_stride = ALIGN(frag_sizes[i],
						       SMP_CACHE_BYTES);
		buf_size += priv->frag_info[i].frag_size;
		i++;
	}

	priv->num_frags = i;
	priv->rx_skb_size = eff_mtu;
	priv->log_rx_info = ROUNDUP_LOG2(i * sizeof(struct mlx4_en_rx_alloc));

	en_dbg(DRV, priv, "Rx buffer scatter-list (effective-mtu:%d num_frags:%d):\n",
	       eff_mtu, priv->num_frags);
	for (i = 0; i < priv->num_frags; i++) {
		en_err(priv,
		       "  frag:%d - size:%d prefix:%d stride:%d\n",
		       i,
		       priv->frag_info[i].frag_size,
		       priv->frag_info[i].frag_prefix_size,
		       priv->frag_info[i].frag_stride);
	}
}

/* RSS related functions */

static int mlx4_en_config_rss_qp(struct mlx4_en_priv *priv, int qpn,
				 struct mlx4_en_rx_ring *ring,
				 enum mlx4_qp_state *state,
				 struct mlx4_qp *qp)
{
	struct mlx4_en_dev *mdev = priv->mdev;
	struct mlx4_qp_context *context;
	int err = 0;

	context = kmalloc(sizeof(*context), GFP_KERNEL);
	if (!context)
		return -ENOMEM;

	err = mlx4_qp_alloc(mdev->dev, qpn, qp, GFP_KERNEL);
	if (err) {
		en_err(priv, "Failed to allocate qp #%x\n", qpn);
		goto out;
	}
	qp->event = mlx4_en_sqp_event;

	memset(context, 0, sizeof *context);
	mlx4_en_fill_qp_context(priv, ring->actual_size, ring->stride, 0, 0,
				qpn, ring->cqn, -1, context);
	context->db_rec_addr = cpu_to_be64(ring->wqres.db.dma);

	/* Cancel FCS removal if FW allows */
	if (mdev->dev->caps.flags & MLX4_DEV_CAP_FLAG_FCS_KEEP) {
		context->param3 |= cpu_to_be32(1 << 29);
		ring->fcs_del = ETH_FCS_LEN;
	} else
		ring->fcs_del = 0;

	err = mlx4_qp_to_ready(mdev->dev, &ring->wqres.mtt, context, qp, state);
	if (err) {
		mlx4_qp_remove(mdev->dev, qp);
		mlx4_qp_free(mdev->dev, qp);
	}
	mlx4_en_update_rx_prod_db(ring);
out:
	kfree(context);
	return err;
}

int mlx4_en_create_drop_qp(struct mlx4_en_priv *priv)
{
	int err;
	u32 qpn;

	err = mlx4_qp_reserve_range(priv->mdev->dev, 1, 1, &qpn,
				    MLX4_RESERVE_A0_QP);
	if (err) {
		en_err(priv, "Failed reserving drop qpn\n");
		return err;
	}
	err = mlx4_qp_alloc(priv->mdev->dev, qpn, &priv->drop_qp, GFP_KERNEL);
	if (err) {
		en_err(priv, "Failed allocating drop qp\n");
		mlx4_qp_release_range(priv->mdev->dev, qpn, 1);
		return err;
	}

	return 0;
}

void mlx4_en_destroy_drop_qp(struct mlx4_en_priv *priv)
{
	u32 qpn;

	qpn = priv->drop_qp.qpn;
	mlx4_qp_remove(priv->mdev->dev, &priv->drop_qp);
	mlx4_qp_free(priv->mdev->dev, &priv->drop_qp);
	mlx4_qp_release_range(priv->mdev->dev, qpn, 1);
}

/* Allocate rx qp's and configure them according to rss map */
int mlx4_en_config_rss_steer(struct mlx4_en_priv *priv)
{
	struct mlx4_en_dev *mdev = priv->mdev;
	struct mlx4_en_rss_map *rss_map = &priv->rss_map;
	struct mlx4_qp_context context;
	struct mlx4_rss_context *rss_context;
	int rss_rings;
	void *ptr;
	u8 rss_mask = (MLX4_RSS_IPV4 | MLX4_RSS_TCP_IPV4 | MLX4_RSS_IPV6 |
			MLX4_RSS_TCP_IPV6);
	int i, qpn;
	int err = 0;
	int good_qps = 0;

	en_dbg(DRV, priv, "Configuring rss steering\n");
	err = mlx4_qp_reserve_range(mdev->dev, priv->rx_ring_num,
				    priv->rx_ring_num,
				    &rss_map->base_qpn, 0);
	if (err) {
		en_err(priv, "Failed reserving %d qps\n", priv->rx_ring_num);
		return err;
	}

	for (i = 0; i < priv->rx_ring_num; i++) {
		qpn = rss_map->base_qpn + i;
		err = mlx4_en_config_rss_qp(priv, qpn, priv->rx_ring[i],
					    &rss_map->state[i],
					    &rss_map->qps[i]);
		if (err)
			goto rss_err;

		++good_qps;
	}

	/* Configure RSS indirection qp */
	err = mlx4_qp_alloc(mdev->dev, priv->base_qpn, &rss_map->indir_qp, GFP_KERNEL);
	if (err) {
		en_err(priv, "Failed to allocate RSS indirection QP\n");
		goto rss_err;
	}
	rss_map->indir_qp.event = mlx4_en_sqp_event;
	mlx4_en_fill_qp_context(priv, 0, 0, 0, 1, priv->base_qpn,
				priv->rx_ring[0]->cqn, -1, &context);

	if (!priv->prof->rss_rings || priv->prof->rss_rings > priv->rx_ring_num)
		rss_rings = priv->rx_ring_num;
	else
		rss_rings = priv->prof->rss_rings;

	ptr = ((void *) &context) + offsetof(struct mlx4_qp_context, pri_path)
					+ MLX4_RSS_OFFSET_IN_QPC_PRI_PATH;
	rss_context = ptr;
	rss_context->base_qpn = cpu_to_be32(ilog2(rss_rings) << 24 |
					    (rss_map->base_qpn));
	rss_context->default_qpn = cpu_to_be32(rss_map->base_qpn);
	if (priv->mdev->profile.udp_rss) {
		rss_mask |=  MLX4_RSS_UDP_IPV4 | MLX4_RSS_UDP_IPV6;
		rss_context->base_qpn_udp = rss_context->default_qpn;
	}

	if (mdev->dev->caps.tunnel_offload_mode == MLX4_TUNNEL_OFFLOAD_MODE_VXLAN) {
		en_info(priv, "Setting RSS context tunnel type to RSS on inner headers\n");
		rss_mask |= MLX4_RSS_BY_INNER_HEADERS;
	}

	rss_context->flags = rss_mask;
	rss_context->hash_fn = MLX4_RSS_HASH_TOP;
	if (priv->rss_hash_fn == ETH_RSS_HASH_XOR) {
		rss_context->hash_fn = MLX4_RSS_HASH_XOR;
	} else if (priv->rss_hash_fn == ETH_RSS_HASH_TOP) {
		rss_context->hash_fn = MLX4_RSS_HASH_TOP;
		memcpy(rss_context->rss_key, priv->rss_key,
		       MLX4_EN_RSS_KEY_SIZE);
		netdev_rss_key_fill(rss_context->rss_key,
				    MLX4_EN_RSS_KEY_SIZE);
	} else {
		en_err(priv, "Unknown RSS hash function requested\n");
		err = -EINVAL;
		goto indir_err;
	}
	err = mlx4_qp_to_ready(mdev->dev, &priv->res.mtt, &context,
			       &rss_map->indir_qp, &rss_map->indir_state);
	if (err)
		goto indir_err;

	return 0;

indir_err:
	mlx4_qp_modify(mdev->dev, NULL, rss_map->indir_state,
		       MLX4_QP_STATE_RST, NULL, 0, 0, &rss_map->indir_qp);
	mlx4_qp_remove(mdev->dev, &rss_map->indir_qp);
	mlx4_qp_free(mdev->dev, &rss_map->indir_qp);
rss_err:
	for (i = 0; i < good_qps; i++) {
		mlx4_qp_modify(mdev->dev, NULL, rss_map->state[i],
			       MLX4_QP_STATE_RST, NULL, 0, 0, &rss_map->qps[i]);
		mlx4_qp_remove(mdev->dev, &rss_map->qps[i]);
		mlx4_qp_free(mdev->dev, &rss_map->qps[i]);
	}
	mlx4_qp_release_range(mdev->dev, rss_map->base_qpn, priv->rx_ring_num);
	return err;
}

void mlx4_en_release_rss_steer(struct mlx4_en_priv *priv)
{
	struct mlx4_en_dev *mdev = priv->mdev;
	struct mlx4_en_rss_map *rss_map = &priv->rss_map;
	int i;

	mlx4_qp_modify(mdev->dev, NULL, rss_map->indir_state,
		       MLX4_QP_STATE_RST, NULL, 0, 0, &rss_map->indir_qp);
	mlx4_qp_remove(mdev->dev, &rss_map->indir_qp);
	mlx4_qp_free(mdev->dev, &rss_map->indir_qp);

	for (i = 0; i < priv->rx_ring_num; i++) {
		mlx4_qp_modify(mdev->dev, NULL, rss_map->state[i],
			       MLX4_QP_STATE_RST, NULL, 0, 0, &rss_map->qps[i]);
		mlx4_qp_remove(mdev->dev, &rss_map->qps[i]);
		mlx4_qp_free(mdev->dev, &rss_map->qps[i]);
	}
	mlx4_qp_release_range(mdev->dev, rss_map->base_qpn, priv->rx_ring_num);
}<|MERGE_RESOLUTION|>--- conflicted
+++ resolved
@@ -882,19 +882,10 @@
 				}
 			}
 
-<<<<<<< HEAD
-					if (l2_tunnel)
-						gro_skb->csum_level = 1;
-					if ((cqe->vlan_my_qpn &
-					    cpu_to_be32(MLX4_CQE_VLAN_PRESENT_MASK)) &&
-					    (dev->features & NETIF_F_HW_VLAN_CTAG_RX)) {
-						u16 vid = be16_to_cpu(cqe->sl_vid);
-=======
 			skb_shinfo(gro_skb)->nr_frags = nr;
 			gro_skb->len = length;
 			gro_skb->data_len = length;
 			gro_skb->ip_summed = ip_summed;
->>>>>>> e529fea9
 
 			if (l2_tunnel && ip_summed == CHECKSUM_UNNECESSARY)
 				gro_skb->csum_level = 1;
