/*
 * This file is part of the Chelsio T4 Ethernet driver for Linux.
 *
 * Copyright (c) 2003-2014 Chelsio Communications, Inc. All rights reserved.
 *
 * This software is available to you under a choice of one of two
 * licenses.  You may choose to be licensed under the terms of the GNU
 * General Public License (GPL) Version 2, available from the file
 * COPYING in the main directory of this source tree, or the
 * OpenIB.org BSD license below:
 *
 *     Redistribution and use in source and binary forms, with or
 *     without modification, are permitted provided that the following
 *     conditions are met:
 *
 *      - Redistributions of source code must retain the above
 *        copyright notice, this list of conditions and the following
 *        disclaimer.
 *
 *      - Redistributions in binary form must reproduce the above
 *        copyright notice, this list of conditions and the following
 *        disclaimer in the documentation and/or other materials
 *        provided with the distribution.
 *
 * THE SOFTWARE IS PROVIDED "AS IS", WITHOUT WARRANTY OF ANY KIND,
 * EXPRESS OR IMPLIED, INCLUDING BUT NOT LIMITED TO THE WARRANTIES OF
 * MERCHANTABILITY, FITNESS FOR A PARTICULAR PURPOSE AND
 * NONINFRINGEMENT. IN NO EVENT SHALL THE AUTHORS OR COPYRIGHT HOLDERS
 * BE LIABLE FOR ANY CLAIM, DAMAGES OR OTHER LIABILITY, WHETHER IN AN
 * ACTION OF CONTRACT, TORT OR OTHERWISE, ARISING FROM, OUT OF OR IN
 * CONNECTION WITH THE SOFTWARE OR THE USE OR OTHER DEALINGS IN THE
 * SOFTWARE.
 */

#include <linux/skbuff.h>
#include <linux/netdevice.h>
#include <linux/etherdevice.h>
#include <linux/if_vlan.h>
#include <linux/ip.h>
#include <linux/dma-mapping.h>
#include <linux/jiffies.h>
#include <linux/prefetch.h>
#include <linux/export.h>
#include <net/ipv6.h>
#include <net/tcp.h>
#include "cxgb4.h"
#include "t4_regs.h"
#include "t4_msg.h"
#include "t4fw_api.h"

/*
 * Rx buffer size.  We use largish buffers if possible but settle for single
 * pages under memory shortage.
 */
#if PAGE_SHIFT >= 16
# define FL_PG_ORDER 0
#else
# define FL_PG_ORDER (16 - PAGE_SHIFT)
#endif

/* RX_PULL_LEN should be <= RX_COPY_THRES */
#define RX_COPY_THRES    256
#define RX_PULL_LEN      128

/*
 * Main body length for sk_buffs used for Rx Ethernet packets with fragments.
 * Should be >= RX_PULL_LEN but possibly bigger to give pskb_may_pull some room.
 */
#define RX_PKT_SKB_LEN   512

/*
 * Max number of Tx descriptors we clean up at a time.  Should be modest as
 * freeing skbs isn't cheap and it happens while holding locks.  We just need
 * to free packets faster than they arrive, we eventually catch up and keep
 * the amortized cost reasonable.  Must be >= 2 * TXQ_STOP_THRES.
 */
#define MAX_TX_RECLAIM 16

/*
 * Max number of Rx buffers we replenish at a time.  Again keep this modest,
 * allocating buffers isn't cheap either.
 */
#define MAX_RX_REFILL 16U

/*
 * Period of the Rx queue check timer.  This timer is infrequent as it has
 * something to do only when the system experiences severe memory shortage.
 */
#define RX_QCHECK_PERIOD (HZ / 2)

/*
 * Period of the Tx queue check timer.
 */
#define TX_QCHECK_PERIOD (HZ / 2)

/* SGE Hung Ingress DMA Threshold Warning time (in Hz) and Warning Repeat Rate
 * (in RX_QCHECK_PERIOD multiples).  If we find one of the SGE Ingress DMA
 * State Machines in the same state for this amount of time (in HZ) then we'll
 * issue a warning about a potential hang.  We'll repeat the warning as the
 * SGE Ingress DMA Channel appears to be hung every N RX_QCHECK_PERIODs till
 * the situation clears.  If the situation clears, we'll note that as well.
 */
#define SGE_IDMA_WARN_THRESH (1 * HZ)
#define SGE_IDMA_WARN_REPEAT (20 * RX_QCHECK_PERIOD)

/*
 * Max number of Tx descriptors to be reclaimed by the Tx timer.
 */
#define MAX_TIMER_TX_RECLAIM 100

/*
 * Timer index used when backing off due to memory shortage.
 */
#define NOMEM_TMR_IDX (SGE_NTIMERS - 1)

/*
 * An FL with <= FL_STARVE_THRES buffers is starving and a periodic timer will
 * attempt to refill it.
 */
#define FL_STARVE_THRES 4

/*
 * Suspend an Ethernet Tx queue with fewer available descriptors than this.
 * This is the same as calc_tx_descs() for a TSO packet with
 * nr_frags == MAX_SKB_FRAGS.
 */
#define ETHTXQ_STOP_THRES \
	(1 + DIV_ROUND_UP((3 * MAX_SKB_FRAGS) / 2 + (MAX_SKB_FRAGS & 1), 8))

/*
 * Suspension threshold for non-Ethernet Tx queues.  We require enough room
 * for a full sized WR.
 */
#define TXQ_STOP_THRES (SGE_MAX_WR_LEN / sizeof(struct tx_desc))

/*
 * Max Tx descriptor space we allow for an Ethernet packet to be inlined
 * into a WR.
 */
#define MAX_IMM_TX_PKT_LEN 128

/*
 * Max size of a WR sent through a control Tx queue.
 */
#define MAX_CTRL_WR_LEN SGE_MAX_WR_LEN

struct tx_sw_desc {                /* SW state per Tx descriptor */
	struct sk_buff *skb;
	struct ulptx_sgl *sgl;
};

struct rx_sw_desc {                /* SW state per Rx descriptor */
	struct page *page;
	dma_addr_t dma_addr;
};

/*
 * Rx buffer sizes for "useskbs" Free List buffers (one ingress packet pe skb
 * buffer).  We currently only support two sizes for 1500- and 9000-byte MTUs.
 * We could easily support more but there doesn't seem to be much need for
 * that ...
 */
#define FL_MTU_SMALL 1500
#define FL_MTU_LARGE 9000

static inline unsigned int fl_mtu_bufsize(struct adapter *adapter,
					  unsigned int mtu)
{
	struct sge *s = &adapter->sge;

	return ALIGN(s->pktshift + ETH_HLEN + VLAN_HLEN + mtu, s->fl_align);
}

#define FL_MTU_SMALL_BUFSIZE(adapter) fl_mtu_bufsize(adapter, FL_MTU_SMALL)
#define FL_MTU_LARGE_BUFSIZE(adapter) fl_mtu_bufsize(adapter, FL_MTU_LARGE)

/*
 * Bits 0..3 of rx_sw_desc.dma_addr have special meaning.  The hardware uses
 * these to specify the buffer size as an index into the SGE Free List Buffer
 * Size register array.  We also use bit 4, when the buffer has been unmapped
 * for DMA, but this is of course never sent to the hardware and is only used
 * to prevent double unmappings.  All of the above requires that the Free List
 * Buffers which we allocate have the bottom 5 bits free (0) -- i.e. are
 * 32-byte or or a power of 2 greater in alignment.  Since the SGE's minimal
 * Free List Buffer alignment is 32 bytes, this works out for us ...
 */
enum {
	RX_BUF_FLAGS     = 0x1f,   /* bottom five bits are special */
	RX_BUF_SIZE      = 0x0f,   /* bottom three bits are for buf sizes */
	RX_UNMAPPED_BUF  = 0x10,   /* buffer is not mapped */

	/*
	 * XXX We shouldn't depend on being able to use these indices.
	 * XXX Especially when some other Master PF has initialized the
	 * XXX adapter or we use the Firmware Configuration File.  We
	 * XXX should really search through the Host Buffer Size register
	 * XXX array for the appropriately sized buffer indices.
	 */
	RX_SMALL_PG_BUF  = 0x0,   /* small (PAGE_SIZE) page buffer */
	RX_LARGE_PG_BUF  = 0x1,   /* buffer large (FL_PG_ORDER) page buffer */

	RX_SMALL_MTU_BUF = 0x2,   /* small MTU buffer */
	RX_LARGE_MTU_BUF = 0x3,   /* large MTU buffer */
};

static int timer_pkt_quota[] = {1, 1, 2, 3, 4, 5};
#define MIN_NAPI_WORK  1

static inline dma_addr_t get_buf_addr(const struct rx_sw_desc *d)
{
	return d->dma_addr & ~(dma_addr_t)RX_BUF_FLAGS;
}

static inline bool is_buf_mapped(const struct rx_sw_desc *d)
{
	return !(d->dma_addr & RX_UNMAPPED_BUF);
}

/**
 *	txq_avail - return the number of available slots in a Tx queue
 *	@q: the Tx queue
 *
 *	Returns the number of descriptors in a Tx queue available to write new
 *	packets.
 */
static inline unsigned int txq_avail(const struct sge_txq *q)
{
	return q->size - 1 - q->in_use;
}

/**
 *	fl_cap - return the capacity of a free-buffer list
 *	@fl: the FL
 *
 *	Returns the capacity of a free-buffer list.  The capacity is less than
 *	the size because one descriptor needs to be left unpopulated, otherwise
 *	HW will think the FL is empty.
 */
static inline unsigned int fl_cap(const struct sge_fl *fl)
{
	return fl->size - 8;   /* 1 descriptor = 8 buffers */
}

static inline bool fl_starving(const struct sge_fl *fl)
{
	return fl->avail - fl->pend_cred <= FL_STARVE_THRES;
}

static int map_skb(struct device *dev, const struct sk_buff *skb,
		   dma_addr_t *addr)
{
	const skb_frag_t *fp, *end;
	const struct skb_shared_info *si;

	*addr = dma_map_single(dev, skb->data, skb_headlen(skb), DMA_TO_DEVICE);
	if (dma_mapping_error(dev, *addr))
		goto out_err;

	si = skb_shinfo(skb);
	end = &si->frags[si->nr_frags];

	for (fp = si->frags; fp < end; fp++) {
		*++addr = skb_frag_dma_map(dev, fp, 0, skb_frag_size(fp),
					   DMA_TO_DEVICE);
		if (dma_mapping_error(dev, *addr))
			goto unwind;
	}
	return 0;

unwind:
	while (fp-- > si->frags)
		dma_unmap_page(dev, *--addr, skb_frag_size(fp), DMA_TO_DEVICE);

	dma_unmap_single(dev, addr[-1], skb_headlen(skb), DMA_TO_DEVICE);
out_err:
	return -ENOMEM;
}

#ifdef CONFIG_NEED_DMA_MAP_STATE
static void unmap_skb(struct device *dev, const struct sk_buff *skb,
		      const dma_addr_t *addr)
{
	const skb_frag_t *fp, *end;
	const struct skb_shared_info *si;

	dma_unmap_single(dev, *addr++, skb_headlen(skb), DMA_TO_DEVICE);

	si = skb_shinfo(skb);
	end = &si->frags[si->nr_frags];
	for (fp = si->frags; fp < end; fp++)
		dma_unmap_page(dev, *addr++, skb_frag_size(fp), DMA_TO_DEVICE);
}

/**
 *	deferred_unmap_destructor - unmap a packet when it is freed
 *	@skb: the packet
 *
 *	This is the packet destructor used for Tx packets that need to remain
 *	mapped until they are freed rather than until their Tx descriptors are
 *	freed.
 */
static void deferred_unmap_destructor(struct sk_buff *skb)
{
	unmap_skb(skb->dev->dev.parent, skb, (dma_addr_t *)skb->head);
}
#endif

static void unmap_sgl(struct device *dev, const struct sk_buff *skb,
		      const struct ulptx_sgl *sgl, const struct sge_txq *q)
{
	const struct ulptx_sge_pair *p;
	unsigned int nfrags = skb_shinfo(skb)->nr_frags;

	if (likely(skb_headlen(skb)))
		dma_unmap_single(dev, be64_to_cpu(sgl->addr0), ntohl(sgl->len0),
				 DMA_TO_DEVICE);
	else {
		dma_unmap_page(dev, be64_to_cpu(sgl->addr0), ntohl(sgl->len0),
			       DMA_TO_DEVICE);
		nfrags--;
	}

	/*
	 * the complexity below is because of the possibility of a wrap-around
	 * in the middle of an SGL
	 */
	for (p = sgl->sge; nfrags >= 2; nfrags -= 2) {
		if (likely((u8 *)(p + 1) <= (u8 *)q->stat)) {
unmap:			dma_unmap_page(dev, be64_to_cpu(p->addr[0]),
				       ntohl(p->len[0]), DMA_TO_DEVICE);
			dma_unmap_page(dev, be64_to_cpu(p->addr[1]),
				       ntohl(p->len[1]), DMA_TO_DEVICE);
			p++;
		} else if ((u8 *)p == (u8 *)q->stat) {
			p = (const struct ulptx_sge_pair *)q->desc;
			goto unmap;
		} else if ((u8 *)p + 8 == (u8 *)q->stat) {
			const __be64 *addr = (const __be64 *)q->desc;

			dma_unmap_page(dev, be64_to_cpu(addr[0]),
				       ntohl(p->len[0]), DMA_TO_DEVICE);
			dma_unmap_page(dev, be64_to_cpu(addr[1]),
				       ntohl(p->len[1]), DMA_TO_DEVICE);
			p = (const struct ulptx_sge_pair *)&addr[2];
		} else {
			const __be64 *addr = (const __be64 *)q->desc;

			dma_unmap_page(dev, be64_to_cpu(p->addr[0]),
				       ntohl(p->len[0]), DMA_TO_DEVICE);
			dma_unmap_page(dev, be64_to_cpu(addr[0]),
				       ntohl(p->len[1]), DMA_TO_DEVICE);
			p = (const struct ulptx_sge_pair *)&addr[1];
		}
	}
	if (nfrags) {
		__be64 addr;

		if ((u8 *)p == (u8 *)q->stat)
			p = (const struct ulptx_sge_pair *)q->desc;
		addr = (u8 *)p + 16 <= (u8 *)q->stat ? p->addr[0] :
						       *(const __be64 *)q->desc;
		dma_unmap_page(dev, be64_to_cpu(addr), ntohl(p->len[0]),
			       DMA_TO_DEVICE);
	}
}

/**
 *	free_tx_desc - reclaims Tx descriptors and their buffers
 *	@adapter: the adapter
 *	@q: the Tx queue to reclaim descriptors from
 *	@n: the number of descriptors to reclaim
 *	@unmap: whether the buffers should be unmapped for DMA
 *
 *	Reclaims Tx descriptors from an SGE Tx queue and frees the associated
 *	Tx buffers.  Called with the Tx queue lock held.
 */
static void free_tx_desc(struct adapter *adap, struct sge_txq *q,
			 unsigned int n, bool unmap)
{
	struct tx_sw_desc *d;
	unsigned int cidx = q->cidx;
	struct device *dev = adap->pdev_dev;

	d = &q->sdesc[cidx];
	while (n--) {
		if (d->skb) {                       /* an SGL is present */
			if (unmap)
				unmap_sgl(dev, d->skb, d->sgl, q);
			dev_consume_skb_any(d->skb);
			d->skb = NULL;
		}
		++d;
		if (++cidx == q->size) {
			cidx = 0;
			d = q->sdesc;
		}
	}
	q->cidx = cidx;
}

/*
 * Return the number of reclaimable descriptors in a Tx queue.
 */
static inline int reclaimable(const struct sge_txq *q)
{
	int hw_cidx = ntohs(q->stat->cidx);
	hw_cidx -= q->cidx;
	return hw_cidx < 0 ? hw_cidx + q->size : hw_cidx;
}

/**
 *	reclaim_completed_tx - reclaims completed Tx descriptors
 *	@adap: the adapter
 *	@q: the Tx queue to reclaim completed descriptors from
 *	@unmap: whether the buffers should be unmapped for DMA
 *
 *	Reclaims Tx descriptors that the SGE has indicated it has processed,
 *	and frees the associated buffers if possible.  Called with the Tx
 *	queue locked.
 */
static inline void reclaim_completed_tx(struct adapter *adap, struct sge_txq *q,
					bool unmap)
{
	int avail = reclaimable(q);

	if (avail) {
		/*
		 * Limit the amount of clean up work we do at a time to keep
		 * the Tx lock hold time O(1).
		 */
		if (avail > MAX_TX_RECLAIM)
			avail = MAX_TX_RECLAIM;

		free_tx_desc(adap, q, avail, unmap);
		q->in_use -= avail;
	}
}

static inline int get_buf_size(struct adapter *adapter,
			       const struct rx_sw_desc *d)
{
	struct sge *s = &adapter->sge;
	unsigned int rx_buf_size_idx = d->dma_addr & RX_BUF_SIZE;
	int buf_size;

	switch (rx_buf_size_idx) {
	case RX_SMALL_PG_BUF:
		buf_size = PAGE_SIZE;
		break;

	case RX_LARGE_PG_BUF:
		buf_size = PAGE_SIZE << s->fl_pg_order;
		break;

	case RX_SMALL_MTU_BUF:
		buf_size = FL_MTU_SMALL_BUFSIZE(adapter);
		break;

	case RX_LARGE_MTU_BUF:
		buf_size = FL_MTU_LARGE_BUFSIZE(adapter);
		break;

	default:
		BUG_ON(1);
	}

	return buf_size;
}

/**
 *	free_rx_bufs - free the Rx buffers on an SGE free list
 *	@adap: the adapter
 *	@q: the SGE free list to free buffers from
 *	@n: how many buffers to free
 *
 *	Release the next @n buffers on an SGE free-buffer Rx queue.   The
 *	buffers must be made inaccessible to HW before calling this function.
 */
static void free_rx_bufs(struct adapter *adap, struct sge_fl *q, int n)
{
	while (n--) {
		struct rx_sw_desc *d = &q->sdesc[q->cidx];

		if (is_buf_mapped(d))
			dma_unmap_page(adap->pdev_dev, get_buf_addr(d),
				       get_buf_size(adap, d),
				       PCI_DMA_FROMDEVICE);
		put_page(d->page);
		d->page = NULL;
		if (++q->cidx == q->size)
			q->cidx = 0;
		q->avail--;
	}
}

/**
 *	unmap_rx_buf - unmap the current Rx buffer on an SGE free list
 *	@adap: the adapter
 *	@q: the SGE free list
 *
 *	Unmap the current buffer on an SGE free-buffer Rx queue.   The
 *	buffer must be made inaccessible to HW before calling this function.
 *
 *	This is similar to @free_rx_bufs above but does not free the buffer.
 *	Do note that the FL still loses any further access to the buffer.
 */
static void unmap_rx_buf(struct adapter *adap, struct sge_fl *q)
{
	struct rx_sw_desc *d = &q->sdesc[q->cidx];

	if (is_buf_mapped(d))
		dma_unmap_page(adap->pdev_dev, get_buf_addr(d),
			       get_buf_size(adap, d), PCI_DMA_FROMDEVICE);
	d->page = NULL;
	if (++q->cidx == q->size)
		q->cidx = 0;
	q->avail--;
}

static inline void ring_fl_db(struct adapter *adap, struct sge_fl *q)
{
	u32 val;
	if (q->pend_cred >= 8) {
		val = PIDX(q->pend_cred / 8);
		if (!is_t4(adap->params.chip))
			val |= DBTYPE(1);
		val |= DBPRIO(1);
		wmb();

<<<<<<< HEAD
		/* If we're on T4, use the old doorbell mechanism; otherwise
		 * use the new BAR2 mechanism.
		 */
		if (is_t4(adap->params.chip)) {
			t4_write_reg(adap, MYPF_REG(SGE_PF_KDOORBELL),
				     val | QID(q->cntxt_id));
		} else {
			writel(val,  adap->bar2 + q->udb + SGE_UDB_KDOORBELL);
=======
		/* If we don't have access to the new User Doorbell (T5+), use
		 * the old doorbell mechanism; otherwise use the new BAR2
		 * mechanism.
		 */
		if (unlikely(q->bar2_addr == NULL)) {
			t4_write_reg(adap, MYPF_REG(SGE_PF_KDOORBELL),
				     val | QID(q->cntxt_id));
		} else {
			writel(val | QID(q->bar2_qid),
			       q->bar2_addr + SGE_UDB_KDOORBELL);
>>>>>>> e529fea9

			/* This Write memory Barrier will force the write to
			 * the User Doorbell area to be flushed.
			 */
			wmb();
		}
		q->pend_cred &= 7;
	}
}

static inline void set_rx_sw_desc(struct rx_sw_desc *sd, struct page *pg,
				  dma_addr_t mapping)
{
	sd->page = pg;
	sd->dma_addr = mapping;      /* includes size low bits */
}

/**
 *	refill_fl - refill an SGE Rx buffer ring
 *	@adap: the adapter
 *	@q: the ring to refill
 *	@n: the number of new buffers to allocate
 *	@gfp: the gfp flags for the allocations
 *
 *	(Re)populate an SGE free-buffer queue with up to @n new packet buffers,
 *	allocated with the supplied gfp flags.  The caller must assure that
 *	@n does not exceed the queue's capacity.  If afterwards the queue is
 *	found critically low mark it as starving in the bitmap of starving FLs.
 *
 *	Returns the number of buffers allocated.
 */
static unsigned int refill_fl(struct adapter *adap, struct sge_fl *q, int n,
			      gfp_t gfp)
{
	struct sge *s = &adap->sge;
	struct page *pg;
	dma_addr_t mapping;
	unsigned int cred = q->avail;
	__be64 *d = &q->desc[q->pidx];
	struct rx_sw_desc *sd = &q->sdesc[q->pidx];

	gfp |= __GFP_NOWARN;

	if (s->fl_pg_order == 0)
		goto alloc_small_pages;

	/*
	 * Prefer large buffers
	 */
	while (n) {
		pg = __dev_alloc_pages(gfp, s->fl_pg_order);
		if (unlikely(!pg)) {
			q->large_alloc_failed++;
			break;       /* fall back to single pages */
		}

		mapping = dma_map_page(adap->pdev_dev, pg, 0,
				       PAGE_SIZE << s->fl_pg_order,
				       PCI_DMA_FROMDEVICE);
		if (unlikely(dma_mapping_error(adap->pdev_dev, mapping))) {
			__free_pages(pg, s->fl_pg_order);
			goto out;   /* do not try small pages for this error */
		}
		mapping |= RX_LARGE_PG_BUF;
		*d++ = cpu_to_be64(mapping);

		set_rx_sw_desc(sd, pg, mapping);
		sd++;

		q->avail++;
		if (++q->pidx == q->size) {
			q->pidx = 0;
			sd = q->sdesc;
			d = q->desc;
		}
		n--;
	}

alloc_small_pages:
	while (n--) {
		pg = __dev_alloc_page(gfp);
		if (unlikely(!pg)) {
			q->alloc_failed++;
			break;
		}

		mapping = dma_map_page(adap->pdev_dev, pg, 0, PAGE_SIZE,
				       PCI_DMA_FROMDEVICE);
		if (unlikely(dma_mapping_error(adap->pdev_dev, mapping))) {
			put_page(pg);
			goto out;
		}
		*d++ = cpu_to_be64(mapping);

		set_rx_sw_desc(sd, pg, mapping);
		sd++;

		q->avail++;
		if (++q->pidx == q->size) {
			q->pidx = 0;
			sd = q->sdesc;
			d = q->desc;
		}
	}

out:	cred = q->avail - cred;
	q->pend_cred += cred;
	ring_fl_db(adap, q);

	if (unlikely(fl_starving(q))) {
		smp_wmb();
		set_bit(q->cntxt_id - adap->sge.egr_start,
			adap->sge.starving_fl);
	}

	return cred;
}

static inline void __refill_fl(struct adapter *adap, struct sge_fl *fl)
{
	refill_fl(adap, fl, min(MAX_RX_REFILL, fl_cap(fl) - fl->avail),
		  GFP_ATOMIC);
}

/**
 *	alloc_ring - allocate resources for an SGE descriptor ring
 *	@dev: the PCI device's core device
 *	@nelem: the number of descriptors
 *	@elem_size: the size of each descriptor
 *	@sw_size: the size of the SW state associated with each ring element
 *	@phys: the physical address of the allocated ring
 *	@metadata: address of the array holding the SW state for the ring
 *	@stat_size: extra space in HW ring for status information
 *	@node: preferred node for memory allocations
 *
 *	Allocates resources for an SGE descriptor ring, such as Tx queues,
 *	free buffer lists, or response queues.  Each SGE ring requires
 *	space for its HW descriptors plus, optionally, space for the SW state
 *	associated with each HW entry (the metadata).  The function returns
 *	three values: the virtual address for the HW ring (the return value
 *	of the function), the bus address of the HW ring, and the address
 *	of the SW ring.
 */
static void *alloc_ring(struct device *dev, size_t nelem, size_t elem_size,
			size_t sw_size, dma_addr_t *phys, void *metadata,
			size_t stat_size, int node)
{
	size_t len = nelem * elem_size + stat_size;
	void *s = NULL;
	void *p = dma_alloc_coherent(dev, len, phys, GFP_KERNEL);

	if (!p)
		return NULL;
	if (sw_size) {
		s = kzalloc_node(nelem * sw_size, GFP_KERNEL, node);

		if (!s) {
			dma_free_coherent(dev, len, p, *phys);
			return NULL;
		}
	}
	if (metadata)
		*(void **)metadata = s;
	memset(p, 0, len);
	return p;
}

/**
 *	sgl_len - calculates the size of an SGL of the given capacity
 *	@n: the number of SGL entries
 *
 *	Calculates the number of flits needed for a scatter/gather list that
 *	can hold the given number of entries.
 */
static inline unsigned int sgl_len(unsigned int n)
{
	n--;
	return (3 * n) / 2 + (n & 1) + 2;
}

/**
 *	flits_to_desc - returns the num of Tx descriptors for the given flits
 *	@n: the number of flits
 *
 *	Returns the number of Tx descriptors needed for the supplied number
 *	of flits.
 */
static inline unsigned int flits_to_desc(unsigned int n)
{
	BUG_ON(n > SGE_MAX_WR_LEN / 8);
	return DIV_ROUND_UP(n, 8);
}

/**
 *	is_eth_imm - can an Ethernet packet be sent as immediate data?
 *	@skb: the packet
 *
 *	Returns whether an Ethernet packet is small enough to fit as
 *	immediate data. Return value corresponds to headroom required.
 */
static inline int is_eth_imm(const struct sk_buff *skb)
{
	int hdrlen = skb_shinfo(skb)->gso_size ?
			sizeof(struct cpl_tx_pkt_lso_core) : 0;

	hdrlen += sizeof(struct cpl_tx_pkt);
	if (skb->len <= MAX_IMM_TX_PKT_LEN - hdrlen)
		return hdrlen;
	return 0;
}

/**
 *	calc_tx_flits - calculate the number of flits for a packet Tx WR
 *	@skb: the packet
 *
 *	Returns the number of flits needed for a Tx WR for the given Ethernet
 *	packet, including the needed WR and CPL headers.
 */
static inline unsigned int calc_tx_flits(const struct sk_buff *skb)
{
	unsigned int flits;
	int hdrlen = is_eth_imm(skb);

	if (hdrlen)
		return DIV_ROUND_UP(skb->len + hdrlen, sizeof(__be64));

	flits = sgl_len(skb_shinfo(skb)->nr_frags + 1) + 4;
	if (skb_shinfo(skb)->gso_size)
		flits += 2;
	return flits;
}

/**
 *	calc_tx_descs - calculate the number of Tx descriptors for a packet
 *	@skb: the packet
 *
 *	Returns the number of Tx descriptors needed for the given Ethernet
 *	packet, including the needed WR and CPL headers.
 */
static inline unsigned int calc_tx_descs(const struct sk_buff *skb)
{
	return flits_to_desc(calc_tx_flits(skb));
}

/**
 *	write_sgl - populate a scatter/gather list for a packet
 *	@skb: the packet
 *	@q: the Tx queue we are writing into
 *	@sgl: starting location for writing the SGL
 *	@end: points right after the end of the SGL
 *	@start: start offset into skb main-body data to include in the SGL
 *	@addr: the list of bus addresses for the SGL elements
 *
 *	Generates a gather list for the buffers that make up a packet.
 *	The caller must provide adequate space for the SGL that will be written.
 *	The SGL includes all of the packet's page fragments and the data in its
 *	main body except for the first @start bytes.  @sgl must be 16-byte
 *	aligned and within a Tx descriptor with available space.  @end points
 *	right after the end of the SGL but does not account for any potential
 *	wrap around, i.e., @end > @sgl.
 */
static void write_sgl(const struct sk_buff *skb, struct sge_txq *q,
		      struct ulptx_sgl *sgl, u64 *end, unsigned int start,
		      const dma_addr_t *addr)
{
	unsigned int i, len;
	struct ulptx_sge_pair *to;
	const struct skb_shared_info *si = skb_shinfo(skb);
	unsigned int nfrags = si->nr_frags;
	struct ulptx_sge_pair buf[MAX_SKB_FRAGS / 2 + 1];

	len = skb_headlen(skb) - start;
	if (likely(len)) {
		sgl->len0 = htonl(len);
		sgl->addr0 = cpu_to_be64(addr[0] + start);
		nfrags++;
	} else {
		sgl->len0 = htonl(skb_frag_size(&si->frags[0]));
		sgl->addr0 = cpu_to_be64(addr[1]);
	}

	sgl->cmd_nsge = htonl(ULPTX_CMD_V(ULP_TX_SC_DSGL) | ULPTX_NSGE(nfrags));
	if (likely(--nfrags == 0))
		return;
	/*
	 * Most of the complexity below deals with the possibility we hit the
	 * end of the queue in the middle of writing the SGL.  For this case
	 * only we create the SGL in a temporary buffer and then copy it.
	 */
	to = (u8 *)end > (u8 *)q->stat ? buf : sgl->sge;

	for (i = (nfrags != si->nr_frags); nfrags >= 2; nfrags -= 2, to++) {
		to->len[0] = cpu_to_be32(skb_frag_size(&si->frags[i]));
		to->len[1] = cpu_to_be32(skb_frag_size(&si->frags[++i]));
		to->addr[0] = cpu_to_be64(addr[i]);
		to->addr[1] = cpu_to_be64(addr[++i]);
	}
	if (nfrags) {
		to->len[0] = cpu_to_be32(skb_frag_size(&si->frags[i]));
		to->len[1] = cpu_to_be32(0);
		to->addr[0] = cpu_to_be64(addr[i + 1]);
	}
	if (unlikely((u8 *)end > (u8 *)q->stat)) {
		unsigned int part0 = (u8 *)q->stat - (u8 *)sgl->sge, part1;

		if (likely(part0))
			memcpy(sgl->sge, buf, part0);
		part1 = (u8 *)end - (u8 *)q->stat;
		memcpy(q->desc, (u8 *)buf + part0, part1);
		end = (void *)q->desc + part1;
	}
	if ((uintptr_t)end & 8)           /* 0-pad to multiple of 16 */
		*end = 0;
}

<<<<<<< HEAD
/* This function copies a tx_desc struct to memory mapped BAR2 space(user space
 * writes). For coalesced WR SGE, fetches data from the FIFO instead of from
 * Host.
=======
/* This function copies 64 byte coalesced work request to
 * memory mapped BAR2 space. For coalesced WR SGE fetches
 * data from the FIFO instead of from Host.
>>>>>>> e529fea9
 */
static void cxgb_pio_copy(u64 __iomem *dst, struct tx_desc *desc)
{
	int count = sizeof(*desc) / sizeof(u64);
	u64 *src = (u64 *)desc;

	while (count) {
		writeq(*src, dst);
		src++;
		dst++;
		count--;
	}
}

/**
 *	ring_tx_db - check and potentially ring a Tx queue's doorbell
 *	@adap: the adapter
 *	@q: the Tx queue
 *	@n: number of new descriptors to give to HW
 *
 *	Ring the doorbel for a Tx queue.
 */
static inline void ring_tx_db(struct adapter *adap, struct sge_txq *q, int n)
{
	wmb();            /* write descriptors before telling HW */

<<<<<<< HEAD
	if (is_t4(adap->params.chip)) {
=======
	/* If we don't have access to the new User Doorbell (T5+), use the old
	 * doorbell mechanism; otherwise use the new BAR2 mechanism.
	 */
	if (unlikely(q->bar2_addr == NULL)) {
>>>>>>> e529fea9
		u32 val = PIDX(n);
		unsigned long flags;

		/* For T4 we need to participate in the Doorbell Recovery
		 * mechanism.
		 */
		spin_lock_irqsave(&q->db_lock, flags);
		if (!q->db_disabled)
			t4_write_reg(adap, MYPF_REG(SGE_PF_KDOORBELL),
				     QID(q->cntxt_id) | val);
		else
			q->db_pidx_inc += n;
		q->db_pidx = q->pidx;
		spin_unlock_irqrestore(&q->db_lock, flags);
	} else {
		u32 val = PIDX_T5(n);

		/* T4 and later chips share the same PIDX field offset within
		 * the doorbell, but T5 and later shrank the field in order to
		 * gain a bit for Doorbell Priority.  The field was absurdly
		 * large in the first place (14 bits) so we just use the T5
		 * and later limits and warn if a Queue ID is too large.
		 */
		WARN_ON(val & DBPRIO(1));

<<<<<<< HEAD
		/* For T5 and later we use the Write-Combine mapped BAR2 User
		 * Doorbell mechanism.  If we're only writing a single TX
		 * Descriptor and TX Write Combining hasn't been disabled, we
		 * can use the Write Combining Gather Buffer; otherwise we use
		 * the simple doorbell.
		 */
		if (n == 1) {
			int index = (q->pidx
				     ? (q->pidx - 1)
				     : (q->size - 1));

			cxgb_pio_copy(adap->bar2 + q->udb + SGE_UDB_WCDOORBELL,
				      q->desc + index);
		} else {
			writel(val,  adap->bar2 + q->udb + SGE_UDB_KDOORBELL);
=======
		/* If we're only writing a single TX Descriptor and we can use
		 * Inferred QID registers, we can use the Write Combining
		 * Gather Buffer; otherwise we use the simple doorbell.
		 */
		if (n == 1 && q->bar2_qid == 0) {
			int index = (q->pidx
				     ? (q->pidx - 1)
				     : (q->size - 1));
			u64 *wr = (u64 *)&q->desc[index];

			cxgb_pio_copy((u64 __iomem *)
				      (q->bar2_addr + SGE_UDB_WCDOORBELL),
				      wr);
		} else {
			writel(val | QID(q->bar2_qid),
			       q->bar2_addr + SGE_UDB_KDOORBELL);
>>>>>>> e529fea9
		}

		/* This Write Memory Barrier will force the write to the User
		 * Doorbell area to be flushed.  This is needed to prevent
		 * writes on different CPUs for the same queue from hitting
		 * the adapter out of order.  This is required when some Work
		 * Requests take the Write Combine Gather Buffer path (user
		 * doorbell area offset [SGE_UDB_WCDOORBELL..+63]) and some
		 * take the traditional path where we simply increment the
		 * PIDX (User Doorbell area SGE_UDB_KDOORBELL) and have the
		 * hardware DMA read the actual Work Request.
		 */
		wmb();
	}
}

/**
 *	inline_tx_skb - inline a packet's data into Tx descriptors
 *	@skb: the packet
 *	@q: the Tx queue where the packet will be inlined
 *	@pos: starting position in the Tx queue where to inline the packet
 *
 *	Inline a packet's contents directly into Tx descriptors, starting at
 *	the given position within the Tx DMA ring.
 *	Most of the complexity of this operation is dealing with wrap arounds
 *	in the middle of the packet we want to inline.
 */
static void inline_tx_skb(const struct sk_buff *skb, const struct sge_txq *q,
			  void *pos)
{
	u64 *p;
	int left = (void *)q->stat - pos;

	if (likely(skb->len <= left)) {
		if (likely(!skb->data_len))
			skb_copy_from_linear_data(skb, pos, skb->len);
		else
			skb_copy_bits(skb, 0, pos, skb->len);
		pos += skb->len;
	} else {
		skb_copy_bits(skb, 0, pos, left);
		skb_copy_bits(skb, left, q->desc, skb->len - left);
		pos = (void *)q->desc + (skb->len - left);
	}

	/* 0-pad to multiple of 16 */
	p = PTR_ALIGN(pos, 8);
	if ((uintptr_t)p & 8)
		*p = 0;
}

/*
 * Figure out what HW csum a packet wants and return the appropriate control
 * bits.
 */
static u64 hwcsum(const struct sk_buff *skb)
{
	int csum_type;
	const struct iphdr *iph = ip_hdr(skb);

	if (iph->version == 4) {
		if (iph->protocol == IPPROTO_TCP)
			csum_type = TX_CSUM_TCPIP;
		else if (iph->protocol == IPPROTO_UDP)
			csum_type = TX_CSUM_UDPIP;
		else {
nocsum:			/*
			 * unknown protocol, disable HW csum
			 * and hope a bad packet is detected
			 */
			return TXPKT_L4CSUM_DIS;
		}
	} else {
		/*
		 * this doesn't work with extension headers
		 */
		const struct ipv6hdr *ip6h = (const struct ipv6hdr *)iph;

		if (ip6h->nexthdr == IPPROTO_TCP)
			csum_type = TX_CSUM_TCPIP6;
		else if (ip6h->nexthdr == IPPROTO_UDP)
			csum_type = TX_CSUM_UDPIP6;
		else
			goto nocsum;
	}

	if (likely(csum_type >= TX_CSUM_TCPIP))
		return TXPKT_CSUM_TYPE(csum_type) |
			TXPKT_IPHDR_LEN(skb_network_header_len(skb)) |
			TXPKT_ETHHDR_LEN(skb_network_offset(skb) - ETH_HLEN);
	else {
		int start = skb_transport_offset(skb);

		return TXPKT_CSUM_TYPE(csum_type) | TXPKT_CSUM_START(start) |
			TXPKT_CSUM_LOC(start + skb->csum_offset);
	}
}

static void eth_txq_stop(struct sge_eth_txq *q)
{
	netif_tx_stop_queue(q->txq);
	q->q.stops++;
}

static inline void txq_advance(struct sge_txq *q, unsigned int n)
{
	q->in_use += n;
	q->pidx += n;
	if (q->pidx >= q->size)
		q->pidx -= q->size;
}

/**
 *	t4_eth_xmit - add a packet to an Ethernet Tx queue
 *	@skb: the packet
 *	@dev: the egress net device
 *
 *	Add a packet to an SGE Ethernet Tx queue.  Runs with softirqs disabled.
 */
netdev_tx_t t4_eth_xmit(struct sk_buff *skb, struct net_device *dev)
{
	int len;
	u32 wr_mid;
	u64 cntrl, *end;
	int qidx, credits;
	unsigned int flits, ndesc;
	struct adapter *adap;
	struct sge_eth_txq *q;
	const struct port_info *pi;
	struct fw_eth_tx_pkt_wr *wr;
	struct cpl_tx_pkt_core *cpl;
	const struct skb_shared_info *ssi;
	dma_addr_t addr[MAX_SKB_FRAGS + 1];
	bool immediate = false;

	/*
	 * The chip min packet length is 10 octets but play safe and reject
	 * anything shorter than an Ethernet header.
	 */
	if (unlikely(skb->len < ETH_HLEN)) {
out_free:	dev_kfree_skb_any(skb);
		return NETDEV_TX_OK;
	}

	pi = netdev_priv(dev);
	adap = pi->adapter;
	qidx = skb_get_queue_mapping(skb);
	q = &adap->sge.ethtxq[qidx + pi->first_qset];

	reclaim_completed_tx(adap, &q->q, true);

	flits = calc_tx_flits(skb);
	ndesc = flits_to_desc(flits);
	credits = txq_avail(&q->q) - ndesc;

	if (unlikely(credits < 0)) {
		eth_txq_stop(q);
		dev_err(adap->pdev_dev,
			"%s: Tx ring %u full while queue awake!\n",
			dev->name, qidx);
		return NETDEV_TX_BUSY;
	}

	if (is_eth_imm(skb))
		immediate = true;

	if (!immediate &&
	    unlikely(map_skb(adap->pdev_dev, skb, addr) < 0)) {
		q->mapping_err++;
		goto out_free;
	}

	wr_mid = FW_WR_LEN16_V(DIV_ROUND_UP(flits, 2));
	if (unlikely(credits < ETHTXQ_STOP_THRES)) {
		eth_txq_stop(q);
		wr_mid |= FW_WR_EQUEQ_F | FW_WR_EQUIQ_F;
	}

	wr = (void *)&q->q.desc[q->q.pidx];
	wr->equiq_to_len16 = htonl(wr_mid);
	wr->r3 = cpu_to_be64(0);
	end = (u64 *)wr + flits;

	len = immediate ? skb->len : 0;
	ssi = skb_shinfo(skb);
	if (ssi->gso_size) {
		struct cpl_tx_pkt_lso *lso = (void *)wr;
		bool v6 = (ssi->gso_type & SKB_GSO_TCPV6) != 0;
		int l3hdr_len = skb_network_header_len(skb);
		int eth_xtra_len = skb_network_offset(skb) - ETH_HLEN;

		len += sizeof(*lso);
		wr->op_immdlen = htonl(FW_WR_OP_V(FW_ETH_TX_PKT_WR) |
				       FW_WR_IMMDLEN_V(len));
		lso->c.lso_ctrl = htonl(LSO_OPCODE(CPL_TX_PKT_LSO) |
					LSO_FIRST_SLICE | LSO_LAST_SLICE |
					LSO_IPV6(v6) |
					LSO_ETHHDR_LEN(eth_xtra_len / 4) |
					LSO_IPHDR_LEN(l3hdr_len / 4) |
					LSO_TCPHDR_LEN(tcp_hdr(skb)->doff));
		lso->c.ipid_ofst = htons(0);
		lso->c.mss = htons(ssi->gso_size);
		lso->c.seqno_offset = htonl(0);
		if (is_t4(adap->params.chip))
			lso->c.len = htonl(skb->len);
		else
			lso->c.len = htonl(LSO_T5_XFER_SIZE(skb->len));
		cpl = (void *)(lso + 1);
		cntrl = TXPKT_CSUM_TYPE(v6 ? TX_CSUM_TCPIP6 : TX_CSUM_TCPIP) |
			TXPKT_IPHDR_LEN(l3hdr_len) |
			TXPKT_ETHHDR_LEN(eth_xtra_len);
		q->tso++;
		q->tx_cso += ssi->gso_segs;
	} else {
		len += sizeof(*cpl);
		wr->op_immdlen = htonl(FW_WR_OP_V(FW_ETH_TX_PKT_WR) |
				       FW_WR_IMMDLEN_V(len));
		cpl = (void *)(wr + 1);
		if (skb->ip_summed == CHECKSUM_PARTIAL) {
			cntrl = hwcsum(skb) | TXPKT_IPCSUM_DIS;
			q->tx_cso++;
		} else
			cntrl = TXPKT_L4CSUM_DIS | TXPKT_IPCSUM_DIS;
	}

	if (vlan_tx_tag_present(skb)) {
		q->vlan_ins++;
		cntrl |= TXPKT_VLAN_VLD | TXPKT_VLAN(vlan_tx_tag_get(skb));
	}

	cpl->ctrl0 = htonl(TXPKT_OPCODE(CPL_TX_PKT_XT) |
			   TXPKT_INTF(pi->tx_chan) | TXPKT_PF(adap->fn));
	cpl->pack = htons(0);
	cpl->len = htons(skb->len);
	cpl->ctrl1 = cpu_to_be64(cntrl);

	if (immediate) {
		inline_tx_skb(skb, &q->q, cpl + 1);
		dev_consume_skb_any(skb);
	} else {
		int last_desc;

		write_sgl(skb, &q->q, (struct ulptx_sgl *)(cpl + 1), end, 0,
			  addr);
		skb_orphan(skb);

		last_desc = q->q.pidx + ndesc - 1;
		if (last_desc >= q->q.size)
			last_desc -= q->q.size;
		q->q.sdesc[last_desc].skb = skb;
		q->q.sdesc[last_desc].sgl = (struct ulptx_sgl *)(cpl + 1);
	}

	txq_advance(&q->q, ndesc);

	ring_tx_db(adap, &q->q, ndesc);
	return NETDEV_TX_OK;
}

/**
 *	reclaim_completed_tx_imm - reclaim completed control-queue Tx descs
 *	@q: the SGE control Tx queue
 *
 *	This is a variant of reclaim_completed_tx() that is used for Tx queues
 *	that send only immediate data (presently just the control queues) and
 *	thus do not have any sk_buffs to release.
 */
static inline void reclaim_completed_tx_imm(struct sge_txq *q)
{
	int hw_cidx = ntohs(q->stat->cidx);
	int reclaim = hw_cidx - q->cidx;

	if (reclaim < 0)
		reclaim += q->size;

	q->in_use -= reclaim;
	q->cidx = hw_cidx;
}

/**
 *	is_imm - check whether a packet can be sent as immediate data
 *	@skb: the packet
 *
 *	Returns true if a packet can be sent as a WR with immediate data.
 */
static inline int is_imm(const struct sk_buff *skb)
{
	return skb->len <= MAX_CTRL_WR_LEN;
}

/**
 *	ctrlq_check_stop - check if a control queue is full and should stop
 *	@q: the queue
 *	@wr: most recent WR written to the queue
 *
 *	Check if a control queue has become full and should be stopped.
 *	We clean up control queue descriptors very lazily, only when we are out.
 *	If the queue is still full after reclaiming any completed descriptors
 *	we suspend it and have the last WR wake it up.
 */
static void ctrlq_check_stop(struct sge_ctrl_txq *q, struct fw_wr_hdr *wr)
{
	reclaim_completed_tx_imm(&q->q);
	if (unlikely(txq_avail(&q->q) < TXQ_STOP_THRES)) {
		wr->lo |= htonl(FW_WR_EQUEQ_F | FW_WR_EQUIQ_F);
		q->q.stops++;
		q->full = 1;
	}
}

/**
 *	ctrl_xmit - send a packet through an SGE control Tx queue
 *	@q: the control queue
 *	@skb: the packet
 *
 *	Send a packet through an SGE control Tx queue.  Packets sent through
 *	a control queue must fit entirely as immediate data.
 */
static int ctrl_xmit(struct sge_ctrl_txq *q, struct sk_buff *skb)
{
	unsigned int ndesc;
	struct fw_wr_hdr *wr;

	if (unlikely(!is_imm(skb))) {
		WARN_ON(1);
		dev_kfree_skb(skb);
		return NET_XMIT_DROP;
	}

	ndesc = DIV_ROUND_UP(skb->len, sizeof(struct tx_desc));
	spin_lock(&q->sendq.lock);

	if (unlikely(q->full)) {
		skb->priority = ndesc;                  /* save for restart */
		__skb_queue_tail(&q->sendq, skb);
		spin_unlock(&q->sendq.lock);
		return NET_XMIT_CN;
	}

	wr = (struct fw_wr_hdr *)&q->q.desc[q->q.pidx];
	inline_tx_skb(skb, &q->q, wr);

	txq_advance(&q->q, ndesc);
	if (unlikely(txq_avail(&q->q) < TXQ_STOP_THRES))
		ctrlq_check_stop(q, wr);

	ring_tx_db(q->adap, &q->q, ndesc);
	spin_unlock(&q->sendq.lock);

	kfree_skb(skb);
	return NET_XMIT_SUCCESS;
}

/**
 *	restart_ctrlq - restart a suspended control queue
 *	@data: the control queue to restart
 *
 *	Resumes transmission on a suspended Tx control queue.
 */
static void restart_ctrlq(unsigned long data)
{
	struct sk_buff *skb;
	unsigned int written = 0;
	struct sge_ctrl_txq *q = (struct sge_ctrl_txq *)data;

	spin_lock(&q->sendq.lock);
	reclaim_completed_tx_imm(&q->q);
	BUG_ON(txq_avail(&q->q) < TXQ_STOP_THRES);  /* q should be empty */

	while ((skb = __skb_dequeue(&q->sendq)) != NULL) {
		struct fw_wr_hdr *wr;
		unsigned int ndesc = skb->priority;     /* previously saved */

		/*
		 * Write descriptors and free skbs outside the lock to limit
		 * wait times.  q->full is still set so new skbs will be queued.
		 */
		spin_unlock(&q->sendq.lock);

		wr = (struct fw_wr_hdr *)&q->q.desc[q->q.pidx];
		inline_tx_skb(skb, &q->q, wr);
		kfree_skb(skb);

		written += ndesc;
		txq_advance(&q->q, ndesc);
		if (unlikely(txq_avail(&q->q) < TXQ_STOP_THRES)) {
			unsigned long old = q->q.stops;

			ctrlq_check_stop(q, wr);
			if (q->q.stops != old) {          /* suspended anew */
				spin_lock(&q->sendq.lock);
				goto ringdb;
			}
		}
		if (written > 16) {
			ring_tx_db(q->adap, &q->q, written);
			written = 0;
		}
		spin_lock(&q->sendq.lock);
	}
	q->full = 0;
ringdb: if (written)
		ring_tx_db(q->adap, &q->q, written);
	spin_unlock(&q->sendq.lock);
}

/**
 *	t4_mgmt_tx - send a management message
 *	@adap: the adapter
 *	@skb: the packet containing the management message
 *
 *	Send a management message through control queue 0.
 */
int t4_mgmt_tx(struct adapter *adap, struct sk_buff *skb)
{
	int ret;

	local_bh_disable();
	ret = ctrl_xmit(&adap->sge.ctrlq[0], skb);
	local_bh_enable();
	return ret;
}

/**
 *	is_ofld_imm - check whether a packet can be sent as immediate data
 *	@skb: the packet
 *
 *	Returns true if a packet can be sent as an offload WR with immediate
 *	data.  We currently use the same limit as for Ethernet packets.
 */
static inline int is_ofld_imm(const struct sk_buff *skb)
{
	return skb->len <= MAX_IMM_TX_PKT_LEN;
}

/**
 *	calc_tx_flits_ofld - calculate # of flits for an offload packet
 *	@skb: the packet
 *
 *	Returns the number of flits needed for the given offload packet.
 *	These packets are already fully constructed and no additional headers
 *	will be added.
 */
static inline unsigned int calc_tx_flits_ofld(const struct sk_buff *skb)
{
	unsigned int flits, cnt;

	if (is_ofld_imm(skb))
		return DIV_ROUND_UP(skb->len, 8);

	flits = skb_transport_offset(skb) / 8U;   /* headers */
	cnt = skb_shinfo(skb)->nr_frags;
	if (skb_tail_pointer(skb) != skb_transport_header(skb))
		cnt++;
	return flits + sgl_len(cnt);
}

/**
 *	txq_stop_maperr - stop a Tx queue due to I/O MMU exhaustion
 *	@adap: the adapter
 *	@q: the queue to stop
 *
 *	Mark a Tx queue stopped due to I/O MMU exhaustion and resulting
 *	inability to map packets.  A periodic timer attempts to restart
 *	queues so marked.
 */
static void txq_stop_maperr(struct sge_ofld_txq *q)
{
	q->mapping_err++;
	q->q.stops++;
	set_bit(q->q.cntxt_id - q->adap->sge.egr_start,
		q->adap->sge.txq_maperr);
}

/**
 *	ofldtxq_stop - stop an offload Tx queue that has become full
 *	@q: the queue to stop
 *	@skb: the packet causing the queue to become full
 *
 *	Stops an offload Tx queue that has become full and modifies the packet
 *	being written to request a wakeup.
 */
static void ofldtxq_stop(struct sge_ofld_txq *q, struct sk_buff *skb)
{
	struct fw_wr_hdr *wr = (struct fw_wr_hdr *)skb->data;

	wr->lo |= htonl(FW_WR_EQUEQ_F | FW_WR_EQUIQ_F);
	q->q.stops++;
	q->full = 1;
}

/**
 *	service_ofldq - restart a suspended offload queue
 *	@q: the offload queue
 *
 *	Services an offload Tx queue by moving packets from its packet queue
 *	to the HW Tx ring.  The function starts and ends with the queue locked.
 */
static void service_ofldq(struct sge_ofld_txq *q)
{
	u64 *pos;
	int credits;
	struct sk_buff *skb;
	unsigned int written = 0;
	unsigned int flits, ndesc;

	while ((skb = skb_peek(&q->sendq)) != NULL && !q->full) {
		/*
		 * We drop the lock but leave skb on sendq, thus retaining
		 * exclusive access to the state of the queue.
		 */
		spin_unlock(&q->sendq.lock);

		reclaim_completed_tx(q->adap, &q->q, false);

		flits = skb->priority;                /* previously saved */
		ndesc = flits_to_desc(flits);
		credits = txq_avail(&q->q) - ndesc;
		BUG_ON(credits < 0);
		if (unlikely(credits < TXQ_STOP_THRES))
			ofldtxq_stop(q, skb);

		pos = (u64 *)&q->q.desc[q->q.pidx];
		if (is_ofld_imm(skb))
			inline_tx_skb(skb, &q->q, pos);
		else if (map_skb(q->adap->pdev_dev, skb,
				 (dma_addr_t *)skb->head)) {
			txq_stop_maperr(q);
			spin_lock(&q->sendq.lock);
			break;
		} else {
			int last_desc, hdr_len = skb_transport_offset(skb);

			memcpy(pos, skb->data, hdr_len);
			write_sgl(skb, &q->q, (void *)pos + hdr_len,
				  pos + flits, hdr_len,
				  (dma_addr_t *)skb->head);
#ifdef CONFIG_NEED_DMA_MAP_STATE
			skb->dev = q->adap->port[0];
			skb->destructor = deferred_unmap_destructor;
#endif
			last_desc = q->q.pidx + ndesc - 1;
			if (last_desc >= q->q.size)
				last_desc -= q->q.size;
			q->q.sdesc[last_desc].skb = skb;
		}

		txq_advance(&q->q, ndesc);
		written += ndesc;
		if (unlikely(written > 32)) {
			ring_tx_db(q->adap, &q->q, written);
			written = 0;
		}

		spin_lock(&q->sendq.lock);
		__skb_unlink(skb, &q->sendq);
		if (is_ofld_imm(skb))
			kfree_skb(skb);
	}
	if (likely(written))
		ring_tx_db(q->adap, &q->q, written);
}

/**
 *	ofld_xmit - send a packet through an offload queue
 *	@q: the Tx offload queue
 *	@skb: the packet
 *
 *	Send an offload packet through an SGE offload queue.
 */
static int ofld_xmit(struct sge_ofld_txq *q, struct sk_buff *skb)
{
	skb->priority = calc_tx_flits_ofld(skb);       /* save for restart */
	spin_lock(&q->sendq.lock);
	__skb_queue_tail(&q->sendq, skb);
	if (q->sendq.qlen == 1)
		service_ofldq(q);
	spin_unlock(&q->sendq.lock);
	return NET_XMIT_SUCCESS;
}

/**
 *	restart_ofldq - restart a suspended offload queue
 *	@data: the offload queue to restart
 *
 *	Resumes transmission on a suspended Tx offload queue.
 */
static void restart_ofldq(unsigned long data)
{
	struct sge_ofld_txq *q = (struct sge_ofld_txq *)data;

	spin_lock(&q->sendq.lock);
	q->full = 0;            /* the queue actually is completely empty now */
	service_ofldq(q);
	spin_unlock(&q->sendq.lock);
}

/**
 *	skb_txq - return the Tx queue an offload packet should use
 *	@skb: the packet
 *
 *	Returns the Tx queue an offload packet should use as indicated by bits
 *	1-15 in the packet's queue_mapping.
 */
static inline unsigned int skb_txq(const struct sk_buff *skb)
{
	return skb->queue_mapping >> 1;
}

/**
 *	is_ctrl_pkt - return whether an offload packet is a control packet
 *	@skb: the packet
 *
 *	Returns whether an offload packet should use an OFLD or a CTRL
 *	Tx queue as indicated by bit 0 in the packet's queue_mapping.
 */
static inline unsigned int is_ctrl_pkt(const struct sk_buff *skb)
{
	return skb->queue_mapping & 1;
}

static inline int ofld_send(struct adapter *adap, struct sk_buff *skb)
{
	unsigned int idx = skb_txq(skb);

	if (unlikely(is_ctrl_pkt(skb))) {
		/* Single ctrl queue is a requirement for LE workaround path */
		if (adap->tids.nsftids)
			idx = 0;
		return ctrl_xmit(&adap->sge.ctrlq[idx], skb);
	}
	return ofld_xmit(&adap->sge.ofldtxq[idx], skb);
}

/**
 *	t4_ofld_send - send an offload packet
 *	@adap: the adapter
 *	@skb: the packet
 *
 *	Sends an offload packet.  We use the packet queue_mapping to select the
 *	appropriate Tx queue as follows: bit 0 indicates whether the packet
 *	should be sent as regular or control, bits 1-15 select the queue.
 */
int t4_ofld_send(struct adapter *adap, struct sk_buff *skb)
{
	int ret;

	local_bh_disable();
	ret = ofld_send(adap, skb);
	local_bh_enable();
	return ret;
}

/**
 *	cxgb4_ofld_send - send an offload packet
 *	@dev: the net device
 *	@skb: the packet
 *
 *	Sends an offload packet.  This is an exported version of @t4_ofld_send,
 *	intended for ULDs.
 */
int cxgb4_ofld_send(struct net_device *dev, struct sk_buff *skb)
{
	return t4_ofld_send(netdev2adap(dev), skb);
}
EXPORT_SYMBOL(cxgb4_ofld_send);

static inline void copy_frags(struct sk_buff *skb,
			      const struct pkt_gl *gl, unsigned int offset)
{
	int i;

	/* usually there's just one frag */
	__skb_fill_page_desc(skb, 0, gl->frags[0].page,
			     gl->frags[0].offset + offset,
			     gl->frags[0].size - offset);
	skb_shinfo(skb)->nr_frags = gl->nfrags;
	for (i = 1; i < gl->nfrags; i++)
		__skb_fill_page_desc(skb, i, gl->frags[i].page,
				     gl->frags[i].offset,
				     gl->frags[i].size);

	/* get a reference to the last page, we don't own it */
	get_page(gl->frags[gl->nfrags - 1].page);
}

/**
 *	cxgb4_pktgl_to_skb - build an sk_buff from a packet gather list
 *	@gl: the gather list
 *	@skb_len: size of sk_buff main body if it carries fragments
 *	@pull_len: amount of data to move to the sk_buff's main body
 *
 *	Builds an sk_buff from the given packet gather list.  Returns the
 *	sk_buff or %NULL if sk_buff allocation failed.
 */
struct sk_buff *cxgb4_pktgl_to_skb(const struct pkt_gl *gl,
				   unsigned int skb_len, unsigned int pull_len)
{
	struct sk_buff *skb;

	/*
	 * Below we rely on RX_COPY_THRES being less than the smallest Rx buffer
	 * size, which is expected since buffers are at least PAGE_SIZEd.
	 * In this case packets up to RX_COPY_THRES have only one fragment.
	 */
	if (gl->tot_len <= RX_COPY_THRES) {
		skb = dev_alloc_skb(gl->tot_len);
		if (unlikely(!skb))
			goto out;
		__skb_put(skb, gl->tot_len);
		skb_copy_to_linear_data(skb, gl->va, gl->tot_len);
	} else {
		skb = dev_alloc_skb(skb_len);
		if (unlikely(!skb))
			goto out;
		__skb_put(skb, pull_len);
		skb_copy_to_linear_data(skb, gl->va, pull_len);

		copy_frags(skb, gl, pull_len);
		skb->len = gl->tot_len;
		skb->data_len = skb->len - pull_len;
		skb->truesize += skb->data_len;
	}
out:	return skb;
}
EXPORT_SYMBOL(cxgb4_pktgl_to_skb);

/**
 *	t4_pktgl_free - free a packet gather list
 *	@gl: the gather list
 *
 *	Releases the pages of a packet gather list.  We do not own the last
 *	page on the list and do not free it.
 */
static void t4_pktgl_free(const struct pkt_gl *gl)
{
	int n;
	const struct page_frag *p;

	for (p = gl->frags, n = gl->nfrags - 1; n--; p++)
		put_page(p->page);
}

/*
 * Process an MPS trace packet.  Give it an unused protocol number so it won't
 * be delivered to anyone and send it to the stack for capture.
 */
static noinline int handle_trace_pkt(struct adapter *adap,
				     const struct pkt_gl *gl)
{
	struct sk_buff *skb;

	skb = cxgb4_pktgl_to_skb(gl, RX_PULL_LEN, RX_PULL_LEN);
	if (unlikely(!skb)) {
		t4_pktgl_free(gl);
		return 0;
	}

	if (is_t4(adap->params.chip))
		__skb_pull(skb, sizeof(struct cpl_trace_pkt));
	else
		__skb_pull(skb, sizeof(struct cpl_t5_trace_pkt));

	skb_reset_mac_header(skb);
	skb->protocol = htons(0xffff);
	skb->dev = adap->port[0];
	netif_receive_skb(skb);
	return 0;
}

static void do_gro(struct sge_eth_rxq *rxq, const struct pkt_gl *gl,
		   const struct cpl_rx_pkt *pkt)
{
	struct adapter *adapter = rxq->rspq.adap;
	struct sge *s = &adapter->sge;
	int ret;
	struct sk_buff *skb;

	skb = napi_get_frags(&rxq->rspq.napi);
	if (unlikely(!skb)) {
		t4_pktgl_free(gl);
		rxq->stats.rx_drops++;
		return;
	}

	copy_frags(skb, gl, s->pktshift);
	skb->len = gl->tot_len - s->pktshift;
	skb->data_len = skb->len;
	skb->truesize += skb->data_len;
	skb->ip_summed = CHECKSUM_UNNECESSARY;
	skb_record_rx_queue(skb, rxq->rspq.idx);
	if (rxq->rspq.netdev->features & NETIF_F_RXHASH)
		skb_set_hash(skb, (__force u32)pkt->rsshdr.hash_val,
			     PKT_HASH_TYPE_L3);

	if (unlikely(pkt->vlan_ex)) {
		__vlan_hwaccel_put_tag(skb, htons(ETH_P_8021Q), ntohs(pkt->vlan));
		rxq->stats.vlan_ex++;
	}
	ret = napi_gro_frags(&rxq->rspq.napi);
	if (ret == GRO_HELD)
		rxq->stats.lro_pkts++;
	else if (ret == GRO_MERGED || ret == GRO_MERGED_FREE)
		rxq->stats.lro_merged++;
	rxq->stats.pkts++;
	rxq->stats.rx_cso++;
}

/**
 *	t4_ethrx_handler - process an ingress ethernet packet
 *	@q: the response queue that received the packet
 *	@rsp: the response queue descriptor holding the RX_PKT message
 *	@si: the gather list of packet fragments
 *
 *	Process an ingress ethernet packet and deliver it to the stack.
 */
int t4_ethrx_handler(struct sge_rspq *q, const __be64 *rsp,
		     const struct pkt_gl *si)
{
	bool csum_ok;
	struct sk_buff *skb;
	const struct cpl_rx_pkt *pkt;
	struct sge_eth_rxq *rxq = container_of(q, struct sge_eth_rxq, rspq);
	struct sge *s = &q->adap->sge;
	int cpl_trace_pkt = is_t4(q->adap->params.chip) ?
			    CPL_TRACE_PKT : CPL_TRACE_PKT_T5;

	if (unlikely(*(u8 *)rsp == cpl_trace_pkt))
		return handle_trace_pkt(q->adap, si);

	pkt = (const struct cpl_rx_pkt *)rsp;
	csum_ok = pkt->csum_calc && !pkt->err_vec &&
		  (q->netdev->features & NETIF_F_RXCSUM);
	if ((pkt->l2info & htonl(RXF_TCP)) &&
	    (q->netdev->features & NETIF_F_GRO) && csum_ok && !pkt->ip_frag) {
		do_gro(rxq, si, pkt);
		return 0;
	}

	skb = cxgb4_pktgl_to_skb(si, RX_PKT_SKB_LEN, RX_PULL_LEN);
	if (unlikely(!skb)) {
		t4_pktgl_free(si);
		rxq->stats.rx_drops++;
		return 0;
	}

	__skb_pull(skb, s->pktshift);      /* remove ethernet header padding */
	skb->protocol = eth_type_trans(skb, q->netdev);
	skb_record_rx_queue(skb, q->idx);
	if (skb->dev->features & NETIF_F_RXHASH)
		skb_set_hash(skb, (__force u32)pkt->rsshdr.hash_val,
			     PKT_HASH_TYPE_L3);

	rxq->stats.pkts++;

	if (csum_ok && (pkt->l2info & htonl(RXF_UDP | RXF_TCP))) {
		if (!pkt->ip_frag) {
			skb->ip_summed = CHECKSUM_UNNECESSARY;
			rxq->stats.rx_cso++;
		} else if (pkt->l2info & htonl(RXF_IP)) {
			__sum16 c = (__force __sum16)pkt->csum;
			skb->csum = csum_unfold(c);
			skb->ip_summed = CHECKSUM_COMPLETE;
			rxq->stats.rx_cso++;
		}
	} else
		skb_checksum_none_assert(skb);

	if (unlikely(pkt->vlan_ex)) {
		__vlan_hwaccel_put_tag(skb, htons(ETH_P_8021Q), ntohs(pkt->vlan));
		rxq->stats.vlan_ex++;
	}
	netif_receive_skb(skb);
	return 0;
}

/**
 *	restore_rx_bufs - put back a packet's Rx buffers
 *	@si: the packet gather list
 *	@q: the SGE free list
 *	@frags: number of FL buffers to restore
 *
 *	Puts back on an FL the Rx buffers associated with @si.  The buffers
 *	have already been unmapped and are left unmapped, we mark them so to
 *	prevent further unmapping attempts.
 *
 *	This function undoes a series of @unmap_rx_buf calls when we find out
 *	that the current packet can't be processed right away afterall and we
 *	need to come back to it later.  This is a very rare event and there's
 *	no effort to make this particularly efficient.
 */
static void restore_rx_bufs(const struct pkt_gl *si, struct sge_fl *q,
			    int frags)
{
	struct rx_sw_desc *d;

	while (frags--) {
		if (q->cidx == 0)
			q->cidx = q->size - 1;
		else
			q->cidx--;
		d = &q->sdesc[q->cidx];
		d->page = si->frags[frags].page;
		d->dma_addr |= RX_UNMAPPED_BUF;
		q->avail++;
	}
}

/**
 *	is_new_response - check if a response is newly written
 *	@r: the response descriptor
 *	@q: the response queue
 *
 *	Returns true if a response descriptor contains a yet unprocessed
 *	response.
 */
static inline bool is_new_response(const struct rsp_ctrl *r,
				   const struct sge_rspq *q)
{
	return RSPD_GEN(r->type_gen) == q->gen;
}

/**
 *	rspq_next - advance to the next entry in a response queue
 *	@q: the queue
 *
 *	Updates the state of a response queue to advance it to the next entry.
 */
static inline void rspq_next(struct sge_rspq *q)
{
	q->cur_desc = (void *)q->cur_desc + q->iqe_len;
	if (unlikely(++q->cidx == q->size)) {
		q->cidx = 0;
		q->gen ^= 1;
		q->cur_desc = q->desc;
	}
}

/**
 *	process_responses - process responses from an SGE response queue
 *	@q: the ingress queue to process
 *	@budget: how many responses can be processed in this round
 *
 *	Process responses from an SGE response queue up to the supplied budget.
 *	Responses include received packets as well as control messages from FW
 *	or HW.
 *
 *	Additionally choose the interrupt holdoff time for the next interrupt
 *	on this queue.  If the system is under memory shortage use a fairly
 *	long delay to help recovery.
 */
static int process_responses(struct sge_rspq *q, int budget)
{
	int ret, rsp_type;
	int budget_left = budget;
	const struct rsp_ctrl *rc;
	struct sge_eth_rxq *rxq = container_of(q, struct sge_eth_rxq, rspq);
	struct adapter *adapter = q->adap;
	struct sge *s = &adapter->sge;

	while (likely(budget_left)) {
		rc = (void *)q->cur_desc + (q->iqe_len - sizeof(*rc));
		if (!is_new_response(rc, q))
			break;

		rmb();
		rsp_type = RSPD_TYPE(rc->type_gen);
		if (likely(rsp_type == RSP_TYPE_FLBUF)) {
			struct page_frag *fp;
			struct pkt_gl si;
			const struct rx_sw_desc *rsd;
			u32 len = ntohl(rc->pldbuflen_qid), bufsz, frags;

			if (len & RSPD_NEWBUF) {
				if (likely(q->offset > 0)) {
					free_rx_bufs(q->adap, &rxq->fl, 1);
					q->offset = 0;
				}
				len = RSPD_LEN(len);
			}
			si.tot_len = len;

			/* gather packet fragments */
			for (frags = 0, fp = si.frags; ; frags++, fp++) {
				rsd = &rxq->fl.sdesc[rxq->fl.cidx];
				bufsz = get_buf_size(adapter, rsd);
				fp->page = rsd->page;
				fp->offset = q->offset;
				fp->size = min(bufsz, len);
				len -= fp->size;
				if (!len)
					break;
				unmap_rx_buf(q->adap, &rxq->fl);
			}

			/*
			 * Last buffer remains mapped so explicitly make it
			 * coherent for CPU access.
			 */
			dma_sync_single_for_cpu(q->adap->pdev_dev,
						get_buf_addr(rsd),
						fp->size, DMA_FROM_DEVICE);

			si.va = page_address(si.frags[0].page) +
				si.frags[0].offset;
			prefetch(si.va);

			si.nfrags = frags + 1;
			ret = q->handler(q, q->cur_desc, &si);
			if (likely(ret == 0))
				q->offset += ALIGN(fp->size, s->fl_align);
			else
				restore_rx_bufs(&si, &rxq->fl, frags);
		} else if (likely(rsp_type == RSP_TYPE_CPL)) {
			ret = q->handler(q, q->cur_desc, NULL);
		} else {
			ret = q->handler(q, (const __be64 *)rc, CXGB4_MSG_AN);
		}

		if (unlikely(ret)) {
			/* couldn't process descriptor, back off for recovery */
			q->next_intr_params = QINTR_TIMER_IDX(NOMEM_TMR_IDX);
			break;
		}

		rspq_next(q);
		budget_left--;
	}

	if (q->offset >= 0 && rxq->fl.size - rxq->fl.avail >= 16)
		__refill_fl(q->adap, &rxq->fl);
	return budget - budget_left;
}

/**
 *	napi_rx_handler - the NAPI handler for Rx processing
 *	@napi: the napi instance
 *	@budget: how many packets we can process in this round
 *
 *	Handler for new data events when using NAPI.  This does not need any
 *	locking or protection from interrupts as data interrupts are off at
 *	this point and other adapter interrupts do not interfere (the latter
 *	in not a concern at all with MSI-X as non-data interrupts then have
 *	a separate handler).
 */
static int napi_rx_handler(struct napi_struct *napi, int budget)
{
	unsigned int params;
	struct sge_rspq *q = container_of(napi, struct sge_rspq, napi);
	int work_done = process_responses(q, budget);
	u32 val;

	if (likely(work_done < budget)) {
		int timer_index;

		napi_complete(napi);
		timer_index = QINTR_TIMER_IDX_GET(q->next_intr_params);

		if (q->adaptive_rx) {
			if (work_done > max(timer_pkt_quota[timer_index],
					    MIN_NAPI_WORK))
				timer_index = (timer_index + 1);
			else
				timer_index = timer_index - 1;

			timer_index = clamp(timer_index, 0, SGE_TIMERREGS - 1);
			q->next_intr_params = QINTR_TIMER_IDX(timer_index) |
							      V_QINTR_CNT_EN;
			params = q->next_intr_params;
		} else {
			params = q->next_intr_params;
			q->next_intr_params = q->intr_params;
		}
	} else
		params = QINTR_TIMER_IDX(7);

	val = CIDXINC(work_done) | SEINTARM(params);
<<<<<<< HEAD
	if (is_t4(q->adap->params.chip)) {
		t4_write_reg(q->adap, MYPF_REG(SGE_PF_GTS),
			     val | INGRESSQID((u32)q->cntxt_id));
	} else {
		writel(val, q->adap->bar2 + q->udb + SGE_UDB_GTS);
=======

	/* If we don't have access to the new User GTS (T5+), use the old
	 * doorbell mechanism; otherwise use the new BAR2 mechanism.
	 */
	if (unlikely(q->bar2_addr == NULL)) {
		t4_write_reg(q->adap, MYPF_REG(SGE_PF_GTS),
			     val | INGRESSQID((u32)q->cntxt_id));
	} else {
		writel(val | INGRESSQID(q->bar2_qid),
		       q->bar2_addr + SGE_UDB_GTS);
>>>>>>> e529fea9
		wmb();
	}
	return work_done;
}

/*
 * The MSI-X interrupt handler for an SGE response queue.
 */
irqreturn_t t4_sge_intr_msix(int irq, void *cookie)
{
	struct sge_rspq *q = cookie;

	napi_schedule(&q->napi);
	return IRQ_HANDLED;
}

/*
 * Process the indirect interrupt entries in the interrupt queue and kick off
 * NAPI for each queue that has generated an entry.
 */
static unsigned int process_intrq(struct adapter *adap)
{
	unsigned int credits;
	const struct rsp_ctrl *rc;
	struct sge_rspq *q = &adap->sge.intrq;
	u32 val;

	spin_lock(&adap->sge.intrq_lock);
	for (credits = 0; ; credits++) {
		rc = (void *)q->cur_desc + (q->iqe_len - sizeof(*rc));
		if (!is_new_response(rc, q))
			break;

		rmb();
		if (RSPD_TYPE(rc->type_gen) == RSP_TYPE_INTR) {
			unsigned int qid = ntohl(rc->pldbuflen_qid);

			qid -= adap->sge.ingr_start;
			napi_schedule(&adap->sge.ingr_map[qid]->napi);
		}

		rspq_next(q);
	}

	val =  CIDXINC(credits) | SEINTARM(q->intr_params);
<<<<<<< HEAD
	if (is_t4(adap->params.chip)) {
		t4_write_reg(adap, MYPF_REG(SGE_PF_GTS),
			     val | INGRESSQID(q->cntxt_id));
	} else {
		writel(val, adap->bar2 + q->udb + SGE_UDB_GTS);
=======

	/* If we don't have access to the new User GTS (T5+), use the old
	 * doorbell mechanism; otherwise use the new BAR2 mechanism.
	 */
	if (unlikely(q->bar2_addr == NULL)) {
		t4_write_reg(adap, MYPF_REG(SGE_PF_GTS),
			     val | INGRESSQID(q->cntxt_id));
	} else {
		writel(val | INGRESSQID(q->bar2_qid),
		       q->bar2_addr + SGE_UDB_GTS);
>>>>>>> e529fea9
		wmb();
	}
	spin_unlock(&adap->sge.intrq_lock);
	return credits;
}

/*
 * The MSI interrupt handler, which handles data events from SGE response queues
 * as well as error and other async events as they all use the same MSI vector.
 */
static irqreturn_t t4_intr_msi(int irq, void *cookie)
{
	struct adapter *adap = cookie;

	t4_slow_intr_handler(adap);
	process_intrq(adap);
	return IRQ_HANDLED;
}

/*
 * Interrupt handler for legacy INTx interrupts.
 * Handles data events from SGE response queues as well as error and other
 * async events as they all use the same interrupt line.
 */
static irqreturn_t t4_intr_intx(int irq, void *cookie)
{
	struct adapter *adap = cookie;

	t4_write_reg(adap, MYPF_REG(PCIE_PF_CLI), 0);
	if (t4_slow_intr_handler(adap) | process_intrq(adap))
		return IRQ_HANDLED;
	return IRQ_NONE;             /* probably shared interrupt */
}

/**
 *	t4_intr_handler - select the top-level interrupt handler
 *	@adap: the adapter
 *
 *	Selects the top-level interrupt handler based on the type of interrupts
 *	(MSI-X, MSI, or INTx).
 */
irq_handler_t t4_intr_handler(struct adapter *adap)
{
	if (adap->flags & USING_MSIX)
		return t4_sge_intr_msix;
	if (adap->flags & USING_MSI)
		return t4_intr_msi;
	return t4_intr_intx;
}

static void sge_rx_timer_cb(unsigned long data)
{
	unsigned long m;
	unsigned int i, idma_same_state_cnt[2];
	struct adapter *adap = (struct adapter *)data;
	struct sge *s = &adap->sge;

	for (i = 0; i < ARRAY_SIZE(s->starving_fl); i++)
		for (m = s->starving_fl[i]; m; m &= m - 1) {
			struct sge_eth_rxq *rxq;
			unsigned int id = __ffs(m) + i * BITS_PER_LONG;
			struct sge_fl *fl = s->egr_map[id];

			clear_bit(id, s->starving_fl);
			smp_mb__after_atomic();

			if (fl_starving(fl)) {
				rxq = container_of(fl, struct sge_eth_rxq, fl);
				if (napi_reschedule(&rxq->rspq.napi))
					fl->starving++;
				else
					set_bit(id, s->starving_fl);
			}
		}

	t4_write_reg(adap, SGE_DEBUG_INDEX, 13);
	idma_same_state_cnt[0] = t4_read_reg(adap, SGE_DEBUG_DATA_HIGH);
	idma_same_state_cnt[1] = t4_read_reg(adap, SGE_DEBUG_DATA_LOW);

	for (i = 0; i < 2; i++) {
		u32 debug0, debug11;

		/* If the Ingress DMA Same State Counter ("timer") is less
		 * than 1s, then we can reset our synthesized Stall Timer and
		 * continue.  If we have previously emitted warnings about a
		 * potential stalled Ingress Queue, issue a note indicating
		 * that the Ingress Queue has resumed forward progress.
		 */
		if (idma_same_state_cnt[i] < s->idma_1s_thresh) {
			if (s->idma_stalled[i] >= SGE_IDMA_WARN_THRESH)
				CH_WARN(adap, "SGE idma%d, queue%u,resumed after %d sec\n",
					i, s->idma_qid[i],
					s->idma_stalled[i]/HZ);
			s->idma_stalled[i] = 0;
			continue;
		}

		/* Synthesize an SGE Ingress DMA Same State Timer in the Hz
		 * domain.  The first time we get here it'll be because we
		 * passed the 1s Threshold; each additional time it'll be
		 * because the RX Timer Callback is being fired on its regular
		 * schedule.
		 *
		 * If the stall is below our Potential Hung Ingress Queue
		 * Warning Threshold, continue.
		 */
		if (s->idma_stalled[i] == 0)
			s->idma_stalled[i] = HZ;
		else
			s->idma_stalled[i] += RX_QCHECK_PERIOD;

		if (s->idma_stalled[i] < SGE_IDMA_WARN_THRESH)
			continue;

		/* We'll issue a warning every SGE_IDMA_WARN_REPEAT Hz */
		if (((s->idma_stalled[i] - HZ) % SGE_IDMA_WARN_REPEAT) != 0)
			continue;

		/* Read and save the SGE IDMA State and Queue ID information.
		 * We do this every time in case it changes across time ...
		 */
		t4_write_reg(adap, SGE_DEBUG_INDEX, 0);
		debug0 = t4_read_reg(adap, SGE_DEBUG_DATA_LOW);
		s->idma_state[i] = (debug0 >> (i * 9)) & 0x3f;

		t4_write_reg(adap, SGE_DEBUG_INDEX, 11);
		debug11 = t4_read_reg(adap, SGE_DEBUG_DATA_LOW);
		s->idma_qid[i] = (debug11 >> (i * 16)) & 0xffff;

		CH_WARN(adap, "SGE idma%u, queue%u, maybe stuck state%u %dsecs (debug0=%#x, debug11=%#x)\n",
			i, s->idma_qid[i], s->idma_state[i],
			s->idma_stalled[i]/HZ, debug0, debug11);
		t4_sge_decode_idma_state(adap, s->idma_state[i]);
	}

	mod_timer(&s->rx_timer, jiffies + RX_QCHECK_PERIOD);
}

static void sge_tx_timer_cb(unsigned long data)
{
	unsigned long m;
	unsigned int i, budget;
	struct adapter *adap = (struct adapter *)data;
	struct sge *s = &adap->sge;

	for (i = 0; i < ARRAY_SIZE(s->txq_maperr); i++)
		for (m = s->txq_maperr[i]; m; m &= m - 1) {
			unsigned long id = __ffs(m) + i * BITS_PER_LONG;
			struct sge_ofld_txq *txq = s->egr_map[id];

			clear_bit(id, s->txq_maperr);
			tasklet_schedule(&txq->qresume_tsk);
		}

	budget = MAX_TIMER_TX_RECLAIM;
	i = s->ethtxq_rover;
	do {
		struct sge_eth_txq *q = &s->ethtxq[i];

		if (q->q.in_use &&
		    time_after_eq(jiffies, q->txq->trans_start + HZ / 100) &&
		    __netif_tx_trylock(q->txq)) {
			int avail = reclaimable(&q->q);

			if (avail) {
				if (avail > budget)
					avail = budget;

				free_tx_desc(adap, &q->q, avail, true);
				q->q.in_use -= avail;
				budget -= avail;
			}
			__netif_tx_unlock(q->txq);
		}

		if (++i >= s->ethqsets)
			i = 0;
	} while (budget && i != s->ethtxq_rover);
	s->ethtxq_rover = i;
	mod_timer(&s->tx_timer, jiffies + (budget ? TX_QCHECK_PERIOD : 2));
}

/**
<<<<<<< HEAD
 *      udb_address - return the BAR2 User Doorbell address for a Queue
 *      @adap: the adapter
 *      @cntxt_id: the Queue Context ID
 *      @qpp: Queues Per Page (for all PFs)
 *
 *      Returns the BAR2 address of the user Doorbell associated with the
 *      indicated Queue Context ID.  Note that this is only applicable
 *      for T5 and later.
 */
static u64 udb_address(struct adapter *adap, unsigned int cntxt_id,
		       unsigned int qpp)
{
	u64 udb;
	unsigned int s_qpp;
	unsigned short udb_density;
	unsigned long qpshift;
	int page;

	BUG_ON(is_t4(adap->params.chip));

	s_qpp = (QUEUESPERPAGEPF0 +
		(QUEUESPERPAGEPF1 - QUEUESPERPAGEPF0) * adap->fn);
	udb_density = 1 << ((qpp >> s_qpp) & QUEUESPERPAGEPF0_MASK);
	qpshift = PAGE_SHIFT - ilog2(udb_density);
	udb = (u64)cntxt_id << qpshift;
	udb &= PAGE_MASK;
	page = udb / PAGE_SIZE;
	udb += (cntxt_id - (page * udb_density)) * SGE_UDB_SIZE;

	return udb;
}

static u64 udb_address_eq(struct adapter *adap, unsigned int cntxt_id)
{
	return udb_address(adap, cntxt_id,
			   t4_read_reg(adap, SGE_EGRESS_QUEUES_PER_PAGE_PF));
}

static u64 udb_address_iq(struct adapter *adap, unsigned int cntxt_id)
{
	return udb_address(adap, cntxt_id,
			   t4_read_reg(adap, SGE_INGRESS_QUEUES_PER_PAGE_PF));
=======
 *	bar2_address - return the BAR2 address for an SGE Queue's Registers
 *	@adapter: the adapter
 *	@qid: the SGE Queue ID
 *	@qtype: the SGE Queue Type (Egress or Ingress)
 *	@pbar2_qid: BAR2 Queue ID or 0 for Queue ID inferred SGE Queues
 *
 *	Returns the BAR2 address for the SGE Queue Registers associated with
 *	@qid.  If BAR2 SGE Registers aren't available, returns NULL.  Also
 *	returns the BAR2 Queue ID to be used with writes to the BAR2 SGE
 *	Queue Registers.  If the BAR2 Queue ID is 0, then "Inferred Queue ID"
 *	Registers are supported (e.g. the Write Combining Doorbell Buffer).
 */
static void __iomem *bar2_address(struct adapter *adapter,
				  unsigned int qid,
				  enum t4_bar2_qtype qtype,
				  unsigned int *pbar2_qid)
{
	u64 bar2_qoffset;
	int ret;

	ret = cxgb4_t4_bar2_sge_qregs(adapter, qid, qtype,
				&bar2_qoffset, pbar2_qid);
	if (ret)
		return NULL;

	return adapter->bar2 + bar2_qoffset;
>>>>>>> e529fea9
}

int t4_sge_alloc_rxq(struct adapter *adap, struct sge_rspq *iq, bool fwevtq,
		     struct net_device *dev, int intr_idx,
		     struct sge_fl *fl, rspq_handler_t hnd)
{
	int ret, flsz = 0;
	struct fw_iq_cmd c;
	struct sge *s = &adap->sge;
	struct port_info *pi = netdev_priv(dev);

	/* Size needs to be multiple of 16, including status entry. */
	iq->size = roundup(iq->size, 16);

	iq->desc = alloc_ring(adap->pdev_dev, iq->size, iq->iqe_len, 0,
			      &iq->phys_addr, NULL, 0, NUMA_NO_NODE);
	if (!iq->desc)
		return -ENOMEM;

	memset(&c, 0, sizeof(c));
	c.op_to_vfn = htonl(FW_CMD_OP_V(FW_IQ_CMD) | FW_CMD_REQUEST_F |
			    FW_CMD_WRITE_F | FW_CMD_EXEC_F |
			    FW_IQ_CMD_PFN_V(adap->fn) | FW_IQ_CMD_VFN_V(0));
	c.alloc_to_len16 = htonl(FW_IQ_CMD_ALLOC_F | FW_IQ_CMD_IQSTART_F |
				 FW_LEN16(c));
	c.type_to_iqandstindex = htonl(FW_IQ_CMD_TYPE_V(FW_IQ_TYPE_FL_INT_CAP) |
		FW_IQ_CMD_IQASYNCH_V(fwevtq) | FW_IQ_CMD_VIID_V(pi->viid) |
		FW_IQ_CMD_IQANDST_V(intr_idx < 0) | FW_IQ_CMD_IQANUD_V(1) |
		FW_IQ_CMD_IQANDSTINDEX_V(intr_idx >= 0 ? intr_idx :
							-intr_idx - 1));
	c.iqdroprss_to_iqesize = htons(FW_IQ_CMD_IQPCIECH_V(pi->tx_chan) |
		FW_IQ_CMD_IQGTSMODE_F |
		FW_IQ_CMD_IQINTCNTTHRESH_V(iq->pktcnt_idx) |
		FW_IQ_CMD_IQESIZE_V(ilog2(iq->iqe_len) - 4));
	c.iqsize = htons(iq->size);
	c.iqaddr = cpu_to_be64(iq->phys_addr);

	if (fl) {
		fl->size = roundup(fl->size, 8);
		fl->desc = alloc_ring(adap->pdev_dev, fl->size, sizeof(__be64),
				      sizeof(struct rx_sw_desc), &fl->addr,
				      &fl->sdesc, s->stat_len, NUMA_NO_NODE);
		if (!fl->desc)
			goto fl_nomem;

		flsz = fl->size / 8 + s->stat_len / sizeof(struct tx_desc);
		c.iqns_to_fl0congen = htonl(FW_IQ_CMD_FL0PACKEN_F |
					    FW_IQ_CMD_FL0FETCHRO_F |
					    FW_IQ_CMD_FL0DATARO_F |
					    FW_IQ_CMD_FL0PADEN_F);
		c.fl0dcaen_to_fl0cidxfthresh = htons(FW_IQ_CMD_FL0FBMIN_V(2) |
				FW_IQ_CMD_FL0FBMAX_V(3));
		c.fl0size = htons(flsz);
		c.fl0addr = cpu_to_be64(fl->addr);
	}

	ret = t4_wr_mbox(adap, adap->fn, &c, sizeof(c), &c);
	if (ret)
		goto err;

	netif_napi_add(dev, &iq->napi, napi_rx_handler, 64);
	iq->cur_desc = iq->desc;
	iq->cidx = 0;
	iq->gen = 1;
	iq->next_intr_params = iq->intr_params;
	iq->cntxt_id = ntohs(c.iqid);
	iq->abs_id = ntohs(c.physiqid);
<<<<<<< HEAD
	if (!is_t4(adap->params.chip))
		iq->udb = udb_address_iq(adap, iq->cntxt_id);
=======
	iq->bar2_addr = bar2_address(adap,
				     iq->cntxt_id,
				     T4_BAR2_QTYPE_INGRESS,
				     &iq->bar2_qid);
>>>>>>> e529fea9
	iq->size--;                           /* subtract status entry */
	iq->netdev = dev;
	iq->handler = hnd;

	/* set offset to -1 to distinguish ingress queues without FL */
	iq->offset = fl ? 0 : -1;

	adap->sge.ingr_map[iq->cntxt_id - adap->sge.ingr_start] = iq;

	if (fl) {
		fl->cntxt_id = ntohs(c.fl0id);
		fl->avail = fl->pend_cred = 0;
		fl->pidx = fl->cidx = 0;
		fl->alloc_failed = fl->large_alloc_failed = fl->starving = 0;
		adap->sge.egr_map[fl->cntxt_id - adap->sge.egr_start] = fl;

<<<<<<< HEAD
		/* Note, we must initialize the Free List User Doorbell
		 * address before refilling the Free List!
		 */
		if (!is_t4(adap->params.chip))
			fl->udb = udb_address_eq(adap, fl->cntxt_id);
=======
		/* Note, we must initialize the BAR2 Free List User Doorbell
		 * information before refilling the Free List!
		 */
		fl->bar2_addr = bar2_address(adap,
					     fl->cntxt_id,
					     T4_BAR2_QTYPE_EGRESS,
					     &fl->bar2_qid);
>>>>>>> e529fea9
		refill_fl(adap, fl, fl_cap(fl), GFP_KERNEL);
	}
	return 0;

fl_nomem:
	ret = -ENOMEM;
err:
	if (iq->desc) {
		dma_free_coherent(adap->pdev_dev, iq->size * iq->iqe_len,
				  iq->desc, iq->phys_addr);
		iq->desc = NULL;
	}
	if (fl && fl->desc) {
		kfree(fl->sdesc);
		fl->sdesc = NULL;
		dma_free_coherent(adap->pdev_dev, flsz * sizeof(struct tx_desc),
				  fl->desc, fl->addr);
		fl->desc = NULL;
	}
	return ret;
}

static void init_txq(struct adapter *adap, struct sge_txq *q, unsigned int id)
{
	q->cntxt_id = id;
<<<<<<< HEAD
	if (!is_t4(adap->params.chip))
		q->udb = udb_address_eq(adap, q->cntxt_id);

=======
	q->bar2_addr = bar2_address(adap,
				    q->cntxt_id,
				    T4_BAR2_QTYPE_EGRESS,
				    &q->bar2_qid);
>>>>>>> e529fea9
	q->in_use = 0;
	q->cidx = q->pidx = 0;
	q->stops = q->restarts = 0;
	q->stat = (void *)&q->desc[q->size];
	spin_lock_init(&q->db_lock);
	adap->sge.egr_map[id - adap->sge.egr_start] = q;
}

int t4_sge_alloc_eth_txq(struct adapter *adap, struct sge_eth_txq *txq,
			 struct net_device *dev, struct netdev_queue *netdevq,
			 unsigned int iqid)
{
	int ret, nentries;
	struct fw_eq_eth_cmd c;
	struct sge *s = &adap->sge;
	struct port_info *pi = netdev_priv(dev);

	/* Add status entries */
	nentries = txq->q.size + s->stat_len / sizeof(struct tx_desc);

	txq->q.desc = alloc_ring(adap->pdev_dev, txq->q.size,
			sizeof(struct tx_desc), sizeof(struct tx_sw_desc),
			&txq->q.phys_addr, &txq->q.sdesc, s->stat_len,
			netdev_queue_numa_node_read(netdevq));
	if (!txq->q.desc)
		return -ENOMEM;

	memset(&c, 0, sizeof(c));
	c.op_to_vfn = htonl(FW_CMD_OP_V(FW_EQ_ETH_CMD) | FW_CMD_REQUEST_F |
			    FW_CMD_WRITE_F | FW_CMD_EXEC_F |
			    FW_EQ_ETH_CMD_PFN_V(adap->fn) |
			    FW_EQ_ETH_CMD_VFN_V(0));
	c.alloc_to_len16 = htonl(FW_EQ_ETH_CMD_ALLOC_F |
				 FW_EQ_ETH_CMD_EQSTART_F | FW_LEN16(c));
	c.viid_pkd = htonl(FW_EQ_ETH_CMD_AUTOEQUEQE_F |
			   FW_EQ_ETH_CMD_VIID_V(pi->viid));
	c.fetchszm_to_iqid = htonl(FW_EQ_ETH_CMD_HOSTFCMODE_V(2) |
				   FW_EQ_ETH_CMD_PCIECHN_V(pi->tx_chan) |
				   FW_EQ_ETH_CMD_FETCHRO_V(1) |
				   FW_EQ_ETH_CMD_IQID_V(iqid));
	c.dcaen_to_eqsize = htonl(FW_EQ_ETH_CMD_FBMIN_V(2) |
				  FW_EQ_ETH_CMD_FBMAX_V(3) |
				  FW_EQ_ETH_CMD_CIDXFTHRESH_V(5) |
				  FW_EQ_ETH_CMD_EQSIZE_V(nentries));
	c.eqaddr = cpu_to_be64(txq->q.phys_addr);

	ret = t4_wr_mbox(adap, adap->fn, &c, sizeof(c), &c);
	if (ret) {
		kfree(txq->q.sdesc);
		txq->q.sdesc = NULL;
		dma_free_coherent(adap->pdev_dev,
				  nentries * sizeof(struct tx_desc),
				  txq->q.desc, txq->q.phys_addr);
		txq->q.desc = NULL;
		return ret;
	}

	init_txq(adap, &txq->q, FW_EQ_ETH_CMD_EQID_G(ntohl(c.eqid_pkd)));
	txq->txq = netdevq;
	txq->tso = txq->tx_cso = txq->vlan_ins = 0;
	txq->mapping_err = 0;
	return 0;
}

int t4_sge_alloc_ctrl_txq(struct adapter *adap, struct sge_ctrl_txq *txq,
			  struct net_device *dev, unsigned int iqid,
			  unsigned int cmplqid)
{
	int ret, nentries;
	struct fw_eq_ctrl_cmd c;
	struct sge *s = &adap->sge;
	struct port_info *pi = netdev_priv(dev);

	/* Add status entries */
	nentries = txq->q.size + s->stat_len / sizeof(struct tx_desc);

	txq->q.desc = alloc_ring(adap->pdev_dev, nentries,
				 sizeof(struct tx_desc), 0, &txq->q.phys_addr,
				 NULL, 0, NUMA_NO_NODE);
	if (!txq->q.desc)
		return -ENOMEM;

	c.op_to_vfn = htonl(FW_CMD_OP_V(FW_EQ_CTRL_CMD) | FW_CMD_REQUEST_F |
			    FW_CMD_WRITE_F | FW_CMD_EXEC_F |
			    FW_EQ_CTRL_CMD_PFN_V(adap->fn) |
			    FW_EQ_CTRL_CMD_VFN_V(0));
	c.alloc_to_len16 = htonl(FW_EQ_CTRL_CMD_ALLOC_F |
				 FW_EQ_CTRL_CMD_EQSTART_F | FW_LEN16(c));
	c.cmpliqid_eqid = htonl(FW_EQ_CTRL_CMD_CMPLIQID_V(cmplqid));
	c.physeqid_pkd = htonl(0);
	c.fetchszm_to_iqid = htonl(FW_EQ_CTRL_CMD_HOSTFCMODE_V(2) |
				   FW_EQ_CTRL_CMD_PCIECHN_V(pi->tx_chan) |
				   FW_EQ_CTRL_CMD_FETCHRO_F |
				   FW_EQ_CTRL_CMD_IQID_V(iqid));
	c.dcaen_to_eqsize = htonl(FW_EQ_CTRL_CMD_FBMIN_V(2) |
				  FW_EQ_CTRL_CMD_FBMAX_V(3) |
				  FW_EQ_CTRL_CMD_CIDXFTHRESH_V(5) |
				  FW_EQ_CTRL_CMD_EQSIZE_V(nentries));
	c.eqaddr = cpu_to_be64(txq->q.phys_addr);

	ret = t4_wr_mbox(adap, adap->fn, &c, sizeof(c), &c);
	if (ret) {
		dma_free_coherent(adap->pdev_dev,
				  nentries * sizeof(struct tx_desc),
				  txq->q.desc, txq->q.phys_addr);
		txq->q.desc = NULL;
		return ret;
	}

	init_txq(adap, &txq->q, FW_EQ_CTRL_CMD_EQID_G(ntohl(c.cmpliqid_eqid)));
	txq->adap = adap;
	skb_queue_head_init(&txq->sendq);
	tasklet_init(&txq->qresume_tsk, restart_ctrlq, (unsigned long)txq);
	txq->full = 0;
	return 0;
}

int t4_sge_alloc_ofld_txq(struct adapter *adap, struct sge_ofld_txq *txq,
			  struct net_device *dev, unsigned int iqid)
{
	int ret, nentries;
	struct fw_eq_ofld_cmd c;
	struct sge *s = &adap->sge;
	struct port_info *pi = netdev_priv(dev);

	/* Add status entries */
	nentries = txq->q.size + s->stat_len / sizeof(struct tx_desc);

	txq->q.desc = alloc_ring(adap->pdev_dev, txq->q.size,
			sizeof(struct tx_desc), sizeof(struct tx_sw_desc),
			&txq->q.phys_addr, &txq->q.sdesc, s->stat_len,
			NUMA_NO_NODE);
	if (!txq->q.desc)
		return -ENOMEM;

	memset(&c, 0, sizeof(c));
	c.op_to_vfn = htonl(FW_CMD_OP_V(FW_EQ_OFLD_CMD) | FW_CMD_REQUEST_F |
			    FW_CMD_WRITE_F | FW_CMD_EXEC_F |
			    FW_EQ_OFLD_CMD_PFN_V(adap->fn) |
			    FW_EQ_OFLD_CMD_VFN_V(0));
	c.alloc_to_len16 = htonl(FW_EQ_OFLD_CMD_ALLOC_F |
				 FW_EQ_OFLD_CMD_EQSTART_F | FW_LEN16(c));
	c.fetchszm_to_iqid = htonl(FW_EQ_OFLD_CMD_HOSTFCMODE_V(2) |
				   FW_EQ_OFLD_CMD_PCIECHN_V(pi->tx_chan) |
				   FW_EQ_OFLD_CMD_FETCHRO_F |
				   FW_EQ_OFLD_CMD_IQID_V(iqid));
	c.dcaen_to_eqsize = htonl(FW_EQ_OFLD_CMD_FBMIN_V(2) |
				  FW_EQ_OFLD_CMD_FBMAX_V(3) |
				  FW_EQ_OFLD_CMD_CIDXFTHRESH_V(5) |
				  FW_EQ_OFLD_CMD_EQSIZE_V(nentries));
	c.eqaddr = cpu_to_be64(txq->q.phys_addr);

	ret = t4_wr_mbox(adap, adap->fn, &c, sizeof(c), &c);
	if (ret) {
		kfree(txq->q.sdesc);
		txq->q.sdesc = NULL;
		dma_free_coherent(adap->pdev_dev,
				  nentries * sizeof(struct tx_desc),
				  txq->q.desc, txq->q.phys_addr);
		txq->q.desc = NULL;
		return ret;
	}

	init_txq(adap, &txq->q, FW_EQ_OFLD_CMD_EQID_G(ntohl(c.eqid_pkd)));
	txq->adap = adap;
	skb_queue_head_init(&txq->sendq);
	tasklet_init(&txq->qresume_tsk, restart_ofldq, (unsigned long)txq);
	txq->full = 0;
	txq->mapping_err = 0;
	return 0;
}

static void free_txq(struct adapter *adap, struct sge_txq *q)
{
	struct sge *s = &adap->sge;

	dma_free_coherent(adap->pdev_dev,
			  q->size * sizeof(struct tx_desc) + s->stat_len,
			  q->desc, q->phys_addr);
	q->cntxt_id = 0;
	q->sdesc = NULL;
	q->desc = NULL;
}

static void free_rspq_fl(struct adapter *adap, struct sge_rspq *rq,
			 struct sge_fl *fl)
{
	struct sge *s = &adap->sge;
	unsigned int fl_id = fl ? fl->cntxt_id : 0xffff;

	adap->sge.ingr_map[rq->cntxt_id - adap->sge.ingr_start] = NULL;
	t4_iq_free(adap, adap->fn, adap->fn, 0, FW_IQ_TYPE_FL_INT_CAP,
		   rq->cntxt_id, fl_id, 0xffff);
	dma_free_coherent(adap->pdev_dev, (rq->size + 1) * rq->iqe_len,
			  rq->desc, rq->phys_addr);
	netif_napi_del(&rq->napi);
	rq->netdev = NULL;
	rq->cntxt_id = rq->abs_id = 0;
	rq->desc = NULL;

	if (fl) {
		free_rx_bufs(adap, fl, fl->avail);
		dma_free_coherent(adap->pdev_dev, fl->size * 8 + s->stat_len,
				  fl->desc, fl->addr);
		kfree(fl->sdesc);
		fl->sdesc = NULL;
		fl->cntxt_id = 0;
		fl->desc = NULL;
	}
}

/**
 *      t4_free_ofld_rxqs - free a block of consecutive Rx queues
 *      @adap: the adapter
 *      @n: number of queues
 *      @q: pointer to first queue
 *
 *      Release the resources of a consecutive block of offload Rx queues.
 */
void t4_free_ofld_rxqs(struct adapter *adap, int n, struct sge_ofld_rxq *q)
{
	for ( ; n; n--, q++)
		if (q->rspq.desc)
			free_rspq_fl(adap, &q->rspq,
				     q->fl.size ? &q->fl : NULL);
}

/**
 *	t4_free_sge_resources - free SGE resources
 *	@adap: the adapter
 *
 *	Frees resources used by the SGE queue sets.
 */
void t4_free_sge_resources(struct adapter *adap)
{
	int i;
	struct sge_eth_rxq *eq = adap->sge.ethrxq;
	struct sge_eth_txq *etq = adap->sge.ethtxq;

	/* clean up Ethernet Tx/Rx queues */
	for (i = 0; i < adap->sge.ethqsets; i++, eq++, etq++) {
		if (eq->rspq.desc)
			free_rspq_fl(adap, &eq->rspq,
				     eq->fl.size ? &eq->fl : NULL);
		if (etq->q.desc) {
			t4_eth_eq_free(adap, adap->fn, adap->fn, 0,
				       etq->q.cntxt_id);
			free_tx_desc(adap, &etq->q, etq->q.in_use, true);
			kfree(etq->q.sdesc);
			free_txq(adap, &etq->q);
		}
	}

	/* clean up RDMA and iSCSI Rx queues */
	t4_free_ofld_rxqs(adap, adap->sge.ofldqsets, adap->sge.ofldrxq);
	t4_free_ofld_rxqs(adap, adap->sge.rdmaqs, adap->sge.rdmarxq);
	t4_free_ofld_rxqs(adap, adap->sge.rdmaciqs, adap->sge.rdmaciq);

	/* clean up offload Tx queues */
	for (i = 0; i < ARRAY_SIZE(adap->sge.ofldtxq); i++) {
		struct sge_ofld_txq *q = &adap->sge.ofldtxq[i];

		if (q->q.desc) {
			tasklet_kill(&q->qresume_tsk);
			t4_ofld_eq_free(adap, adap->fn, adap->fn, 0,
					q->q.cntxt_id);
			free_tx_desc(adap, &q->q, q->q.in_use, false);
			kfree(q->q.sdesc);
			__skb_queue_purge(&q->sendq);
			free_txq(adap, &q->q);
		}
	}

	/* clean up control Tx queues */
	for (i = 0; i < ARRAY_SIZE(adap->sge.ctrlq); i++) {
		struct sge_ctrl_txq *cq = &adap->sge.ctrlq[i];

		if (cq->q.desc) {
			tasklet_kill(&cq->qresume_tsk);
			t4_ctrl_eq_free(adap, adap->fn, adap->fn, 0,
					cq->q.cntxt_id);
			__skb_queue_purge(&cq->sendq);
			free_txq(adap, &cq->q);
		}
	}

	if (adap->sge.fw_evtq.desc)
		free_rspq_fl(adap, &adap->sge.fw_evtq, NULL);

	if (adap->sge.intrq.desc)
		free_rspq_fl(adap, &adap->sge.intrq, NULL);

	/* clear the reverse egress queue map */
	memset(adap->sge.egr_map, 0, sizeof(adap->sge.egr_map));
}

void t4_sge_start(struct adapter *adap)
{
	adap->sge.ethtxq_rover = 0;
	mod_timer(&adap->sge.rx_timer, jiffies + RX_QCHECK_PERIOD);
	mod_timer(&adap->sge.tx_timer, jiffies + TX_QCHECK_PERIOD);
}

/**
 *	t4_sge_stop - disable SGE operation
 *	@adap: the adapter
 *
 *	Stop tasklets and timers associated with the DMA engine.  Note that
 *	this is effective only if measures have been taken to disable any HW
 *	events that may restart them.
 */
void t4_sge_stop(struct adapter *adap)
{
	int i;
	struct sge *s = &adap->sge;

	if (in_interrupt())  /* actions below require waiting */
		return;

	if (s->rx_timer.function)
		del_timer_sync(&s->rx_timer);
	if (s->tx_timer.function)
		del_timer_sync(&s->tx_timer);

	for (i = 0; i < ARRAY_SIZE(s->ofldtxq); i++) {
		struct sge_ofld_txq *q = &s->ofldtxq[i];

		if (q->q.desc)
			tasklet_kill(&q->qresume_tsk);
	}
	for (i = 0; i < ARRAY_SIZE(s->ctrlq); i++) {
		struct sge_ctrl_txq *cq = &s->ctrlq[i];

		if (cq->q.desc)
			tasklet_kill(&cq->qresume_tsk);
	}
}

/**
 *	t4_sge_init - initialize SGE
 *	@adap: the adapter
 *
 *	Performs SGE initialization needed every time after a chip reset.
 *	We do not initialize any of the queues here, instead the driver
 *	top-level must request them individually.
 *
 *	Called in two different modes:
 *
 *	 1. Perform actual hardware initialization and record hard-coded
 *	    parameters which were used.  This gets used when we're the
 *	    Master PF and the Firmware Configuration File support didn't
 *	    work for some reason.
 *
 *	 2. We're not the Master PF or initialization was performed with
 *	    a Firmware Configuration File.  In this case we need to grab
 *	    any of the SGE operating parameters that we need to have in
 *	    order to do our job and make sure we can live with them ...
 */

static int t4_sge_init_soft(struct adapter *adap)
{
	struct sge *s = &adap->sge;
	u32 fl_small_pg, fl_large_pg, fl_small_mtu, fl_large_mtu;
	u32 timer_value_0_and_1, timer_value_2_and_3, timer_value_4_and_5;
	u32 ingress_rx_threshold;

	/*
	 * Verify that CPL messages are going to the Ingress Queue for
	 * process_responses() and that only packet data is going to the
	 * Free Lists.
	 */
	if ((t4_read_reg(adap, SGE_CONTROL) & RXPKTCPLMODE_MASK) !=
	    RXPKTCPLMODE(X_RXPKTCPLMODE_SPLIT)) {
		dev_err(adap->pdev_dev, "bad SGE CPL MODE\n");
		return -EINVAL;
	}

	/*
	 * Validate the Host Buffer Register Array indices that we want to
	 * use ...
	 *
	 * XXX Note that we should really read through the Host Buffer Size
	 * XXX register array and find the indices of the Buffer Sizes which
	 * XXX meet our needs!
	 */
	#define READ_FL_BUF(x) \
		t4_read_reg(adap, SGE_FL_BUFFER_SIZE0+(x)*sizeof(u32))

	fl_small_pg = READ_FL_BUF(RX_SMALL_PG_BUF);
	fl_large_pg = READ_FL_BUF(RX_LARGE_PG_BUF);
	fl_small_mtu = READ_FL_BUF(RX_SMALL_MTU_BUF);
	fl_large_mtu = READ_FL_BUF(RX_LARGE_MTU_BUF);

	/* We only bother using the Large Page logic if the Large Page Buffer
	 * is larger than our Page Size Buffer.
	 */
	if (fl_large_pg <= fl_small_pg)
		fl_large_pg = 0;

	#undef READ_FL_BUF

	/* The Page Size Buffer must be exactly equal to our Page Size and the
	 * Large Page Size Buffer should be 0 (per above) or a power of 2.
	 */
	if (fl_small_pg != PAGE_SIZE ||
	    (fl_large_pg & (fl_large_pg-1)) != 0) {
		dev_err(adap->pdev_dev, "bad SGE FL page buffer sizes [%d, %d]\n",
			fl_small_pg, fl_large_pg);
		return -EINVAL;
	}
	if (fl_large_pg)
		s->fl_pg_order = ilog2(fl_large_pg) - PAGE_SHIFT;

	if (fl_small_mtu < FL_MTU_SMALL_BUFSIZE(adap) ||
	    fl_large_mtu < FL_MTU_LARGE_BUFSIZE(adap)) {
		dev_err(adap->pdev_dev, "bad SGE FL MTU sizes [%d, %d]\n",
			fl_small_mtu, fl_large_mtu);
		return -EINVAL;
	}

	/*
	 * Retrieve our RX interrupt holdoff timer values and counter
	 * threshold values from the SGE parameters.
	 */
	timer_value_0_and_1 = t4_read_reg(adap, SGE_TIMER_VALUE_0_AND_1);
	timer_value_2_and_3 = t4_read_reg(adap, SGE_TIMER_VALUE_2_AND_3);
	timer_value_4_and_5 = t4_read_reg(adap, SGE_TIMER_VALUE_4_AND_5);
	s->timer_val[0] = core_ticks_to_us(adap,
		TIMERVALUE0_GET(timer_value_0_and_1));
	s->timer_val[1] = core_ticks_to_us(adap,
		TIMERVALUE1_GET(timer_value_0_and_1));
	s->timer_val[2] = core_ticks_to_us(adap,
		TIMERVALUE2_GET(timer_value_2_and_3));
	s->timer_val[3] = core_ticks_to_us(adap,
		TIMERVALUE3_GET(timer_value_2_and_3));
	s->timer_val[4] = core_ticks_to_us(adap,
		TIMERVALUE4_GET(timer_value_4_and_5));
	s->timer_val[5] = core_ticks_to_us(adap,
		TIMERVALUE5_GET(timer_value_4_and_5));

	ingress_rx_threshold = t4_read_reg(adap, SGE_INGRESS_RX_THRESHOLD);
	s->counter_val[0] = THRESHOLD_0_GET(ingress_rx_threshold);
	s->counter_val[1] = THRESHOLD_1_GET(ingress_rx_threshold);
	s->counter_val[2] = THRESHOLD_2_GET(ingress_rx_threshold);
	s->counter_val[3] = THRESHOLD_3_GET(ingress_rx_threshold);

	return 0;
}

static int t4_sge_init_hard(struct adapter *adap)
{
	struct sge *s = &adap->sge;

	/*
	 * Set up our basic SGE mode to deliver CPL messages to our Ingress
	 * Queue and Packet Date to the Free List.
	 */
	t4_set_reg_field(adap, SGE_CONTROL, RXPKTCPLMODE_MASK,
			 RXPKTCPLMODE_MASK);

	/*
	 * Set up to drop DOORBELL writes when the DOORBELL FIFO overflows
	 * and generate an interrupt when this occurs so we can recover.
	 */
	if (is_t4(adap->params.chip)) {
		t4_set_reg_field(adap, A_SGE_DBFIFO_STATUS,
				 V_HP_INT_THRESH(M_HP_INT_THRESH) |
				 V_LP_INT_THRESH(M_LP_INT_THRESH),
				 V_HP_INT_THRESH(dbfifo_int_thresh) |
				 V_LP_INT_THRESH(dbfifo_int_thresh));
	} else {
		t4_set_reg_field(adap, A_SGE_DBFIFO_STATUS,
				 V_LP_INT_THRESH_T5(M_LP_INT_THRESH_T5),
				 V_LP_INT_THRESH_T5(dbfifo_int_thresh));
		t4_set_reg_field(adap, SGE_DBFIFO_STATUS2,
				 V_HP_INT_THRESH_T5(M_HP_INT_THRESH_T5),
				 V_HP_INT_THRESH_T5(dbfifo_int_thresh));
	}
	t4_set_reg_field(adap, A_SGE_DOORBELL_CONTROL, F_ENABLE_DROP,
			F_ENABLE_DROP);

	/*
	 * SGE_FL_BUFFER_SIZE0 (RX_SMALL_PG_BUF) is set up by
	 * t4_fixup_host_params().
	 */
	s->fl_pg_order = FL_PG_ORDER;
	if (s->fl_pg_order)
		t4_write_reg(adap,
			     SGE_FL_BUFFER_SIZE0+RX_LARGE_PG_BUF*sizeof(u32),
			     PAGE_SIZE << FL_PG_ORDER);
	t4_write_reg(adap, SGE_FL_BUFFER_SIZE0+RX_SMALL_MTU_BUF*sizeof(u32),
		     FL_MTU_SMALL_BUFSIZE(adap));
	t4_write_reg(adap, SGE_FL_BUFFER_SIZE0+RX_LARGE_MTU_BUF*sizeof(u32),
		     FL_MTU_LARGE_BUFSIZE(adap));

	/*
	 * Note that the SGE Ingress Packet Count Interrupt Threshold and
	 * Timer Holdoff values must be supplied by our caller.
	 */
	t4_write_reg(adap, SGE_INGRESS_RX_THRESHOLD,
		     THRESHOLD_0(s->counter_val[0]) |
		     THRESHOLD_1(s->counter_val[1]) |
		     THRESHOLD_2(s->counter_val[2]) |
		     THRESHOLD_3(s->counter_val[3]));
	t4_write_reg(adap, SGE_TIMER_VALUE_0_AND_1,
		     TIMERVALUE0(us_to_core_ticks(adap, s->timer_val[0])) |
		     TIMERVALUE1(us_to_core_ticks(adap, s->timer_val[1])));
	t4_write_reg(adap, SGE_TIMER_VALUE_2_AND_3,
		     TIMERVALUE2(us_to_core_ticks(adap, s->timer_val[2])) |
		     TIMERVALUE3(us_to_core_ticks(adap, s->timer_val[3])));
	t4_write_reg(adap, SGE_TIMER_VALUE_4_AND_5,
		     TIMERVALUE4(us_to_core_ticks(adap, s->timer_val[4])) |
		     TIMERVALUE5(us_to_core_ticks(adap, s->timer_val[5])));

	return 0;
}

int t4_sge_init(struct adapter *adap)
{
	struct sge *s = &adap->sge;
	u32 sge_control, sge_control2, sge_conm_ctrl;
	unsigned int ingpadboundary, ingpackboundary;
	int ret, egress_threshold;

	/*
	 * Ingress Padding Boundary and Egress Status Page Size are set up by
	 * t4_fixup_host_params().
	 */
	sge_control = t4_read_reg(adap, SGE_CONTROL);
	s->pktshift = PKTSHIFT_GET(sge_control);
	s->stat_len = (sge_control & EGRSTATUSPAGESIZE_MASK) ? 128 : 64;

	/* T4 uses a single control field to specify both the PCIe Padding and
	 * Packing Boundary.  T5 introduced the ability to specify these
	 * separately.  The actual Ingress Packet Data alignment boundary
	 * within Packed Buffer Mode is the maximum of these two
	 * specifications.
	 */
	ingpadboundary = 1 << (INGPADBOUNDARY_GET(sge_control) +
			       X_INGPADBOUNDARY_SHIFT);
	if (is_t4(adap->params.chip)) {
		s->fl_align = ingpadboundary;
	} else {
		/* T5 has a different interpretation of one of the PCIe Packing
		 * Boundary values.
		 */
		sge_control2 = t4_read_reg(adap, SGE_CONTROL2_A);
		ingpackboundary = INGPACKBOUNDARY_G(sge_control2);
		if (ingpackboundary == INGPACKBOUNDARY_16B_X)
			ingpackboundary = 16;
		else
			ingpackboundary = 1 << (ingpackboundary +
						INGPACKBOUNDARY_SHIFT_X);

		s->fl_align = max(ingpadboundary, ingpackboundary);
	}

	if (adap->flags & USING_SOFT_PARAMS)
		ret = t4_sge_init_soft(adap);
	else
		ret = t4_sge_init_hard(adap);
	if (ret < 0)
		return ret;

	/*
	 * A FL with <= fl_starve_thres buffers is starving and a periodic
	 * timer will attempt to refill it.  This needs to be larger than the
	 * SGE's Egress Congestion Threshold.  If it isn't, then we can get
	 * stuck waiting for new packets while the SGE is waiting for us to
	 * give it more Free List entries.  (Note that the SGE's Egress
	 * Congestion Threshold is in units of 2 Free List pointers.) For T4,
	 * there was only a single field to control this.  For T5 there's the
	 * original field which now only applies to Unpacked Mode Free List
	 * buffers and a new field which only applies to Packed Mode Free List
	 * buffers.
	 */
	sge_conm_ctrl = t4_read_reg(adap, SGE_CONM_CTRL);
	if (is_t4(adap->params.chip))
		egress_threshold = EGRTHRESHOLD_GET(sge_conm_ctrl);
	else
		egress_threshold = EGRTHRESHOLDPACKING_GET(sge_conm_ctrl);
	s->fl_starve_thres = 2*egress_threshold + 1;

	setup_timer(&s->rx_timer, sge_rx_timer_cb, (unsigned long)adap);
	setup_timer(&s->tx_timer, sge_tx_timer_cb, (unsigned long)adap);
	s->idma_1s_thresh = core_ticks_per_usec(adap) * 1000000;  /* 1 s */
	s->idma_stalled[0] = 0;
	s->idma_stalled[1] = 0;
	spin_lock_init(&s->intrq_lock);

	return 0;
}<|MERGE_RESOLUTION|>--- conflicted
+++ resolved
@@ -527,16 +527,6 @@
 		val |= DBPRIO(1);
 		wmb();
 
-<<<<<<< HEAD
-		/* If we're on T4, use the old doorbell mechanism; otherwise
-		 * use the new BAR2 mechanism.
-		 */
-		if (is_t4(adap->params.chip)) {
-			t4_write_reg(adap, MYPF_REG(SGE_PF_KDOORBELL),
-				     val | QID(q->cntxt_id));
-		} else {
-			writel(val,  adap->bar2 + q->udb + SGE_UDB_KDOORBELL);
-=======
 		/* If we don't have access to the new User Doorbell (T5+), use
 		 * the old doorbell mechanism; otherwise use the new BAR2
 		 * mechanism.
@@ -547,7 +537,6 @@
 		} else {
 			writel(val | QID(q->bar2_qid),
 			       q->bar2_addr + SGE_UDB_KDOORBELL);
->>>>>>> e529fea9
 
 			/* This Write memory Barrier will force the write to
 			 * the User Doorbell area to be flushed.
@@ -863,20 +852,13 @@
 		*end = 0;
 }
 
-<<<<<<< HEAD
-/* This function copies a tx_desc struct to memory mapped BAR2 space(user space
- * writes). For coalesced WR SGE, fetches data from the FIFO instead of from
- * Host.
-=======
 /* This function copies 64 byte coalesced work request to
  * memory mapped BAR2 space. For coalesced WR SGE fetches
  * data from the FIFO instead of from Host.
->>>>>>> e529fea9
- */
-static void cxgb_pio_copy(u64 __iomem *dst, struct tx_desc *desc)
-{
-	int count = sizeof(*desc) / sizeof(u64);
-	u64 *src = (u64 *)desc;
+ */
+static void cxgb_pio_copy(u64 __iomem *dst, u64 *src)
+{
+	int count = 8;
 
 	while (count) {
 		writeq(*src, dst);
@@ -898,14 +880,10 @@
 {
 	wmb();            /* write descriptors before telling HW */
 
-<<<<<<< HEAD
-	if (is_t4(adap->params.chip)) {
-=======
 	/* If we don't have access to the new User Doorbell (T5+), use the old
 	 * doorbell mechanism; otherwise use the new BAR2 mechanism.
 	 */
 	if (unlikely(q->bar2_addr == NULL)) {
->>>>>>> e529fea9
 		u32 val = PIDX(n);
 		unsigned long flags;
 
@@ -931,23 +909,6 @@
 		 */
 		WARN_ON(val & DBPRIO(1));
 
-<<<<<<< HEAD
-		/* For T5 and later we use the Write-Combine mapped BAR2 User
-		 * Doorbell mechanism.  If we're only writing a single TX
-		 * Descriptor and TX Write Combining hasn't been disabled, we
-		 * can use the Write Combining Gather Buffer; otherwise we use
-		 * the simple doorbell.
-		 */
-		if (n == 1) {
-			int index = (q->pidx
-				     ? (q->pidx - 1)
-				     : (q->size - 1));
-
-			cxgb_pio_copy(adap->bar2 + q->udb + SGE_UDB_WCDOORBELL,
-				      q->desc + index);
-		} else {
-			writel(val,  adap->bar2 + q->udb + SGE_UDB_KDOORBELL);
-=======
 		/* If we're only writing a single TX Descriptor and we can use
 		 * Inferred QID registers, we can use the Write Combining
 		 * Gather Buffer; otherwise we use the simple doorbell.
@@ -964,7 +925,6 @@
 		} else {
 			writel(val | QID(q->bar2_qid),
 			       q->bar2_addr + SGE_UDB_KDOORBELL);
->>>>>>> e529fea9
 		}
 
 		/* This Write Memory Barrier will force the write to the User
@@ -2042,13 +2002,6 @@
 		params = QINTR_TIMER_IDX(7);
 
 	val = CIDXINC(work_done) | SEINTARM(params);
-<<<<<<< HEAD
-	if (is_t4(q->adap->params.chip)) {
-		t4_write_reg(q->adap, MYPF_REG(SGE_PF_GTS),
-			     val | INGRESSQID((u32)q->cntxt_id));
-	} else {
-		writel(val, q->adap->bar2 + q->udb + SGE_UDB_GTS);
-=======
 
 	/* If we don't have access to the new User GTS (T5+), use the old
 	 * doorbell mechanism; otherwise use the new BAR2 mechanism.
@@ -2059,7 +2012,6 @@
 	} else {
 		writel(val | INGRESSQID(q->bar2_qid),
 		       q->bar2_addr + SGE_UDB_GTS);
->>>>>>> e529fea9
 		wmb();
 	}
 	return work_done;
@@ -2105,13 +2057,6 @@
 	}
 
 	val =  CIDXINC(credits) | SEINTARM(q->intr_params);
-<<<<<<< HEAD
-	if (is_t4(adap->params.chip)) {
-		t4_write_reg(adap, MYPF_REG(SGE_PF_GTS),
-			     val | INGRESSQID(q->cntxt_id));
-	} else {
-		writel(val, adap->bar2 + q->udb + SGE_UDB_GTS);
-=======
 
 	/* If we don't have access to the new User GTS (T5+), use the old
 	 * doorbell mechanism; otherwise use the new BAR2 mechanism.
@@ -2122,7 +2067,6 @@
 	} else {
 		writel(val | INGRESSQID(q->bar2_qid),
 		       q->bar2_addr + SGE_UDB_GTS);
->>>>>>> e529fea9
 		wmb();
 	}
 	spin_unlock(&adap->sge.intrq_lock);
@@ -2306,50 +2250,6 @@
 }
 
 /**
-<<<<<<< HEAD
- *      udb_address - return the BAR2 User Doorbell address for a Queue
- *      @adap: the adapter
- *      @cntxt_id: the Queue Context ID
- *      @qpp: Queues Per Page (for all PFs)
- *
- *      Returns the BAR2 address of the user Doorbell associated with the
- *      indicated Queue Context ID.  Note that this is only applicable
- *      for T5 and later.
- */
-static u64 udb_address(struct adapter *adap, unsigned int cntxt_id,
-		       unsigned int qpp)
-{
-	u64 udb;
-	unsigned int s_qpp;
-	unsigned short udb_density;
-	unsigned long qpshift;
-	int page;
-
-	BUG_ON(is_t4(adap->params.chip));
-
-	s_qpp = (QUEUESPERPAGEPF0 +
-		(QUEUESPERPAGEPF1 - QUEUESPERPAGEPF0) * adap->fn);
-	udb_density = 1 << ((qpp >> s_qpp) & QUEUESPERPAGEPF0_MASK);
-	qpshift = PAGE_SHIFT - ilog2(udb_density);
-	udb = (u64)cntxt_id << qpshift;
-	udb &= PAGE_MASK;
-	page = udb / PAGE_SIZE;
-	udb += (cntxt_id - (page * udb_density)) * SGE_UDB_SIZE;
-
-	return udb;
-}
-
-static u64 udb_address_eq(struct adapter *adap, unsigned int cntxt_id)
-{
-	return udb_address(adap, cntxt_id,
-			   t4_read_reg(adap, SGE_EGRESS_QUEUES_PER_PAGE_PF));
-}
-
-static u64 udb_address_iq(struct adapter *adap, unsigned int cntxt_id)
-{
-	return udb_address(adap, cntxt_id,
-			   t4_read_reg(adap, SGE_INGRESS_QUEUES_PER_PAGE_PF));
-=======
  *	bar2_address - return the BAR2 address for an SGE Queue's Registers
  *	@adapter: the adapter
  *	@qid: the SGE Queue ID
@@ -2376,7 +2276,6 @@
 		return NULL;
 
 	return adapter->bar2 + bar2_qoffset;
->>>>>>> e529fea9
 }
 
 int t4_sge_alloc_rxq(struct adapter *adap, struct sge_rspq *iq, bool fwevtq,
@@ -2444,15 +2343,10 @@
 	iq->next_intr_params = iq->intr_params;
 	iq->cntxt_id = ntohs(c.iqid);
 	iq->abs_id = ntohs(c.physiqid);
-<<<<<<< HEAD
-	if (!is_t4(adap->params.chip))
-		iq->udb = udb_address_iq(adap, iq->cntxt_id);
-=======
 	iq->bar2_addr = bar2_address(adap,
 				     iq->cntxt_id,
 				     T4_BAR2_QTYPE_INGRESS,
 				     &iq->bar2_qid);
->>>>>>> e529fea9
 	iq->size--;                           /* subtract status entry */
 	iq->netdev = dev;
 	iq->handler = hnd;
@@ -2469,13 +2363,6 @@
 		fl->alloc_failed = fl->large_alloc_failed = fl->starving = 0;
 		adap->sge.egr_map[fl->cntxt_id - adap->sge.egr_start] = fl;
 
-<<<<<<< HEAD
-		/* Note, we must initialize the Free List User Doorbell
-		 * address before refilling the Free List!
-		 */
-		if (!is_t4(adap->params.chip))
-			fl->udb = udb_address_eq(adap, fl->cntxt_id);
-=======
 		/* Note, we must initialize the BAR2 Free List User Doorbell
 		 * information before refilling the Free List!
 		 */
@@ -2483,7 +2370,6 @@
 					     fl->cntxt_id,
 					     T4_BAR2_QTYPE_EGRESS,
 					     &fl->bar2_qid);
->>>>>>> e529fea9
 		refill_fl(adap, fl, fl_cap(fl), GFP_KERNEL);
 	}
 	return 0;
@@ -2509,16 +2395,10 @@
 static void init_txq(struct adapter *adap, struct sge_txq *q, unsigned int id)
 {
 	q->cntxt_id = id;
-<<<<<<< HEAD
-	if (!is_t4(adap->params.chip))
-		q->udb = udb_address_eq(adap, q->cntxt_id);
-
-=======
 	q->bar2_addr = bar2_address(adap,
 				    q->cntxt_id,
 				    T4_BAR2_QTYPE_EGRESS,
 				    &q->bar2_qid);
->>>>>>> e529fea9
 	q->in_use = 0;
 	q->cidx = q->pidx = 0;
 	q->stops = q->restarts = 0;
