/*******************************************************************************
 *
 * Intel Ethernet Controller XL710 Family Linux Driver
 * Copyright(c) 2013 - 2014 Intel Corporation.
 *
 * This program is free software; you can redistribute it and/or modify it
 * under the terms and conditions of the GNU General Public License,
 * version 2, as published by the Free Software Foundation.
 *
 * This program is distributed in the hope it will be useful, but WITHOUT
 * ANY WARRANTY; without even the implied warranty of MERCHANTABILITY or
 * FITNESS FOR A PARTICULAR PURPOSE.  See the GNU General Public License for
 * more details.
 *
 * You should have received a copy of the GNU General Public License along
 * with this program.  If not, see <http://www.gnu.org/licenses/>.
 *
 * The full GNU General Public License is included in this distribution in
 * the file called "COPYING".
 *
 * Contact Information:
 * e1000-devel Mailing List <e1000-devel@lists.sourceforge.net>
 * Intel Corporation, 5200 N.E. Elam Young Parkway, Hillsboro, OR 97124-6497
 *
 ******************************************************************************/

#include "i40e.h"

/***********************misc routines*****************************/

/**
 * i40e_vc_disable_vf
 * @pf: pointer to the pf info
 * @vf: pointer to the vf info
 *
 * Disable the VF through a SW reset
 **/
static inline void i40e_vc_disable_vf(struct i40e_pf *pf, struct i40e_vf *vf)
{
	struct i40e_hw *hw = &pf->hw;
	u32 reg;

	reg = rd32(hw, I40E_VPGEN_VFRTRIG(vf->vf_id));
	reg |= I40E_VPGEN_VFRTRIG_VFSWR_MASK;
	wr32(hw, I40E_VPGEN_VFRTRIG(vf->vf_id), reg);
	i40e_flush(hw);
}

/**
 * i40e_vc_isvalid_vsi_id
 * @vf: pointer to the vf info
 * @vsi_id: vf relative vsi id
 *
 * check for the valid vsi id
 **/
static inline bool i40e_vc_isvalid_vsi_id(struct i40e_vf *vf, u8 vsi_id)
{
	struct i40e_pf *pf = vf->pf;

	return pf->vsi[vsi_id]->vf_id == vf->vf_id;
}

/**
 * i40e_vc_isvalid_queue_id
 * @vf: pointer to the vf info
 * @vsi_id: vsi id
 * @qid: vsi relative queue id
 *
 * check for the valid queue id
 **/
static inline bool i40e_vc_isvalid_queue_id(struct i40e_vf *vf, u8 vsi_id,
					    u8 qid)
{
	struct i40e_pf *pf = vf->pf;

	return qid < pf->vsi[vsi_id]->alloc_queue_pairs;
}

/**
 * i40e_vc_isvalid_vector_id
 * @vf: pointer to the vf info
 * @vector_id: vf relative vector id
 *
 * check for the valid vector id
 **/
static inline bool i40e_vc_isvalid_vector_id(struct i40e_vf *vf, u8 vector_id)
{
	struct i40e_pf *pf = vf->pf;

	return vector_id < pf->hw.func_caps.num_msix_vectors_vf;
}

/***********************vf resource mgmt routines*****************/

/**
 * i40e_vc_get_pf_queue_id
 * @vf: pointer to the vf info
 * @vsi_idx: index of VSI in PF struct
 * @vsi_queue_id: vsi relative queue id
 *
 * return pf relative queue id
 **/
static u16 i40e_vc_get_pf_queue_id(struct i40e_vf *vf, u8 vsi_idx,
				   u8 vsi_queue_id)
{
	struct i40e_pf *pf = vf->pf;
	struct i40e_vsi *vsi = pf->vsi[vsi_idx];
	u16 pf_queue_id = I40E_QUEUE_END_OF_LIST;

	if (le16_to_cpu(vsi->info.mapping_flags) &
	    I40E_AQ_VSI_QUE_MAP_NONCONTIG)
		pf_queue_id =
			le16_to_cpu(vsi->info.queue_mapping[vsi_queue_id]);
	else
		pf_queue_id = le16_to_cpu(vsi->info.queue_mapping[0]) +
			      vsi_queue_id;

	return pf_queue_id;
}

/**
 * i40e_config_irq_link_list
 * @vf: pointer to the vf info
 * @vsi_idx: index of VSI in PF struct
 * @vecmap: irq map info
 *
 * configure irq link list from the map
 **/
static void i40e_config_irq_link_list(struct i40e_vf *vf, u16 vsi_idx,
				      struct i40e_virtchnl_vector_map *vecmap)
{
	unsigned long linklistmap = 0, tempmap;
	struct i40e_pf *pf = vf->pf;
	struct i40e_hw *hw = &pf->hw;
	u16 vsi_queue_id, pf_queue_id;
	enum i40e_queue_type qtype;
	u16 next_q, vector_id;
	u32 reg, reg_idx;
	u16 itr_idx = 0;

	vector_id = vecmap->vector_id;
	/* setup the head */
	if (0 == vector_id)
		reg_idx = I40E_VPINT_LNKLST0(vf->vf_id);
	else
		reg_idx = I40E_VPINT_LNKLSTN(
		     ((pf->hw.func_caps.num_msix_vectors_vf - 1) * vf->vf_id) +
		     (vector_id - 1));

	if (vecmap->rxq_map == 0 && vecmap->txq_map == 0) {
		/* Special case - No queues mapped on this vector */
		wr32(hw, reg_idx, I40E_VPINT_LNKLST0_FIRSTQ_INDX_MASK);
		goto irq_list_done;
	}
	tempmap = vecmap->rxq_map;
	for_each_set_bit(vsi_queue_id, &tempmap, I40E_MAX_VSI_QP) {
		linklistmap |= (1 <<
				(I40E_VIRTCHNL_SUPPORTED_QTYPES *
				 vsi_queue_id));
	}

	tempmap = vecmap->txq_map;
	for_each_set_bit(vsi_queue_id, &tempmap, I40E_MAX_VSI_QP) {
		linklistmap |= (1 <<
				(I40E_VIRTCHNL_SUPPORTED_QTYPES * vsi_queue_id
				 + 1));
	}

	next_q = find_first_bit(&linklistmap,
				(I40E_MAX_VSI_QP *
				 I40E_VIRTCHNL_SUPPORTED_QTYPES));
	vsi_queue_id = next_q/I40E_VIRTCHNL_SUPPORTED_QTYPES;
	qtype = next_q%I40E_VIRTCHNL_SUPPORTED_QTYPES;
	pf_queue_id = i40e_vc_get_pf_queue_id(vf, vsi_idx, vsi_queue_id);
	reg = ((qtype << I40E_VPINT_LNKLSTN_FIRSTQ_TYPE_SHIFT) | pf_queue_id);

	wr32(hw, reg_idx, reg);

	while (next_q < (I40E_MAX_VSI_QP * I40E_VIRTCHNL_SUPPORTED_QTYPES)) {
		switch (qtype) {
		case I40E_QUEUE_TYPE_RX:
			reg_idx = I40E_QINT_RQCTL(pf_queue_id);
			itr_idx = vecmap->rxitr_idx;
			break;
		case I40E_QUEUE_TYPE_TX:
			reg_idx = I40E_QINT_TQCTL(pf_queue_id);
			itr_idx = vecmap->txitr_idx;
			break;
		default:
			break;
		}

		next_q = find_next_bit(&linklistmap,
				       (I40E_MAX_VSI_QP *
					I40E_VIRTCHNL_SUPPORTED_QTYPES),
				       next_q + 1);
		if (next_q <
		    (I40E_MAX_VSI_QP * I40E_VIRTCHNL_SUPPORTED_QTYPES)) {
			vsi_queue_id = next_q / I40E_VIRTCHNL_SUPPORTED_QTYPES;
			qtype = next_q % I40E_VIRTCHNL_SUPPORTED_QTYPES;
			pf_queue_id = i40e_vc_get_pf_queue_id(vf, vsi_idx,
							      vsi_queue_id);
		} else {
			pf_queue_id = I40E_QUEUE_END_OF_LIST;
			qtype = 0;
		}

		/* format for the RQCTL & TQCTL regs is same */
		reg = (vector_id) |
		    (qtype << I40E_QINT_RQCTL_NEXTQ_TYPE_SHIFT) |
		    (pf_queue_id << I40E_QINT_RQCTL_NEXTQ_INDX_SHIFT) |
		    (1 << I40E_QINT_RQCTL_CAUSE_ENA_SHIFT) |
		    (itr_idx << I40E_QINT_RQCTL_ITR_INDX_SHIFT);
		wr32(hw, reg_idx, reg);
	}

irq_list_done:
	i40e_flush(hw);
}

/**
 * i40e_config_vsi_tx_queue
 * @vf: pointer to the vf info
 * @vsi_idx: index of VSI in PF struct
 * @vsi_queue_id: vsi relative queue index
 * @info: config. info
 *
 * configure tx queue
 **/
static int i40e_config_vsi_tx_queue(struct i40e_vf *vf, u16 vsi_idx,
				    u16 vsi_queue_id,
				    struct i40e_virtchnl_txq_info *info)
{
	struct i40e_pf *pf = vf->pf;
	struct i40e_hw *hw = &pf->hw;
	struct i40e_hmc_obj_txq tx_ctx;
	u16 pf_queue_id;
	u32 qtx_ctl;
	int ret = 0;

	pf_queue_id = i40e_vc_get_pf_queue_id(vf, vsi_idx, vsi_queue_id);

	/* clear the context structure first */
	memset(&tx_ctx, 0, sizeof(struct i40e_hmc_obj_txq));

	/* only set the required fields */
	tx_ctx.base = info->dma_ring_addr / 128;
	tx_ctx.qlen = info->ring_len;
	tx_ctx.rdylist = le16_to_cpu(pf->vsi[vsi_idx]->info.qs_handle[0]);
	tx_ctx.rdylist_act = 0;
	tx_ctx.head_wb_ena = info->headwb_enabled;
	tx_ctx.head_wb_addr = info->dma_headwb_addr;

	/* clear the context in the HMC */
	ret = i40e_clear_lan_tx_queue_context(hw, pf_queue_id);
	if (ret) {
		dev_err(&pf->pdev->dev,
			"Failed to clear VF LAN Tx queue context %d, error: %d\n",
			pf_queue_id, ret);
		ret = -ENOENT;
		goto error_context;
	}

	/* set the context in the HMC */
	ret = i40e_set_lan_tx_queue_context(hw, pf_queue_id, &tx_ctx);
	if (ret) {
		dev_err(&pf->pdev->dev,
			"Failed to set VF LAN Tx queue context %d error: %d\n",
			pf_queue_id, ret);
		ret = -ENOENT;
		goto error_context;
	}

	/* associate this queue with the PCI VF function */
	qtx_ctl = I40E_QTX_CTL_VF_QUEUE;
	qtx_ctl |= ((hw->pf_id << I40E_QTX_CTL_PF_INDX_SHIFT)
		    & I40E_QTX_CTL_PF_INDX_MASK);
	qtx_ctl |= (((vf->vf_id + hw->func_caps.vf_base_id)
		     << I40E_QTX_CTL_VFVM_INDX_SHIFT)
		    & I40E_QTX_CTL_VFVM_INDX_MASK);
	wr32(hw, I40E_QTX_CTL(pf_queue_id), qtx_ctl);
	i40e_flush(hw);

error_context:
	return ret;
}

/**
 * i40e_config_vsi_rx_queue
 * @vf: pointer to the vf info
 * @vsi_idx: index of VSI in PF struct
 * @vsi_queue_id: vsi relative queue index
 * @info: config. info
 *
 * configure rx queue
 **/
static int i40e_config_vsi_rx_queue(struct i40e_vf *vf, u16 vsi_idx,
				    u16 vsi_queue_id,
				    struct i40e_virtchnl_rxq_info *info)
{
	struct i40e_pf *pf = vf->pf;
	struct i40e_hw *hw = &pf->hw;
	struct i40e_hmc_obj_rxq rx_ctx;
	u16 pf_queue_id;
	int ret = 0;

	pf_queue_id = i40e_vc_get_pf_queue_id(vf, vsi_idx, vsi_queue_id);

	/* clear the context structure first */
	memset(&rx_ctx, 0, sizeof(struct i40e_hmc_obj_rxq));

	/* only set the required fields */
	rx_ctx.base = info->dma_ring_addr / 128;
	rx_ctx.qlen = info->ring_len;

	if (info->splithdr_enabled) {
		rx_ctx.hsplit_0 = I40E_RX_SPLIT_L2      |
				  I40E_RX_SPLIT_IP      |
				  I40E_RX_SPLIT_TCP_UDP |
				  I40E_RX_SPLIT_SCTP;
		/* header length validation */
		if (info->hdr_size > ((2 * 1024) - 64)) {
			ret = -EINVAL;
			goto error_param;
		}
		rx_ctx.hbuff = info->hdr_size >> I40E_RXQ_CTX_HBUFF_SHIFT;

		/* set splitalways mode 10b */
		rx_ctx.dtype = 0x2;
	}

	/* databuffer length validation */
	if (info->databuffer_size > ((16 * 1024) - 128)) {
		ret = -EINVAL;
		goto error_param;
	}
	rx_ctx.dbuff = info->databuffer_size >> I40E_RXQ_CTX_DBUFF_SHIFT;

	/* max pkt. length validation */
	if (info->max_pkt_size >= (16 * 1024) || info->max_pkt_size < 64) {
		ret = -EINVAL;
		goto error_param;
	}
	rx_ctx.rxmax = info->max_pkt_size;

	/* enable 32bytes desc always */
	rx_ctx.dsize = 1;

	/* default values */
	rx_ctx.lrxqthresh = 2;
	rx_ctx.crcstrip = 1;
	rx_ctx.prefena = 1;
	rx_ctx.l2tsel = 1;

	/* clear the context in the HMC */
	ret = i40e_clear_lan_rx_queue_context(hw, pf_queue_id);
	if (ret) {
		dev_err(&pf->pdev->dev,
			"Failed to clear VF LAN Rx queue context %d, error: %d\n",
			pf_queue_id, ret);
		ret = -ENOENT;
		goto error_param;
	}

	/* set the context in the HMC */
	ret = i40e_set_lan_rx_queue_context(hw, pf_queue_id, &rx_ctx);
	if (ret) {
		dev_err(&pf->pdev->dev,
			"Failed to set VF LAN Rx queue context %d error: %d\n",
			pf_queue_id, ret);
		ret = -ENOENT;
		goto error_param;
	}

error_param:
	return ret;
}

/**
 * i40e_alloc_vsi_res
 * @vf: pointer to the vf info
 * @type: type of VSI to allocate
 *
 * alloc vf vsi context & resources
 **/
static int i40e_alloc_vsi_res(struct i40e_vf *vf, enum i40e_vsi_type type)
{
	struct i40e_mac_filter *f = NULL;
	struct i40e_pf *pf = vf->pf;
	struct i40e_vsi *vsi;
	int ret = 0;

	vsi = i40e_vsi_setup(pf, type, pf->vsi[pf->lan_vsi]->seid, vf->vf_id);

	if (!vsi) {
		dev_err(&pf->pdev->dev,
			"add vsi failed for vf %d, aq_err %d\n",
			vf->vf_id, pf->hw.aq.asq_last_status);
		ret = -ENOENT;
		goto error_alloc_vsi_res;
	}
	if (type == I40E_VSI_SRIOV) {
		u8 brdcast[ETH_ALEN] = {0xff, 0xff, 0xff, 0xff, 0xff, 0xff};
		vf->lan_vsi_index = vsi->idx;
		vf->lan_vsi_id = vsi->id;
		dev_info(&pf->pdev->dev,
			 "VF %d assigned LAN VSI index %d, VSI id %d\n",
			 vf->vf_id, vsi->idx, vsi->id);
		/* If the port VLAN has been configured and then the
		 * VF driver was removed then the VSI port VLAN
		 * configuration was destroyed.  Check if there is
		 * a port VLAN and restore the VSI configuration if
		 * needed.
		 */
		if (vf->port_vlan_id)
			i40e_vsi_add_pvid(vsi, vf->port_vlan_id);
		f = i40e_add_filter(vsi, vf->default_lan_addr.addr,
				    vf->port_vlan_id, true, false);
		if (!f)
			dev_info(&pf->pdev->dev,
				 "Could not allocate VF MAC addr\n");
		f = i40e_add_filter(vsi, brdcast, vf->port_vlan_id,
				    true, false);
		if (!f)
			dev_info(&pf->pdev->dev,
				 "Could not allocate VF broadcast filter\n");
	}

	/* program mac filter */
	ret = i40e_sync_vsi_filters(vsi);
	if (ret)
		dev_err(&pf->pdev->dev, "Unable to program ucast filters\n");

	/* Set VF bandwidth if specified */
	if (vf->tx_rate) {
		ret = i40e_aq_config_vsi_bw_limit(&pf->hw, vsi->seid,
						  vf->tx_rate / 50, 0, NULL);
		if (ret)
			dev_err(&pf->pdev->dev, "Unable to set tx rate, VF %d, error code %d.\n",
				vf->vf_id, ret);
	}

error_alloc_vsi_res:
	return ret;
}

/**
 * i40e_enable_vf_mappings
 * @vf: pointer to the vf info
 *
 * enable vf mappings
 **/
static void i40e_enable_vf_mappings(struct i40e_vf *vf)
{
	struct i40e_pf *pf = vf->pf;
	struct i40e_hw *hw = &pf->hw;
	u32 reg, total_queue_pairs = 0;
	int j;

	/* Tell the hardware we're using noncontiguous mapping. HW requires
	 * that VF queues be mapped using this method, even when they are
	 * contiguous in real life
	 */
	wr32(hw, I40E_VSILAN_QBASE(vf->lan_vsi_id),
	     I40E_VSILAN_QBASE_VSIQTABLE_ENA_MASK);

	/* enable VF vplan_qtable mappings */
	reg = I40E_VPLAN_MAPENA_TXRX_ENA_MASK;
	wr32(hw, I40E_VPLAN_MAPENA(vf->vf_id), reg);

	/* map PF queues to VF queues */
	for (j = 0; j < pf->vsi[vf->lan_vsi_index]->alloc_queue_pairs; j++) {
		u16 qid = i40e_vc_get_pf_queue_id(vf, vf->lan_vsi_index, j);
		reg = (qid & I40E_VPLAN_QTABLE_QINDEX_MASK);
		wr32(hw, I40E_VPLAN_QTABLE(total_queue_pairs, vf->vf_id), reg);
		total_queue_pairs++;
	}

	/* map PF queues to VSI */
	for (j = 0; j < 7; j++) {
		if (j * 2 >= pf->vsi[vf->lan_vsi_index]->alloc_queue_pairs) {
			reg = 0x07FF07FF;	/* unused */
		} else {
			u16 qid = i40e_vc_get_pf_queue_id(vf, vf->lan_vsi_index,
							  j * 2);
			reg = qid;
			qid = i40e_vc_get_pf_queue_id(vf, vf->lan_vsi_index,
						      (j * 2) + 1);
			reg |= qid << 16;
		}
		wr32(hw, I40E_VSILAN_QTABLE(j, vf->lan_vsi_id), reg);
	}

	i40e_flush(hw);
}

/**
 * i40e_disable_vf_mappings
 * @vf: pointer to the vf info
 *
 * disable vf mappings
 **/
static void i40e_disable_vf_mappings(struct i40e_vf *vf)
{
	struct i40e_pf *pf = vf->pf;
	struct i40e_hw *hw = &pf->hw;
	int i;

	/* disable qp mappings */
	wr32(hw, I40E_VPLAN_MAPENA(vf->vf_id), 0);
	for (i = 0; i < I40E_MAX_VSI_QP; i++)
		wr32(hw, I40E_VPLAN_QTABLE(i, vf->vf_id),
		     I40E_QUEUE_END_OF_LIST);
	i40e_flush(hw);
}

/**
 * i40e_free_vf_res
 * @vf: pointer to the vf info
 *
 * free vf resources
 **/
static void i40e_free_vf_res(struct i40e_vf *vf)
{
	struct i40e_pf *pf = vf->pf;
	struct i40e_hw *hw = &pf->hw;
	u32 reg_idx, reg;
	int i, msix_vf;

	/* free vsi & disconnect it from the parent uplink */
	if (vf->lan_vsi_index) {
		i40e_vsi_release(pf->vsi[vf->lan_vsi_index]);
		vf->lan_vsi_index = 0;
		vf->lan_vsi_id = 0;
	}
	msix_vf = pf->hw.func_caps.num_msix_vectors_vf;

	/* disable interrupts so the VF starts in a known state */
	for (i = 0; i < msix_vf; i++) {
		/* format is same for both registers */
		if (0 == i)
			reg_idx = I40E_VFINT_DYN_CTL0(vf->vf_id);
		else
			reg_idx = I40E_VFINT_DYN_CTLN(((msix_vf - 1) *
						      (vf->vf_id))
						     + (i - 1));
		wr32(hw, reg_idx, I40E_VFINT_DYN_CTLN_CLEARPBA_MASK);
		i40e_flush(hw);
	}

	/* clear the irq settings */
	for (i = 0; i < msix_vf; i++) {
		/* format is same for both registers */
		if (0 == i)
			reg_idx = I40E_VPINT_LNKLST0(vf->vf_id);
		else
			reg_idx = I40E_VPINT_LNKLSTN(((msix_vf - 1) *
						      (vf->vf_id))
						     + (i - 1));
		reg = (I40E_VPINT_LNKLSTN_FIRSTQ_TYPE_MASK |
		       I40E_VPINT_LNKLSTN_FIRSTQ_INDX_MASK);
		wr32(hw, reg_idx, reg);
		i40e_flush(hw);
	}
	/* reset some of the state varibles keeping
	 * track of the resources
	 */
	vf->num_queue_pairs = 0;
	vf->vf_states = 0;
}

/**
 * i40e_alloc_vf_res
 * @vf: pointer to the vf info
 *
 * allocate vf resources
 **/
static int i40e_alloc_vf_res(struct i40e_vf *vf)
{
	struct i40e_pf *pf = vf->pf;
	int total_queue_pairs = 0;
	int ret;

	/* allocate hw vsi context & associated resources */
	ret = i40e_alloc_vsi_res(vf, I40E_VSI_SRIOV);
	if (ret)
		goto error_alloc;
	total_queue_pairs += pf->vsi[vf->lan_vsi_index]->alloc_queue_pairs;
	set_bit(I40E_VIRTCHNL_VF_CAP_PRIVILEGE, &vf->vf_caps);

	/* store the total qps number for the runtime
	 * vf req validation
	 */
	vf->num_queue_pairs = total_queue_pairs;

	/* vf is now completely initialized */
	set_bit(I40E_VF_STAT_INIT, &vf->vf_states);

error_alloc:
	if (ret)
		i40e_free_vf_res(vf);

	return ret;
}

#define VF_DEVICE_STATUS 0xAA
#define VF_TRANS_PENDING_MASK 0x20
/**
 * i40e_quiesce_vf_pci
 * @vf: pointer to the vf structure
 *
 * Wait for VF PCI transactions to be cleared after reset. Returns -EIO
 * if the transactions never clear.
 **/
static int i40e_quiesce_vf_pci(struct i40e_vf *vf)
{
	struct i40e_pf *pf = vf->pf;
	struct i40e_hw *hw = &pf->hw;
	int vf_abs_id, i;
	u32 reg;

	vf_abs_id = vf->vf_id + hw->func_caps.vf_base_id;

	wr32(hw, I40E_PF_PCI_CIAA,
	     VF_DEVICE_STATUS | (vf_abs_id << I40E_PF_PCI_CIAA_VF_NUM_SHIFT));
	for (i = 0; i < 100; i++) {
		reg = rd32(hw, I40E_PF_PCI_CIAD);
		if ((reg & VF_TRANS_PENDING_MASK) == 0)
			return 0;
		udelay(1);
	}
	return -EIO;
}

/**
 * i40e_reset_vf
 * @vf: pointer to the vf structure
 * @flr: VFLR was issued or not
 *
 * reset the vf
 **/
void i40e_reset_vf(struct i40e_vf *vf, bool flr)
{
	struct i40e_pf *pf = vf->pf;
	struct i40e_hw *hw = &pf->hw;
	bool rsd = false;
	int i;
	u32 reg;

	/* warn the VF */
	clear_bit(I40E_VF_STAT_ACTIVE, &vf->vf_states);

	/* In the case of a VFLR, the HW has already reset the VF and we
	 * just need to clean up, so don't hit the VFRTRIG register.
	 */
	if (!flr) {
		/* reset vf using VPGEN_VFRTRIG reg */
		reg = rd32(hw, I40E_VPGEN_VFRTRIG(vf->vf_id));
		reg |= I40E_VPGEN_VFRTRIG_VFSWR_MASK;
		wr32(hw, I40E_VPGEN_VFRTRIG(vf->vf_id), reg);
		i40e_flush(hw);
	}

	if (i40e_quiesce_vf_pci(vf))
		dev_err(&pf->pdev->dev, "VF %d PCI transactions stuck\n",
			vf->vf_id);

	/* poll VPGEN_VFRSTAT reg to make sure
	 * that reset is complete
	 */
	for (i = 0; i < 100; i++) {
		/* vf reset requires driver to first reset the
		 * vf and then poll the status register to make sure
		 * that the requested op was completed
		 * successfully
		 */
		usleep_range(10, 20);
		reg = rd32(hw, I40E_VPGEN_VFRSTAT(vf->vf_id));
		if (reg & I40E_VPGEN_VFRSTAT_VFRD_MASK) {
			rsd = true;
			break;
		}
	}

	if (!rsd)
		dev_err(&pf->pdev->dev, "VF reset check timeout on VF %d\n",
			vf->vf_id);
	wr32(hw, I40E_VFGEN_RSTAT1(vf->vf_id), I40E_VFR_COMPLETED);
	/* clear the reset bit in the VPGEN_VFRTRIG reg */
	reg = rd32(hw, I40E_VPGEN_VFRTRIG(vf->vf_id));
	reg &= ~I40E_VPGEN_VFRTRIG_VFSWR_MASK;
	wr32(hw, I40E_VPGEN_VFRTRIG(vf->vf_id), reg);

	/* On initial reset, we won't have any queues */
	if (vf->lan_vsi_index == 0)
		goto complete_reset;

	i40e_vsi_control_rings(pf->vsi[vf->lan_vsi_index], false);
complete_reset:
	/* reallocate vf resources to reset the VSI state */
	i40e_free_vf_res(vf);
	i40e_alloc_vf_res(vf);
	i40e_enable_vf_mappings(vf);
	set_bit(I40E_VF_STAT_ACTIVE, &vf->vf_states);

	/* tell the VF the reset is done */
	wr32(hw, I40E_VFGEN_RSTAT1(vf->vf_id), I40E_VFR_VFACTIVE);
	i40e_flush(hw);
}
<<<<<<< HEAD
#ifdef CONFIG_PCI_IOV
=======
>>>>>>> e529fea9

/**
 * i40e_enable_pf_switch_lb
 * @pf: pointer to the pf structure
 *
 * enable switch loop back or die - no point in a return value
 **/
void i40e_enable_pf_switch_lb(struct i40e_pf *pf)
{
	struct i40e_vsi *vsi = pf->vsi[pf->lan_vsi];
	struct i40e_vsi_context ctxt;
	int aq_ret;

	ctxt.seid = pf->main_vsi_seid;
	ctxt.pf_num = pf->hw.pf_id;
	ctxt.vf_num = 0;
	aq_ret = i40e_aq_get_vsi_params(&pf->hw, &ctxt, NULL);
	if (aq_ret) {
		dev_info(&pf->pdev->dev,
			 "%s couldn't get pf vsi config, err %d, aq_err %d\n",
			 __func__, aq_ret, pf->hw.aq.asq_last_status);
		return;
	}
	ctxt.flags = I40E_AQ_VSI_TYPE_PF;
	ctxt.info.valid_sections = cpu_to_le16(I40E_AQ_VSI_PROP_SWITCH_VALID);
	ctxt.info.switch_id |= cpu_to_le16(I40E_AQ_VSI_SW_ID_FLAG_ALLOW_LB);

	aq_ret = i40e_aq_update_vsi_params(&vsi->back->hw, &ctxt, NULL);
	if (aq_ret) {
		dev_info(&pf->pdev->dev,
			 "%s: update vsi switch failed, aq_err=%d\n",
			 __func__, vsi->back->hw.aq.asq_last_status);
	}
}

/**
 * i40e_disable_pf_switch_lb
 * @pf: pointer to the pf structure
 *
 * disable switch loop back or die - no point in a return value
 **/
static void i40e_disable_pf_switch_lb(struct i40e_pf *pf)
{
	struct i40e_vsi *vsi = pf->vsi[pf->lan_vsi];
	struct i40e_vsi_context ctxt;
	int aq_ret;

	ctxt.seid = pf->main_vsi_seid;
	ctxt.pf_num = pf->hw.pf_id;
	ctxt.vf_num = 0;
	aq_ret = i40e_aq_get_vsi_params(&pf->hw, &ctxt, NULL);
	if (aq_ret) {
		dev_info(&pf->pdev->dev,
			 "%s couldn't get pf vsi config, err %d, aq_err %d\n",
			 __func__, aq_ret, pf->hw.aq.asq_last_status);
		return;
	}
	ctxt.flags = I40E_AQ_VSI_TYPE_PF;
	ctxt.info.valid_sections = cpu_to_le16(I40E_AQ_VSI_PROP_SWITCH_VALID);
	ctxt.info.switch_id &= ~cpu_to_le16(I40E_AQ_VSI_SW_ID_FLAG_ALLOW_LB);

	aq_ret = i40e_aq_update_vsi_params(&vsi->back->hw, &ctxt, NULL);
	if (aq_ret) {
		dev_info(&pf->pdev->dev,
			 "%s: update vsi switch failed, aq_err=%d\n",
			 __func__, vsi->back->hw.aq.asq_last_status);
	}
}

/**
 * i40e_free_vfs
 * @pf: pointer to the pf structure
 *
 * free vf resources
 **/
void i40e_free_vfs(struct i40e_pf *pf)
{
	struct i40e_hw *hw = &pf->hw;
	u32 reg_idx, bit_idx;
	int i, tmp, vf_id;

	if (!pf->vf)
		return;

	/* Disable interrupt 0 so we don't try to handle the VFLR. */
	i40e_irq_dynamic_disable_icr0(pf);

	mdelay(10); /* let any messages in transit get finished up */
	/* free up vf resources */
	tmp = pf->num_alloc_vfs;
	pf->num_alloc_vfs = 0;
	for (i = 0; i < tmp; i++) {
		if (test_bit(I40E_VF_STAT_INIT, &pf->vf[i].vf_states))
			i40e_free_vf_res(&pf->vf[i]);
		/* disable qp mappings */
		i40e_disable_vf_mappings(&pf->vf[i]);
	}

	kfree(pf->vf);
	pf->vf = NULL;

	/* This check is for when the driver is unloaded while VFs are
	 * assigned. Setting the number of VFs to 0 through sysfs is caught
	 * before this function ever gets called.
	 */
	if (!pci_vfs_assigned(pf->pdev)) {
		pci_disable_sriov(pf->pdev);
		/* Acknowledge VFLR for all VFS. Without this, VFs will fail to
		 * work correctly when SR-IOV gets re-enabled.
		 */
		for (vf_id = 0; vf_id < tmp; vf_id++) {
			reg_idx = (hw->func_caps.vf_base_id + vf_id) / 32;
			bit_idx = (hw->func_caps.vf_base_id + vf_id) % 32;
			wr32(hw, I40E_GLGEN_VFLRSTAT(reg_idx), (1 << bit_idx));
		}
		i40e_disable_pf_switch_lb(pf);
	} else {
		dev_warn(&pf->pdev->dev,
			 "unable to disable SR-IOV because VFs are assigned.\n");
	}

	/* Re-enable interrupt 0. */
	i40e_irq_dynamic_enable_icr0(pf);
}

#ifdef CONFIG_PCI_IOV
/**
 * i40e_alloc_vfs
 * @pf: pointer to the pf structure
 * @num_alloc_vfs: number of vfs to allocate
 *
 * allocate vf resources
 **/
int i40e_alloc_vfs(struct i40e_pf *pf, u16 num_alloc_vfs)
{
	struct i40e_vf *vfs;
	int i, ret = 0;

	/* Disable interrupt 0 so we don't try to handle the VFLR. */
	i40e_irq_dynamic_disable_icr0(pf);

	/* Check to see if we're just allocating resources for extant VFs */
	if (pci_num_vf(pf->pdev) != num_alloc_vfs) {
		ret = pci_enable_sriov(pf->pdev, num_alloc_vfs);
		if (ret) {
			dev_err(&pf->pdev->dev,
				"Failed to enable SR-IOV, error %d.\n", ret);
			pf->num_alloc_vfs = 0;
			goto err_iov;
		}
	}
	/* allocate memory */
	vfs = kcalloc(num_alloc_vfs, sizeof(struct i40e_vf), GFP_KERNEL);
	if (!vfs) {
		ret = -ENOMEM;
		goto err_alloc;
	}
	pf->vf = vfs;

	/* apply default profile */
	for (i = 0; i < num_alloc_vfs; i++) {
		vfs[i].pf = pf;
		vfs[i].parent_type = I40E_SWITCH_ELEMENT_TYPE_VEB;
		vfs[i].vf_id = i;

		/* assign default capabilities */
		set_bit(I40E_VIRTCHNL_VF_CAP_L2, &vfs[i].vf_caps);
		vfs[i].spoofchk = true;
		/* vf resources get allocated during reset */
		i40e_reset_vf(&vfs[i], false);

		/* enable vf vplan_qtable mappings */
		i40e_enable_vf_mappings(&vfs[i]);
	}
	pf->num_alloc_vfs = num_alloc_vfs;

	i40e_enable_pf_switch_lb(pf);
err_alloc:
	if (ret)
		i40e_free_vfs(pf);
err_iov:
	/* Re-enable interrupt 0. */
	i40e_irq_dynamic_enable_icr0(pf);
	return ret;
}

#endif
/**
 * i40e_pci_sriov_enable
 * @pdev: pointer to a pci_dev structure
 * @num_vfs: number of vfs to allocate
 *
 * Enable or change the number of VFs
 **/
static int i40e_pci_sriov_enable(struct pci_dev *pdev, int num_vfs)
{
#ifdef CONFIG_PCI_IOV
	struct i40e_pf *pf = pci_get_drvdata(pdev);
	int pre_existing_vfs = pci_num_vf(pdev);
	int err = 0;

	dev_info(&pdev->dev, "Allocating %d VFs.\n", num_vfs);
	if (pre_existing_vfs && pre_existing_vfs != num_vfs)
		i40e_free_vfs(pf);
	else if (pre_existing_vfs && pre_existing_vfs == num_vfs)
		goto out;

	if (num_vfs > pf->num_req_vfs) {
		err = -EPERM;
		goto err_out;
	}

	err = i40e_alloc_vfs(pf, num_vfs);
	if (err) {
		dev_warn(&pdev->dev, "Failed to enable SR-IOV: %d\n", err);
		goto err_out;
	}

out:
	return num_vfs;

err_out:
	return err;
#endif
	return 0;
}

/**
 * i40e_pci_sriov_configure
 * @pdev: pointer to a pci_dev structure
 * @num_vfs: number of vfs to allocate
 *
 * Enable or change the number of VFs. Called when the user updates the number
 * of VFs in sysfs.
 **/
int i40e_pci_sriov_configure(struct pci_dev *pdev, int num_vfs)
{
	struct i40e_pf *pf = pci_get_drvdata(pdev);

	if (num_vfs)
		return i40e_pci_sriov_enable(pdev, num_vfs);

	if (!pci_vfs_assigned(pf->pdev)) {
		i40e_free_vfs(pf);
	} else {
		dev_warn(&pdev->dev, "Unable to free VFs because some are assigned to VMs.\n");
		return -EINVAL;
	}
	return 0;
}

/***********************virtual channel routines******************/

/**
 * i40e_vc_send_msg_to_vf
 * @vf: pointer to the vf info
 * @v_opcode: virtual channel opcode
 * @v_retval: virtual channel return value
 * @msg: pointer to the msg buffer
 * @msglen: msg length
 *
 * send msg to vf
 **/
static int i40e_vc_send_msg_to_vf(struct i40e_vf *vf, u32 v_opcode,
				  u32 v_retval, u8 *msg, u16 msglen)
{
	struct i40e_pf *pf;
	struct i40e_hw *hw;
	int abs_vf_id;
	i40e_status aq_ret;

	/* validate the request */
	if (!vf || vf->vf_id >= vf->pf->num_alloc_vfs)
		return -EINVAL;

	pf = vf->pf;
	hw = &pf->hw;
	abs_vf_id = vf->vf_id + hw->func_caps.vf_base_id;

	/* single place to detect unsuccessful return values */
	if (v_retval) {
		vf->num_invalid_msgs++;
		dev_err(&pf->pdev->dev, "Failed opcode %d Error: %d\n",
			v_opcode, v_retval);
		if (vf->num_invalid_msgs >
		    I40E_DEFAULT_NUM_INVALID_MSGS_ALLOWED) {
			dev_err(&pf->pdev->dev,
				"Number of invalid messages exceeded for VF %d\n",
				vf->vf_id);
			dev_err(&pf->pdev->dev, "Use PF Control I/F to enable the VF\n");
			set_bit(I40E_VF_STAT_DISABLED, &vf->vf_states);
		}
	} else {
		vf->num_valid_msgs++;
	}

	aq_ret = i40e_aq_send_msg_to_vf(hw, abs_vf_id,	v_opcode, v_retval,
					msg, msglen, NULL);
	if (aq_ret) {
		dev_err(&pf->pdev->dev,
			"Unable to send the message to VF %d aq_err %d\n",
			vf->vf_id, pf->hw.aq.asq_last_status);
		return -EIO;
	}

	return 0;
}

/**
 * i40e_vc_send_resp_to_vf
 * @vf: pointer to the vf info
 * @opcode: operation code
 * @retval: return value
 *
 * send resp msg to vf
 **/
static int i40e_vc_send_resp_to_vf(struct i40e_vf *vf,
				   enum i40e_virtchnl_ops opcode,
				   i40e_status retval)
{
	return i40e_vc_send_msg_to_vf(vf, opcode, retval, NULL, 0);
}

/**
 * i40e_vc_get_version_msg
 * @vf: pointer to the vf info
 *
 * called from the vf to request the API version used by the PF
 **/
static int i40e_vc_get_version_msg(struct i40e_vf *vf)
{
	struct i40e_virtchnl_version_info info = {
		I40E_VIRTCHNL_VERSION_MAJOR, I40E_VIRTCHNL_VERSION_MINOR
	};

	return i40e_vc_send_msg_to_vf(vf, I40E_VIRTCHNL_OP_VERSION,
				      I40E_SUCCESS, (u8 *)&info,
				      sizeof(struct
					     i40e_virtchnl_version_info));
}

/**
 * i40e_vc_get_vf_resources_msg
 * @vf: pointer to the vf info
 * @msg: pointer to the msg buffer
 * @msglen: msg length
 *
 * called from the vf to request its resources
 **/
static int i40e_vc_get_vf_resources_msg(struct i40e_vf *vf)
{
	struct i40e_virtchnl_vf_resource *vfres = NULL;
	struct i40e_pf *pf = vf->pf;
	i40e_status aq_ret = 0;
	struct i40e_vsi *vsi;
	int i = 0, len = 0;
	int num_vsis = 1;
	int ret;

	if (!test_bit(I40E_VF_STAT_INIT, &vf->vf_states)) {
		aq_ret = I40E_ERR_PARAM;
		goto err;
	}

	len = (sizeof(struct i40e_virtchnl_vf_resource) +
	       sizeof(struct i40e_virtchnl_vsi_resource) * num_vsis);

	vfres = kzalloc(len, GFP_KERNEL);
	if (!vfres) {
		aq_ret = I40E_ERR_NO_MEMORY;
		len = 0;
		goto err;
	}

	vfres->vf_offload_flags = I40E_VIRTCHNL_VF_OFFLOAD_L2;
	vsi = pf->vsi[vf->lan_vsi_index];
	if (!vsi->info.pvid)
		vfres->vf_offload_flags |= I40E_VIRTCHNL_VF_OFFLOAD_VLAN;

	vfres->num_vsis = num_vsis;
	vfres->num_queue_pairs = vf->num_queue_pairs;
	vfres->max_vectors = pf->hw.func_caps.num_msix_vectors_vf;
	if (vf->lan_vsi_index) {
		vfres->vsi_res[i].vsi_id = vf->lan_vsi_index;
		vfres->vsi_res[i].vsi_type = I40E_VSI_SRIOV;
		vfres->vsi_res[i].num_queue_pairs =
		    pf->vsi[vf->lan_vsi_index]->alloc_queue_pairs;
		memcpy(vfres->vsi_res[i].default_mac_addr,
		       vf->default_lan_addr.addr, ETH_ALEN);
		i++;
	}
	set_bit(I40E_VF_STAT_ACTIVE, &vf->vf_states);

err:
	/* send the response back to the vf */
	ret = i40e_vc_send_msg_to_vf(vf, I40E_VIRTCHNL_OP_GET_VF_RESOURCES,
				     aq_ret, (u8 *)vfres, len);

	kfree(vfres);
	return ret;
}

/**
 * i40e_vc_reset_vf_msg
 * @vf: pointer to the vf info
 * @msg: pointer to the msg buffer
 * @msglen: msg length
 *
 * called from the vf to reset itself,
 * unlike other virtchnl messages, pf driver
 * doesn't send the response back to the vf
 **/
static void i40e_vc_reset_vf_msg(struct i40e_vf *vf)
{
	if (test_bit(I40E_VF_STAT_ACTIVE, &vf->vf_states))
		i40e_reset_vf(vf, false);
}

/**
 * i40e_vc_config_promiscuous_mode_msg
 * @vf: pointer to the vf info
 * @msg: pointer to the msg buffer
 * @msglen: msg length
 *
 * called from the vf to configure the promiscuous mode of
 * vf vsis
 **/
static int i40e_vc_config_promiscuous_mode_msg(struct i40e_vf *vf,
					       u8 *msg, u16 msglen)
{
	struct i40e_virtchnl_promisc_info *info =
	    (struct i40e_virtchnl_promisc_info *)msg;
	struct i40e_pf *pf = vf->pf;
	struct i40e_hw *hw = &pf->hw;
	struct i40e_vsi *vsi;
	bool allmulti = false;
	i40e_status aq_ret;

	if (!test_bit(I40E_VF_STAT_ACTIVE, &vf->vf_states) ||
	    !test_bit(I40E_VIRTCHNL_VF_CAP_PRIVILEGE, &vf->vf_caps) ||
	    !i40e_vc_isvalid_vsi_id(vf, info->vsi_id) ||
	    (pf->vsi[info->vsi_id]->type != I40E_VSI_FCOE)) {
		aq_ret = I40E_ERR_PARAM;
		goto error_param;
	}
	vsi = pf->vsi[info->vsi_id];
	if (info->flags & I40E_FLAG_VF_MULTICAST_PROMISC)
		allmulti = true;
	aq_ret = i40e_aq_set_vsi_multicast_promiscuous(hw, vsi->seid,
						       allmulti, NULL);

error_param:
	/* send the response to the vf */
	return i40e_vc_send_resp_to_vf(vf,
				       I40E_VIRTCHNL_OP_CONFIG_PROMISCUOUS_MODE,
				       aq_ret);
}

/**
 * i40e_vc_config_queues_msg
 * @vf: pointer to the vf info
 * @msg: pointer to the msg buffer
 * @msglen: msg length
 *
 * called from the vf to configure the rx/tx
 * queues
 **/
static int i40e_vc_config_queues_msg(struct i40e_vf *vf, u8 *msg, u16 msglen)
{
	struct i40e_virtchnl_vsi_queue_config_info *qci =
	    (struct i40e_virtchnl_vsi_queue_config_info *)msg;
	struct i40e_virtchnl_queue_pair_info *qpi;
	struct i40e_pf *pf = vf->pf;
	u16 vsi_id, vsi_queue_id;
	i40e_status aq_ret = 0;
	int i;

	if (!test_bit(I40E_VF_STAT_ACTIVE, &vf->vf_states)) {
		aq_ret = I40E_ERR_PARAM;
		goto error_param;
	}

	vsi_id = qci->vsi_id;
	if (!i40e_vc_isvalid_vsi_id(vf, vsi_id)) {
		aq_ret = I40E_ERR_PARAM;
		goto error_param;
	}
	for (i = 0; i < qci->num_queue_pairs; i++) {
		qpi = &qci->qpair[i];
		vsi_queue_id = qpi->txq.queue_id;
		if ((qpi->txq.vsi_id != vsi_id) ||
		    (qpi->rxq.vsi_id != vsi_id) ||
		    (qpi->rxq.queue_id != vsi_queue_id) ||
		    !i40e_vc_isvalid_queue_id(vf, vsi_id, vsi_queue_id)) {
			aq_ret = I40E_ERR_PARAM;
			goto error_param;
		}

		if (i40e_config_vsi_rx_queue(vf, vsi_id, vsi_queue_id,
					     &qpi->rxq) ||
		    i40e_config_vsi_tx_queue(vf, vsi_id, vsi_queue_id,
					     &qpi->txq)) {
			aq_ret = I40E_ERR_PARAM;
			goto error_param;
		}
	}
	/* set vsi num_queue_pairs in use to num configured by vf */
	pf->vsi[vf->lan_vsi_index]->num_queue_pairs = qci->num_queue_pairs;

error_param:
	/* send the response to the vf */
	return i40e_vc_send_resp_to_vf(vf, I40E_VIRTCHNL_OP_CONFIG_VSI_QUEUES,
				       aq_ret);
}

/**
 * i40e_vc_config_irq_map_msg
 * @vf: pointer to the vf info
 * @msg: pointer to the msg buffer
 * @msglen: msg length
 *
 * called from the vf to configure the irq to
 * queue map
 **/
static int i40e_vc_config_irq_map_msg(struct i40e_vf *vf, u8 *msg, u16 msglen)
{
	struct i40e_virtchnl_irq_map_info *irqmap_info =
	    (struct i40e_virtchnl_irq_map_info *)msg;
	struct i40e_virtchnl_vector_map *map;
	u16 vsi_id, vsi_queue_id, vector_id;
	i40e_status aq_ret = 0;
	unsigned long tempmap;
	int i;

	if (!test_bit(I40E_VF_STAT_ACTIVE, &vf->vf_states)) {
		aq_ret = I40E_ERR_PARAM;
		goto error_param;
	}

	for (i = 0; i < irqmap_info->num_vectors; i++) {
		map = &irqmap_info->vecmap[i];

		vector_id = map->vector_id;
		vsi_id = map->vsi_id;
		/* validate msg params */
		if (!i40e_vc_isvalid_vector_id(vf, vector_id) ||
		    !i40e_vc_isvalid_vsi_id(vf, vsi_id)) {
			aq_ret = I40E_ERR_PARAM;
			goto error_param;
		}

		/* lookout for the invalid queue index */
		tempmap = map->rxq_map;
		for_each_set_bit(vsi_queue_id, &tempmap, I40E_MAX_VSI_QP) {
			if (!i40e_vc_isvalid_queue_id(vf, vsi_id,
						      vsi_queue_id)) {
				aq_ret = I40E_ERR_PARAM;
				goto error_param;
			}
		}

		tempmap = map->txq_map;
		for_each_set_bit(vsi_queue_id, &tempmap, I40E_MAX_VSI_QP) {
			if (!i40e_vc_isvalid_queue_id(vf, vsi_id,
						      vsi_queue_id)) {
				aq_ret = I40E_ERR_PARAM;
				goto error_param;
			}
		}

		i40e_config_irq_link_list(vf, vsi_id, map);
	}
error_param:
	/* send the response to the vf */
	return i40e_vc_send_resp_to_vf(vf, I40E_VIRTCHNL_OP_CONFIG_IRQ_MAP,
				       aq_ret);
}

/**
 * i40e_vc_enable_queues_msg
 * @vf: pointer to the vf info
 * @msg: pointer to the msg buffer
 * @msglen: msg length
 *
 * called from the vf to enable all or specific queue(s)
 **/
static int i40e_vc_enable_queues_msg(struct i40e_vf *vf, u8 *msg, u16 msglen)
{
	struct i40e_virtchnl_queue_select *vqs =
	    (struct i40e_virtchnl_queue_select *)msg;
	struct i40e_pf *pf = vf->pf;
	u16 vsi_id = vqs->vsi_id;
	i40e_status aq_ret = 0;

	if (!test_bit(I40E_VF_STAT_ACTIVE, &vf->vf_states)) {
		aq_ret = I40E_ERR_PARAM;
		goto error_param;
	}

	if (!i40e_vc_isvalid_vsi_id(vf, vsi_id)) {
		aq_ret = I40E_ERR_PARAM;
		goto error_param;
	}

	if ((0 == vqs->rx_queues) && (0 == vqs->tx_queues)) {
		aq_ret = I40E_ERR_PARAM;
		goto error_param;
	}
	if (i40e_vsi_control_rings(pf->vsi[vsi_id], true))
		aq_ret = I40E_ERR_TIMEOUT;
error_param:
	/* send the response to the vf */
	return i40e_vc_send_resp_to_vf(vf, I40E_VIRTCHNL_OP_ENABLE_QUEUES,
				       aq_ret);
}

/**
 * i40e_vc_disable_queues_msg
 * @vf: pointer to the vf info
 * @msg: pointer to the msg buffer
 * @msglen: msg length
 *
 * called from the vf to disable all or specific
 * queue(s)
 **/
static int i40e_vc_disable_queues_msg(struct i40e_vf *vf, u8 *msg, u16 msglen)
{
	struct i40e_virtchnl_queue_select *vqs =
	    (struct i40e_virtchnl_queue_select *)msg;
	struct i40e_pf *pf = vf->pf;
	u16 vsi_id = vqs->vsi_id;
	i40e_status aq_ret = 0;

	if (!test_bit(I40E_VF_STAT_ACTIVE, &vf->vf_states)) {
		aq_ret = I40E_ERR_PARAM;
		goto error_param;
	}

	if (!i40e_vc_isvalid_vsi_id(vf, vqs->vsi_id)) {
		aq_ret = I40E_ERR_PARAM;
		goto error_param;
	}

	if ((0 == vqs->rx_queues) && (0 == vqs->tx_queues)) {
		aq_ret = I40E_ERR_PARAM;
		goto error_param;
	}
	if (i40e_vsi_control_rings(pf->vsi[vsi_id], false))
		aq_ret = I40E_ERR_TIMEOUT;

error_param:
	/* send the response to the vf */
	return i40e_vc_send_resp_to_vf(vf, I40E_VIRTCHNL_OP_DISABLE_QUEUES,
				       aq_ret);
}

/**
 * i40e_vc_get_stats_msg
 * @vf: pointer to the vf info
 * @msg: pointer to the msg buffer
 * @msglen: msg length
 *
 * called from the vf to get vsi stats
 **/
static int i40e_vc_get_stats_msg(struct i40e_vf *vf, u8 *msg, u16 msglen)
{
	struct i40e_virtchnl_queue_select *vqs =
	    (struct i40e_virtchnl_queue_select *)msg;
	struct i40e_pf *pf = vf->pf;
	struct i40e_eth_stats stats;
	i40e_status aq_ret = 0;
	struct i40e_vsi *vsi;

	memset(&stats, 0, sizeof(struct i40e_eth_stats));

	if (!test_bit(I40E_VF_STAT_ACTIVE, &vf->vf_states)) {
		aq_ret = I40E_ERR_PARAM;
		goto error_param;
	}

	if (!i40e_vc_isvalid_vsi_id(vf, vqs->vsi_id)) {
		aq_ret = I40E_ERR_PARAM;
		goto error_param;
	}

	vsi = pf->vsi[vqs->vsi_id];
	if (!vsi) {
		aq_ret = I40E_ERR_PARAM;
		goto error_param;
	}
	i40e_update_eth_stats(vsi);
	stats = vsi->eth_stats;

error_param:
	/* send the response back to the vf */
	return i40e_vc_send_msg_to_vf(vf, I40E_VIRTCHNL_OP_GET_STATS, aq_ret,
				      (u8 *)&stats, sizeof(stats));
}

/**
 * i40e_check_vf_permission
 * @vf: pointer to the vf info
 * @macaddr: pointer to the MAC Address being checked
 *
 * Check if the VF has permission to add or delete unicast MAC address
 * filters and return error code -EPERM if not.  Then check if the
 * address filter requested is broadcast or zero and if so return
 * an invalid MAC address error code.
 **/
static inline int i40e_check_vf_permission(struct i40e_vf *vf, u8 *macaddr)
{
	struct i40e_pf *pf = vf->pf;
	int ret = 0;

	if (is_broadcast_ether_addr(macaddr) ||
		   is_zero_ether_addr(macaddr)) {
		dev_err(&pf->pdev->dev, "invalid VF MAC addr %pM\n", macaddr);
		ret = I40E_ERR_INVALID_MAC_ADDR;
	} else if (vf->pf_set_mac && !is_multicast_ether_addr(macaddr) &&
		   !ether_addr_equal(macaddr, vf->default_lan_addr.addr)) {
		/* If the host VMM administrator has set the VF MAC address
		 * administratively via the ndo_set_vf_mac command then deny
		 * permission to the VF to add or delete unicast MAC addresses.
		 * The VF may request to set the MAC address filter already
		 * assigned to it so do not return an error in that case.
		 */
		dev_err(&pf->pdev->dev,
			"VF attempting to override administratively set MAC address\nPlease reload the VF driver to resume normal operation\n");
		ret = -EPERM;
	}
	return ret;
}

/**
 * i40e_vc_add_mac_addr_msg
 * @vf: pointer to the vf info
 * @msg: pointer to the msg buffer
 * @msglen: msg length
 *
 * add guest mac address filter
 **/
static int i40e_vc_add_mac_addr_msg(struct i40e_vf *vf, u8 *msg, u16 msglen)
{
	struct i40e_virtchnl_ether_addr_list *al =
	    (struct i40e_virtchnl_ether_addr_list *)msg;
	struct i40e_pf *pf = vf->pf;
	struct i40e_vsi *vsi = NULL;
	u16 vsi_id = al->vsi_id;
	i40e_status ret = 0;
	int i;

	if (!test_bit(I40E_VF_STAT_ACTIVE, &vf->vf_states) ||
	    !test_bit(I40E_VIRTCHNL_VF_CAP_PRIVILEGE, &vf->vf_caps) ||
	    !i40e_vc_isvalid_vsi_id(vf, vsi_id)) {
		ret = I40E_ERR_PARAM;
		goto error_param;
	}

	for (i = 0; i < al->num_elements; i++) {
		ret = i40e_check_vf_permission(vf, al->list[i].addr);
		if (ret)
			goto error_param;
	}
	vsi = pf->vsi[vsi_id];

	/* add new addresses to the list */
	for (i = 0; i < al->num_elements; i++) {
		struct i40e_mac_filter *f;

		f = i40e_find_mac(vsi, al->list[i].addr, true, false);
		if (!f) {
			if (i40e_is_vsi_in_vlan(vsi))
				f = i40e_put_mac_in_vlan(vsi, al->list[i].addr,
							 true, false);
			else
				f = i40e_add_filter(vsi, al->list[i].addr, -1,
						    true, false);
		}

		if (!f) {
			dev_err(&pf->pdev->dev,
				"Unable to add VF MAC filter\n");
			ret = I40E_ERR_PARAM;
			goto error_param;
		}
	}

	/* program the updated filter list */
	if (i40e_sync_vsi_filters(vsi))
		dev_err(&pf->pdev->dev, "Unable to program VF MAC filters\n");

error_param:
	/* send the response to the vf */
	return i40e_vc_send_resp_to_vf(vf, I40E_VIRTCHNL_OP_ADD_ETHER_ADDRESS,
				       ret);
}

/**
 * i40e_vc_del_mac_addr_msg
 * @vf: pointer to the vf info
 * @msg: pointer to the msg buffer
 * @msglen: msg length
 *
 * remove guest mac address filter
 **/
static int i40e_vc_del_mac_addr_msg(struct i40e_vf *vf, u8 *msg, u16 msglen)
{
	struct i40e_virtchnl_ether_addr_list *al =
	    (struct i40e_virtchnl_ether_addr_list *)msg;
	struct i40e_pf *pf = vf->pf;
	struct i40e_vsi *vsi = NULL;
	u16 vsi_id = al->vsi_id;
	i40e_status ret = 0;
	int i;

	if (!test_bit(I40E_VF_STAT_ACTIVE, &vf->vf_states) ||
	    !test_bit(I40E_VIRTCHNL_VF_CAP_PRIVILEGE, &vf->vf_caps) ||
	    !i40e_vc_isvalid_vsi_id(vf, vsi_id)) {
		ret = I40E_ERR_PARAM;
		goto error_param;
	}

	for (i = 0; i < al->num_elements; i++) {
		if (is_broadcast_ether_addr(al->list[i].addr) ||
		    is_zero_ether_addr(al->list[i].addr)) {
			dev_err(&pf->pdev->dev, "invalid VF MAC addr %pM\n",
				al->list[i].addr);
			ret = I40E_ERR_INVALID_MAC_ADDR;
			goto error_param;
		}
	}
	vsi = pf->vsi[vsi_id];

	/* delete addresses from the list */
	for (i = 0; i < al->num_elements; i++)
		i40e_del_filter(vsi, al->list[i].addr,
				I40E_VLAN_ANY, true, false);

	/* program the updated filter list */
	if (i40e_sync_vsi_filters(vsi))
		dev_err(&pf->pdev->dev, "Unable to program VF MAC filters\n");

error_param:
	/* send the response to the vf */
	return i40e_vc_send_resp_to_vf(vf, I40E_VIRTCHNL_OP_DEL_ETHER_ADDRESS,
				       ret);
}

/**
 * i40e_vc_add_vlan_msg
 * @vf: pointer to the vf info
 * @msg: pointer to the msg buffer
 * @msglen: msg length
 *
 * program guest vlan id
 **/
static int i40e_vc_add_vlan_msg(struct i40e_vf *vf, u8 *msg, u16 msglen)
{
	struct i40e_virtchnl_vlan_filter_list *vfl =
	    (struct i40e_virtchnl_vlan_filter_list *)msg;
	struct i40e_pf *pf = vf->pf;
	struct i40e_vsi *vsi = NULL;
	u16 vsi_id = vfl->vsi_id;
	i40e_status aq_ret = 0;
	int i;

	if (!test_bit(I40E_VF_STAT_ACTIVE, &vf->vf_states) ||
	    !test_bit(I40E_VIRTCHNL_VF_CAP_PRIVILEGE, &vf->vf_caps) ||
	    !i40e_vc_isvalid_vsi_id(vf, vsi_id)) {
		aq_ret = I40E_ERR_PARAM;
		goto error_param;
	}

	for (i = 0; i < vfl->num_elements; i++) {
		if (vfl->vlan_id[i] > I40E_MAX_VLANID) {
			aq_ret = I40E_ERR_PARAM;
			dev_err(&pf->pdev->dev,
				"invalid VF VLAN id %d\n", vfl->vlan_id[i]);
			goto error_param;
		}
	}
	vsi = pf->vsi[vsi_id];
	if (vsi->info.pvid) {
		aq_ret = I40E_ERR_PARAM;
		goto error_param;
	}

	i40e_vlan_stripping_enable(vsi);
	for (i = 0; i < vfl->num_elements; i++) {
		/* add new VLAN filter */
		int ret = i40e_vsi_add_vlan(vsi, vfl->vlan_id[i]);
		if (ret)
			dev_err(&pf->pdev->dev,
				"Unable to add VF vlan filter %d, error %d\n",
				vfl->vlan_id[i], ret);
	}

error_param:
	/* send the response to the vf */
	return i40e_vc_send_resp_to_vf(vf, I40E_VIRTCHNL_OP_ADD_VLAN, aq_ret);
}

/**
 * i40e_vc_remove_vlan_msg
 * @vf: pointer to the vf info
 * @msg: pointer to the msg buffer
 * @msglen: msg length
 *
 * remove programmed guest vlan id
 **/
static int i40e_vc_remove_vlan_msg(struct i40e_vf *vf, u8 *msg, u16 msglen)
{
	struct i40e_virtchnl_vlan_filter_list *vfl =
	    (struct i40e_virtchnl_vlan_filter_list *)msg;
	struct i40e_pf *pf = vf->pf;
	struct i40e_vsi *vsi = NULL;
	u16 vsi_id = vfl->vsi_id;
	i40e_status aq_ret = 0;
	int i;

	if (!test_bit(I40E_VF_STAT_ACTIVE, &vf->vf_states) ||
	    !test_bit(I40E_VIRTCHNL_VF_CAP_PRIVILEGE, &vf->vf_caps) ||
	    !i40e_vc_isvalid_vsi_id(vf, vsi_id)) {
		aq_ret = I40E_ERR_PARAM;
		goto error_param;
	}

	for (i = 0; i < vfl->num_elements; i++) {
		if (vfl->vlan_id[i] > I40E_MAX_VLANID) {
			aq_ret = I40E_ERR_PARAM;
			goto error_param;
		}
	}

	vsi = pf->vsi[vsi_id];
	if (vsi->info.pvid) {
		aq_ret = I40E_ERR_PARAM;
		goto error_param;
	}

	for (i = 0; i < vfl->num_elements; i++) {
		int ret = i40e_vsi_kill_vlan(vsi, vfl->vlan_id[i]);
		if (ret)
			dev_err(&pf->pdev->dev,
				"Unable to delete VF vlan filter %d, error %d\n",
				vfl->vlan_id[i], ret);
	}

error_param:
	/* send the response to the vf */
	return i40e_vc_send_resp_to_vf(vf, I40E_VIRTCHNL_OP_DEL_VLAN, aq_ret);
}

/**
 * i40e_vc_validate_vf_msg
 * @vf: pointer to the vf info
 * @msg: pointer to the msg buffer
 * @msglen: msg length
 * @msghndl: msg handle
 *
 * validate msg
 **/
static int i40e_vc_validate_vf_msg(struct i40e_vf *vf, u32 v_opcode,
				   u32 v_retval, u8 *msg, u16 msglen)
{
	bool err_msg_format = false;
	int valid_len;

	/* Check if VF is disabled. */
	if (test_bit(I40E_VF_STAT_DISABLED, &vf->vf_states))
		return I40E_ERR_PARAM;

	/* Validate message length. */
	switch (v_opcode) {
	case I40E_VIRTCHNL_OP_VERSION:
		valid_len = sizeof(struct i40e_virtchnl_version_info);
		break;
	case I40E_VIRTCHNL_OP_RESET_VF:
	case I40E_VIRTCHNL_OP_GET_VF_RESOURCES:
		valid_len = 0;
		break;
	case I40E_VIRTCHNL_OP_CONFIG_TX_QUEUE:
		valid_len = sizeof(struct i40e_virtchnl_txq_info);
		break;
	case I40E_VIRTCHNL_OP_CONFIG_RX_QUEUE:
		valid_len = sizeof(struct i40e_virtchnl_rxq_info);
		break;
	case I40E_VIRTCHNL_OP_CONFIG_VSI_QUEUES:
		valid_len = sizeof(struct i40e_virtchnl_vsi_queue_config_info);
		if (msglen >= valid_len) {
			struct i40e_virtchnl_vsi_queue_config_info *vqc =
			    (struct i40e_virtchnl_vsi_queue_config_info *)msg;
			valid_len += (vqc->num_queue_pairs *
				      sizeof(struct
					     i40e_virtchnl_queue_pair_info));
			if (vqc->num_queue_pairs == 0)
				err_msg_format = true;
		}
		break;
	case I40E_VIRTCHNL_OP_CONFIG_IRQ_MAP:
		valid_len = sizeof(struct i40e_virtchnl_irq_map_info);
		if (msglen >= valid_len) {
			struct i40e_virtchnl_irq_map_info *vimi =
			    (struct i40e_virtchnl_irq_map_info *)msg;
			valid_len += (vimi->num_vectors *
				      sizeof(struct i40e_virtchnl_vector_map));
			if (vimi->num_vectors == 0)
				err_msg_format = true;
		}
		break;
	case I40E_VIRTCHNL_OP_ENABLE_QUEUES:
	case I40E_VIRTCHNL_OP_DISABLE_QUEUES:
		valid_len = sizeof(struct i40e_virtchnl_queue_select);
		break;
	case I40E_VIRTCHNL_OP_ADD_ETHER_ADDRESS:
	case I40E_VIRTCHNL_OP_DEL_ETHER_ADDRESS:
		valid_len = sizeof(struct i40e_virtchnl_ether_addr_list);
		if (msglen >= valid_len) {
			struct i40e_virtchnl_ether_addr_list *veal =
			    (struct i40e_virtchnl_ether_addr_list *)msg;
			valid_len += veal->num_elements *
			    sizeof(struct i40e_virtchnl_ether_addr);
			if (veal->num_elements == 0)
				err_msg_format = true;
		}
		break;
	case I40E_VIRTCHNL_OP_ADD_VLAN:
	case I40E_VIRTCHNL_OP_DEL_VLAN:
		valid_len = sizeof(struct i40e_virtchnl_vlan_filter_list);
		if (msglen >= valid_len) {
			struct i40e_virtchnl_vlan_filter_list *vfl =
			    (struct i40e_virtchnl_vlan_filter_list *)msg;
			valid_len += vfl->num_elements * sizeof(u16);
			if (vfl->num_elements == 0)
				err_msg_format = true;
		}
		break;
	case I40E_VIRTCHNL_OP_CONFIG_PROMISCUOUS_MODE:
		valid_len = sizeof(struct i40e_virtchnl_promisc_info);
		break;
	case I40E_VIRTCHNL_OP_GET_STATS:
		valid_len = sizeof(struct i40e_virtchnl_queue_select);
		break;
	/* These are always errors coming from the VF. */
	case I40E_VIRTCHNL_OP_EVENT:
	case I40E_VIRTCHNL_OP_UNKNOWN:
	default:
		return -EPERM;
		break;
	}
	/* few more checks */
	if ((valid_len != msglen) || (err_msg_format)) {
		i40e_vc_send_resp_to_vf(vf, v_opcode, I40E_ERR_PARAM);
		return -EINVAL;
	} else {
		return 0;
	}
}

/**
 * i40e_vc_process_vf_msg
 * @pf: pointer to the pf structure
 * @vf_id: source vf id
 * @msg: pointer to the msg buffer
 * @msglen: msg length
 * @msghndl: msg handle
 *
 * called from the common aeq/arq handler to
 * process request from vf
 **/
int i40e_vc_process_vf_msg(struct i40e_pf *pf, u16 vf_id, u32 v_opcode,
			   u32 v_retval, u8 *msg, u16 msglen)
{
	struct i40e_hw *hw = &pf->hw;
	unsigned int local_vf_id = vf_id - hw->func_caps.vf_base_id;
	struct i40e_vf *vf;
	int ret;

	pf->vf_aq_requests++;
	if (local_vf_id >= pf->num_alloc_vfs)
		return -EINVAL;
	vf = &(pf->vf[local_vf_id]);
	/* perform basic checks on the msg */
	ret = i40e_vc_validate_vf_msg(vf, v_opcode, v_retval, msg, msglen);

	if (ret) {
		dev_err(&pf->pdev->dev, "Invalid message from vf %d, opcode %d, len %d\n",
			local_vf_id, v_opcode, msglen);
		return ret;
	}

	switch (v_opcode) {
	case I40E_VIRTCHNL_OP_VERSION:
		ret = i40e_vc_get_version_msg(vf);
		break;
	case I40E_VIRTCHNL_OP_GET_VF_RESOURCES:
		ret = i40e_vc_get_vf_resources_msg(vf);
		break;
	case I40E_VIRTCHNL_OP_RESET_VF:
		i40e_vc_reset_vf_msg(vf);
		ret = 0;
		break;
	case I40E_VIRTCHNL_OP_CONFIG_PROMISCUOUS_MODE:
		ret = i40e_vc_config_promiscuous_mode_msg(vf, msg, msglen);
		break;
	case I40E_VIRTCHNL_OP_CONFIG_VSI_QUEUES:
		ret = i40e_vc_config_queues_msg(vf, msg, msglen);
		break;
	case I40E_VIRTCHNL_OP_CONFIG_IRQ_MAP:
		ret = i40e_vc_config_irq_map_msg(vf, msg, msglen);
		break;
	case I40E_VIRTCHNL_OP_ENABLE_QUEUES:
		ret = i40e_vc_enable_queues_msg(vf, msg, msglen);
		break;
	case I40E_VIRTCHNL_OP_DISABLE_QUEUES:
		ret = i40e_vc_disable_queues_msg(vf, msg, msglen);
		break;
	case I40E_VIRTCHNL_OP_ADD_ETHER_ADDRESS:
		ret = i40e_vc_add_mac_addr_msg(vf, msg, msglen);
		break;
	case I40E_VIRTCHNL_OP_DEL_ETHER_ADDRESS:
		ret = i40e_vc_del_mac_addr_msg(vf, msg, msglen);
		break;
	case I40E_VIRTCHNL_OP_ADD_VLAN:
		ret = i40e_vc_add_vlan_msg(vf, msg, msglen);
		break;
	case I40E_VIRTCHNL_OP_DEL_VLAN:
		ret = i40e_vc_remove_vlan_msg(vf, msg, msglen);
		break;
	case I40E_VIRTCHNL_OP_GET_STATS:
		ret = i40e_vc_get_stats_msg(vf, msg, msglen);
		break;
	case I40E_VIRTCHNL_OP_UNKNOWN:
	default:
		dev_err(&pf->pdev->dev, "Unsupported opcode %d from vf %d\n",
			v_opcode, local_vf_id);
		ret = i40e_vc_send_resp_to_vf(vf, v_opcode,
					      I40E_ERR_NOT_IMPLEMENTED);
		break;
	}

	return ret;
}

/**
 * i40e_vc_process_vflr_event
 * @pf: pointer to the pf structure
 *
 * called from the vlfr irq handler to
 * free up vf resources and state variables
 **/
int i40e_vc_process_vflr_event(struct i40e_pf *pf)
{
	u32 reg, reg_idx, bit_idx, vf_id;
	struct i40e_hw *hw = &pf->hw;
	struct i40e_vf *vf;

	if (!test_bit(__I40E_VFLR_EVENT_PENDING, &pf->state))
		return 0;

	/* re-enable vflr interrupt cause */
	reg = rd32(hw, I40E_PFINT_ICR0_ENA);
	reg |= I40E_PFINT_ICR0_ENA_VFLR_MASK;
	wr32(hw, I40E_PFINT_ICR0_ENA, reg);
	i40e_flush(hw);

	clear_bit(__I40E_VFLR_EVENT_PENDING, &pf->state);
	for (vf_id = 0; vf_id < pf->num_alloc_vfs; vf_id++) {
		reg_idx = (hw->func_caps.vf_base_id + vf_id) / 32;
		bit_idx = (hw->func_caps.vf_base_id + vf_id) % 32;
		/* read GLGEN_VFLRSTAT register to find out the flr vfs */
		vf = &pf->vf[vf_id];
		reg = rd32(hw, I40E_GLGEN_VFLRSTAT(reg_idx));
		if (reg & (1 << bit_idx)) {
			/* clear the bit in GLGEN_VFLRSTAT */
			wr32(hw, I40E_GLGEN_VFLRSTAT(reg_idx), (1 << bit_idx));

			if (!test_bit(__I40E_DOWN, &pf->state))
				i40e_reset_vf(vf, true);
		}
	}

	return 0;
}

/**
 * i40e_vc_vf_broadcast
 * @pf: pointer to the pf structure
 * @opcode: operation code
 * @retval: return value
 * @msg: pointer to the msg buffer
 * @msglen: msg length
 *
 * send a message to all VFs on a given PF
 **/
static void i40e_vc_vf_broadcast(struct i40e_pf *pf,
				 enum i40e_virtchnl_ops v_opcode,
				 i40e_status v_retval, u8 *msg,
				 u16 msglen)
{
	struct i40e_hw *hw = &pf->hw;
	struct i40e_vf *vf = pf->vf;
	int i;

	for (i = 0; i < pf->num_alloc_vfs; i++, vf++) {
		int abs_vf_id = vf->vf_id + hw->func_caps.vf_base_id;
		/* Not all vfs are enabled so skip the ones that are not */
		if (!test_bit(I40E_VF_STAT_INIT, &vf->vf_states) &&
		    !test_bit(I40E_VF_STAT_ACTIVE, &vf->vf_states))
			continue;

		/* Ignore return value on purpose - a given VF may fail, but
		 * we need to keep going and send to all of them
		 */
		i40e_aq_send_msg_to_vf(hw, abs_vf_id, v_opcode, v_retval,
				       msg, msglen, NULL);
	}
}

/**
 * i40e_vc_notify_link_state
 * @pf: pointer to the pf structure
 *
 * send a link status message to all VFs on a given PF
 **/
void i40e_vc_notify_link_state(struct i40e_pf *pf)
{
	struct i40e_virtchnl_pf_event pfe;
	struct i40e_hw *hw = &pf->hw;
	struct i40e_vf *vf = pf->vf;
	struct i40e_link_status *ls = &pf->hw.phy.link_info;
	int i;

	pfe.event = I40E_VIRTCHNL_EVENT_LINK_CHANGE;
	pfe.severity = I40E_PF_EVENT_SEVERITY_INFO;
	for (i = 0; i < pf->num_alloc_vfs; i++, vf++) {
		int abs_vf_id = vf->vf_id + hw->func_caps.vf_base_id;
		if (vf->link_forced) {
			pfe.event_data.link_event.link_status = vf->link_up;
			pfe.event_data.link_event.link_speed =
				(vf->link_up ? I40E_LINK_SPEED_40GB : 0);
		} else {
			pfe.event_data.link_event.link_status =
				ls->link_info & I40E_AQ_LINK_UP;
			pfe.event_data.link_event.link_speed = ls->link_speed;
		}
		i40e_aq_send_msg_to_vf(hw, abs_vf_id, I40E_VIRTCHNL_OP_EVENT,
				       0, (u8 *)&pfe, sizeof(pfe),
				       NULL);
	}
}

/**
 * i40e_vc_notify_reset
 * @pf: pointer to the pf structure
 *
 * indicate a pending reset to all VFs on a given PF
 **/
void i40e_vc_notify_reset(struct i40e_pf *pf)
{
	struct i40e_virtchnl_pf_event pfe;

	pfe.event = I40E_VIRTCHNL_EVENT_RESET_IMPENDING;
	pfe.severity = I40E_PF_EVENT_SEVERITY_CERTAIN_DOOM;
	i40e_vc_vf_broadcast(pf, I40E_VIRTCHNL_OP_EVENT, I40E_SUCCESS,
			     (u8 *)&pfe, sizeof(struct i40e_virtchnl_pf_event));
}

/**
 * i40e_vc_notify_vf_reset
 * @vf: pointer to the vf structure
 *
 * indicate a pending reset to the given VF
 **/
void i40e_vc_notify_vf_reset(struct i40e_vf *vf)
{
	struct i40e_virtchnl_pf_event pfe;
	int abs_vf_id;

	/* validate the request */
	if (!vf || vf->vf_id >= vf->pf->num_alloc_vfs)
		return;

	/* verify if the VF is in either init or active before proceeding */
	if (!test_bit(I40E_VF_STAT_INIT, &vf->vf_states) &&
	    !test_bit(I40E_VF_STAT_ACTIVE, &vf->vf_states))
		return;

	abs_vf_id = vf->vf_id + vf->pf->hw.func_caps.vf_base_id;

	pfe.event = I40E_VIRTCHNL_EVENT_RESET_IMPENDING;
	pfe.severity = I40E_PF_EVENT_SEVERITY_CERTAIN_DOOM;
	i40e_aq_send_msg_to_vf(&vf->pf->hw, abs_vf_id, I40E_VIRTCHNL_OP_EVENT,
			       I40E_SUCCESS, (u8 *)&pfe,
			       sizeof(struct i40e_virtchnl_pf_event), NULL);
}

/**
 * i40e_ndo_set_vf_mac
 * @netdev: network interface device structure
 * @vf_id: vf identifier
 * @mac: mac address
 *
 * program vf mac address
 **/
int i40e_ndo_set_vf_mac(struct net_device *netdev, int vf_id, u8 *mac)
{
	struct i40e_netdev_priv *np = netdev_priv(netdev);
	struct i40e_vsi *vsi = np->vsi;
	struct i40e_pf *pf = vsi->back;
	struct i40e_mac_filter *f;
	struct i40e_vf *vf;
	int ret = 0;

	/* validate the request */
	if (vf_id >= pf->num_alloc_vfs) {
		dev_err(&pf->pdev->dev,
			"Invalid VF Identifier %d\n", vf_id);
		ret = -EINVAL;
		goto error_param;
	}

	vf = &(pf->vf[vf_id]);
	vsi = pf->vsi[vf->lan_vsi_index];
	if (!test_bit(I40E_VF_STAT_INIT, &vf->vf_states)) {
		dev_err(&pf->pdev->dev,
			"Uninitialized VF %d\n", vf_id);
		ret = -EINVAL;
		goto error_param;
	}

	if (!is_valid_ether_addr(mac)) {
		dev_err(&pf->pdev->dev,
			"Invalid VF ethernet address\n");
		ret = -EINVAL;
		goto error_param;
	}

	/* delete the temporary mac address */
	i40e_del_filter(vsi, vf->default_lan_addr.addr, vf->port_vlan_id,
			true, false);

	/* Delete all the filters for this VSI - we're going to kill it
	 * anyway.
	 */
	list_for_each_entry(f, &vsi->mac_filter_list, list)
		i40e_del_filter(vsi, f->macaddr, f->vlan, true, false);

	dev_info(&pf->pdev->dev, "Setting MAC %pM on VF %d\n", mac, vf_id);
	/* program mac filter */
	if (i40e_sync_vsi_filters(vsi)) {
		dev_err(&pf->pdev->dev, "Unable to program ucast filters\n");
		ret = -EIO;
		goto error_param;
	}
	ether_addr_copy(vf->default_lan_addr.addr, mac);
	vf->pf_set_mac = true;
	/* Force the VF driver stop so it has to reload with new MAC address */
	i40e_vc_disable_vf(pf, vf);
	dev_info(&pf->pdev->dev, "Reload the VF driver to make this change effective.\n");

error_param:
	return ret;
}

/**
 * i40e_ndo_set_vf_port_vlan
 * @netdev: network interface device structure
 * @vf_id: vf identifier
 * @vlan_id: mac address
 * @qos: priority setting
 *
 * program vf vlan id and/or qos
 **/
int i40e_ndo_set_vf_port_vlan(struct net_device *netdev,
			      int vf_id, u16 vlan_id, u8 qos)
{
	struct i40e_netdev_priv *np = netdev_priv(netdev);
	struct i40e_pf *pf = np->vsi->back;
	struct i40e_vsi *vsi;
	struct i40e_vf *vf;
	int ret = 0;

	/* validate the request */
	if (vf_id >= pf->num_alloc_vfs) {
		dev_err(&pf->pdev->dev, "Invalid VF Identifier %d\n", vf_id);
		ret = -EINVAL;
		goto error_pvid;
	}

	if ((vlan_id > I40E_MAX_VLANID) || (qos > 7)) {
		dev_err(&pf->pdev->dev, "Invalid VF Parameters\n");
		ret = -EINVAL;
		goto error_pvid;
	}

	vf = &(pf->vf[vf_id]);
	vsi = pf->vsi[vf->lan_vsi_index];
	if (!test_bit(I40E_VF_STAT_INIT, &vf->vf_states)) {
		dev_err(&pf->pdev->dev, "Uninitialized VF %d\n", vf_id);
		ret = -EINVAL;
		goto error_pvid;
	}

	if (vsi->info.pvid == 0 && i40e_is_vsi_in_vlan(vsi)) {
		dev_err(&pf->pdev->dev,
			"VF %d has already configured VLAN filters and the administrator is requesting a port VLAN override.\nPlease unload and reload the VF driver for this change to take effect.\n",
			vf_id);
		/* Administrator Error - knock the VF offline until he does
		 * the right thing by reconfiguring his network correctly
		 * and then reloading the VF driver.
		 */
		i40e_vc_disable_vf(pf, vf);
	}

	/* Check for condition where there was already a port VLAN ID
	 * filter set and now it is being deleted by setting it to zero.
	 * Additionally check for the condition where there was a port
	 * VLAN but now there is a new and different port VLAN being set.
	 * Before deleting all the old VLAN filters we must add new ones
	 * with -1 (I40E_VLAN_ANY) or otherwise we're left with all our
	 * MAC addresses deleted.
	 */
	if ((!(vlan_id || qos) ||
	    (vlan_id | qos) != le16_to_cpu(vsi->info.pvid)) &&
	    vsi->info.pvid)
		ret = i40e_vsi_add_vlan(vsi, I40E_VLAN_ANY);

	if (vsi->info.pvid) {
		/* kill old VLAN */
		ret = i40e_vsi_kill_vlan(vsi, (le16_to_cpu(vsi->info.pvid) &
					       VLAN_VID_MASK));
		if (ret) {
			dev_info(&vsi->back->pdev->dev,
				 "remove VLAN failed, ret=%d, aq_err=%d\n",
				 ret, pf->hw.aq.asq_last_status);
		}
	}
	if (vlan_id || qos)
		ret = i40e_vsi_add_pvid(vsi,
				vlan_id | (qos << I40E_VLAN_PRIORITY_SHIFT));
	else
		i40e_vsi_remove_pvid(vsi);

	if (vlan_id) {
		dev_info(&pf->pdev->dev, "Setting VLAN %d, QOS 0x%x on VF %d\n",
			 vlan_id, qos, vf_id);

		/* add new VLAN filter */
		ret = i40e_vsi_add_vlan(vsi, vlan_id);
		if (ret) {
			dev_info(&vsi->back->pdev->dev,
				 "add VF VLAN failed, ret=%d aq_err=%d\n", ret,
				 vsi->back->hw.aq.asq_last_status);
			goto error_pvid;
		}
		/* Kill non-vlan MAC filters - ignore error return since
		 * there might not be any non-vlan MAC filters.
		 */
		i40e_vsi_kill_vlan(vsi, I40E_VLAN_ANY);
	}

	if (ret) {
		dev_err(&pf->pdev->dev, "Unable to update VF vsi context\n");
		goto error_pvid;
	}
	/* The Port VLAN needs to be saved across resets the same as the
	 * default LAN MAC address.
	 */
	vf->port_vlan_id = le16_to_cpu(vsi->info.pvid);
	ret = 0;

error_pvid:
	return ret;
}

#define I40E_BW_CREDIT_DIVISOR 50     /* 50Mbps per BW credit */
#define I40E_MAX_BW_INACTIVE_ACCUM 4  /* device can accumulate 4 credits max */
/**
 * i40e_ndo_set_vf_bw
 * @netdev: network interface device structure
 * @vf_id: vf identifier
 * @tx_rate: tx rate
 *
 * configure vf tx rate
 **/
int i40e_ndo_set_vf_bw(struct net_device *netdev, int vf_id, int min_tx_rate,
		       int max_tx_rate)
{
	struct i40e_netdev_priv *np = netdev_priv(netdev);
	struct i40e_pf *pf = np->vsi->back;
	struct i40e_vsi *vsi;
	struct i40e_vf *vf;
	int speed = 0;
	int ret = 0;

	/* validate the request */
	if (vf_id >= pf->num_alloc_vfs) {
		dev_err(&pf->pdev->dev, "Invalid VF Identifier %d.\n", vf_id);
		ret = -EINVAL;
		goto error;
	}

	if (min_tx_rate) {
		dev_err(&pf->pdev->dev, "Invalid min tx rate (%d) (greater than 0) specified for vf %d.\n",
			min_tx_rate, vf_id);
		return -EINVAL;
	}

	vf = &(pf->vf[vf_id]);
	vsi = pf->vsi[vf->lan_vsi_index];
	if (!test_bit(I40E_VF_STAT_INIT, &vf->vf_states)) {
		dev_err(&pf->pdev->dev, "Uninitialized VF %d.\n", vf_id);
		ret = -EINVAL;
		goto error;
	}

	switch (pf->hw.phy.link_info.link_speed) {
	case I40E_LINK_SPEED_40GB:
		speed = 40000;
		break;
	case I40E_LINK_SPEED_10GB:
		speed = 10000;
		break;
	case I40E_LINK_SPEED_1GB:
		speed = 1000;
		break;
	default:
		break;
	}

	if (max_tx_rate > speed) {
		dev_err(&pf->pdev->dev, "Invalid max tx rate %d specified for vf %d.",
			max_tx_rate, vf->vf_id);
		ret = -EINVAL;
		goto error;
	}

	if ((max_tx_rate < 50) && (max_tx_rate > 0)) {
		dev_warn(&pf->pdev->dev, "Setting max Tx rate to minimum usable value of 50Mbps.\n");
		max_tx_rate = 50;
	}

	/* Tx rate credits are in values of 50Mbps, 0 is disabled*/
	ret = i40e_aq_config_vsi_bw_limit(&pf->hw, vsi->seid,
					  max_tx_rate / I40E_BW_CREDIT_DIVISOR,
					  I40E_MAX_BW_INACTIVE_ACCUM, NULL);
	if (ret) {
		dev_err(&pf->pdev->dev, "Unable to set max tx rate, error code %d.\n",
			ret);
		ret = -EIO;
		goto error;
	}
	vf->tx_rate = max_tx_rate;
error:
	return ret;
}

/**
 * i40e_ndo_get_vf_config
 * @netdev: network interface device structure
 * @vf_id: vf identifier
 * @ivi: vf configuration structure
 *
 * return vf configuration
 **/
int i40e_ndo_get_vf_config(struct net_device *netdev,
			   int vf_id, struct ifla_vf_info *ivi)
{
	struct i40e_netdev_priv *np = netdev_priv(netdev);
	struct i40e_vsi *vsi = np->vsi;
	struct i40e_pf *pf = vsi->back;
	struct i40e_vf *vf;
	int ret = 0;

	/* validate the request */
	if (vf_id >= pf->num_alloc_vfs) {
		dev_err(&pf->pdev->dev, "Invalid VF Identifier %d\n", vf_id);
		ret = -EINVAL;
		goto error_param;
	}

	vf = &(pf->vf[vf_id]);
	/* first vsi is always the LAN vsi */
	vsi = pf->vsi[vf->lan_vsi_index];
	if (!test_bit(I40E_VF_STAT_INIT, &vf->vf_states)) {
		dev_err(&pf->pdev->dev, "Uninitialized VF %d\n", vf_id);
		ret = -EINVAL;
		goto error_param;
	}

	ivi->vf = vf_id;

	memcpy(&ivi->mac, vf->default_lan_addr.addr, ETH_ALEN);

	ivi->max_tx_rate = vf->tx_rate;
	ivi->min_tx_rate = 0;
	ivi->vlan = le16_to_cpu(vsi->info.pvid) & I40E_VLAN_MASK;
	ivi->qos = (le16_to_cpu(vsi->info.pvid) & I40E_PRIORITY_MASK) >>
		   I40E_VLAN_PRIORITY_SHIFT;
	if (vf->link_forced == false)
		ivi->linkstate = IFLA_VF_LINK_STATE_AUTO;
	else if (vf->link_up == true)
		ivi->linkstate = IFLA_VF_LINK_STATE_ENABLE;
	else
		ivi->linkstate = IFLA_VF_LINK_STATE_DISABLE;
	ivi->spoofchk = vf->spoofchk;
	ret = 0;

error_param:
	return ret;
}

/**
 * i40e_ndo_set_vf_link_state
 * @netdev: network interface device structure
 * @vf_id: vf identifier
 * @link: required link state
 *
 * Set the link state of a specified VF, regardless of physical link state
 **/
int i40e_ndo_set_vf_link_state(struct net_device *netdev, int vf_id, int link)
{
	struct i40e_netdev_priv *np = netdev_priv(netdev);
	struct i40e_pf *pf = np->vsi->back;
	struct i40e_virtchnl_pf_event pfe;
	struct i40e_hw *hw = &pf->hw;
	struct i40e_vf *vf;
	int abs_vf_id;
	int ret = 0;

	/* validate the request */
	if (vf_id >= pf->num_alloc_vfs) {
		dev_err(&pf->pdev->dev, "Invalid VF Identifier %d\n", vf_id);
		ret = -EINVAL;
		goto error_out;
	}

	vf = &pf->vf[vf_id];
	abs_vf_id = vf->vf_id + hw->func_caps.vf_base_id;

	pfe.event = I40E_VIRTCHNL_EVENT_LINK_CHANGE;
	pfe.severity = I40E_PF_EVENT_SEVERITY_INFO;

	switch (link) {
	case IFLA_VF_LINK_STATE_AUTO:
		vf->link_forced = false;
		pfe.event_data.link_event.link_status =
			pf->hw.phy.link_info.link_info & I40E_AQ_LINK_UP;
		pfe.event_data.link_event.link_speed =
			pf->hw.phy.link_info.link_speed;
		break;
	case IFLA_VF_LINK_STATE_ENABLE:
		vf->link_forced = true;
		vf->link_up = true;
		pfe.event_data.link_event.link_status = true;
		pfe.event_data.link_event.link_speed = I40E_LINK_SPEED_40GB;
		break;
	case IFLA_VF_LINK_STATE_DISABLE:
		vf->link_forced = true;
		vf->link_up = false;
		pfe.event_data.link_event.link_status = false;
		pfe.event_data.link_event.link_speed = 0;
		break;
	default:
		ret = -EINVAL;
		goto error_out;
	}
	/* Notify the VF of its new link state */
	i40e_aq_send_msg_to_vf(hw, abs_vf_id, I40E_VIRTCHNL_OP_EVENT,
			       0, (u8 *)&pfe, sizeof(pfe), NULL);

error_out:
	return ret;
}

/**
 * i40e_ndo_set_vf_spoofchk
 * @netdev: network interface device structure
 * @vf_id: vf identifier
 * @enable: flag to enable or disable feature
 *
 * Enable or disable VF spoof checking
 **/
int i40e_ndo_set_vf_spoofchk(struct net_device *netdev, int vf_id, bool enable)
{
	struct i40e_netdev_priv *np = netdev_priv(netdev);
	struct i40e_vsi *vsi = np->vsi;
	struct i40e_pf *pf = vsi->back;
	struct i40e_vsi_context ctxt;
	struct i40e_hw *hw = &pf->hw;
	struct i40e_vf *vf;
	int ret = 0;

	/* validate the request */
	if (vf_id >= pf->num_alloc_vfs) {
		dev_err(&pf->pdev->dev, "Invalid VF Identifier %d\n", vf_id);
		ret = -EINVAL;
		goto out;
	}

	vf = &(pf->vf[vf_id]);

	if (enable == vf->spoofchk)
		goto out;

	vf->spoofchk = enable;
	memset(&ctxt, 0, sizeof(ctxt));
	ctxt.seid = pf->vsi[vf->lan_vsi_index]->seid;
	ctxt.pf_num = pf->hw.pf_id;
	ctxt.info.valid_sections = cpu_to_le16(I40E_AQ_VSI_PROP_SECURITY_VALID);
	if (enable)
		ctxt.info.sec_flags |= I40E_AQ_VSI_SEC_FLAG_ENABLE_MAC_CHK;
	ret = i40e_aq_update_vsi_params(hw, &ctxt, NULL);
	if (ret) {
		dev_err(&pf->pdev->dev, "Error %d updating VSI parameters\n",
			ret);
		ret = -EIO;
	}
out:
	return ret;
}<|MERGE_RESOLUTION|>--- conflicted
+++ resolved
@@ -707,10 +707,6 @@
 	wr32(hw, I40E_VFGEN_RSTAT1(vf->vf_id), I40E_VFR_VFACTIVE);
 	i40e_flush(hw);
 }
-<<<<<<< HEAD
-#ifdef CONFIG_PCI_IOV
-=======
->>>>>>> e529fea9
 
 /**
  * i40e_enable_pf_switch_lb
