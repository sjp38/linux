config STMMAC_ETH
	tristate "STMicroelectronics 10/100/1000 Ethernet driver"
	depends on HAS_IOMEM && HAS_DMA
	select MII
	select PHYLIB
	select CRC32
	select PTP_1588_CLOCK
	select RESET_CONTROLLER
	---help---
	  This is the driver for the Ethernet IPs are built around a
	  Synopsys IP Core and only tested on the STMicroelectronics
	  platforms.

if STMMAC_ETH

config STMMAC_PLATFORM
	tristate "STMMAC Platform bus support"
	depends on STMMAC_ETH
	default y
	---help---
	  This selects the platform specific bus support for the stmmac driver.
	  This is the driver used on several SoCs:
	  STi, Allwinner, Amlogic Meson, Altera SOCFPGA.

	  If you have a controller with this interface, say Y or M here.

	  If unsure, say N.

<<<<<<< HEAD
config DWMAC_MESON
	bool "Amlogic Meson dwmac support"
	depends on STMMAC_PLATFORM && ARCH_MESON
	help
	  Support for Ethernet controller on Amlogic Meson SoCs.

	  This selects the Amlogic Meson SoC glue layer support for
	  the stmmac device driver. This driver is used for Meson6 and
	  Meson8 SoCs.

config DWMAC_SOCFPGA
	bool "SOCFPGA dwmac support"
	depends on STMMAC_PLATFORM && MFD_SYSCON && (ARCH_SOCFPGA || COMPILE_TEST)
	help
	  Support for ethernet controller on Altera SOCFPGA

	  This selects the Altera SOCFPGA SoC glue layer support
	  for the stmmac device driver. This driver is used for
	  arria5 and cyclone5 FPGA SoCs.

config DWMAC_SUNXI
	bool "Allwinner GMAC support"
	depends on STMMAC_PLATFORM && ARCH_SUNXI
	default y
	---help---
	  Support for Allwinner A20/A31 GMAC ethernet controllers.

	  This selects Allwinner SoC glue layer support for the
	  stmmac device driver. This driver is used for A20/A31
	  GMAC 	  ethernet controller.

config DWMAC_STI
	bool "STi GMAC support"
	depends on STMMAC_PLATFORM && ARCH_STI
	default y
	---help---
	  Support for ethernet controller on STi SOCs.

	  This selects STi SoC glue layer support for the stmmac
	  device driver. This driver is used on for the STi series
	  SOCs GMAC ethernet controller.

=======
>>>>>>> e529fea9
config STMMAC_PCI
	tristate "STMMAC PCI bus support"
	depends on STMMAC_ETH && PCI
	---help---
	  This is to select the Synopsys DWMAC available on PCI devices,
	  if you have a controller with this interface, say Y or M here.

	  This PCI support is tested on XLINX XC2V3000 FF1152AMT0221
	  D1215994A VIRTEX FPGA board.

	  If unsure, say N.
endif<|MERGE_RESOLUTION|>--- conflicted
+++ resolved
@@ -26,51 +26,6 @@
 
 	  If unsure, say N.
 
-<<<<<<< HEAD
-config DWMAC_MESON
-	bool "Amlogic Meson dwmac support"
-	depends on STMMAC_PLATFORM && ARCH_MESON
-	help
-	  Support for Ethernet controller on Amlogic Meson SoCs.
-
-	  This selects the Amlogic Meson SoC glue layer support for
-	  the stmmac device driver. This driver is used for Meson6 and
-	  Meson8 SoCs.
-
-config DWMAC_SOCFPGA
-	bool "SOCFPGA dwmac support"
-	depends on STMMAC_PLATFORM && MFD_SYSCON && (ARCH_SOCFPGA || COMPILE_TEST)
-	help
-	  Support for ethernet controller on Altera SOCFPGA
-
-	  This selects the Altera SOCFPGA SoC glue layer support
-	  for the stmmac device driver. This driver is used for
-	  arria5 and cyclone5 FPGA SoCs.
-
-config DWMAC_SUNXI
-	bool "Allwinner GMAC support"
-	depends on STMMAC_PLATFORM && ARCH_SUNXI
-	default y
-	---help---
-	  Support for Allwinner A20/A31 GMAC ethernet controllers.
-
-	  This selects Allwinner SoC glue layer support for the
-	  stmmac device driver. This driver is used for A20/A31
-	  GMAC 	  ethernet controller.
-
-config DWMAC_STI
-	bool "STi GMAC support"
-	depends on STMMAC_PLATFORM && ARCH_STI
-	default y
-	---help---
-	  Support for ethernet controller on STi SOCs.
-
-	  This selects STi SoC glue layer support for the stmmac
-	  device driver. This driver is used on for the STi series
-	  SOCs GMAC ethernet controller.
-
-=======
->>>>>>> e529fea9
 config STMMAC_PCI
 	tristate "STMMAC PCI bus support"
 	depends on STMMAC_ETH && PCI
