// SPDX-License-Identifier: GPL-2.0+
/* Copyright (c) 2015-2016 Quantenna Communications. All rights reserved. */

#include <linux/types.h>
#include <linux/skbuff.h>

#include "cfg80211.h"
#include "core.h"
#include "qlink.h"
#include "qlink_util.h"
#include "bus.h"
#include "commands.h"

#define QTNF_SCAN_TIME_AUTO	0

/* Let device itself to select best values for current conditions */
#define QTNF_SCAN_DWELL_ACTIVE_DEFAULT		QTNF_SCAN_TIME_AUTO
#define QTNF_SCAN_DWELL_PASSIVE_DEFAULT		QTNF_SCAN_TIME_AUTO
#define QTNF_SCAN_SAMPLE_DURATION_DEFAULT	QTNF_SCAN_TIME_AUTO

static int qtnf_cmd_check_reply_header(const struct qlink_resp *resp,
				       u16 cmd_id, u8 mac_id, u8 vif_id,
				       size_t resp_size)
{
	if (unlikely(le16_to_cpu(resp->cmd_id) != cmd_id)) {
		pr_warn("VIF%u.%u CMD%x: bad cmd_id in response: 0x%.4X\n",
			mac_id, vif_id, cmd_id, le16_to_cpu(resp->cmd_id));
		return -EINVAL;
	}

	if (unlikely(resp->macid != mac_id)) {
		pr_warn("VIF%u.%u CMD%x: bad MAC in response: %u\n",
			mac_id, vif_id, cmd_id, resp->macid);
		return -EINVAL;
	}

	if (unlikely(resp->vifid != vif_id)) {
		pr_warn("VIF%u.%u CMD%x: bad VIF in response: %u\n",
			mac_id, vif_id, cmd_id, resp->vifid);
		return -EINVAL;
	}

	if (unlikely(le16_to_cpu(resp->mhdr.len) < resp_size)) {
		pr_warn("VIF%u.%u CMD%x: bad response size %u < %zu\n",
			mac_id, vif_id, cmd_id,
			le16_to_cpu(resp->mhdr.len), resp_size);
		return -ENOSPC;
	}

	return 0;
}

static int qtnf_cmd_resp_result_decode(enum qlink_cmd_result qcode)
{
	switch (qcode) {
	case QLINK_CMD_RESULT_OK:
		return 0;
	case QLINK_CMD_RESULT_INVALID:
		return -EINVAL;
	case QLINK_CMD_RESULT_ENOTSUPP:
		return -ENOTSUPP;
	case QLINK_CMD_RESULT_ENOTFOUND:
		return -ENOENT;
	case QLINK_CMD_RESULT_EALREADY:
		return -EALREADY;
	case QLINK_CMD_RESULT_EADDRINUSE:
		return -EADDRINUSE;
	case QLINK_CMD_RESULT_EADDRNOTAVAIL:
		return -EADDRNOTAVAIL;
	case QLINK_CMD_RESULT_EBUSY:
		return -EBUSY;
	default:
		return -EFAULT;
	}
}

static int qtnf_cmd_send_with_reply(struct qtnf_bus *bus,
				    struct sk_buff *cmd_skb,
				    struct sk_buff **response_skb,
				    size_t const_resp_size,
				    size_t *var_resp_size)
{
	struct qlink_cmd *cmd;
	struct qlink_resp *resp = NULL;
	struct sk_buff *resp_skb = NULL;
	u16 cmd_id;
	u8 mac_id;
	u8 vif_id;
	int ret;

	cmd = (struct qlink_cmd *)cmd_skb->data;
	cmd_id = le16_to_cpu(cmd->cmd_id);
	mac_id = cmd->macid;
	vif_id = cmd->vifid;
	cmd->mhdr.len = cpu_to_le16(cmd_skb->len);

	pr_debug("VIF%u.%u cmd=0x%.4X\n", mac_id, vif_id, cmd_id);

	if (!qtnf_fw_is_up(bus) && cmd_id != QLINK_CMD_FW_INIT) {
		pr_warn("VIF%u.%u: drop cmd 0x%.4X in fw state %d\n",
			mac_id, vif_id, cmd_id, bus->fw_state);
		dev_kfree_skb(cmd_skb);
		return -ENODEV;
	}

	ret = qtnf_trans_send_cmd_with_resp(bus, cmd_skb, &resp_skb);
	if (ret)
		goto out;

	if (WARN_ON(!resp_skb || !resp_skb->data)) {
		ret = -EFAULT;
		goto out;
	}

	resp = (struct qlink_resp *)resp_skb->data;
	ret = qtnf_cmd_check_reply_header(resp, cmd_id, mac_id, vif_id,
					  const_resp_size);
	if (ret)
		goto out;

	/* Return length of variable part of response */
	if (response_skb && var_resp_size)
		*var_resp_size = le16_to_cpu(resp->mhdr.len) - const_resp_size;

out:
	if (response_skb)
		*response_skb = resp_skb;
	else
		consume_skb(resp_skb);

	if (!ret && resp)
		return qtnf_cmd_resp_result_decode(le16_to_cpu(resp->result));

	pr_warn("VIF%u.%u: cmd 0x%.4X failed: %d\n",
		mac_id, vif_id, cmd_id, ret);

	return ret;
}

static inline int qtnf_cmd_send(struct qtnf_bus *bus, struct sk_buff *cmd_skb)
{
	return qtnf_cmd_send_with_reply(bus, cmd_skb, NULL,
					sizeof(struct qlink_resp), NULL);
}

static struct sk_buff *qtnf_cmd_alloc_new_cmdskb(u8 macid, u8 vifid, u16 cmd_no,
						 size_t cmd_size)
{
	struct qlink_cmd *cmd;
	struct sk_buff *cmd_skb;

	cmd_skb = __dev_alloc_skb(sizeof(*cmd) +
				  QTNF_MAX_CMD_BUF_SIZE, GFP_KERNEL);
	if (unlikely(!cmd_skb)) {
		pr_err("VIF%u.%u CMD %u: alloc failed\n", macid, vifid, cmd_no);
		return NULL;
	}

	skb_put_zero(cmd_skb, cmd_size);

	cmd = (struct qlink_cmd *)cmd_skb->data;
	cmd->mhdr.len = cpu_to_le16(cmd_skb->len);
	cmd->mhdr.type = cpu_to_le16(QLINK_MSG_TYPE_CMD);
	cmd->cmd_id = cpu_to_le16(cmd_no);
	cmd->macid = macid;
	cmd->vifid = vifid;

	return cmd_skb;
}

static void qtnf_cmd_tlv_ie_set_add(struct sk_buff *cmd_skb, u8 frame_type,
				    const u8 *buf, size_t len)
{
	struct qlink_tlv_ie_set *tlv;

	tlv = (struct qlink_tlv_ie_set *)skb_put(cmd_skb, sizeof(*tlv) + len);
	tlv->hdr.type = cpu_to_le16(QTN_TLV_ID_IE_SET);
	tlv->hdr.len = cpu_to_le16(len + sizeof(*tlv) - sizeof(tlv->hdr));
	tlv->type = frame_type;
	tlv->flags = 0;

	if (len && buf)
		memcpy(tlv->ie_data, buf, len);
}

static bool qtnf_cmd_start_ap_can_fit(const struct qtnf_vif *vif,
				      const struct cfg80211_ap_settings *s)
{
	unsigned int len = sizeof(struct qlink_cmd_start_ap);

	len += s->ssid_len;
	len += s->beacon.head_len;
	len += s->beacon.tail_len;
	len += s->beacon.beacon_ies_len;
	len += s->beacon.proberesp_ies_len;
	len += s->beacon.assocresp_ies_len;
	len += s->beacon.probe_resp_len;

	if (cfg80211_chandef_valid(&s->chandef))
		len += sizeof(struct qlink_tlv_chandef);

	if (s->acl)
		len += sizeof(struct qlink_tlv_hdr) +
		       struct_size(s->acl, mac_addrs, s->acl->n_acl_entries);

	if (len > (sizeof(struct qlink_cmd) + QTNF_MAX_CMD_BUF_SIZE)) {
		pr_err("VIF%u.%u: can not fit AP settings: %u\n",
		       vif->mac->macid, vif->vifid, len);
		return false;
	}

	return true;
}

int qtnf_cmd_send_start_ap(struct qtnf_vif *vif,
			   const struct cfg80211_ap_settings *s)
{
	struct sk_buff *cmd_skb;
	struct qlink_cmd_start_ap *cmd;
	struct qlink_auth_encr *aen;
	int ret;
	int i;

	if (!qtnf_cmd_start_ap_can_fit(vif, s))
		return -E2BIG;

	cmd_skb = qtnf_cmd_alloc_new_cmdskb(vif->mac->macid, vif->vifid,
					    QLINK_CMD_START_AP,
					    sizeof(*cmd));
	if (!cmd_skb)
		return -ENOMEM;

	cmd = (struct qlink_cmd_start_ap *)cmd_skb->data;
	cmd->dtim_period = s->dtim_period;
	cmd->beacon_interval = cpu_to_le16(s->beacon_interval);
	cmd->hidden_ssid = qlink_hidden_ssid_nl2q(s->hidden_ssid);
	cmd->inactivity_timeout = cpu_to_le16(s->inactivity_timeout);
	cmd->smps_mode = s->smps_mode;
	cmd->p2p_ctwindow = s->p2p_ctwindow;
	cmd->p2p_opp_ps = s->p2p_opp_ps;
	cmd->pbss = s->pbss;
	cmd->ht_required = s->ht_required;
	cmd->vht_required = s->vht_required;

	aen = &cmd->aen;
	aen->auth_type = s->auth_type;
	aen->privacy = !!s->privacy;
	aen->wpa_versions = cpu_to_le32(s->crypto.wpa_versions);
	aen->cipher_group = cpu_to_le32(s->crypto.cipher_group);
	aen->n_ciphers_pairwise = cpu_to_le32(s->crypto.n_ciphers_pairwise);
	for (i = 0; i < QLINK_MAX_NR_CIPHER_SUITES; i++)
		aen->ciphers_pairwise[i] =
				cpu_to_le32(s->crypto.ciphers_pairwise[i]);
	aen->n_akm_suites = cpu_to_le32(s->crypto.n_akm_suites);
	for (i = 0; i < QLINK_MAX_NR_AKM_SUITES; i++)
		aen->akm_suites[i] = cpu_to_le32(s->crypto.akm_suites[i]);
	aen->control_port = s->crypto.control_port;
	aen->control_port_no_encrypt = s->crypto.control_port_no_encrypt;
	aen->control_port_ethertype =
		cpu_to_le16(be16_to_cpu(s->crypto.control_port_ethertype));

	if (s->ssid && s->ssid_len > 0 && s->ssid_len <= IEEE80211_MAX_SSID_LEN)
		qtnf_cmd_skb_put_tlv_arr(cmd_skb, WLAN_EID_SSID, s->ssid,
					 s->ssid_len);

	if (cfg80211_chandef_valid(&s->chandef)) {
		struct qlink_tlv_chandef *chtlv =
			(struct qlink_tlv_chandef *)skb_put(cmd_skb,
							    sizeof(*chtlv));

		chtlv->hdr.type = cpu_to_le16(QTN_TLV_ID_CHANDEF);
		chtlv->hdr.len = cpu_to_le16(sizeof(*chtlv) -
					     sizeof(chtlv->hdr));
		qlink_chandef_cfg2q(&s->chandef, &chtlv->chdef);
	}

	qtnf_cmd_tlv_ie_set_add(cmd_skb, QLINK_IE_SET_BEACON_HEAD,
				s->beacon.head, s->beacon.head_len);
	qtnf_cmd_tlv_ie_set_add(cmd_skb, QLINK_IE_SET_BEACON_TAIL,
				s->beacon.tail, s->beacon.tail_len);
	qtnf_cmd_tlv_ie_set_add(cmd_skb, QLINK_IE_SET_BEACON_IES,
				s->beacon.beacon_ies, s->beacon.beacon_ies_len);
	qtnf_cmd_tlv_ie_set_add(cmd_skb, QLINK_IE_SET_PROBE_RESP,
				s->beacon.probe_resp, s->beacon.probe_resp_len);
	qtnf_cmd_tlv_ie_set_add(cmd_skb, QLINK_IE_SET_PROBE_RESP_IES,
				s->beacon.proberesp_ies,
				s->beacon.proberesp_ies_len);
	qtnf_cmd_tlv_ie_set_add(cmd_skb, QLINK_IE_SET_ASSOC_RESP,
				s->beacon.assocresp_ies,
				s->beacon.assocresp_ies_len);

	if (s->ht_cap) {
		struct qlink_tlv_hdr *tlv = (struct qlink_tlv_hdr *)
			skb_put(cmd_skb, sizeof(*tlv) + sizeof(*s->ht_cap));

		tlv->type = cpu_to_le16(WLAN_EID_HT_CAPABILITY);
		tlv->len = cpu_to_le16(sizeof(*s->ht_cap));
		memcpy(tlv->val, s->ht_cap, sizeof(*s->ht_cap));
	}

	if (s->vht_cap) {
		struct qlink_tlv_hdr *tlv = (struct qlink_tlv_hdr *)
			skb_put(cmd_skb, sizeof(*tlv) + sizeof(*s->vht_cap));

		tlv->type = cpu_to_le16(WLAN_EID_VHT_CAPABILITY);
		tlv->len = cpu_to_le16(sizeof(*s->vht_cap));
		memcpy(tlv->val, s->vht_cap, sizeof(*s->vht_cap));
	}

	if (s->acl) {
		size_t acl_size = struct_size(s->acl, mac_addrs,
					      s->acl->n_acl_entries);
		struct qlink_tlv_hdr *tlv =
			skb_put(cmd_skb, sizeof(*tlv) + acl_size);

		tlv->type = cpu_to_le16(QTN_TLV_ID_ACL_DATA);
		tlv->len = cpu_to_le16(acl_size);
		qlink_acl_data_cfg2q(s->acl, (struct qlink_acl_data *)tlv->val);
	}

	qtnf_bus_lock(vif->mac->bus);
	ret = qtnf_cmd_send(vif->mac->bus, cmd_skb);
	if (ret)
		goto out;

	netif_carrier_on(vif->netdev);

out:
	qtnf_bus_unlock(vif->mac->bus);

	return ret;
}

int qtnf_cmd_send_stop_ap(struct qtnf_vif *vif)
{
	struct sk_buff *cmd_skb;
	int ret;

	cmd_skb = qtnf_cmd_alloc_new_cmdskb(vif->mac->macid, vif->vifid,
					    QLINK_CMD_STOP_AP,
					    sizeof(struct qlink_cmd));
	if (!cmd_skb)
		return -ENOMEM;

	qtnf_bus_lock(vif->mac->bus);
	ret = qtnf_cmd_send(vif->mac->bus, cmd_skb);
	if (ret)
		goto out;

out:
	qtnf_bus_unlock(vif->mac->bus);

	return ret;
}

int qtnf_cmd_send_register_mgmt(struct qtnf_vif *vif, u16 frame_type, bool reg)
{
	struct sk_buff *cmd_skb;
	struct qlink_cmd_mgmt_frame_register *cmd;
	int ret;

	cmd_skb = qtnf_cmd_alloc_new_cmdskb(vif->mac->macid, vif->vifid,
					    QLINK_CMD_REGISTER_MGMT,
					    sizeof(*cmd));
	if (!cmd_skb)
		return -ENOMEM;

	qtnf_bus_lock(vif->mac->bus);

	cmd = (struct qlink_cmd_mgmt_frame_register *)cmd_skb->data;
	cmd->frame_type = cpu_to_le16(frame_type);
	cmd->do_register = reg;

	ret = qtnf_cmd_send(vif->mac->bus, cmd_skb);
	if (ret)
		goto out;

out:
	qtnf_bus_unlock(vif->mac->bus);

	return ret;
}

int qtnf_cmd_send_frame(struct qtnf_vif *vif, u32 cookie, u16 flags,
			u16 freq, const u8 *buf, size_t len)
{
	struct sk_buff *cmd_skb;
	struct qlink_cmd_frame_tx *cmd;
	int ret;

	if (sizeof(*cmd) + len > QTNF_MAX_CMD_BUF_SIZE) {
		pr_warn("VIF%u.%u: frame is too big: %zu\n", vif->mac->macid,
			vif->vifid, len);
		return -E2BIG;
	}

	cmd_skb = qtnf_cmd_alloc_new_cmdskb(vif->mac->macid, vif->vifid,
					    QLINK_CMD_SEND_FRAME,
					    sizeof(*cmd));
	if (!cmd_skb)
		return -ENOMEM;

	qtnf_bus_lock(vif->mac->bus);

	cmd = (struct qlink_cmd_frame_tx *)cmd_skb->data;
	cmd->cookie = cpu_to_le32(cookie);
	cmd->freq = cpu_to_le16(freq);
	cmd->flags = cpu_to_le16(flags);

	if (len && buf)
		qtnf_cmd_skb_put_buffer(cmd_skb, buf, len);

	ret = qtnf_cmd_send(vif->mac->bus, cmd_skb);
	if (ret)
		goto out;

out:
	qtnf_bus_unlock(vif->mac->bus);

	return ret;
}

int qtnf_cmd_send_mgmt_set_appie(struct qtnf_vif *vif, u8 frame_type,
				 const u8 *buf, size_t len)
{
	struct sk_buff *cmd_skb;
	int ret;

	if (len > QTNF_MAX_CMD_BUF_SIZE) {
		pr_warn("VIF%u.%u: %u frame is too big: %zu\n", vif->mac->macid,
			vif->vifid, frame_type, len);
		return -E2BIG;
	}

	cmd_skb = qtnf_cmd_alloc_new_cmdskb(vif->mac->macid, vif->vifid,
					    QLINK_CMD_MGMT_SET_APPIE,
					    sizeof(struct qlink_cmd));
	if (!cmd_skb)
		return -ENOMEM;

	qtnf_cmd_tlv_ie_set_add(cmd_skb, frame_type, buf, len);

	qtnf_bus_lock(vif->mac->bus);
	ret = qtnf_cmd_send(vif->mac->bus, cmd_skb);
	if (ret)
		goto out;

out:
	qtnf_bus_unlock(vif->mac->bus);

	return ret;
}

static void
qtnf_sta_info_parse_rate(struct rate_info *rate_dst,
			 const struct qlink_sta_info_rate *rate_src)
{
	rate_dst->legacy = get_unaligned_le16(&rate_src->rate) * 10;

	rate_dst->mcs = rate_src->mcs;
	rate_dst->nss = rate_src->nss;
	rate_dst->flags = 0;

	switch (rate_src->bw) {
	case QLINK_CHAN_WIDTH_5:
		rate_dst->bw = RATE_INFO_BW_5;
		break;
	case QLINK_CHAN_WIDTH_10:
		rate_dst->bw = RATE_INFO_BW_10;
		break;
	case QLINK_CHAN_WIDTH_20:
	case QLINK_CHAN_WIDTH_20_NOHT:
		rate_dst->bw = RATE_INFO_BW_20;
		break;
	case QLINK_CHAN_WIDTH_40:
		rate_dst->bw = RATE_INFO_BW_40;
		break;
	case QLINK_CHAN_WIDTH_80:
		rate_dst->bw = RATE_INFO_BW_80;
		break;
	case QLINK_CHAN_WIDTH_160:
		rate_dst->bw = RATE_INFO_BW_160;
		break;
	default:
		rate_dst->bw = 0;
		break;
	}

	if (rate_src->flags & QLINK_STA_INFO_RATE_FLAG_HT_MCS)
		rate_dst->flags |= RATE_INFO_FLAGS_MCS;
	else if (rate_src->flags & QLINK_STA_INFO_RATE_FLAG_VHT_MCS)
		rate_dst->flags |= RATE_INFO_FLAGS_VHT_MCS;

	if (rate_src->flags & QLINK_STA_INFO_RATE_FLAG_SHORT_GI)
		rate_dst->flags |= RATE_INFO_FLAGS_SHORT_GI;
}

static void
qtnf_sta_info_parse_flags(struct nl80211_sta_flag_update *dst,
			  const struct qlink_sta_info_state *src)
{
	u32 mask, value;

	dst->mask = 0;
	dst->set = 0;

	mask = le32_to_cpu(src->mask);
	value = le32_to_cpu(src->value);

	if (mask & QLINK_STA_FLAG_AUTHORIZED) {
		dst->mask |= BIT(NL80211_STA_FLAG_AUTHORIZED);
		if (value & QLINK_STA_FLAG_AUTHORIZED)
			dst->set |= BIT(NL80211_STA_FLAG_AUTHORIZED);
	}

	if (mask & QLINK_STA_FLAG_SHORT_PREAMBLE) {
		dst->mask |= BIT(NL80211_STA_FLAG_SHORT_PREAMBLE);
		if (value & QLINK_STA_FLAG_SHORT_PREAMBLE)
			dst->set |= BIT(NL80211_STA_FLAG_SHORT_PREAMBLE);
	}

	if (mask & QLINK_STA_FLAG_WME) {
		dst->mask |= BIT(NL80211_STA_FLAG_WME);
		if (value & QLINK_STA_FLAG_WME)
			dst->set |= BIT(NL80211_STA_FLAG_WME);
	}

	if (mask & QLINK_STA_FLAG_MFP) {
		dst->mask |= BIT(NL80211_STA_FLAG_MFP);
		if (value & QLINK_STA_FLAG_MFP)
			dst->set |= BIT(NL80211_STA_FLAG_MFP);
	}

	if (mask & QLINK_STA_FLAG_AUTHENTICATED) {
		dst->mask |= BIT(NL80211_STA_FLAG_AUTHENTICATED);
		if (value & QLINK_STA_FLAG_AUTHENTICATED)
			dst->set |= BIT(NL80211_STA_FLAG_AUTHENTICATED);
	}

	if (mask & QLINK_STA_FLAG_TDLS_PEER) {
		dst->mask |= BIT(NL80211_STA_FLAG_TDLS_PEER);
		if (value & QLINK_STA_FLAG_TDLS_PEER)
			dst->set |= BIT(NL80211_STA_FLAG_TDLS_PEER);
	}

	if (mask & QLINK_STA_FLAG_ASSOCIATED) {
		dst->mask |= BIT(NL80211_STA_FLAG_ASSOCIATED);
		if (value & QLINK_STA_FLAG_ASSOCIATED)
			dst->set |= BIT(NL80211_STA_FLAG_ASSOCIATED);
	}
}

static void
qtnf_cmd_sta_info_parse(struct station_info *sinfo,
			const struct qlink_tlv_hdr *tlv,
			size_t resp_size)
{
	const struct qlink_sta_stats *stats = NULL;
	const u8 *map = NULL;
	unsigned int map_len = 0;
	unsigned int stats_len = 0;
	u16 tlv_len;

#define qtnf_sta_stat_avail(stat_name, bitn)	\
	(qtnf_utils_is_bit_set(map, bitn, map_len) && \
	 (offsetofend(struct qlink_sta_stats, stat_name) <= stats_len))

	while (resp_size >= sizeof(*tlv)) {
		tlv_len = le16_to_cpu(tlv->len);

		switch (le16_to_cpu(tlv->type)) {
		case QTN_TLV_ID_STA_STATS_MAP:
			map_len = tlv_len;
			map = tlv->val;
			break;
		case QTN_TLV_ID_STA_STATS:
			stats_len = tlv_len;
			stats = (const struct qlink_sta_stats *)tlv->val;
			break;
		default:
			break;
		}

		resp_size -= tlv_len + sizeof(*tlv);
		tlv = (const struct qlink_tlv_hdr *)(tlv->val + tlv_len);
	}

	if (!map || !stats)
		return;

	if (qtnf_sta_stat_avail(inactive_time, QLINK_STA_INFO_INACTIVE_TIME)) {
		sinfo->filled |= BIT_ULL(NL80211_STA_INFO_INACTIVE_TIME);
		sinfo->inactive_time = le32_to_cpu(stats->inactive_time);
	}

	if (qtnf_sta_stat_avail(connected_time,
				QLINK_STA_INFO_CONNECTED_TIME)) {
		sinfo->filled |= BIT_ULL(NL80211_STA_INFO_CONNECTED_TIME);
		sinfo->connected_time = le32_to_cpu(stats->connected_time);
	}

	if (qtnf_sta_stat_avail(signal, QLINK_STA_INFO_SIGNAL)) {
		sinfo->filled |= BIT_ULL(NL80211_STA_INFO_SIGNAL);
		sinfo->signal = stats->signal - QLINK_RSSI_OFFSET;
	}

	if (qtnf_sta_stat_avail(signal_avg, QLINK_STA_INFO_SIGNAL_AVG)) {
		sinfo->filled |= BIT_ULL(NL80211_STA_INFO_SIGNAL_AVG);
		sinfo->signal_avg = stats->signal_avg - QLINK_RSSI_OFFSET;
	}

	if (qtnf_sta_stat_avail(rxrate, QLINK_STA_INFO_RX_BITRATE)) {
		sinfo->filled |= BIT_ULL(NL80211_STA_INFO_RX_BITRATE);
		qtnf_sta_info_parse_rate(&sinfo->rxrate, &stats->rxrate);
	}

	if (qtnf_sta_stat_avail(txrate, QLINK_STA_INFO_TX_BITRATE)) {
		sinfo->filled |= BIT_ULL(NL80211_STA_INFO_TX_BITRATE);
		qtnf_sta_info_parse_rate(&sinfo->txrate, &stats->txrate);
	}

	if (qtnf_sta_stat_avail(sta_flags, QLINK_STA_INFO_STA_FLAGS)) {
		sinfo->filled |= BIT_ULL(NL80211_STA_INFO_STA_FLAGS);
		qtnf_sta_info_parse_flags(&sinfo->sta_flags, &stats->sta_flags);
	}

	if (qtnf_sta_stat_avail(rx_bytes, QLINK_STA_INFO_RX_BYTES)) {
		sinfo->filled |= BIT_ULL(NL80211_STA_INFO_RX_BYTES);
		sinfo->rx_bytes = le64_to_cpu(stats->rx_bytes);
	}

	if (qtnf_sta_stat_avail(tx_bytes, QLINK_STA_INFO_TX_BYTES)) {
		sinfo->filled |= BIT_ULL(NL80211_STA_INFO_TX_BYTES);
		sinfo->tx_bytes = le64_to_cpu(stats->tx_bytes);
	}

	if (qtnf_sta_stat_avail(rx_bytes, QLINK_STA_INFO_RX_BYTES64)) {
		sinfo->filled |= BIT_ULL(NL80211_STA_INFO_RX_BYTES64);
		sinfo->rx_bytes = le64_to_cpu(stats->rx_bytes);
	}

	if (qtnf_sta_stat_avail(tx_bytes, QLINK_STA_INFO_TX_BYTES64)) {
		sinfo->filled |= BIT_ULL(NL80211_STA_INFO_TX_BYTES64);
		sinfo->tx_bytes = le64_to_cpu(stats->tx_bytes);
	}

	if (qtnf_sta_stat_avail(rx_packets, QLINK_STA_INFO_RX_PACKETS)) {
		sinfo->filled |= BIT_ULL(NL80211_STA_INFO_RX_PACKETS);
		sinfo->rx_packets = le32_to_cpu(stats->rx_packets);
	}

	if (qtnf_sta_stat_avail(tx_packets, QLINK_STA_INFO_TX_PACKETS)) {
		sinfo->filled |= BIT_ULL(NL80211_STA_INFO_TX_PACKETS);
		sinfo->tx_packets = le32_to_cpu(stats->tx_packets);
	}

	if (qtnf_sta_stat_avail(rx_beacon, QLINK_STA_INFO_BEACON_RX)) {
		sinfo->filled |= BIT_ULL(NL80211_STA_INFO_BEACON_RX);
		sinfo->rx_beacon = le64_to_cpu(stats->rx_beacon);
	}

	if (qtnf_sta_stat_avail(rx_dropped_misc, QLINK_STA_INFO_RX_DROP_MISC)) {
		sinfo->filled |= BIT_ULL(NL80211_STA_INFO_RX_DROP_MISC);
		sinfo->rx_dropped_misc = le32_to_cpu(stats->rx_dropped_misc);
	}

	if (qtnf_sta_stat_avail(tx_failed, QLINK_STA_INFO_TX_FAILED)) {
		sinfo->filled |= BIT_ULL(NL80211_STA_INFO_TX_FAILED);
		sinfo->tx_failed = le32_to_cpu(stats->tx_failed);
	}

#undef qtnf_sta_stat_avail
}

int qtnf_cmd_get_sta_info(struct qtnf_vif *vif, const u8 *sta_mac,
			  struct station_info *sinfo)
{
	struct sk_buff *cmd_skb, *resp_skb = NULL;
	struct qlink_cmd_get_sta_info *cmd;
	const struct qlink_resp_get_sta_info *resp;
	size_t var_resp_len = 0;
	int ret = 0;

	cmd_skb = qtnf_cmd_alloc_new_cmdskb(vif->mac->macid, vif->vifid,
					    QLINK_CMD_GET_STA_INFO,
					    sizeof(*cmd));
	if (!cmd_skb)
		return -ENOMEM;

	qtnf_bus_lock(vif->mac->bus);

	cmd = (struct qlink_cmd_get_sta_info *)cmd_skb->data;
	ether_addr_copy(cmd->sta_addr, sta_mac);

	ret = qtnf_cmd_send_with_reply(vif->mac->bus, cmd_skb, &resp_skb,
				       sizeof(*resp), &var_resp_len);
	if (ret)
		goto out;

	resp = (const struct qlink_resp_get_sta_info *)resp_skb->data;

	if (!ether_addr_equal(sta_mac, resp->sta_addr)) {
		pr_err("VIF%u.%u: wrong mac in reply: %pM != %pM\n",
		       vif->mac->macid, vif->vifid, resp->sta_addr, sta_mac);
		ret = -EINVAL;
		goto out;
	}

	qtnf_cmd_sta_info_parse(sinfo,
				(const struct qlink_tlv_hdr *)resp->info,
				var_resp_len);

out:
	qtnf_bus_unlock(vif->mac->bus);
	consume_skb(resp_skb);

	return ret;
}

static int qtnf_cmd_send_add_change_intf(struct qtnf_vif *vif,
					 enum nl80211_iftype iftype,
					 int use4addr,
					 u8 *mac_addr,
					 enum qlink_cmd_type cmd_type)
{
	struct sk_buff *cmd_skb, *resp_skb = NULL;
	struct qlink_cmd_manage_intf *cmd;
	const struct qlink_resp_manage_intf *resp;
	int ret = 0;

	cmd_skb = qtnf_cmd_alloc_new_cmdskb(vif->mac->macid, vif->vifid,
					    cmd_type,
					    sizeof(*cmd));
	if (!cmd_skb)
		return -ENOMEM;

	qtnf_bus_lock(vif->mac->bus);

	cmd = (struct qlink_cmd_manage_intf *)cmd_skb->data;
	cmd->intf_info.use4addr = use4addr;

	switch (iftype) {
	case NL80211_IFTYPE_AP:
		cmd->intf_info.if_type = cpu_to_le16(QLINK_IFTYPE_AP);
		break;
	case NL80211_IFTYPE_STATION:
		cmd->intf_info.if_type = cpu_to_le16(QLINK_IFTYPE_STATION);
		break;
	default:
		pr_err("VIF%u.%u: unsupported type %d\n", vif->mac->macid,
		       vif->vifid, iftype);
		ret = -EINVAL;
		goto out;
	}

	if (mac_addr)
		ether_addr_copy(cmd->intf_info.mac_addr, mac_addr);
	else
		eth_zero_addr(cmd->intf_info.mac_addr);

	ret = qtnf_cmd_send_with_reply(vif->mac->bus, cmd_skb, &resp_skb,
				       sizeof(*resp), NULL);
	if (ret)
		goto out;

	resp = (const struct qlink_resp_manage_intf *)resp_skb->data;
	ether_addr_copy(vif->mac_addr, resp->intf_info.mac_addr);

out:
	qtnf_bus_unlock(vif->mac->bus);
	consume_skb(resp_skb);

	return ret;
}

int qtnf_cmd_send_add_intf(struct qtnf_vif *vif, enum nl80211_iftype iftype,
			   int use4addr, u8 *mac_addr)
{
	return qtnf_cmd_send_add_change_intf(vif, iftype, use4addr, mac_addr,
			QLINK_CMD_ADD_INTF);
}

int qtnf_cmd_send_change_intf_type(struct qtnf_vif *vif,
				   enum nl80211_iftype iftype,
				   int use4addr,
				   u8 *mac_addr)
{
	int ret;

	ret = qtnf_cmd_send_add_change_intf(vif, iftype, use4addr, mac_addr,
					    QLINK_CMD_CHANGE_INTF);

	/* Regulatory settings may be different for different interface types */
	if (ret == 0 && vif->wdev.iftype != iftype) {
		enum nl80211_band band;
		struct wiphy *wiphy = priv_to_wiphy(vif->mac);

		for (band = 0; band < NUM_NL80211_BANDS; ++band) {
			if (!wiphy->bands[band])
				continue;

			qtnf_cmd_band_info_get(vif->mac, wiphy->bands[band]);
		}
	}

	return ret;
}

int qtnf_cmd_send_del_intf(struct qtnf_vif *vif)
{
	struct sk_buff *cmd_skb;
	struct qlink_cmd_manage_intf *cmd;
	int ret = 0;

	cmd_skb = qtnf_cmd_alloc_new_cmdskb(vif->mac->macid, vif->vifid,
					    QLINK_CMD_DEL_INTF,
					    sizeof(*cmd));
	if (!cmd_skb)
		return -ENOMEM;

	qtnf_bus_lock(vif->mac->bus);

	cmd = (struct qlink_cmd_manage_intf *)cmd_skb->data;

	switch (vif->wdev.iftype) {
	case NL80211_IFTYPE_AP:
		cmd->intf_info.if_type = cpu_to_le16(QLINK_IFTYPE_AP);
		break;
	case NL80211_IFTYPE_STATION:
		cmd->intf_info.if_type = cpu_to_le16(QLINK_IFTYPE_STATION);
		break;
	default:
		pr_warn("VIF%u.%u: unsupported iftype %d\n", vif->mac->macid,
			vif->vifid, vif->wdev.iftype);
		ret = -EINVAL;
		goto out;
	}

	eth_zero_addr(cmd->intf_info.mac_addr);

	ret = qtnf_cmd_send(vif->mac->bus, cmd_skb);
	if (ret)
		goto out;

out:
	qtnf_bus_unlock(vif->mac->bus);
	return ret;
}

static int
qtnf_cmd_resp_proc_hw_info(struct qtnf_bus *bus,
			   const struct qlink_resp_get_hw_info *resp,
			   size_t info_len)
{
	struct qtnf_hw_info *hwinfo = &bus->hw_info;
	const struct qlink_tlv_hdr *tlv;
	const char *bld_name = NULL;
	const char *bld_rev = NULL;
	const char *bld_type = NULL;
	const char *bld_label = NULL;
	u32 bld_tmstamp = 0;
	u32 plat_id = 0;
	const char *hw_id = NULL;
	const char *calibration_ver = NULL;
	const char *uboot_ver = NULL;
	u32 hw_ver = 0;
	u16 tlv_type;
	u16 tlv_value_len;

	hwinfo->num_mac = resp->num_mac;
	hwinfo->mac_bitmap = resp->mac_bitmap;
	hwinfo->fw_ver = le32_to_cpu(resp->fw_ver);
	hwinfo->ql_proto_ver = le16_to_cpu(resp->ql_proto_ver);
	hwinfo->total_tx_chain = resp->total_tx_chain;
	hwinfo->total_rx_chain = resp->total_rx_chain;
	hwinfo->hw_capab = le32_to_cpu(resp->hw_capab);

	bld_tmstamp = le32_to_cpu(resp->bld_tmstamp);
	plat_id = le32_to_cpu(resp->plat_id);
	hw_ver = le32_to_cpu(resp->hw_ver);

	tlv = (const struct qlink_tlv_hdr *)resp->info;

	while (info_len >= sizeof(*tlv)) {
		tlv_type = le16_to_cpu(tlv->type);
		tlv_value_len = le16_to_cpu(tlv->len);

		if (tlv_value_len + sizeof(*tlv) > info_len) {
			pr_warn("malformed TLV 0x%.2X; LEN: %u\n",
				tlv_type, tlv_value_len);
			return -EINVAL;
		}

		switch (tlv_type) {
		case QTN_TLV_ID_BUILD_NAME:
			bld_name = (const void *)tlv->val;
			break;
		case QTN_TLV_ID_BUILD_REV:
			bld_rev = (const void *)tlv->val;
			break;
		case QTN_TLV_ID_BUILD_TYPE:
			bld_type = (const void *)tlv->val;
			break;
		case QTN_TLV_ID_BUILD_LABEL:
			bld_label = (const void *)tlv->val;
			break;
		case QTN_TLV_ID_HW_ID:
			hw_id = (const void *)tlv->val;
			break;
		case QTN_TLV_ID_CALIBRATION_VER:
			calibration_ver = (const void *)tlv->val;
			break;
		case QTN_TLV_ID_UBOOT_VER:
			uboot_ver = (const void *)tlv->val;
			break;
		case QTN_TLV_ID_MAX_SCAN_SSIDS:
			hwinfo->max_scan_ssids = *tlv->val;
			break;
		default:
			break;
		}

		info_len -= tlv_value_len + sizeof(*tlv);
		tlv = (struct qlink_tlv_hdr *)(tlv->val + tlv_value_len);
	}

	pr_info("fw_version=%d, MACs map %#x, chains Tx=%u Rx=%u, capab=0x%x\n",
		hwinfo->fw_ver, hwinfo->mac_bitmap,
		hwinfo->total_tx_chain, hwinfo->total_rx_chain,
		hwinfo->hw_capab);

	pr_info("\nBuild name:            %s"  \
		"\nBuild revision:        %s"  \
		"\nBuild type:            %s"  \
		"\nBuild label:           %s"  \
		"\nBuild timestamp:       %lu" \
		"\nPlatform ID:           %lu" \
		"\nHardware ID:           %s"  \
		"\nCalibration version:   %s"  \
		"\nU-Boot version:        %s"  \
		"\nHardware version:      0x%08x\n",
		bld_name, bld_rev, bld_type, bld_label,
		(unsigned long)bld_tmstamp,
		(unsigned long)plat_id,
		hw_id, calibration_ver, uboot_ver, hw_ver);

	strlcpy(hwinfo->fw_version, bld_label, sizeof(hwinfo->fw_version));
	hwinfo->hw_version = hw_ver;

	return 0;
}

static void
qtnf_parse_wowlan_info(struct qtnf_wmac *mac,
		       const struct qlink_wowlan_capab_data *wowlan)
{
	struct qtnf_mac_info *mac_info = &mac->macinfo;
	const struct qlink_wowlan_support *data1;
	struct wiphy_wowlan_support *supp;

	supp = kzalloc(sizeof(*supp), GFP_KERNEL);
	if (!supp)
		return;

	switch (le16_to_cpu(wowlan->version)) {
	case 0x1:
		data1 = (struct qlink_wowlan_support *)wowlan->data;

		supp->flags = WIPHY_WOWLAN_MAGIC_PKT | WIPHY_WOWLAN_DISCONNECT;
		supp->n_patterns = le32_to_cpu(data1->n_patterns);
		supp->pattern_max_len = le32_to_cpu(data1->pattern_max_len);
		supp->pattern_min_len = le32_to_cpu(data1->pattern_min_len);

		mac_info->wowlan = supp;
		break;
	default:
		pr_warn("MAC%u: unsupported WoWLAN version 0x%x\n",
			mac->macid, le16_to_cpu(wowlan->version));
		kfree(supp);
		break;
	}
}

static int
qtnf_parse_variable_mac_info(struct qtnf_wmac *mac,
			     const struct qlink_resp_get_mac_info *resp,
			     size_t tlv_buf_size)
{
	const u8 *tlv_buf = resp->var_info;
	struct ieee80211_iface_combination *comb = NULL;
	size_t n_comb = 0;
	struct ieee80211_iface_limit *limits;
	const struct qlink_iface_comb_num *comb_num;
	const struct qlink_iface_limit_record *rec;
	const struct qlink_iface_limit *lim;
	const struct qlink_wowlan_capab_data *wowlan;
	u16 rec_len;
	u16 tlv_type;
	u16 tlv_value_len;
	size_t tlv_full_len;
	const struct qlink_tlv_hdr *tlv;
	u8 *ext_capa = NULL;
	u8 *ext_capa_mask = NULL;
	u8 ext_capa_len = 0;
	u8 ext_capa_mask_len = 0;
	int i = 0;
	struct ieee80211_reg_rule *rule;
	unsigned int rule_idx = 0;
	const struct qlink_tlv_reg_rule *tlv_rule;

	if (WARN_ON(resp->n_reg_rules > NL80211_MAX_SUPP_REG_RULES))
		return -E2BIG;

<<<<<<< HEAD
	mac->rd = kzalloc(sizeof(*mac->rd) +
			  sizeof(struct ieee80211_reg_rule) *
			  resp->n_reg_rules, GFP_KERNEL);
=======
	mac->rd = kzalloc(struct_size(mac->rd, reg_rules, resp->n_reg_rules),
			  GFP_KERNEL);
>>>>>>> 6fb08f1a
	if (!mac->rd)
		return -ENOMEM;

	mac->rd->n_reg_rules = resp->n_reg_rules;
	mac->rd->alpha2[0] = resp->alpha2[0];
	mac->rd->alpha2[1] = resp->alpha2[1];

	switch (resp->dfs_region) {
	case QLINK_DFS_FCC:
		mac->rd->dfs_region = NL80211_DFS_FCC;
		break;
	case QLINK_DFS_ETSI:
		mac->rd->dfs_region = NL80211_DFS_ETSI;
		break;
	case QLINK_DFS_JP:
		mac->rd->dfs_region = NL80211_DFS_JP;
		break;
	case QLINK_DFS_UNSET:
	default:
		mac->rd->dfs_region = NL80211_DFS_UNSET;
		break;
	}

	tlv = (const struct qlink_tlv_hdr *)tlv_buf;
	while (tlv_buf_size >= sizeof(struct qlink_tlv_hdr)) {
		tlv_type = le16_to_cpu(tlv->type);
		tlv_value_len = le16_to_cpu(tlv->len);
		tlv_full_len = tlv_value_len + sizeof(struct qlink_tlv_hdr);
		if (tlv_full_len > tlv_buf_size) {
			pr_warn("MAC%u: malformed TLV 0x%.2X; LEN: %u\n",
				mac->macid, tlv_type, tlv_value_len);
			return -EINVAL;
		}

		switch (tlv_type) {
		case QTN_TLV_ID_NUM_IFACE_COMB:
			if (tlv_value_len != sizeof(*comb_num))
				return -EINVAL;

			comb_num = (void *)tlv->val;

			/* free earlier iface comb memory */
			qtnf_mac_iface_comb_free(mac);

			mac->macinfo.n_if_comb =
				le32_to_cpu(comb_num->iface_comb_num);

			mac->macinfo.if_comb =
				kcalloc(mac->macinfo.n_if_comb,
					sizeof(*mac->macinfo.if_comb),
					GFP_KERNEL);

			if (!mac->macinfo.if_comb)
				return -ENOMEM;

			comb = mac->macinfo.if_comb;

			pr_debug("MAC%u: %zu iface combinations\n",
				 mac->macid, mac->macinfo.n_if_comb);

			break;
		case QTN_TLV_ID_IFACE_LIMIT:
			if (unlikely(!comb)) {
				pr_warn("MAC%u: no combinations advertised\n",
					mac->macid);
				return -EINVAL;
			}

			if (n_comb >= mac->macinfo.n_if_comb) {
				pr_warn("MAC%u: combinations count exceeded\n",
					mac->macid);
				n_comb++;
				break;
			}

			rec = (void *)tlv->val;
			rec_len = sizeof(*rec) + rec->n_limits * sizeof(*lim);

			if (unlikely(tlv_value_len != rec_len)) {
				pr_warn("MAC%u: record %zu size mismatch\n",
					mac->macid, n_comb);
				return -EINVAL;
			}

			limits = kcalloc(rec->n_limits, sizeof(*limits),
					 GFP_KERNEL);
			if (!limits)
				return -ENOMEM;

			comb[n_comb].num_different_channels =
				rec->num_different_channels;
			comb[n_comb].max_interfaces =
				le16_to_cpu(rec->max_interfaces);
			comb[n_comb].n_limits = rec->n_limits;
			comb[n_comb].limits = limits;

			for (i = 0; i < rec->n_limits; i++) {
				lim = &rec->limits[i];
				limits[i].max = le16_to_cpu(lim->max_num);
				limits[i].types =
					qlink_iface_type_to_nl_mask(le16_to_cpu(lim->type));
				pr_debug("MAC%u: comb[%zu]: MAX:%u TYPES:%.4X\n",
					 mac->macid, n_comb,
					 limits[i].max, limits[i].types);
			}

			n_comb++;
			break;
		case WLAN_EID_EXT_CAPABILITY:
			if (unlikely(tlv_value_len > U8_MAX))
				return -EINVAL;
			ext_capa = (u8 *)tlv->val;
			ext_capa_len = tlv_value_len;
			break;
		case QTN_TLV_ID_EXT_CAPABILITY_MASK:
			if (unlikely(tlv_value_len > U8_MAX))
				return -EINVAL;
			ext_capa_mask = (u8 *)tlv->val;
			ext_capa_mask_len = tlv_value_len;
			break;
		case QTN_TLV_ID_WOWLAN_CAPAB:
			if (tlv_value_len < sizeof(*wowlan))
				return -EINVAL;

			wowlan = (void *)tlv->val;
			if (!le16_to_cpu(wowlan->len)) {
				pr_warn("MAC%u: skip empty WoWLAN data\n",
					mac->macid);
				break;
			}

			rec_len = sizeof(*wowlan) + le16_to_cpu(wowlan->len);
			if (unlikely(tlv_value_len != rec_len)) {
				pr_warn("MAC%u: WoWLAN data size mismatch\n",
					mac->macid);
				return -EINVAL;
			}

			kfree(mac->macinfo.wowlan);
			mac->macinfo.wowlan = NULL;
			qtnf_parse_wowlan_info(mac, wowlan);
			break;
		case QTN_TLV_ID_REG_RULE:
			if (rule_idx >= resp->n_reg_rules) {
				pr_warn("unexpected number of rules: %u\n",
					resp->n_reg_rules);
				return -EINVAL;
			}

			if (tlv_value_len != sizeof(*tlv_rule) - sizeof(*tlv)) {
				pr_warn("malformed TLV 0x%.2X; LEN: %u\n",
					tlv_type, tlv_value_len);
				return -EINVAL;
			}

			tlv_rule = (const struct qlink_tlv_reg_rule *)tlv;
			rule = &mac->rd->reg_rules[rule_idx++];
			qlink_utils_regrule_q2nl(rule, tlv_rule);
			break;
		default:
			pr_warn("MAC%u: unknown TLV type %u\n",
				mac->macid, tlv_type);
			break;
		}

		tlv_buf_size -= tlv_full_len;
		tlv = (struct qlink_tlv_hdr *)(tlv->val + tlv_value_len);
	}

	if (tlv_buf_size) {
		pr_warn("MAC%u: malformed TLV buf; bytes left: %zu\n",
			mac->macid, tlv_buf_size);
		return -EINVAL;
	}

	if (mac->macinfo.n_if_comb != n_comb) {
		pr_err("MAC%u: combination mismatch: reported=%zu parsed=%zu\n",
		       mac->macid, mac->macinfo.n_if_comb, n_comb);
		return -EINVAL;
	}

	if (ext_capa_len != ext_capa_mask_len) {
		pr_err("MAC%u: ext_capa/_mask lengths mismatch: %u != %u\n",
		       mac->macid, ext_capa_len, ext_capa_mask_len);
		return -EINVAL;
	}

	if (rule_idx != resp->n_reg_rules) {
		pr_warn("unexpected number of rules: expected %u got %u\n",
			resp->n_reg_rules, rule_idx);
		return -EINVAL;
	}

	if (ext_capa_len > 0) {
		ext_capa = kmemdup(ext_capa, ext_capa_len, GFP_KERNEL);
		if (!ext_capa)
			return -ENOMEM;

		ext_capa_mask =
			kmemdup(ext_capa_mask, ext_capa_mask_len, GFP_KERNEL);
		if (!ext_capa_mask) {
			kfree(ext_capa);
			return -ENOMEM;
		}
	} else {
		ext_capa = NULL;
		ext_capa_mask = NULL;
	}

	qtnf_mac_ext_caps_free(mac);
	mac->macinfo.extended_capabilities = ext_capa;
	mac->macinfo.extended_capabilities_mask = ext_capa_mask;
	mac->macinfo.extended_capabilities_len = ext_capa_len;

	return 0;
}

static void
qtnf_cmd_resp_proc_mac_info(struct qtnf_wmac *mac,
			    const struct qlink_resp_get_mac_info *resp_info)
{
	struct qtnf_mac_info *mac_info;
	struct qtnf_vif *vif;

	mac_info = &mac->macinfo;

	mac_info->bands_cap = resp_info->bands_cap;
	memcpy(&mac_info->dev_mac, &resp_info->dev_mac,
	       sizeof(mac_info->dev_mac));

	ether_addr_copy(mac->macaddr, mac_info->dev_mac);

	vif = qtnf_mac_get_base_vif(mac);
	if (vif)
		ether_addr_copy(vif->mac_addr, mac->macaddr);
	else
		pr_err("could not get valid base vif\n");

	mac_info->num_tx_chain = resp_info->num_tx_chain;
	mac_info->num_rx_chain = resp_info->num_rx_chain;

	mac_info->max_ap_assoc_sta = le16_to_cpu(resp_info->max_ap_assoc_sta);
	mac_info->radar_detect_widths =
			qlink_chan_width_mask_to_nl(le16_to_cpu(
					resp_info->radar_detect_widths));
	mac_info->max_acl_mac_addrs = le32_to_cpu(resp_info->max_acl_mac_addrs);

	memcpy(&mac_info->ht_cap_mod_mask, &resp_info->ht_cap_mod_mask,
	       sizeof(mac_info->ht_cap_mod_mask));
	memcpy(&mac_info->vht_cap_mod_mask, &resp_info->vht_cap_mod_mask,
	       sizeof(mac_info->vht_cap_mod_mask));
}

static void qtnf_cmd_resp_band_fill_htcap(const u8 *info,
					  struct ieee80211_sta_ht_cap *bcap)
{
	const struct ieee80211_ht_cap *ht_cap =
		(const struct ieee80211_ht_cap *)info;

	bcap->ht_supported = true;
	bcap->cap = le16_to_cpu(ht_cap->cap_info);
	bcap->ampdu_factor =
		ht_cap->ampdu_params_info & IEEE80211_HT_AMPDU_PARM_FACTOR;
	bcap->ampdu_density =
		(ht_cap->ampdu_params_info & IEEE80211_HT_AMPDU_PARM_DENSITY) >>
		IEEE80211_HT_AMPDU_PARM_DENSITY_SHIFT;
	memcpy(&bcap->mcs, &ht_cap->mcs, sizeof(bcap->mcs));
}

static void qtnf_cmd_resp_band_fill_vhtcap(const u8 *info,
					   struct ieee80211_sta_vht_cap *bcap)
{
	const struct ieee80211_vht_cap *vht_cap =
		(const struct ieee80211_vht_cap *)info;

	bcap->vht_supported = true;
	bcap->cap = le32_to_cpu(vht_cap->vht_cap_info);
	memcpy(&bcap->vht_mcs, &vht_cap->supp_mcs, sizeof(bcap->vht_mcs));
}

static int
qtnf_cmd_resp_fill_band_info(struct ieee80211_supported_band *band,
			     struct qlink_resp_band_info_get *resp,
			     size_t payload_len)
{
	u16 tlv_type;
	size_t tlv_len;
	size_t tlv_dlen;
	const struct qlink_tlv_hdr *tlv;
	const struct qlink_channel *qchan;
	struct ieee80211_channel *chan;
	unsigned int chidx = 0;
	u32 qflags;

	memset(&band->ht_cap, 0, sizeof(band->ht_cap));
	memset(&band->vht_cap, 0, sizeof(band->vht_cap));

	if (band->channels) {
		if (band->n_channels == resp->num_chans) {
			memset(band->channels, 0,
			       sizeof(*band->channels) * band->n_channels);
		} else {
			kfree(band->channels);
			band->n_channels = 0;
			band->channels = NULL;
		}
	}

	band->n_channels = resp->num_chans;
	if (band->n_channels == 0)
		return 0;

	if (!band->channels)
		band->channels = kcalloc(band->n_channels, sizeof(*chan),
					 GFP_KERNEL);
	if (!band->channels) {
		band->n_channels = 0;
		return -ENOMEM;
	}

	tlv = (struct qlink_tlv_hdr *)resp->info;

	while (payload_len >= sizeof(*tlv)) {
		tlv_type = le16_to_cpu(tlv->type);
		tlv_dlen = le16_to_cpu(tlv->len);
		tlv_len = tlv_dlen + sizeof(*tlv);

		if (tlv_len > payload_len) {
			pr_warn("malformed TLV 0x%.2X; LEN: %zu\n",
				tlv_type, tlv_len);
			goto error_ret;
		}

		switch (tlv_type) {
		case QTN_TLV_ID_CHANNEL:
			if (unlikely(tlv_dlen != sizeof(*qchan))) {
				pr_err("invalid channel TLV len %zu\n",
				       tlv_len);
				goto error_ret;
			}

			if (chidx == band->n_channels) {
				pr_err("too many channel TLVs\n");
				goto error_ret;
			}

			qchan = (const struct qlink_channel *)tlv->val;
			chan = &band->channels[chidx++];
			qflags = le32_to_cpu(qchan->flags);

			chan->hw_value = le16_to_cpu(qchan->hw_value);
			chan->band = band->band;
			chan->center_freq = le16_to_cpu(qchan->center_freq);
			chan->max_antenna_gain = (int)qchan->max_antenna_gain;
			chan->max_power = (int)qchan->max_power;
			chan->max_reg_power = (int)qchan->max_reg_power;
			chan->beacon_found = qchan->beacon_found;
			chan->dfs_cac_ms = le32_to_cpu(qchan->dfs_cac_ms);
			chan->flags = 0;

			if (qflags & QLINK_CHAN_DISABLED)
				chan->flags |= IEEE80211_CHAN_DISABLED;

			if (qflags & QLINK_CHAN_NO_IR)
				chan->flags |= IEEE80211_CHAN_NO_IR;

			if (qflags & QLINK_CHAN_NO_HT40PLUS)
				chan->flags |= IEEE80211_CHAN_NO_HT40PLUS;

			if (qflags & QLINK_CHAN_NO_HT40MINUS)
				chan->flags |= IEEE80211_CHAN_NO_HT40MINUS;

			if (qflags & QLINK_CHAN_NO_OFDM)
				chan->flags |= IEEE80211_CHAN_NO_OFDM;

			if (qflags & QLINK_CHAN_NO_80MHZ)
				chan->flags |= IEEE80211_CHAN_NO_80MHZ;

			if (qflags & QLINK_CHAN_NO_160MHZ)
				chan->flags |= IEEE80211_CHAN_NO_160MHZ;

			if (qflags & QLINK_CHAN_INDOOR_ONLY)
				chan->flags |= IEEE80211_CHAN_INDOOR_ONLY;

			if (qflags & QLINK_CHAN_IR_CONCURRENT)
				chan->flags |= IEEE80211_CHAN_IR_CONCURRENT;

			if (qflags & QLINK_CHAN_NO_20MHZ)
				chan->flags |= IEEE80211_CHAN_NO_20MHZ;

			if (qflags & QLINK_CHAN_NO_10MHZ)
				chan->flags |= IEEE80211_CHAN_NO_10MHZ;

			if (qflags & QLINK_CHAN_RADAR) {
				chan->flags |= IEEE80211_CHAN_RADAR;
				chan->dfs_state_entered = jiffies;

				if (qchan->dfs_state == QLINK_DFS_USABLE)
					chan->dfs_state = NL80211_DFS_USABLE;
				else if (qchan->dfs_state ==
					QLINK_DFS_AVAILABLE)
					chan->dfs_state = NL80211_DFS_AVAILABLE;
				else
					chan->dfs_state =
						NL80211_DFS_UNAVAILABLE;
			}

			pr_debug("chan=%d flags=%#x max_pow=%d max_reg_pow=%d\n",
				 chan->hw_value, chan->flags, chan->max_power,
				 chan->max_reg_power);
			break;
		case WLAN_EID_HT_CAPABILITY:
			if (unlikely(tlv_dlen !=
				     sizeof(struct ieee80211_ht_cap))) {
				pr_err("bad HTCAP TLV len %zu\n", tlv_dlen);
				goto error_ret;
			}

			qtnf_cmd_resp_band_fill_htcap(tlv->val, &band->ht_cap);
			break;
		case WLAN_EID_VHT_CAPABILITY:
			if (unlikely(tlv_dlen !=
				     sizeof(struct ieee80211_vht_cap))) {
				pr_err("bad VHTCAP TLV len %zu\n", tlv_dlen);
				goto error_ret;
			}

			qtnf_cmd_resp_band_fill_vhtcap(tlv->val,
						       &band->vht_cap);
			break;
		default:
			pr_warn("unknown TLV type: %#x\n", tlv_type);
			break;
		}

		payload_len -= tlv_len;
		tlv = (struct qlink_tlv_hdr *)(tlv->val + tlv_dlen);
	}

	if (payload_len) {
		pr_err("malformed TLV buf; bytes left: %zu\n", payload_len);
		goto error_ret;
	}

	if (band->n_channels != chidx) {
		pr_err("channel count mismatch: reported=%d, parsed=%d\n",
		       band->n_channels, chidx);
		goto error_ret;
	}

	return 0;

error_ret:
	kfree(band->channels);
	band->channels = NULL;
	band->n_channels = 0;

	return -EINVAL;
}

static int qtnf_cmd_resp_proc_phy_params(struct qtnf_wmac *mac,
					 const u8 *payload, size_t payload_len)
{
	struct qtnf_mac_info *mac_info;
	struct qlink_tlv_frag_rts_thr *phy_thr;
	struct qlink_tlv_rlimit *limit;
	struct qlink_tlv_cclass *class;
	u16 tlv_type;
	u16 tlv_value_len;
	size_t tlv_full_len;
	const struct qlink_tlv_hdr *tlv;

	mac_info = &mac->macinfo;

	tlv = (struct qlink_tlv_hdr *)payload;
	while (payload_len >= sizeof(struct qlink_tlv_hdr)) {
		tlv_type = le16_to_cpu(tlv->type);
		tlv_value_len = le16_to_cpu(tlv->len);
		tlv_full_len = tlv_value_len + sizeof(struct qlink_tlv_hdr);

		if (tlv_full_len > payload_len) {
			pr_warn("MAC%u: malformed TLV 0x%.2X; LEN: %u\n",
				mac->macid, tlv_type, tlv_value_len);
			return -EINVAL;
		}

		switch (tlv_type) {
		case QTN_TLV_ID_FRAG_THRESH:
			phy_thr = (void *)tlv;
			mac_info->frag_thr = le32_to_cpu(phy_thr->thr);
			break;
		case QTN_TLV_ID_RTS_THRESH:
			phy_thr = (void *)tlv;
			mac_info->rts_thr = le32_to_cpu(phy_thr->thr);
			break;
		case QTN_TLV_ID_SRETRY_LIMIT:
			limit = (void *)tlv;
			mac_info->sretry_limit = limit->rlimit;
			break;
		case QTN_TLV_ID_LRETRY_LIMIT:
			limit = (void *)tlv;
			mac_info->lretry_limit = limit->rlimit;
			break;
		case QTN_TLV_ID_COVERAGE_CLASS:
			class = (void *)tlv;
			mac_info->coverage_class = class->cclass;
			break;
		default:
			pr_err("MAC%u: Unknown TLV type: %#x\n", mac->macid,
			       le16_to_cpu(tlv->type));
			break;
		}

		payload_len -= tlv_full_len;
		tlv = (struct qlink_tlv_hdr *)(tlv->val + tlv_value_len);
	}

	if (payload_len) {
		pr_warn("MAC%u: malformed TLV buf; bytes left: %zu\n",
			mac->macid, payload_len);
		return -EINVAL;
	}

	return 0;
}

static int
qtnf_cmd_resp_proc_chan_stat_info(struct qtnf_chan_stats *stats,
				  const u8 *payload, size_t payload_len)
{
	struct qlink_chan_stats *qlink_stats;
	const struct qlink_tlv_hdr *tlv;
	size_t tlv_full_len;
	u16 tlv_value_len;
	u16 tlv_type;

	tlv = (struct qlink_tlv_hdr *)payload;
	while (payload_len >= sizeof(struct qlink_tlv_hdr)) {
		tlv_type = le16_to_cpu(tlv->type);
		tlv_value_len = le16_to_cpu(tlv->len);
		tlv_full_len = tlv_value_len + sizeof(struct qlink_tlv_hdr);
		if (tlv_full_len > payload_len) {
			pr_warn("malformed TLV 0x%.2X; LEN: %u\n",
				tlv_type, tlv_value_len);
			return -EINVAL;
		}
		switch (tlv_type) {
		case QTN_TLV_ID_CHANNEL_STATS:
			if (unlikely(tlv_value_len != sizeof(*qlink_stats))) {
				pr_err("invalid CHANNEL_STATS entry size\n");
				return -EINVAL;
			}

			qlink_stats = (void *)tlv->val;

			stats->chan_num = le32_to_cpu(qlink_stats->chan_num);
			stats->cca_tx = le32_to_cpu(qlink_stats->cca_tx);
			stats->cca_rx = le32_to_cpu(qlink_stats->cca_rx);
			stats->cca_busy = le32_to_cpu(qlink_stats->cca_busy);
			stats->cca_try = le32_to_cpu(qlink_stats->cca_try);
			stats->chan_noise = qlink_stats->chan_noise;

			pr_debug("chan(%u) try(%u) busy(%u) noise(%d)\n",
				 stats->chan_num, stats->cca_try,
				 stats->cca_busy, stats->chan_noise);
			break;
		default:
			pr_warn("Unknown TLV type: %#x\n",
				le16_to_cpu(tlv->type));
		}
		payload_len -= tlv_full_len;
		tlv = (struct qlink_tlv_hdr *)(tlv->val + tlv_value_len);
	}

	if (payload_len) {
		pr_warn("malformed TLV buf; bytes left: %zu\n", payload_len);
		return -EINVAL;
	}

	return 0;
}

int qtnf_cmd_get_mac_info(struct qtnf_wmac *mac)
{
	struct sk_buff *cmd_skb, *resp_skb = NULL;
	const struct qlink_resp_get_mac_info *resp;
	size_t var_data_len = 0;
	int ret = 0;

	cmd_skb = qtnf_cmd_alloc_new_cmdskb(mac->macid, QLINK_VIFID_RSVD,
					    QLINK_CMD_MAC_INFO,
					    sizeof(struct qlink_cmd));
	if (!cmd_skb)
		return -ENOMEM;

	qtnf_bus_lock(mac->bus);
	ret = qtnf_cmd_send_with_reply(mac->bus, cmd_skb, &resp_skb,
				       sizeof(*resp), &var_data_len);
	if (ret)
		goto out;

	resp = (const struct qlink_resp_get_mac_info *)resp_skb->data;
	qtnf_cmd_resp_proc_mac_info(mac, resp);
	ret = qtnf_parse_variable_mac_info(mac, resp, var_data_len);

out:
	qtnf_bus_unlock(mac->bus);
	consume_skb(resp_skb);

	return ret;
}

int qtnf_cmd_get_hw_info(struct qtnf_bus *bus)
{
	struct sk_buff *cmd_skb, *resp_skb = NULL;
	const struct qlink_resp_get_hw_info *resp;
	size_t info_len = 0;
	int ret = 0;

	cmd_skb = qtnf_cmd_alloc_new_cmdskb(QLINK_MACID_RSVD, QLINK_VIFID_RSVD,
					    QLINK_CMD_GET_HW_INFO,
					    sizeof(struct qlink_cmd));
	if (!cmd_skb)
		return -ENOMEM;

	qtnf_bus_lock(bus);
	ret = qtnf_cmd_send_with_reply(bus, cmd_skb, &resp_skb,
				       sizeof(*resp), &info_len);
	if (ret)
		goto out;

	resp = (const struct qlink_resp_get_hw_info *)resp_skb->data;
	ret = qtnf_cmd_resp_proc_hw_info(bus, resp, info_len);

out:
	qtnf_bus_unlock(bus);
	consume_skb(resp_skb);

	return ret;
}

int qtnf_cmd_band_info_get(struct qtnf_wmac *mac,
			   struct ieee80211_supported_band *band)
{
	struct sk_buff *cmd_skb, *resp_skb = NULL;
	struct qlink_cmd_band_info_get *cmd;
	struct qlink_resp_band_info_get *resp;
	size_t info_len = 0;
	int ret = 0;
	u8 qband = qlink_utils_band_cfg2q(band->band);

	cmd_skb = qtnf_cmd_alloc_new_cmdskb(mac->macid, 0,
					    QLINK_CMD_BAND_INFO_GET,
					    sizeof(*cmd));
	if (!cmd_skb)
		return -ENOMEM;

	cmd = (struct qlink_cmd_band_info_get *)cmd_skb->data;
	cmd->band = qband;

	qtnf_bus_lock(mac->bus);
	ret = qtnf_cmd_send_with_reply(mac->bus, cmd_skb, &resp_skb,
				       sizeof(*resp), &info_len);
	if (ret)
		goto out;

	resp = (struct qlink_resp_band_info_get *)resp_skb->data;
	if (resp->band != qband) {
		pr_err("MAC%u: reply band %u != cmd band %u\n", mac->macid,
		       resp->band, qband);
		ret = -EINVAL;
		goto out;
	}

	ret = qtnf_cmd_resp_fill_band_info(band, resp, info_len);

out:
	qtnf_bus_unlock(mac->bus);
	consume_skb(resp_skb);

	return ret;
}

int qtnf_cmd_send_get_phy_params(struct qtnf_wmac *mac)
{
	struct sk_buff *cmd_skb, *resp_skb = NULL;
	struct qlink_resp_phy_params *resp;
	size_t response_size = 0;
	int ret = 0;

	cmd_skb = qtnf_cmd_alloc_new_cmdskb(mac->macid, 0,
					    QLINK_CMD_PHY_PARAMS_GET,
					    sizeof(struct qlink_cmd));
	if (!cmd_skb)
		return -ENOMEM;

	qtnf_bus_lock(mac->bus);
	ret = qtnf_cmd_send_with_reply(mac->bus, cmd_skb, &resp_skb,
				       sizeof(*resp), &response_size);
	if (ret)
		goto out;

	resp = (struct qlink_resp_phy_params *)resp_skb->data;
	ret = qtnf_cmd_resp_proc_phy_params(mac, resp->info, response_size);

out:
	qtnf_bus_unlock(mac->bus);
	consume_skb(resp_skb);

	return ret;
}

int qtnf_cmd_send_update_phy_params(struct qtnf_wmac *mac, u32 changed)
{
	struct wiphy *wiphy = priv_to_wiphy(mac);
	struct sk_buff *cmd_skb;
	int ret = 0;

	cmd_skb = qtnf_cmd_alloc_new_cmdskb(mac->macid, 0,
					    QLINK_CMD_PHY_PARAMS_SET,
					    sizeof(struct qlink_cmd));
	if (!cmd_skb)
		return -ENOMEM;

	qtnf_bus_lock(mac->bus);

	if (changed & WIPHY_PARAM_FRAG_THRESHOLD)
		qtnf_cmd_skb_put_tlv_u32(cmd_skb, QTN_TLV_ID_FRAG_THRESH,
					 wiphy->frag_threshold);
	if (changed & WIPHY_PARAM_RTS_THRESHOLD)
		qtnf_cmd_skb_put_tlv_u32(cmd_skb, QTN_TLV_ID_RTS_THRESH,
					 wiphy->rts_threshold);
	if (changed & WIPHY_PARAM_COVERAGE_CLASS)
		qtnf_cmd_skb_put_tlv_u8(cmd_skb, QTN_TLV_ID_COVERAGE_CLASS,
					wiphy->coverage_class);

	if (changed & WIPHY_PARAM_RETRY_LONG)
		qtnf_cmd_skb_put_tlv_u8(cmd_skb, QTN_TLV_ID_LRETRY_LIMIT,
					wiphy->retry_long);

	if (changed & WIPHY_PARAM_RETRY_SHORT)
		qtnf_cmd_skb_put_tlv_u8(cmd_skb, QTN_TLV_ID_SRETRY_LIMIT,
					wiphy->retry_short);

	ret = qtnf_cmd_send(mac->bus, cmd_skb);
	if (ret)
		goto out;

out:
	qtnf_bus_unlock(mac->bus);

	return ret;
}

int qtnf_cmd_send_init_fw(struct qtnf_bus *bus)
{
	struct sk_buff *cmd_skb;
	int ret = 0;

	cmd_skb = qtnf_cmd_alloc_new_cmdskb(QLINK_MACID_RSVD, QLINK_VIFID_RSVD,
					    QLINK_CMD_FW_INIT,
					    sizeof(struct qlink_cmd));
	if (!cmd_skb)
		return -ENOMEM;

	qtnf_bus_lock(bus);
	ret = qtnf_cmd_send(bus, cmd_skb);
	if (ret)
		goto out;

out:
	qtnf_bus_unlock(bus);

	return ret;
}

void qtnf_cmd_send_deinit_fw(struct qtnf_bus *bus)
{
	struct sk_buff *cmd_skb;

	cmd_skb = qtnf_cmd_alloc_new_cmdskb(QLINK_MACID_RSVD, QLINK_VIFID_RSVD,
					    QLINK_CMD_FW_DEINIT,
					    sizeof(struct qlink_cmd));
	if (!cmd_skb)
		return;

	qtnf_bus_lock(bus);
	qtnf_cmd_send(bus, cmd_skb);
	qtnf_bus_unlock(bus);
}

int qtnf_cmd_send_add_key(struct qtnf_vif *vif, u8 key_index, bool pairwise,
			  const u8 *mac_addr, struct key_params *params)
{
	struct sk_buff *cmd_skb;
	struct qlink_cmd_add_key *cmd;
	int ret = 0;

	cmd_skb = qtnf_cmd_alloc_new_cmdskb(vif->mac->macid, vif->vifid,
					    QLINK_CMD_ADD_KEY,
					    sizeof(*cmd));
	if (!cmd_skb)
		return -ENOMEM;

	qtnf_bus_lock(vif->mac->bus);

	cmd = (struct qlink_cmd_add_key *)cmd_skb->data;

	if (mac_addr)
		ether_addr_copy(cmd->addr, mac_addr);
	else
		eth_broadcast_addr(cmd->addr);

	cmd->cipher = cpu_to_le32(params->cipher);
	cmd->key_index = key_index;
	cmd->pairwise = pairwise;

	if (params->key && params->key_len > 0)
		qtnf_cmd_skb_put_tlv_arr(cmd_skb, QTN_TLV_ID_KEY,
					 params->key,
					 params->key_len);

	if (params->seq && params->seq_len > 0)
		qtnf_cmd_skb_put_tlv_arr(cmd_skb, QTN_TLV_ID_SEQ,
					 params->seq,
					 params->seq_len);

	ret = qtnf_cmd_send(vif->mac->bus, cmd_skb);
	if (ret)
		goto out;

out:
	qtnf_bus_unlock(vif->mac->bus);

	return ret;
}

int qtnf_cmd_send_del_key(struct qtnf_vif *vif, u8 key_index, bool pairwise,
			  const u8 *mac_addr)
{
	struct sk_buff *cmd_skb;
	struct qlink_cmd_del_key *cmd;
	int ret = 0;

	cmd_skb = qtnf_cmd_alloc_new_cmdskb(vif->mac->macid, vif->vifid,
					    QLINK_CMD_DEL_KEY,
					    sizeof(*cmd));
	if (!cmd_skb)
		return -ENOMEM;

	qtnf_bus_lock(vif->mac->bus);

	cmd = (struct qlink_cmd_del_key *)cmd_skb->data;

	if (mac_addr)
		ether_addr_copy(cmd->addr, mac_addr);
	else
		eth_broadcast_addr(cmd->addr);

	cmd->key_index = key_index;
	cmd->pairwise = pairwise;

	ret = qtnf_cmd_send(vif->mac->bus, cmd_skb);
	if (ret)
		goto out;

out:
	qtnf_bus_unlock(vif->mac->bus);

	return ret;
}

int qtnf_cmd_send_set_default_key(struct qtnf_vif *vif, u8 key_index,
				  bool unicast, bool multicast)
{
	struct sk_buff *cmd_skb;
	struct qlink_cmd_set_def_key *cmd;
	int ret = 0;

	cmd_skb = qtnf_cmd_alloc_new_cmdskb(vif->mac->macid, vif->vifid,
					    QLINK_CMD_SET_DEFAULT_KEY,
					    sizeof(*cmd));
	if (!cmd_skb)
		return -ENOMEM;

	qtnf_bus_lock(vif->mac->bus);

	cmd = (struct qlink_cmd_set_def_key *)cmd_skb->data;
	cmd->key_index = key_index;
	cmd->unicast = unicast;
	cmd->multicast = multicast;

	ret = qtnf_cmd_send(vif->mac->bus, cmd_skb);
	if (ret)
		goto out;

out:
	qtnf_bus_unlock(vif->mac->bus);

	return ret;
}

int qtnf_cmd_send_set_default_mgmt_key(struct qtnf_vif *vif, u8 key_index)
{
	struct sk_buff *cmd_skb;
	struct qlink_cmd_set_def_mgmt_key *cmd;
	int ret = 0;

	cmd_skb = qtnf_cmd_alloc_new_cmdskb(vif->mac->macid, vif->vifid,
					    QLINK_CMD_SET_DEFAULT_MGMT_KEY,
					    sizeof(*cmd));
	if (!cmd_skb)
		return -ENOMEM;

	qtnf_bus_lock(vif->mac->bus);

	cmd = (struct qlink_cmd_set_def_mgmt_key *)cmd_skb->data;
	cmd->key_index = key_index;

	ret = qtnf_cmd_send(vif->mac->bus, cmd_skb);
	if (ret)
		goto out;

out:
	qtnf_bus_unlock(vif->mac->bus);

	return ret;
}

static u32 qtnf_encode_sta_flags(u32 flags)
{
	u32 code = 0;

	if (flags & BIT(NL80211_STA_FLAG_AUTHORIZED))
		code |= QLINK_STA_FLAG_AUTHORIZED;
	if (flags & BIT(NL80211_STA_FLAG_SHORT_PREAMBLE))
		code |= QLINK_STA_FLAG_SHORT_PREAMBLE;
	if (flags & BIT(NL80211_STA_FLAG_WME))
		code |= QLINK_STA_FLAG_WME;
	if (flags & BIT(NL80211_STA_FLAG_MFP))
		code |= QLINK_STA_FLAG_MFP;
	if (flags & BIT(NL80211_STA_FLAG_AUTHENTICATED))
		code |= QLINK_STA_FLAG_AUTHENTICATED;
	if (flags & BIT(NL80211_STA_FLAG_TDLS_PEER))
		code |= QLINK_STA_FLAG_TDLS_PEER;
	if (flags & BIT(NL80211_STA_FLAG_ASSOCIATED))
		code |= QLINK_STA_FLAG_ASSOCIATED;
	return code;
}

int qtnf_cmd_send_change_sta(struct qtnf_vif *vif, const u8 *mac,
			     struct station_parameters *params)
{
	struct sk_buff *cmd_skb;
	struct qlink_cmd_change_sta *cmd;
	int ret = 0;

	cmd_skb = qtnf_cmd_alloc_new_cmdskb(vif->mac->macid, vif->vifid,
					    QLINK_CMD_CHANGE_STA,
					    sizeof(*cmd));
	if (!cmd_skb)
		return -ENOMEM;

	qtnf_bus_lock(vif->mac->bus);

	cmd = (struct qlink_cmd_change_sta *)cmd_skb->data;
	ether_addr_copy(cmd->sta_addr, mac);
	cmd->flag_update.mask =
		cpu_to_le32(qtnf_encode_sta_flags(params->sta_flags_mask));
	cmd->flag_update.value =
		cpu_to_le32(qtnf_encode_sta_flags(params->sta_flags_set));

	switch (vif->wdev.iftype) {
	case NL80211_IFTYPE_AP:
		cmd->if_type = cpu_to_le16(QLINK_IFTYPE_AP);
		break;
	case NL80211_IFTYPE_STATION:
		cmd->if_type = cpu_to_le16(QLINK_IFTYPE_STATION);
		break;
	default:
		pr_err("unsupported iftype %d\n", vif->wdev.iftype);
		ret = -EINVAL;
		goto out;
	}

	ret = qtnf_cmd_send(vif->mac->bus, cmd_skb);
	if (ret)
		goto out;

out:
	qtnf_bus_unlock(vif->mac->bus);

	return ret;
}

int qtnf_cmd_send_del_sta(struct qtnf_vif *vif,
			  struct station_del_parameters *params)
{
	struct sk_buff *cmd_skb;
	struct qlink_cmd_del_sta *cmd;
	int ret = 0;

	cmd_skb = qtnf_cmd_alloc_new_cmdskb(vif->mac->macid, vif->vifid,
					    QLINK_CMD_DEL_STA,
					    sizeof(*cmd));
	if (!cmd_skb)
		return -ENOMEM;

	qtnf_bus_lock(vif->mac->bus);

	cmd = (struct qlink_cmd_del_sta *)cmd_skb->data;

	if (params->mac)
		ether_addr_copy(cmd->sta_addr, params->mac);
	else
		eth_broadcast_addr(cmd->sta_addr);	/* flush all stations */

	cmd->subtype = params->subtype;
	cmd->reason_code = cpu_to_le16(params->reason_code);

	ret = qtnf_cmd_send(vif->mac->bus, cmd_skb);
	if (ret)
		goto out;

out:
	qtnf_bus_unlock(vif->mac->bus);

	return ret;
}

static void qtnf_cmd_channel_tlv_add(struct sk_buff *cmd_skb,
				     const struct ieee80211_channel *sc)
{
	struct qlink_tlv_channel *tlv;
	struct qlink_channel *qch;

	tlv = skb_put_zero(cmd_skb, sizeof(*tlv));
	qch = &tlv->chan;
	tlv->hdr.type = cpu_to_le16(QTN_TLV_ID_CHANNEL);
	tlv->hdr.len = cpu_to_le16(sizeof(*qch));

	qch->center_freq = cpu_to_le16(sc->center_freq);
	qch->hw_value = cpu_to_le16(sc->hw_value);
	qch->band = qlink_utils_band_cfg2q(sc->band);
	qch->max_power = sc->max_power;
	qch->max_reg_power = sc->max_reg_power;
	qch->max_antenna_gain = sc->max_antenna_gain;
	qch->beacon_found = sc->beacon_found;
	qch->dfs_state = qlink_utils_dfs_state_cfg2q(sc->dfs_state);
	qch->flags = cpu_to_le32(qlink_utils_chflags_cfg2q(sc->flags));
}

static void qtnf_cmd_randmac_tlv_add(struct sk_buff *cmd_skb,
				     const u8 *mac_addr,
				     const u8 *mac_addr_mask)
{
	struct qlink_random_mac_addr *randmac;
	struct qlink_tlv_hdr *hdr =
		skb_put(cmd_skb, sizeof(*hdr) + sizeof(*randmac));

	hdr->type = cpu_to_le16(QTN_TLV_ID_RANDOM_MAC_ADDR);
	hdr->len = cpu_to_le16(sizeof(*randmac));
	randmac = (struct qlink_random_mac_addr *)hdr->val;

	memcpy(randmac->mac_addr, mac_addr, ETH_ALEN);
	memcpy(randmac->mac_addr_mask, mac_addr_mask, ETH_ALEN);
}

static void qtnf_cmd_scan_set_dwell(struct qtnf_wmac *mac,
				    struct sk_buff *cmd_skb)
{
	struct cfg80211_scan_request *scan_req = mac->scan_req;
	u16 dwell_active = QTNF_SCAN_DWELL_ACTIVE_DEFAULT;
	u16 dwell_passive = QTNF_SCAN_DWELL_PASSIVE_DEFAULT;
	u16 duration = QTNF_SCAN_SAMPLE_DURATION_DEFAULT;

	if (scan_req->duration) {
		dwell_active = scan_req->duration;
		dwell_passive = scan_req->duration;
	}

	pr_debug("MAC%u: %s scan dwell active=%u, passive=%u, duration=%u\n",
		 mac->macid,
		 scan_req->duration_mandatory ? "mandatory" : "max",
		 dwell_active, dwell_passive, duration);

	qtnf_cmd_skb_put_tlv_u16(cmd_skb,
				 QTN_TLV_ID_SCAN_DWELL_ACTIVE,
				 dwell_active);
	qtnf_cmd_skb_put_tlv_u16(cmd_skb,
				 QTN_TLV_ID_SCAN_DWELL_PASSIVE,
				 dwell_passive);
	qtnf_cmd_skb_put_tlv_u16(cmd_skb,
				 QTN_TLV_ID_SCAN_SAMPLE_DURATION,
				 duration);
}

int qtnf_cmd_send_scan(struct qtnf_wmac *mac)
{
	struct sk_buff *cmd_skb;
	struct ieee80211_channel *sc;
	struct cfg80211_scan_request *scan_req = mac->scan_req;
	int n_channels;
	int count = 0;
	int ret;

	cmd_skb = qtnf_cmd_alloc_new_cmdskb(mac->macid, QLINK_VIFID_RSVD,
					    QLINK_CMD_SCAN,
					    sizeof(struct qlink_cmd));
	if (!cmd_skb)
		return -ENOMEM;

	qtnf_bus_lock(mac->bus);

	if (scan_req->n_ssids != 0) {
		while (count < scan_req->n_ssids) {
			qtnf_cmd_skb_put_tlv_arr(cmd_skb, WLAN_EID_SSID,
				scan_req->ssids[count].ssid,
				scan_req->ssids[count].ssid_len);
			count++;
		}
	}

	if (scan_req->ie_len != 0)
		qtnf_cmd_tlv_ie_set_add(cmd_skb, QLINK_IE_SET_PROBE_REQ,
					scan_req->ie, scan_req->ie_len);

	if (scan_req->n_channels) {
		n_channels = scan_req->n_channels;
		count = 0;

		while (n_channels != 0) {
			sc = scan_req->channels[count];
			if (sc->flags & IEEE80211_CHAN_DISABLED) {
				n_channels--;
				continue;
			}

			pr_debug("MAC%u: scan chan=%d, freq=%d, flags=%#x\n",
				 mac->macid, sc->hw_value, sc->center_freq,
				 sc->flags);

			qtnf_cmd_channel_tlv_add(cmd_skb, sc);
			n_channels--;
			count++;
		}
	}

	qtnf_cmd_scan_set_dwell(mac, cmd_skb);

	if (scan_req->flags & NL80211_SCAN_FLAG_RANDOM_ADDR) {
		pr_debug("MAC%u: scan with random addr=%pM, mask=%pM\n",
			 mac->macid,
			 scan_req->mac_addr, scan_req->mac_addr_mask);

		qtnf_cmd_randmac_tlv_add(cmd_skb, scan_req->mac_addr,
					 scan_req->mac_addr_mask);
	}

	if (scan_req->flags & NL80211_SCAN_FLAG_FLUSH) {
		pr_debug("MAC%u: flush cache before scan\n", mac->macid);

		qtnf_cmd_skb_put_tlv_tag(cmd_skb, QTN_TLV_ID_SCAN_FLUSH);
	}

	ret = qtnf_cmd_send(mac->bus, cmd_skb);
	if (ret)
		goto out;

out:
	qtnf_bus_unlock(mac->bus);

	return ret;
}

int qtnf_cmd_send_connect(struct qtnf_vif *vif,
			  struct cfg80211_connect_params *sme)
{
	struct sk_buff *cmd_skb;
	struct qlink_cmd_connect *cmd;
	struct qlink_auth_encr *aen;
	int ret;
	int i;
	u32 connect_flags = 0;

	cmd_skb = qtnf_cmd_alloc_new_cmdskb(vif->mac->macid, vif->vifid,
					    QLINK_CMD_CONNECT,
					    sizeof(*cmd));
	if (!cmd_skb)
		return -ENOMEM;

	cmd = (struct qlink_cmd_connect *)cmd_skb->data;

	ether_addr_copy(cmd->bssid, vif->bssid);

	if (sme->bssid_hint)
		ether_addr_copy(cmd->bssid_hint, sme->bssid_hint);
	else
		eth_zero_addr(cmd->bssid_hint);

	if (sme->prev_bssid)
		ether_addr_copy(cmd->prev_bssid, sme->prev_bssid);
	else
		eth_zero_addr(cmd->prev_bssid);

	if ((sme->bg_scan_period >= 0) &&
	    (sme->bg_scan_period <= SHRT_MAX))
		cmd->bg_scan_period = cpu_to_le16(sme->bg_scan_period);
	else
		cmd->bg_scan_period = cpu_to_le16(-1); /* use default value */

	if (sme->flags & ASSOC_REQ_DISABLE_HT)
		connect_flags |= QLINK_STA_CONNECT_DISABLE_HT;
	if (sme->flags & ASSOC_REQ_DISABLE_VHT)
		connect_flags |= QLINK_STA_CONNECT_DISABLE_VHT;
	if (sme->flags & ASSOC_REQ_USE_RRM)
		connect_flags |= QLINK_STA_CONNECT_USE_RRM;

	cmd->flags = cpu_to_le32(connect_flags);
	memcpy(&cmd->ht_capa, &sme->ht_capa, sizeof(cmd->ht_capa));
	memcpy(&cmd->ht_capa_mask, &sme->ht_capa_mask,
	       sizeof(cmd->ht_capa_mask));
	memcpy(&cmd->vht_capa, &sme->vht_capa, sizeof(cmd->vht_capa));
	memcpy(&cmd->vht_capa_mask, &sme->vht_capa_mask,
	       sizeof(cmd->vht_capa_mask));
	cmd->pbss = sme->pbss;

	aen = &cmd->aen;
	aen->auth_type = sme->auth_type;
	aen->privacy = !!sme->privacy;
	cmd->mfp = sme->mfp;
	aen->wpa_versions = cpu_to_le32(sme->crypto.wpa_versions);
	aen->cipher_group = cpu_to_le32(sme->crypto.cipher_group);
	aen->n_ciphers_pairwise = cpu_to_le32(sme->crypto.n_ciphers_pairwise);

	for (i = 0; i < QLINK_MAX_NR_CIPHER_SUITES; i++)
		aen->ciphers_pairwise[i] =
			cpu_to_le32(sme->crypto.ciphers_pairwise[i]);

	aen->n_akm_suites = cpu_to_le32(sme->crypto.n_akm_suites);

	for (i = 0; i < QLINK_MAX_NR_AKM_SUITES; i++)
		aen->akm_suites[i] = cpu_to_le32(sme->crypto.akm_suites[i]);

	aen->control_port = sme->crypto.control_port;
	aen->control_port_no_encrypt =
		sme->crypto.control_port_no_encrypt;
	aen->control_port_ethertype =
		cpu_to_le16(be16_to_cpu(sme->crypto.control_port_ethertype));

	qtnf_cmd_skb_put_tlv_arr(cmd_skb, WLAN_EID_SSID, sme->ssid,
				 sme->ssid_len);

	if (sme->ie_len != 0)
		qtnf_cmd_tlv_ie_set_add(cmd_skb, QLINK_IE_SET_ASSOC_REQ,
					sme->ie, sme->ie_len);

	if (sme->channel)
		qtnf_cmd_channel_tlv_add(cmd_skb, sme->channel);

	qtnf_bus_lock(vif->mac->bus);
	ret = qtnf_cmd_send(vif->mac->bus, cmd_skb);
	if (ret)
		goto out;

out:
	qtnf_bus_unlock(vif->mac->bus);

	return ret;
}

int qtnf_cmd_send_external_auth(struct qtnf_vif *vif,
				struct cfg80211_external_auth_params *auth)
{
	struct sk_buff *cmd_skb;
	struct qlink_cmd_external_auth *cmd;
	int ret;

	cmd_skb = qtnf_cmd_alloc_new_cmdskb(vif->mac->macid, vif->vifid,
					    QLINK_CMD_EXTERNAL_AUTH,
					    sizeof(*cmd));
	if (!cmd_skb)
		return -ENOMEM;

	cmd = (struct qlink_cmd_external_auth *)cmd_skb->data;

	ether_addr_copy(cmd->bssid, auth->bssid);
	cmd->status = cpu_to_le16(auth->status);

	qtnf_bus_lock(vif->mac->bus);
	ret = qtnf_cmd_send(vif->mac->bus, cmd_skb);
	if (ret)
		goto out;

out:
	qtnf_bus_unlock(vif->mac->bus);

	return ret;
}

int qtnf_cmd_send_disconnect(struct qtnf_vif *vif, u16 reason_code)
{
	struct sk_buff *cmd_skb;
	struct qlink_cmd_disconnect *cmd;
	int ret;

	cmd_skb = qtnf_cmd_alloc_new_cmdskb(vif->mac->macid, vif->vifid,
					    QLINK_CMD_DISCONNECT,
					    sizeof(*cmd));
	if (!cmd_skb)
		return -ENOMEM;

	qtnf_bus_lock(vif->mac->bus);

	cmd = (struct qlink_cmd_disconnect *)cmd_skb->data;
	cmd->reason = cpu_to_le16(reason_code);

	ret = qtnf_cmd_send(vif->mac->bus, cmd_skb);
	if (ret)
		goto out;

out:
	qtnf_bus_unlock(vif->mac->bus);

	return ret;
}

int qtnf_cmd_send_updown_intf(struct qtnf_vif *vif, bool up)
{
	struct sk_buff *cmd_skb;
	struct qlink_cmd_updown *cmd;
	int ret;

	cmd_skb = qtnf_cmd_alloc_new_cmdskb(vif->mac->macid, vif->vifid,
					    QLINK_CMD_UPDOWN_INTF,
					    sizeof(*cmd));
	if (!cmd_skb)
		return -ENOMEM;

	cmd = (struct qlink_cmd_updown *)cmd_skb->data;
	cmd->if_up = !!up;

	qtnf_bus_lock(vif->mac->bus);
	ret = qtnf_cmd_send(vif->mac->bus, cmd_skb);
	if (ret)
		goto out;

out:
	qtnf_bus_unlock(vif->mac->bus);

	return ret;
}

int qtnf_cmd_reg_notify(struct qtnf_wmac *mac, struct regulatory_request *req,
			bool slave_radar)
{
	struct wiphy *wiphy = priv_to_wiphy(mac);
	struct qtnf_bus *bus = mac->bus;
	struct sk_buff *cmd_skb;
	int ret;
	struct qlink_cmd_reg_notify *cmd;
	enum nl80211_band band;
	const struct ieee80211_supported_band *cfg_band;

	cmd_skb = qtnf_cmd_alloc_new_cmdskb(mac->macid, QLINK_VIFID_RSVD,
					    QLINK_CMD_REG_NOTIFY,
					    sizeof(*cmd));
	if (!cmd_skb)
		return -ENOMEM;

	cmd = (struct qlink_cmd_reg_notify *)cmd_skb->data;
	cmd->alpha2[0] = req->alpha2[0];
	cmd->alpha2[1] = req->alpha2[1];

	switch (req->initiator) {
	case NL80211_REGDOM_SET_BY_CORE:
		cmd->initiator = QLINK_REGDOM_SET_BY_CORE;
		break;
	case NL80211_REGDOM_SET_BY_USER:
		cmd->initiator = QLINK_REGDOM_SET_BY_USER;
		break;
	case NL80211_REGDOM_SET_BY_DRIVER:
		cmd->initiator = QLINK_REGDOM_SET_BY_DRIVER;
		break;
	case NL80211_REGDOM_SET_BY_COUNTRY_IE:
		cmd->initiator = QLINK_REGDOM_SET_BY_COUNTRY_IE;
		break;
	}

	switch (req->user_reg_hint_type) {
	case NL80211_USER_REG_HINT_USER:
		cmd->user_reg_hint_type = QLINK_USER_REG_HINT_USER;
		break;
	case NL80211_USER_REG_HINT_CELL_BASE:
		cmd->user_reg_hint_type = QLINK_USER_REG_HINT_CELL_BASE;
		break;
	case NL80211_USER_REG_HINT_INDOOR:
		cmd->user_reg_hint_type = QLINK_USER_REG_HINT_INDOOR;
		break;
	}

	switch (req->dfs_region) {
	case NL80211_DFS_FCC:
		cmd->dfs_region = QLINK_DFS_FCC;
		break;
	case NL80211_DFS_ETSI:
		cmd->dfs_region = QLINK_DFS_ETSI;
		break;
	case NL80211_DFS_JP:
		cmd->dfs_region = QLINK_DFS_JP;
		break;
	default:
		cmd->dfs_region = QLINK_DFS_UNSET;
		break;
	}

	cmd->slave_radar = slave_radar;
	cmd->num_channels = 0;

	for (band = 0; band < NUM_NL80211_BANDS; band++) {
		unsigned int i;

		cfg_band = wiphy->bands[band];
		if (!cfg_band)
			continue;

		cmd->num_channels += cfg_band->n_channels;

		for (i = 0; i < cfg_band->n_channels; ++i) {
			qtnf_cmd_channel_tlv_add(cmd_skb,
						 &cfg_band->channels[i]);
		}
	}

	qtnf_bus_lock(bus);
	ret = qtnf_cmd_send(bus, cmd_skb);
	qtnf_bus_unlock(bus);

	return ret;
}

int qtnf_cmd_get_chan_stats(struct qtnf_wmac *mac, u16 channel,
			    struct qtnf_chan_stats *stats)
{
	struct sk_buff *cmd_skb, *resp_skb = NULL;
	struct qlink_cmd_get_chan_stats *cmd;
	struct qlink_resp_get_chan_stats *resp;
	size_t var_data_len = 0;
	int ret = 0;

	cmd_skb = qtnf_cmd_alloc_new_cmdskb(mac->macid, QLINK_VIFID_RSVD,
					    QLINK_CMD_CHAN_STATS,
					    sizeof(*cmd));
	if (!cmd_skb)
		return -ENOMEM;

	qtnf_bus_lock(mac->bus);

	cmd = (struct qlink_cmd_get_chan_stats *)cmd_skb->data;
	cmd->channel = cpu_to_le16(channel);

	ret = qtnf_cmd_send_with_reply(mac->bus, cmd_skb, &resp_skb,
				       sizeof(*resp), &var_data_len);
	if (ret)
		goto out;

	resp = (struct qlink_resp_get_chan_stats *)resp_skb->data;
	ret = qtnf_cmd_resp_proc_chan_stat_info(stats, resp->info,
						var_data_len);

out:
	qtnf_bus_unlock(mac->bus);
	consume_skb(resp_skb);

	return ret;
}

int qtnf_cmd_send_chan_switch(struct qtnf_vif *vif,
			      struct cfg80211_csa_settings *params)
{
	struct qtnf_wmac *mac = vif->mac;
	struct qlink_cmd_chan_switch *cmd;
	struct sk_buff *cmd_skb;
	int ret;

	cmd_skb = qtnf_cmd_alloc_new_cmdskb(mac->macid, vif->vifid,
					    QLINK_CMD_CHAN_SWITCH,
					    sizeof(*cmd));
	if (!cmd_skb)
		return -ENOMEM;

	qtnf_bus_lock(mac->bus);

	cmd = (struct qlink_cmd_chan_switch *)cmd_skb->data;
	cmd->channel = cpu_to_le16(params->chandef.chan->hw_value);
	cmd->radar_required = params->radar_required;
	cmd->block_tx = params->block_tx;
	cmd->beacon_count = params->count;

	ret = qtnf_cmd_send(mac->bus, cmd_skb);
	if (ret)
		goto out;

out:
	qtnf_bus_unlock(mac->bus);

	return ret;
}

int qtnf_cmd_get_channel(struct qtnf_vif *vif, struct cfg80211_chan_def *chdef)
{
	struct qtnf_bus *bus = vif->mac->bus;
	const struct qlink_resp_channel_get *resp;
	struct sk_buff *cmd_skb;
	struct sk_buff *resp_skb = NULL;
	int ret;

	cmd_skb = qtnf_cmd_alloc_new_cmdskb(vif->mac->macid, vif->vifid,
					    QLINK_CMD_CHAN_GET,
					    sizeof(struct qlink_cmd));
	if (!cmd_skb)
		return -ENOMEM;

	qtnf_bus_lock(bus);
	ret = qtnf_cmd_send_with_reply(bus, cmd_skb, &resp_skb,
				       sizeof(*resp), NULL);
	if (ret)
		goto out;

	resp = (const struct qlink_resp_channel_get *)resp_skb->data;
	qlink_chandef_q2cfg(priv_to_wiphy(vif->mac), &resp->chan, chdef);

out:
	qtnf_bus_unlock(bus);
	consume_skb(resp_skb);

	return ret;
}

int qtnf_cmd_start_cac(const struct qtnf_vif *vif,
		       const struct cfg80211_chan_def *chdef,
		       u32 cac_time_ms)
{
	struct qtnf_bus *bus = vif->mac->bus;
	struct sk_buff *cmd_skb;
	struct qlink_cmd_start_cac *cmd;
	int ret;

	cmd_skb = qtnf_cmd_alloc_new_cmdskb(vif->mac->macid, vif->vifid,
					    QLINK_CMD_START_CAC,
					    sizeof(*cmd));
	if (!cmd_skb)
		return -ENOMEM;

	cmd = (struct qlink_cmd_start_cac *)cmd_skb->data;
	cmd->cac_time_ms = cpu_to_le32(cac_time_ms);
	qlink_chandef_cfg2q(chdef, &cmd->chan);

	qtnf_bus_lock(bus);
	ret = qtnf_cmd_send(bus, cmd_skb);
	if (ret)
		goto out;

out:
	qtnf_bus_unlock(bus);

	return ret;
}

int qtnf_cmd_set_mac_acl(const struct qtnf_vif *vif,
			 const struct cfg80211_acl_data *params)
{
	struct qtnf_bus *bus = vif->mac->bus;
	struct sk_buff *cmd_skb;
	struct qlink_tlv_hdr *tlv;
	size_t acl_size = struct_size(params, mac_addrs, params->n_acl_entries);
	int ret;

	cmd_skb = qtnf_cmd_alloc_new_cmdskb(vif->mac->macid, vif->vifid,
					    QLINK_CMD_SET_MAC_ACL,
					    sizeof(struct qlink_cmd));
	if (!cmd_skb)
		return -ENOMEM;

	tlv = skb_put(cmd_skb, sizeof(*tlv) + acl_size);
	tlv->type = cpu_to_le16(QTN_TLV_ID_ACL_DATA);
	tlv->len = cpu_to_le16(acl_size);
	qlink_acl_data_cfg2q(params, (struct qlink_acl_data *)tlv->val);

	qtnf_bus_lock(bus);
	ret = qtnf_cmd_send(bus, cmd_skb);
	if (ret)
		goto out;

out:
	qtnf_bus_unlock(bus);

	return ret;
}

int qtnf_cmd_send_pm_set(const struct qtnf_vif *vif, u8 pm_mode, int timeout)
{
	struct qtnf_bus *bus = vif->mac->bus;
	struct sk_buff *cmd_skb;
	struct qlink_cmd_pm_set *cmd;
	int ret = 0;

	cmd_skb = qtnf_cmd_alloc_new_cmdskb(vif->mac->macid, vif->vifid,
					    QLINK_CMD_PM_SET, sizeof(*cmd));
	if (!cmd_skb)
		return -ENOMEM;

	cmd = (struct qlink_cmd_pm_set *)cmd_skb->data;
	cmd->pm_mode = pm_mode;
	cmd->pm_standby_timer = cpu_to_le32(timeout);

	qtnf_bus_lock(bus);

	ret = qtnf_cmd_send(bus, cmd_skb);
	if (ret)
		goto out;

out:
	qtnf_bus_unlock(bus);

	return ret;
}

int qtnf_cmd_send_wowlan_set(const struct qtnf_vif *vif,
			     const struct cfg80211_wowlan *wowl)
{
	struct qtnf_bus *bus = vif->mac->bus;
	struct sk_buff *cmd_skb;
	struct qlink_cmd_wowlan_set *cmd;
	u32 triggers = 0;
	int count = 0;
	int ret = 0;

	cmd_skb = qtnf_cmd_alloc_new_cmdskb(vif->mac->macid, vif->vifid,
					    QLINK_CMD_WOWLAN_SET, sizeof(*cmd));
	if (!cmd_skb)
		return -ENOMEM;

	qtnf_bus_lock(bus);

	cmd = (struct qlink_cmd_wowlan_set *)cmd_skb->data;

	if (wowl) {
		if (wowl->disconnect)
			triggers |=  QLINK_WOWLAN_TRIG_DISCONNECT;

		if (wowl->magic_pkt)
			triggers |= QLINK_WOWLAN_TRIG_MAGIC_PKT;

		if (wowl->n_patterns && wowl->patterns) {
			triggers |= QLINK_WOWLAN_TRIG_PATTERN_PKT;
			while (count < wowl->n_patterns) {
				qtnf_cmd_skb_put_tlv_arr(cmd_skb,
					QTN_TLV_ID_WOWLAN_PATTERN,
					wowl->patterns[count].pattern,
					wowl->patterns[count].pattern_len);
				count++;
			}
		}
	}

	cmd->triggers = cpu_to_le32(triggers);

	ret = qtnf_cmd_send(bus, cmd_skb);
	if (ret)
		goto out;

out:
	qtnf_bus_unlock(bus);
	return ret;
}<|MERGE_RESOLUTION|>--- conflicted
+++ resolved
@@ -1011,14 +1011,8 @@
 	if (WARN_ON(resp->n_reg_rules > NL80211_MAX_SUPP_REG_RULES))
 		return -E2BIG;
 
-<<<<<<< HEAD
-	mac->rd = kzalloc(sizeof(*mac->rd) +
-			  sizeof(struct ieee80211_reg_rule) *
-			  resp->n_reg_rules, GFP_KERNEL);
-=======
 	mac->rd = kzalloc(struct_size(mac->rd, reg_rules, resp->n_reg_rules),
 			  GFP_KERNEL);
->>>>>>> 6fb08f1a
 	if (!mac->rd)
 		return -ENOMEM;
 
