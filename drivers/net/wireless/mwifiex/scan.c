/*
 * Marvell Wireless LAN device driver: scan ioctl and command handling
 *
 * Copyright (C) 2011-2014, Marvell International Ltd.
 *
 * This software file (the "File") is distributed by Marvell International
 * Ltd. under the terms of the GNU General Public License Version 2, June 1991
 * (the "License").  You may use, redistribute and/or modify this File in
 * accordance with the terms and conditions of the License, a copy of which
 * is available by writing to the Free Software Foundation, Inc.,
 * 51 Franklin Street, Fifth Floor, Boston, MA 02110-1301 USA or on the
 * worldwide web at http://www.gnu.org/licenses/old-licenses/gpl-2.0.txt.
 *
 * THE FILE IS DISTRIBUTED AS-IS, WITHOUT WARRANTY OF ANY KIND, AND THE
 * IMPLIED WARRANTIES OF MERCHANTABILITY OR FITNESS FOR A PARTICULAR PURPOSE
 * ARE EXPRESSLY DISCLAIMED.  The License provides additional details about
 * this warranty disclaimer.
 */

#include "decl.h"
#include "ioctl.h"
#include "util.h"
#include "fw.h"
#include "main.h"
#include "11n.h"
#include "cfg80211.h"

/* The maximum number of channels the firmware can scan per command */
#define MWIFIEX_MAX_CHANNELS_PER_SPECIFIC_SCAN   14

#define MWIFIEX_DEF_CHANNELS_PER_SCAN_CMD	4

/* Memory needed to store a max sized Channel List TLV for a firmware scan */
#define CHAN_TLV_MAX_SIZE  (sizeof(struct mwifiex_ie_types_header)         \
				+ (MWIFIEX_MAX_CHANNELS_PER_SPECIFIC_SCAN     \
				*sizeof(struct mwifiex_chan_scan_param_set)))

/* Memory needed to store supported rate */
#define RATE_TLV_MAX_SIZE   (sizeof(struct mwifiex_ie_types_rates_param_set) \
				+ HOSTCMD_SUPPORTED_RATES)

/* Memory needed to store a max number/size WildCard SSID TLV for a firmware
	scan */
#define WILDCARD_SSID_TLV_MAX_SIZE  \
	(MWIFIEX_MAX_SSID_LIST_LENGTH *					\
		(sizeof(struct mwifiex_ie_types_wildcard_ssid_params)	\
			+ IEEE80211_MAX_SSID_LEN))

/* Maximum memory needed for a mwifiex_scan_cmd_config with all TLVs at max */
#define MAX_SCAN_CFG_ALLOC (sizeof(struct mwifiex_scan_cmd_config)        \
				+ sizeof(struct mwifiex_ie_types_num_probes)   \
				+ sizeof(struct mwifiex_ie_types_htcap)       \
				+ CHAN_TLV_MAX_SIZE                 \
				+ RATE_TLV_MAX_SIZE                 \
				+ WILDCARD_SSID_TLV_MAX_SIZE)


union mwifiex_scan_cmd_config_tlv {
	/* Scan configuration (variable length) */
	struct mwifiex_scan_cmd_config config;
	/* Max allocated block */
	u8 config_alloc_buf[MAX_SCAN_CFG_ALLOC];
};

enum cipher_suite {
	CIPHER_SUITE_TKIP,
	CIPHER_SUITE_CCMP,
	CIPHER_SUITE_MAX
};
static u8 mwifiex_wpa_oui[CIPHER_SUITE_MAX][4] = {
	{ 0x00, 0x50, 0xf2, 0x02 },	/* TKIP */
	{ 0x00, 0x50, 0xf2, 0x04 },	/* AES  */
};
static u8 mwifiex_rsn_oui[CIPHER_SUITE_MAX][4] = {
	{ 0x00, 0x0f, 0xac, 0x02 },	/* TKIP */
	{ 0x00, 0x0f, 0xac, 0x04 },	/* AES  */
};

/*
 * This function parses a given IE for a given OUI.
 *
 * This is used to parse a WPA/RSN IE to find if it has
 * a given oui in PTK.
 */
static u8
mwifiex_search_oui_in_ie(struct ie_body *iebody, u8 *oui)
{
	u8 count;

	count = iebody->ptk_cnt[0];

	/* There could be multiple OUIs for PTK hence
	   1) Take the length.
	   2) Check all the OUIs for AES.
	   3) If one of them is AES then pass success. */
	while (count) {
		if (!memcmp(iebody->ptk_body, oui, sizeof(iebody->ptk_body)))
			return MWIFIEX_OUI_PRESENT;

		--count;
		if (count)
			iebody = (struct ie_body *) ((u8 *) iebody +
						sizeof(iebody->ptk_body));
	}

	pr_debug("info: %s: OUI is not found in PTK\n", __func__);
	return MWIFIEX_OUI_NOT_PRESENT;
}

/*
 * This function checks if a given OUI is present in a RSN IE.
 *
 * The function first checks if a RSN IE is present or not in the
 * BSS descriptor. It tries to locate the OUI only if such an IE is
 * present.
 */
static u8
mwifiex_is_rsn_oui_present(struct mwifiex_bssdescriptor *bss_desc, u32 cipher)
{
	u8 *oui;
	struct ie_body *iebody;
	u8 ret = MWIFIEX_OUI_NOT_PRESENT;

	if (((bss_desc->bcn_rsn_ie) && ((*(bss_desc->bcn_rsn_ie)).
					ieee_hdr.element_id == WLAN_EID_RSN))) {
		iebody = (struct ie_body *)
			 (((u8 *) bss_desc->bcn_rsn_ie->data) +
			  RSN_GTK_OUI_OFFSET);
		oui = &mwifiex_rsn_oui[cipher][0];
		ret = mwifiex_search_oui_in_ie(iebody, oui);
		if (ret)
			return ret;
	}
	return ret;
}

/*
 * This function checks if a given OUI is present in a WPA IE.
 *
 * The function first checks if a WPA IE is present or not in the
 * BSS descriptor. It tries to locate the OUI only if such an IE is
 * present.
 */
static u8
mwifiex_is_wpa_oui_present(struct mwifiex_bssdescriptor *bss_desc, u32 cipher)
{
	u8 *oui;
	struct ie_body *iebody;
	u8 ret = MWIFIEX_OUI_NOT_PRESENT;

	if (((bss_desc->bcn_wpa_ie) &&
	     ((*(bss_desc->bcn_wpa_ie)).vend_hdr.element_id ==
	      WLAN_EID_VENDOR_SPECIFIC))) {
		iebody = (struct ie_body *) bss_desc->bcn_wpa_ie->data;
		oui = &mwifiex_wpa_oui[cipher][0];
		ret = mwifiex_search_oui_in_ie(iebody, oui);
		if (ret)
			return ret;
	}
	return ret;
}

/*
 * This function compares two SSIDs and checks if they match.
 */
s32
mwifiex_ssid_cmp(struct cfg80211_ssid *ssid1, struct cfg80211_ssid *ssid2)
{
	if (!ssid1 || !ssid2 || (ssid1->ssid_len != ssid2->ssid_len))
		return -1;
	return memcmp(ssid1->ssid, ssid2->ssid, ssid1->ssid_len);
}

/*
 * This function checks if wapi is enabled in driver and scanned network is
 * compatible with it.
 */
static bool
mwifiex_is_bss_wapi(struct mwifiex_private *priv,
		    struct mwifiex_bssdescriptor *bss_desc)
{
	if (priv->sec_info.wapi_enabled &&
	    (bss_desc->bcn_wapi_ie &&
	     ((*(bss_desc->bcn_wapi_ie)).ieee_hdr.element_id ==
			WLAN_EID_BSS_AC_ACCESS_DELAY))) {
		return true;
	}
	return false;
}

/*
 * This function checks if driver is configured with no security mode and
 * scanned network is compatible with it.
 */
static bool
mwifiex_is_bss_no_sec(struct mwifiex_private *priv,
		      struct mwifiex_bssdescriptor *bss_desc)
{
	if (!priv->sec_info.wep_enabled && !priv->sec_info.wpa_enabled &&
	    !priv->sec_info.wpa2_enabled && ((!bss_desc->bcn_wpa_ie) ||
		((*(bss_desc->bcn_wpa_ie)).vend_hdr.element_id !=
		 WLAN_EID_VENDOR_SPECIFIC)) &&
	    ((!bss_desc->bcn_rsn_ie) ||
		((*(bss_desc->bcn_rsn_ie)).ieee_hdr.element_id !=
		 WLAN_EID_RSN)) &&
	    !priv->sec_info.encryption_mode && !bss_desc->privacy) {
		return true;
	}
	return false;
}

/*
 * This function checks if static WEP is enabled in driver and scanned network
 * is compatible with it.
 */
static bool
mwifiex_is_bss_static_wep(struct mwifiex_private *priv,
			  struct mwifiex_bssdescriptor *bss_desc)
{
	if (priv->sec_info.wep_enabled && !priv->sec_info.wpa_enabled &&
	    !priv->sec_info.wpa2_enabled && bss_desc->privacy) {
		return true;
	}
	return false;
}

/*
 * This function checks if wpa is enabled in driver and scanned network is
 * compatible with it.
 */
static bool
mwifiex_is_bss_wpa(struct mwifiex_private *priv,
		   struct mwifiex_bssdescriptor *bss_desc)
{
	if (!priv->sec_info.wep_enabled && priv->sec_info.wpa_enabled &&
	    !priv->sec_info.wpa2_enabled && ((bss_desc->bcn_wpa_ie) &&
	    ((*(bss_desc->bcn_wpa_ie)).
	     vend_hdr.element_id == WLAN_EID_VENDOR_SPECIFIC))
	   /*
	    * Privacy bit may NOT be set in some APs like
	    * LinkSys WRT54G && bss_desc->privacy
	    */
	 ) {
		dev_dbg(priv->adapter->dev, "info: %s: WPA:"
			" wpa_ie=%#x wpa2_ie=%#x WEP=%s WPA=%s WPA2=%s "
			"EncMode=%#x privacy=%#x\n", __func__,
			(bss_desc->bcn_wpa_ie) ?
			(*(bss_desc->bcn_wpa_ie)).
			vend_hdr.element_id : 0,
			(bss_desc->bcn_rsn_ie) ?
			(*(bss_desc->bcn_rsn_ie)).
			ieee_hdr.element_id : 0,
			(priv->sec_info.wep_enabled) ? "e" : "d",
			(priv->sec_info.wpa_enabled) ? "e" : "d",
			(priv->sec_info.wpa2_enabled) ? "e" : "d",
			priv->sec_info.encryption_mode,
			bss_desc->privacy);
		return true;
	}
	return false;
}

/*
 * This function checks if wpa2 is enabled in driver and scanned network is
 * compatible with it.
 */
static bool
mwifiex_is_bss_wpa2(struct mwifiex_private *priv,
		    struct mwifiex_bssdescriptor *bss_desc)
{
	if (!priv->sec_info.wep_enabled &&
	    !priv->sec_info.wpa_enabled &&
	    priv->sec_info.wpa2_enabled &&
	    ((bss_desc->bcn_rsn_ie) &&
	     ((*(bss_desc->bcn_rsn_ie)).ieee_hdr.element_id == WLAN_EID_RSN))) {
		/*
		 * Privacy bit may NOT be set in some APs like
		 * LinkSys WRT54G && bss_desc->privacy
		 */
		dev_dbg(priv->adapter->dev, "info: %s: WPA2: "
			" wpa_ie=%#x wpa2_ie=%#x WEP=%s WPA=%s WPA2=%s "
			"EncMode=%#x privacy=%#x\n", __func__,
			(bss_desc->bcn_wpa_ie) ?
			(*(bss_desc->bcn_wpa_ie)).
			vend_hdr.element_id : 0,
			(bss_desc->bcn_rsn_ie) ?
			(*(bss_desc->bcn_rsn_ie)).
			ieee_hdr.element_id : 0,
			(priv->sec_info.wep_enabled) ? "e" : "d",
			(priv->sec_info.wpa_enabled) ? "e" : "d",
			(priv->sec_info.wpa2_enabled) ? "e" : "d",
			priv->sec_info.encryption_mode,
			bss_desc->privacy);
		return true;
	}
	return false;
}

/*
 * This function checks if adhoc AES is enabled in driver and scanned network is
 * compatible with it.
 */
static bool
mwifiex_is_bss_adhoc_aes(struct mwifiex_private *priv,
			 struct mwifiex_bssdescriptor *bss_desc)
{
	if (!priv->sec_info.wep_enabled && !priv->sec_info.wpa_enabled &&
	    !priv->sec_info.wpa2_enabled &&
	    ((!bss_desc->bcn_wpa_ie) ||
	     ((*(bss_desc->bcn_wpa_ie)).
	      vend_hdr.element_id != WLAN_EID_VENDOR_SPECIFIC)) &&
	    ((!bss_desc->bcn_rsn_ie) ||
	     ((*(bss_desc->bcn_rsn_ie)).ieee_hdr.element_id != WLAN_EID_RSN)) &&
	    !priv->sec_info.encryption_mode && bss_desc->privacy) {
		return true;
	}
	return false;
}

/*
 * This function checks if dynamic WEP is enabled in driver and scanned network
 * is compatible with it.
 */
static bool
mwifiex_is_bss_dynamic_wep(struct mwifiex_private *priv,
			   struct mwifiex_bssdescriptor *bss_desc)
{
	if (!priv->sec_info.wep_enabled && !priv->sec_info.wpa_enabled &&
	    !priv->sec_info.wpa2_enabled &&
	    ((!bss_desc->bcn_wpa_ie) ||
	     ((*(bss_desc->bcn_wpa_ie)).
	      vend_hdr.element_id != WLAN_EID_VENDOR_SPECIFIC)) &&
	    ((!bss_desc->bcn_rsn_ie) ||
	     ((*(bss_desc->bcn_rsn_ie)).ieee_hdr.element_id != WLAN_EID_RSN)) &&
	    priv->sec_info.encryption_mode && bss_desc->privacy) {
		dev_dbg(priv->adapter->dev, "info: %s: dynamic "
			"WEP: wpa_ie=%#x wpa2_ie=%#x "
			"EncMode=%#x privacy=%#x\n",
			__func__,
			(bss_desc->bcn_wpa_ie) ?
			(*(bss_desc->bcn_wpa_ie)).
			vend_hdr.element_id : 0,
			(bss_desc->bcn_rsn_ie) ?
			(*(bss_desc->bcn_rsn_ie)).
			ieee_hdr.element_id : 0,
			priv->sec_info.encryption_mode,
			bss_desc->privacy);
		return true;
	}
	return false;
}

/*
 * This function checks if a scanned network is compatible with the driver
 * settings.
 *
 *   WEP     WPA    WPA2   ad-hoc encrypt                  Network
 * enabled enabled enabled  AES    mode   Privacy WPA WPA2 Compatible
 *    0       0       0      0     NONE      0     0   0   yes No security
 *    0       1       0      0      x        1x    1   x   yes WPA (disable
 *                                                         HT if no AES)
 *    0       0       1      0      x        1x    x   1   yes WPA2 (disable
 *                                                         HT if no AES)
 *    0       0       0      1     NONE      1     0   0   yes Ad-hoc AES
 *    1       0       0      0     NONE      1     0   0   yes Static WEP
 *                                                         (disable HT)
 *    0       0       0      0    !=NONE     1     0   0   yes Dynamic WEP
 *
 * Compatibility is not matched while roaming, except for mode.
 */
static s32
mwifiex_is_network_compatible(struct mwifiex_private *priv,
			      struct mwifiex_bssdescriptor *bss_desc, u32 mode)
{
	struct mwifiex_adapter *adapter = priv->adapter;

	bss_desc->disable_11n = false;

	/* Don't check for compatibility if roaming */
	if (priv->media_connected &&
	    (priv->bss_mode == NL80211_IFTYPE_STATION) &&
	    (bss_desc->bss_mode == NL80211_IFTYPE_STATION))
		return 0;

	if (priv->wps.session_enable) {
		dev_dbg(adapter->dev,
			"info: return success directly in WPS period\n");
		return 0;
	}

	if (bss_desc->chan_sw_ie_present) {
		dev_err(adapter->dev,
			"Don't connect to AP with WLAN_EID_CHANNEL_SWITCH\n");
		return -1;
	}

	if (mwifiex_is_bss_wapi(priv, bss_desc)) {
		dev_dbg(adapter->dev, "info: return success for WAPI AP\n");
		return 0;
	}

	if (bss_desc->bss_mode == mode) {
		if (mwifiex_is_bss_no_sec(priv, bss_desc)) {
			/* No security */
			return 0;
		} else if (mwifiex_is_bss_static_wep(priv, bss_desc)) {
			/* Static WEP enabled */
			dev_dbg(adapter->dev, "info: Disable 11n in WEP mode.\n");
			bss_desc->disable_11n = true;
			return 0;
		} else if (mwifiex_is_bss_wpa(priv, bss_desc)) {
			/* WPA enabled */
			if (((priv->adapter->config_bands & BAND_GN ||
			      priv->adapter->config_bands & BAND_AN) &&
			     bss_desc->bcn_ht_cap) &&
			    !mwifiex_is_wpa_oui_present(bss_desc,
							 CIPHER_SUITE_CCMP)) {

				if (mwifiex_is_wpa_oui_present
						(bss_desc, CIPHER_SUITE_TKIP)) {
					dev_dbg(adapter->dev,
						"info: Disable 11n if AES "
						"is not supported by AP\n");
					bss_desc->disable_11n = true;
				} else {
					return -1;
				}
			}
			return 0;
		} else if (mwifiex_is_bss_wpa2(priv, bss_desc)) {
			/* WPA2 enabled */
			if (((priv->adapter->config_bands & BAND_GN ||
			      priv->adapter->config_bands & BAND_AN) &&
			     bss_desc->bcn_ht_cap) &&
			    !mwifiex_is_rsn_oui_present(bss_desc,
							CIPHER_SUITE_CCMP)) {

				if (mwifiex_is_rsn_oui_present
						(bss_desc, CIPHER_SUITE_TKIP)) {
					dev_dbg(adapter->dev,
						"info: Disable 11n if AES "
						"is not supported by AP\n");
					bss_desc->disable_11n = true;
				} else {
					return -1;
				}
			}
			return 0;
		} else if (mwifiex_is_bss_adhoc_aes(priv, bss_desc)) {
			/* Ad-hoc AES enabled */
			return 0;
		} else if (mwifiex_is_bss_dynamic_wep(priv, bss_desc)) {
			/* Dynamic WEP enabled */
			return 0;
		}

		/* Security doesn't match */
		dev_dbg(adapter->dev,
			"info: %s: failed: wpa_ie=%#x wpa2_ie=%#x WEP=%s "
			"WPA=%s WPA2=%s EncMode=%#x privacy=%#x\n", __func__,
			(bss_desc->bcn_wpa_ie) ?
			(*(bss_desc->bcn_wpa_ie)).vend_hdr.element_id : 0,
			(bss_desc->bcn_rsn_ie) ?
			(*(bss_desc->bcn_rsn_ie)).ieee_hdr.element_id : 0,
			(priv->sec_info.wep_enabled) ? "e" : "d",
			(priv->sec_info.wpa_enabled) ? "e" : "d",
			(priv->sec_info.wpa2_enabled) ? "e" : "d",
			priv->sec_info.encryption_mode, bss_desc->privacy);
		return -1;
	}

	/* Mode doesn't match */
	return -1;
}

/*
 * This function creates a channel list for the driver to scan, based
 * on region/band information.
 *
 * This routine is used for any scan that is not provided with a
 * specific channel list to scan.
 */
static int
mwifiex_scan_create_channel_list(struct mwifiex_private *priv,
				 const struct mwifiex_user_scan_cfg
							*user_scan_in,
				 struct mwifiex_chan_scan_param_set
							*scan_chan_list,
				 u8 filtered_scan)
{
	enum ieee80211_band band;
	struct ieee80211_supported_band *sband;
	struct ieee80211_channel *ch;
	struct mwifiex_adapter *adapter = priv->adapter;
	int chan_idx = 0, i;

	for (band = 0; (band < IEEE80211_NUM_BANDS) ; band++) {

		if (!priv->wdev->wiphy->bands[band])
			continue;

		sband = priv->wdev->wiphy->bands[band];

		for (i = 0; (i < sband->n_channels) ; i++) {
			ch = &sband->channels[i];
			if (ch->flags & IEEE80211_CHAN_DISABLED)
				continue;
			scan_chan_list[chan_idx].radio_type = band;

			if (user_scan_in &&
			    user_scan_in->chan_list[0].scan_time)
				scan_chan_list[chan_idx].max_scan_time =
					cpu_to_le16((u16) user_scan_in->
					chan_list[0].scan_time);
			else if (ch->flags & IEEE80211_CHAN_NO_IR)
				scan_chan_list[chan_idx].max_scan_time =
					cpu_to_le16(adapter->passive_scan_time);
			else
				scan_chan_list[chan_idx].max_scan_time =
					cpu_to_le16(adapter->active_scan_time);

			if (ch->flags & IEEE80211_CHAN_NO_IR)
				scan_chan_list[chan_idx].chan_scan_mode_bitmap
					|= MWIFIEX_PASSIVE_SCAN;
			else
				scan_chan_list[chan_idx].chan_scan_mode_bitmap
					&= ~MWIFIEX_PASSIVE_SCAN;
			scan_chan_list[chan_idx].chan_number =
							(u32) ch->hw_value;
			if (filtered_scan) {
				scan_chan_list[chan_idx].max_scan_time =
				cpu_to_le16(adapter->specific_scan_time);
				scan_chan_list[chan_idx].chan_scan_mode_bitmap
					|= MWIFIEX_DISABLE_CHAN_FILT;
			}
			chan_idx++;
		}

	}
	return chan_idx;
}

/* This function appends rate TLV to scan config command. */
static int
mwifiex_append_rate_tlv(struct mwifiex_private *priv,
			struct mwifiex_scan_cmd_config *scan_cfg_out,
			u8 radio)
{
	struct mwifiex_ie_types_rates_param_set *rates_tlv;
	u8 rates[MWIFIEX_SUPPORTED_RATES], *tlv_pos;
	u32 rates_size;

	memset(rates, 0, sizeof(rates));

	tlv_pos = (u8 *)scan_cfg_out->tlv_buf + scan_cfg_out->tlv_buf_len;

	if (priv->scan_request)
		rates_size = mwifiex_get_rates_from_cfg80211(priv, rates,
							     radio);
	else
		rates_size = mwifiex_get_supported_rates(priv, rates);

	dev_dbg(priv->adapter->dev, "info: SCAN_CMD: Rates size = %d\n",
		rates_size);
	rates_tlv = (struct mwifiex_ie_types_rates_param_set *)tlv_pos;
	rates_tlv->header.type = cpu_to_le16(WLAN_EID_SUPP_RATES);
	rates_tlv->header.len = cpu_to_le16((u16) rates_size);
	memcpy(rates_tlv->rates, rates, rates_size);
	scan_cfg_out->tlv_buf_len += sizeof(rates_tlv->header) + rates_size;

	return rates_size;
}

/*
 * This function constructs and sends multiple scan config commands to
 * the firmware.
 *
 * Previous routines in the code flow have created a scan command configuration
 * with any requested TLVs.  This function splits the channel TLV into maximum
 * channels supported per scan lists and sends the portion of the channel TLV,
 * along with the other TLVs, to the firmware.
 */
static int
mwifiex_scan_channel_list(struct mwifiex_private *priv,
			  u32 max_chan_per_scan, u8 filtered_scan,
			  struct mwifiex_scan_cmd_config *scan_cfg_out,
			  struct mwifiex_ie_types_chan_list_param_set
			  *chan_tlv_out,
			  struct mwifiex_chan_scan_param_set *scan_chan_list)
{
	struct mwifiex_adapter *adapter = priv->adapter;
	int ret = 0;
	struct mwifiex_chan_scan_param_set *tmp_chan_list;
	struct mwifiex_chan_scan_param_set *start_chan;
	struct cmd_ctrl_node *cmd_node, *tmp_node;
	unsigned long flags;
	u32 tlv_idx, rates_size, cmd_no;
	u32 total_scan_time;
	u32 done_early;
	u8 radio_type;

	if (!scan_cfg_out || !chan_tlv_out || !scan_chan_list) {
		dev_dbg(priv->adapter->dev,
			"info: Scan: Null detect: %p, %p, %p\n",
		       scan_cfg_out, chan_tlv_out, scan_chan_list);
		return -1;
	}

	/* Check csa channel expiry before preparing scan list */
	mwifiex_11h_get_csa_closed_channel(priv);

	chan_tlv_out->header.type = cpu_to_le16(TLV_TYPE_CHANLIST);

	/* Set the temp channel struct pointer to the start of the desired
	   list */
	tmp_chan_list = scan_chan_list;

	/* Loop through the desired channel list, sending a new firmware scan
	   commands for each max_chan_per_scan channels (or for 1,6,11
	   individually if configured accordingly) */
	while (tmp_chan_list->chan_number) {

		tlv_idx = 0;
		total_scan_time = 0;
		radio_type = 0;
		chan_tlv_out->header.len = 0;
		start_chan = tmp_chan_list;
		done_early = false;

		/*
		 * Construct the Channel TLV for the scan command.  Continue to
		 * insert channel TLVs until:
		 *   - the tlv_idx hits the maximum configured per scan command
		 *   - the next channel to insert is 0 (end of desired channel
		 *     list)
		 *   - done_early is set (controlling individual scanning of
		 *     1,6,11)
		 */
		while (tlv_idx < max_chan_per_scan &&
		       tmp_chan_list->chan_number && !done_early) {

			if (tmp_chan_list->chan_number == priv->csa_chan) {
				tmp_chan_list++;
				continue;
			}

			radio_type = tmp_chan_list->radio_type;
			dev_dbg(priv->adapter->dev,
				"info: Scan: Chan(%3d), Radio(%d),"
				" Mode(%d, %d), Dur(%d)\n",
				tmp_chan_list->chan_number,
				tmp_chan_list->radio_type,
				tmp_chan_list->chan_scan_mode_bitmap
				& MWIFIEX_PASSIVE_SCAN,
				(tmp_chan_list->chan_scan_mode_bitmap
				 & MWIFIEX_DISABLE_CHAN_FILT) >> 1,
				le16_to_cpu(tmp_chan_list->max_scan_time));

			/* Copy the current channel TLV to the command being
			   prepared */
			memcpy(chan_tlv_out->chan_scan_param + tlv_idx,
			       tmp_chan_list,
			       sizeof(chan_tlv_out->chan_scan_param));

			/* Increment the TLV header length by the size
			   appended */
			le16_add_cpu(&chan_tlv_out->header.len,
				     sizeof(chan_tlv_out->chan_scan_param));

			/*
			 * The tlv buffer length is set to the number of bytes
			 * of the between the channel tlv pointer and the start
			 * of the tlv buffer.  This compensates for any TLVs
			 * that were appended before the channel list.
			 */
			scan_cfg_out->tlv_buf_len = (u32) ((u8 *) chan_tlv_out -
							scan_cfg_out->tlv_buf);

			/* Add the size of the channel tlv header and the data
			   length */
			scan_cfg_out->tlv_buf_len +=
				(sizeof(chan_tlv_out->header)
				 + le16_to_cpu(chan_tlv_out->header.len));

			/* Increment the index to the channel tlv we are
			   constructing */
			tlv_idx++;

			/* Count the total scan time per command */
			total_scan_time +=
				le16_to_cpu(tmp_chan_list->max_scan_time);

			done_early = false;

			/* Stop the loop if the *current* channel is in the
			   1,6,11 set and we are not filtering on a BSSID
			   or SSID. */
			if (!filtered_scan &&
			    (tmp_chan_list->chan_number == 1 ||
			     tmp_chan_list->chan_number == 6 ||
			     tmp_chan_list->chan_number == 11))
				done_early = true;

			/* Increment the tmp pointer to the next channel to
			   be scanned */
			tmp_chan_list++;

			/* Stop the loop if the *next* channel is in the 1,6,11
			   set.  This will cause it to be the only channel
			   scanned on the next interation */
			if (!filtered_scan &&
			    (tmp_chan_list->chan_number == 1 ||
			     tmp_chan_list->chan_number == 6 ||
			     tmp_chan_list->chan_number == 11))
				done_early = true;
		}

		/* The total scan time should be less than scan command timeout
		   value */
		if (total_scan_time > MWIFIEX_MAX_TOTAL_SCAN_TIME) {
			dev_err(priv->adapter->dev, "total scan time %dms"
				" is over limit (%dms), scan skipped\n",
				total_scan_time, MWIFIEX_MAX_TOTAL_SCAN_TIME);
			ret = -1;
			break;
		}

		rates_size = mwifiex_append_rate_tlv(priv, scan_cfg_out,
						     radio_type);

		priv->adapter->scan_channels = start_chan;

		/* Send the scan command to the firmware with the specified
		   cfg */
		if (priv->adapter->ext_scan)
			cmd_no = HostCmd_CMD_802_11_SCAN_EXT;
		else
			cmd_no = HostCmd_CMD_802_11_SCAN;

		ret = mwifiex_send_cmd(priv, cmd_no, HostCmd_ACT_GEN_SET,
				       0, scan_cfg_out, false);

		/* rate IE is updated per scan command but same starting
		 * pointer is used each time so that rate IE from earlier
		 * scan_cfg_out->buf is overwritten with new one.
		 */
		scan_cfg_out->tlv_buf_len -=
			    sizeof(struct mwifiex_ie_types_header) + rates_size;

		if (ret) {
			spin_lock_irqsave(&adapter->scan_pending_q_lock, flags);
			list_for_each_entry_safe(cmd_node, tmp_node,
						 &adapter->scan_pending_q,
						 list) {
				list_del(&cmd_node->list);
				cmd_node->wait_q_enabled = false;
				mwifiex_insert_cmd_to_free_q(adapter, cmd_node);
			}
			spin_unlock_irqrestore(&adapter->scan_pending_q_lock,
					       flags);
			break;
		}
	}

	if (ret)
		return -1;

	return 0;
}

/*
 * This function constructs a scan command configuration structure to use
 * in scan commands.
 *
 * Application layer or other functions can invoke network scanning
 * with a scan configuration supplied in a user scan configuration structure.
 * This structure is used as the basis of one or many scan command configuration
 * commands that are sent to the command processing module and eventually to the
 * firmware.
 *
 * This function creates a scan command configuration structure  based on the
 * following user supplied parameters (if present):
 *      - SSID filter
 *      - BSSID filter
 *      - Number of Probes to be sent
 *      - Channel list
 *
 * If the SSID or BSSID filter is not present, the filter is disabled/cleared.
 * If the number of probes is not set, adapter default setting is used.
 */
static void
mwifiex_config_scan(struct mwifiex_private *priv,
		    const struct mwifiex_user_scan_cfg *user_scan_in,
		    struct mwifiex_scan_cmd_config *scan_cfg_out,
		    struct mwifiex_ie_types_chan_list_param_set **chan_list_out,
		    struct mwifiex_chan_scan_param_set *scan_chan_list,
		    u8 *max_chan_per_scan, u8 *filtered_scan,
		    u8 *scan_current_only)
{
	struct mwifiex_adapter *adapter = priv->adapter;
	struct mwifiex_ie_types_num_probes *num_probes_tlv;
	struct mwifiex_ie_types_scan_chan_gap *chan_gap_tlv;
	struct mwifiex_ie_types_wildcard_ssid_params *wildcard_ssid_tlv;
	struct mwifiex_ie_types_bssid_list *bssid_tlv;
	u8 *tlv_pos;
	u32 num_probes;
	u32 ssid_len;
	u32 chan_idx;
	u32 chan_num;
	u32 scan_type;
	u16 scan_dur;
	u8 channel;
	u8 radio_type;
	int i;
	u8 ssid_filter;
	struct mwifiex_ie_types_htcap *ht_cap;

	/* The tlv_buf_len is calculated for each scan command.  The TLVs added
	   in this routine will be preserved since the routine that sends the
	   command will append channelTLVs at *chan_list_out.  The difference
	   between the *chan_list_out and the tlv_buf start will be used to
	   calculate the size of anything we add in this routine. */
	scan_cfg_out->tlv_buf_len = 0;

	/* Running tlv pointer.  Assigned to chan_list_out at end of function
	   so later routines know where channels can be added to the command
	   buf */
	tlv_pos = scan_cfg_out->tlv_buf;

	/* Initialize the scan as un-filtered; the flag is later set to TRUE
	   below if a SSID or BSSID filter is sent in the command */
	*filtered_scan = false;

	/* Initialize the scan as not being only on the current channel.  If
	   the channel list is customized, only contains one channel, and is
	   the active channel, this is set true and data flow is not halted. */
	*scan_current_only = false;

	if (user_scan_in) {

		/* Default the ssid_filter flag to TRUE, set false under
		   certain wildcard conditions and qualified by the existence
		   of an SSID list before marking the scan as filtered */
		ssid_filter = true;

		/* Set the BSS type scan filter, use Adapter setting if
		   unset */
		scan_cfg_out->bss_mode =
			(user_scan_in->bss_mode ? (u8) user_scan_in->
			 bss_mode : (u8) adapter->scan_mode);

		/* Set the number of probes to send, use Adapter setting
		   if unset */
		num_probes =
			(user_scan_in->num_probes ? user_scan_in->
			 num_probes : adapter->scan_probes);

		/*
		 * Set the BSSID filter to the incoming configuration,
		 * if non-zero.  If not set, it will remain disabled
		 * (all zeros).
		 */
		memcpy(scan_cfg_out->specific_bssid,
		       user_scan_in->specific_bssid,
		       sizeof(scan_cfg_out->specific_bssid));

		if (adapter->ext_scan &&
		    !is_zero_ether_addr(scan_cfg_out->specific_bssid)) {
			bssid_tlv =
				(struct mwifiex_ie_types_bssid_list *)tlv_pos;
			bssid_tlv->header.type = cpu_to_le16(TLV_TYPE_BSSID);
			bssid_tlv->header.len = cpu_to_le16(ETH_ALEN);
			memcpy(bssid_tlv->bssid, user_scan_in->specific_bssid,
			       ETH_ALEN);
			tlv_pos += sizeof(struct mwifiex_ie_types_bssid_list);
		}

		for (i = 0; i < user_scan_in->num_ssids; i++) {
			ssid_len = user_scan_in->ssid_list[i].ssid_len;

			wildcard_ssid_tlv =
				(struct mwifiex_ie_types_wildcard_ssid_params *)
				tlv_pos;
			wildcard_ssid_tlv->header.type =
				cpu_to_le16(TLV_TYPE_WILDCARDSSID);
			wildcard_ssid_tlv->header.len = cpu_to_le16(
				(u16) (ssid_len + sizeof(wildcard_ssid_tlv->
							 max_ssid_length)));

			/*
			 * max_ssid_length = 0 tells firmware to perform
			 * specific scan for the SSID filled, whereas
			 * max_ssid_length = IEEE80211_MAX_SSID_LEN is for
			 * wildcard scan.
			 */
			if (ssid_len)
				wildcard_ssid_tlv->max_ssid_length = 0;
			else
				wildcard_ssid_tlv->max_ssid_length =
							IEEE80211_MAX_SSID_LEN;

			memcpy(wildcard_ssid_tlv->ssid,
			       user_scan_in->ssid_list[i].ssid, ssid_len);

			tlv_pos += (sizeof(wildcard_ssid_tlv->header)
				+ le16_to_cpu(wildcard_ssid_tlv->header.len));

			dev_dbg(adapter->dev, "info: scan: ssid[%d]: %s, %d\n",
				i, wildcard_ssid_tlv->ssid,
				wildcard_ssid_tlv->max_ssid_length);

			/* Empty wildcard ssid with a maxlen will match many or
			   potentially all SSIDs (maxlen == 32), therefore do
			   not treat the scan as
			   filtered. */
			if (!ssid_len && wildcard_ssid_tlv->max_ssid_length)
				ssid_filter = false;
		}

		/*
		 *  The default number of channels sent in the command is low to
		 *  ensure the response buffer from the firmware does not
		 *  truncate scan results.  That is not an issue with an SSID
		 *  or BSSID filter applied to the scan results in the firmware.
		 */
		if ((i && ssid_filter) ||
		    !is_zero_ether_addr(scan_cfg_out->specific_bssid))
			*filtered_scan = true;

		if (user_scan_in->scan_chan_gap) {
			dev_dbg(adapter->dev, "info: scan: channel gap = %d\n",
				user_scan_in->scan_chan_gap);
			*max_chan_per_scan =
					MWIFIEX_MAX_CHANNELS_PER_SPECIFIC_SCAN;

			chan_gap_tlv = (void *)tlv_pos;
			chan_gap_tlv->header.type =
					 cpu_to_le16(TLV_TYPE_SCAN_CHANNEL_GAP);
			chan_gap_tlv->header.len =
				    cpu_to_le16(sizeof(chan_gap_tlv->chan_gap));
			chan_gap_tlv->chan_gap =
				     cpu_to_le16((user_scan_in->scan_chan_gap));
			tlv_pos +=
				  sizeof(struct mwifiex_ie_types_scan_chan_gap);
		}
	} else {
		scan_cfg_out->bss_mode = (u8) adapter->scan_mode;
		num_probes = adapter->scan_probes;
	}

	/*
	 *  If a specific BSSID or SSID is used, the number of channels in the
	 *  scan command will be increased to the absolute maximum.
	 */
	if (*filtered_scan)
		*max_chan_per_scan = MWIFIEX_MAX_CHANNELS_PER_SPECIFIC_SCAN;
	else
		*max_chan_per_scan = MWIFIEX_DEF_CHANNELS_PER_SCAN_CMD;

	/* If the input config or adapter has the number of Probes set,
	   add tlv */
	if (num_probes) {

		dev_dbg(adapter->dev, "info: scan: num_probes = %d\n",
			num_probes);

		num_probes_tlv = (struct mwifiex_ie_types_num_probes *) tlv_pos;
		num_probes_tlv->header.type = cpu_to_le16(TLV_TYPE_NUMPROBES);
		num_probes_tlv->header.len =
			cpu_to_le16(sizeof(num_probes_tlv->num_probes));
		num_probes_tlv->num_probes = cpu_to_le16((u16) num_probes);

		tlv_pos += sizeof(num_probes_tlv->header) +
			le16_to_cpu(num_probes_tlv->header.len);

	}

	if (ISSUPP_11NENABLED(priv->adapter->fw_cap_info) &&
	    (priv->adapter->config_bands & BAND_GN ||
	     priv->adapter->config_bands & BAND_AN)) {
		ht_cap = (struct mwifiex_ie_types_htcap *) tlv_pos;
		memset(ht_cap, 0, sizeof(struct mwifiex_ie_types_htcap));
		ht_cap->header.type = cpu_to_le16(WLAN_EID_HT_CAPABILITY);
		ht_cap->header.len =
				cpu_to_le16(sizeof(struct ieee80211_ht_cap));
		radio_type =
			mwifiex_band_to_radio_type(priv->adapter->config_bands);
		mwifiex_fill_cap_info(priv, radio_type, &ht_cap->ht_cap);
		tlv_pos += sizeof(struct mwifiex_ie_types_htcap);
	}

	/* Append vendor specific IE TLV */
	mwifiex_cmd_append_vsie_tlv(priv, MWIFIEX_VSIE_MASK_SCAN, &tlv_pos);

	/*
	 * Set the output for the channel TLV to the address in the tlv buffer
	 *   past any TLVs that were added in this function (SSID, num_probes).
	 *   Channel TLVs will be added past this for each scan command,
	 *   preserving the TLVs that were previously added.
	 */
	*chan_list_out =
		(struct mwifiex_ie_types_chan_list_param_set *) tlv_pos;

	if (user_scan_in && user_scan_in->chan_list[0].chan_number) {

		dev_dbg(adapter->dev, "info: Scan: Using supplied channel list\n");

		for (chan_idx = 0;
		     chan_idx < MWIFIEX_USER_SCAN_CHAN_MAX &&
		     user_scan_in->chan_list[chan_idx].chan_number;
		     chan_idx++) {

			channel = user_scan_in->chan_list[chan_idx].chan_number;
			(scan_chan_list + chan_idx)->chan_number = channel;

			radio_type =
				user_scan_in->chan_list[chan_idx].radio_type;
			(scan_chan_list + chan_idx)->radio_type = radio_type;

			scan_type = user_scan_in->chan_list[chan_idx].scan_type;

			if (scan_type == MWIFIEX_SCAN_TYPE_PASSIVE)
				(scan_chan_list +
				 chan_idx)->chan_scan_mode_bitmap
					|= MWIFIEX_PASSIVE_SCAN;
			else
				(scan_chan_list +
				 chan_idx)->chan_scan_mode_bitmap
					&= ~MWIFIEX_PASSIVE_SCAN;

			if (*filtered_scan)
				(scan_chan_list +
				 chan_idx)->chan_scan_mode_bitmap
					|= MWIFIEX_DISABLE_CHAN_FILT;

			if (user_scan_in->chan_list[chan_idx].scan_time) {
				scan_dur = (u16) user_scan_in->
					chan_list[chan_idx].scan_time;
			} else {
				if (scan_type == MWIFIEX_SCAN_TYPE_PASSIVE)
					scan_dur = adapter->passive_scan_time;
				else if (*filtered_scan)
					scan_dur = adapter->specific_scan_time;
				else
					scan_dur = adapter->active_scan_time;
			}

			(scan_chan_list + chan_idx)->min_scan_time =
				cpu_to_le16(scan_dur);
			(scan_chan_list + chan_idx)->max_scan_time =
				cpu_to_le16(scan_dur);
		}

		/* Check if we are only scanning the current channel */
		if ((chan_idx == 1) &&
		    (user_scan_in->chan_list[0].chan_number ==
		     priv->curr_bss_params.bss_descriptor.channel)) {
			*scan_current_only = true;
			dev_dbg(adapter->dev,
				"info: Scan: Scanning current channel only\n");
		}
		chan_num = chan_idx;
	} else {
		dev_dbg(adapter->dev,
			"info: Scan: Creating full region channel list\n");
		chan_num = mwifiex_scan_create_channel_list(priv, user_scan_in,
							    scan_chan_list,
							    *filtered_scan);
	}

}

/*
 * This function inspects the scan response buffer for pointers to
 * expected TLVs.
 *
 * TLVs can be included at the end of the scan response BSS information.
 *
 * Data in the buffer is parsed pointers to TLVs that can potentially
 * be passed back in the response.
 */
static void
mwifiex_ret_802_11_scan_get_tlv_ptrs(struct mwifiex_adapter *adapter,
				     struct mwifiex_ie_types_data *tlv,
				     u32 tlv_buf_size, u32 req_tlv_type,
				     struct mwifiex_ie_types_data **tlv_data)
{
	struct mwifiex_ie_types_data *current_tlv;
	u32 tlv_buf_left;
	u32 tlv_type;
	u32 tlv_len;

	current_tlv = tlv;
	tlv_buf_left = tlv_buf_size;
	*tlv_data = NULL;

	dev_dbg(adapter->dev, "info: SCAN_RESP: tlv_buf_size = %d\n",
		tlv_buf_size);

	while (tlv_buf_left >= sizeof(struct mwifiex_ie_types_header)) {

		tlv_type = le16_to_cpu(current_tlv->header.type);
		tlv_len = le16_to_cpu(current_tlv->header.len);

		if (sizeof(tlv->header) + tlv_len > tlv_buf_left) {
			dev_err(adapter->dev, "SCAN_RESP: TLV buffer corrupt\n");
			break;
		}

		if (req_tlv_type == tlv_type) {
			switch (tlv_type) {
			case TLV_TYPE_TSFTIMESTAMP:
				dev_dbg(adapter->dev, "info: SCAN_RESP: TSF "
					"timestamp TLV, len = %d\n", tlv_len);
				*tlv_data = current_tlv;
				break;
			case TLV_TYPE_CHANNELBANDLIST:
				dev_dbg(adapter->dev, "info: SCAN_RESP: channel"
					" band list TLV, len = %d\n", tlv_len);
				*tlv_data = current_tlv;
				break;
			default:
				dev_err(adapter->dev,
					"SCAN_RESP: unhandled TLV = %d\n",
				       tlv_type);
				/* Give up, this seems corrupted */
				return;
			}
		}

		if (*tlv_data)
			break;


		tlv_buf_left -= (sizeof(tlv->header) + tlv_len);
		current_tlv =
			(struct mwifiex_ie_types_data *) (current_tlv->data +
							  tlv_len);

	}			/* while */
}

/*
 * This function parses provided beacon buffer and updates
 * respective fields in bss descriptor structure.
 */
int mwifiex_update_bss_desc_with_ie(struct mwifiex_adapter *adapter,
				    struct mwifiex_bssdescriptor *bss_entry)
{
	int ret = 0;
	u8 element_id;
	struct ieee_types_fh_param_set *fh_param_set;
	struct ieee_types_ds_param_set *ds_param_set;
	struct ieee_types_cf_param_set *cf_param_set;
	struct ieee_types_ibss_param_set *ibss_param_set;
	u8 *current_ptr;
	u8 *rate;
	u8 element_len;
	u16 total_ie_len;
	u8 bytes_to_copy;
	u8 rate_size;
	u8 found_data_rate_ie;
	u32 bytes_left;
	struct ieee_types_vendor_specific *vendor_ie;
	const u8 wpa_oui[4] = { 0x00, 0x50, 0xf2, 0x01 };
	const u8 wmm_oui[4] = { 0x00, 0x50, 0xf2, 0x02 };

	found_data_rate_ie = false;
	rate_size = 0;
	current_ptr = bss_entry->beacon_buf;
	bytes_left = bss_entry->beacon_buf_size;

	/* Process variable IE */
	while (bytes_left >= 2) {
		element_id = *current_ptr;
		element_len = *(current_ptr + 1);
		total_ie_len = element_len + sizeof(struct ieee_types_header);

		if (bytes_left < total_ie_len) {
			dev_err(adapter->dev, "err: InterpretIE: in processing"
				" IE, bytes left < IE length\n");
			return -1;
		}
		switch (element_id) {
		case WLAN_EID_SSID:
			bss_entry->ssid.ssid_len = element_len;
			memcpy(bss_entry->ssid.ssid, (current_ptr + 2),
			       element_len);
			dev_dbg(adapter->dev,
				"info: InterpretIE: ssid: %-32s\n",
				bss_entry->ssid.ssid);
			break;

		case WLAN_EID_SUPP_RATES:
			memcpy(bss_entry->data_rates, current_ptr + 2,
			       element_len);
			memcpy(bss_entry->supported_rates, current_ptr + 2,
			       element_len);
			rate_size = element_len;
			found_data_rate_ie = true;
			break;

		case WLAN_EID_FH_PARAMS:
			fh_param_set =
				(struct ieee_types_fh_param_set *) current_ptr;
			memcpy(&bss_entry->phy_param_set.fh_param_set,
			       fh_param_set,
			       sizeof(struct ieee_types_fh_param_set));
			break;

		case WLAN_EID_DS_PARAMS:
			ds_param_set =
				(struct ieee_types_ds_param_set *) current_ptr;

			bss_entry->channel = ds_param_set->current_chan;

			memcpy(&bss_entry->phy_param_set.ds_param_set,
			       ds_param_set,
			       sizeof(struct ieee_types_ds_param_set));
			break;

		case WLAN_EID_CF_PARAMS:
			cf_param_set =
				(struct ieee_types_cf_param_set *) current_ptr;
			memcpy(&bss_entry->ss_param_set.cf_param_set,
			       cf_param_set,
			       sizeof(struct ieee_types_cf_param_set));
			break;

		case WLAN_EID_IBSS_PARAMS:
			ibss_param_set =
				(struct ieee_types_ibss_param_set *)
				current_ptr;
			memcpy(&bss_entry->ss_param_set.ibss_param_set,
			       ibss_param_set,
			       sizeof(struct ieee_types_ibss_param_set));
			break;

		case WLAN_EID_ERP_INFO:
			bss_entry->erp_flags = *(current_ptr + 2);
			break;

		case WLAN_EID_PWR_CONSTRAINT:
			bss_entry->local_constraint = *(current_ptr + 2);
			bss_entry->sensed_11h = true;
			break;

		case WLAN_EID_CHANNEL_SWITCH:
			bss_entry->chan_sw_ie_present = true;
		case WLAN_EID_PWR_CAPABILITY:
		case WLAN_EID_TPC_REPORT:
		case WLAN_EID_QUIET:
			bss_entry->sensed_11h = true;
		    break;

		case WLAN_EID_EXT_SUPP_RATES:
			/*
			 * Only process extended supported rate
			 * if data rate is already found.
			 * Data rate IE should come before
			 * extended supported rate IE
			 */
			if (found_data_rate_ie) {
				if ((element_len + rate_size) >
				    MWIFIEX_SUPPORTED_RATES)
					bytes_to_copy =
						(MWIFIEX_SUPPORTED_RATES -
						 rate_size);
				else
					bytes_to_copy = element_len;

				rate = (u8 *) bss_entry->data_rates;
				rate += rate_size;
				memcpy(rate, current_ptr + 2, bytes_to_copy);

				rate = (u8 *) bss_entry->supported_rates;
				rate += rate_size;
				memcpy(rate, current_ptr + 2, bytes_to_copy);
			}
			break;

		case WLAN_EID_VENDOR_SPECIFIC:
			vendor_ie = (struct ieee_types_vendor_specific *)
					current_ptr;

			if (!memcmp
			    (vendor_ie->vend_hdr.oui, wpa_oui,
			     sizeof(wpa_oui))) {
				bss_entry->bcn_wpa_ie =
					(struct ieee_types_vendor_specific *)
					current_ptr;
				bss_entry->wpa_offset = (u16)
					(current_ptr - bss_entry->beacon_buf);
			} else if (!memcmp(vendor_ie->vend_hdr.oui, wmm_oui,
				    sizeof(wmm_oui))) {
				if (total_ie_len ==
				    sizeof(struct ieee_types_wmm_parameter) ||
				    total_ie_len ==
				    sizeof(struct ieee_types_wmm_info))
					/*
					 * Only accept and copy the WMM IE if
					 * it matches the size expected for the
					 * WMM Info IE or the WMM Parameter IE.
					 */
					memcpy((u8 *) &bss_entry->wmm_ie,
					       current_ptr, total_ie_len);
			}
			break;
		case WLAN_EID_RSN:
			bss_entry->bcn_rsn_ie =
				(struct ieee_types_generic *) current_ptr;
			bss_entry->rsn_offset = (u16) (current_ptr -
							bss_entry->beacon_buf);
			break;
		case WLAN_EID_BSS_AC_ACCESS_DELAY:
			bss_entry->bcn_wapi_ie =
				(struct ieee_types_generic *) current_ptr;
			bss_entry->wapi_offset = (u16) (current_ptr -
							bss_entry->beacon_buf);
			break;
		case WLAN_EID_HT_CAPABILITY:
			bss_entry->bcn_ht_cap = (struct ieee80211_ht_cap *)
					(current_ptr +
					sizeof(struct ieee_types_header));
			bss_entry->ht_cap_offset = (u16) (current_ptr +
					sizeof(struct ieee_types_header) -
					bss_entry->beacon_buf);
			break;
		case WLAN_EID_HT_OPERATION:
			bss_entry->bcn_ht_oper =
				(struct ieee80211_ht_operation *)(current_ptr +
					sizeof(struct ieee_types_header));
			bss_entry->ht_info_offset = (u16) (current_ptr +
					sizeof(struct ieee_types_header) -
					bss_entry->beacon_buf);
			break;
		case WLAN_EID_VHT_CAPABILITY:
			bss_entry->disable_11ac = false;
			bss_entry->bcn_vht_cap =
				(void *)(current_ptr +
					 sizeof(struct ieee_types_header));
			bss_entry->vht_cap_offset =
					(u16)((u8 *)bss_entry->bcn_vht_cap -
					      bss_entry->beacon_buf);
			break;
		case WLAN_EID_VHT_OPERATION:
			bss_entry->bcn_vht_oper =
				(void *)(current_ptr +
					 sizeof(struct ieee_types_header));
			bss_entry->vht_info_offset =
					(u16)((u8 *)bss_entry->bcn_vht_oper -
					      bss_entry->beacon_buf);
			break;
		case WLAN_EID_BSS_COEX_2040:
			bss_entry->bcn_bss_co_2040 = current_ptr;
			bss_entry->bss_co_2040_offset =
				(u16) (current_ptr - bss_entry->beacon_buf);
			break;
		case WLAN_EID_EXT_CAPABILITY:
			bss_entry->bcn_ext_cap = current_ptr;
			bss_entry->ext_cap_offset =
				(u16) (current_ptr - bss_entry->beacon_buf);
			break;
		case WLAN_EID_OPMODE_NOTIF:
			bss_entry->oper_mode = (void *)current_ptr;
			bss_entry->oper_mode_offset =
					(u16)((u8 *)bss_entry->oper_mode -
					      bss_entry->beacon_buf);
			break;
		default:
			break;
		}

		current_ptr += element_len + 2;

		/* Need to account for IE ID and IE Len */
		bytes_left -= (element_len + 2);

	}	/* while (bytes_left > 2) */
	return ret;
}

/*
 * This function converts radio type scan parameter to a band configuration
 * to be used in join command.
 */
static u8
mwifiex_radio_type_to_band(u8 radio_type)
{
	switch (radio_type) {
	case HostCmd_SCAN_RADIO_TYPE_A:
		return BAND_A;
	case HostCmd_SCAN_RADIO_TYPE_BG:
	default:
		return BAND_G;
	}
}

/*
 * This is an internal function used to start a scan based on an input
 * configuration.
 *
 * This uses the input user scan configuration information when provided in
 * order to send the appropriate scan commands to firmware to populate or
 * update the internal driver scan table.
 */
int mwifiex_scan_networks(struct mwifiex_private *priv,
			  const struct mwifiex_user_scan_cfg *user_scan_in)
{
	int ret;
	struct mwifiex_adapter *adapter = priv->adapter;
	struct cmd_ctrl_node *cmd_node;
	union mwifiex_scan_cmd_config_tlv *scan_cfg_out;
	struct mwifiex_ie_types_chan_list_param_set *chan_list_out;
	struct mwifiex_chan_scan_param_set *scan_chan_list;
	u8 filtered_scan;
	u8 scan_current_chan_only;
	u8 max_chan_per_scan;
	unsigned long flags;

	if (adapter->scan_processing) {
		dev_err(adapter->dev, "cmd: Scan already in process...\n");
		return -EBUSY;
	}

	if (priv->scan_block) {
		dev_err(adapter->dev,
			"cmd: Scan is blocked during association...\n");
		return -EBUSY;
	}

	spin_lock_irqsave(&adapter->mwifiex_cmd_lock, flags);
	adapter->scan_processing = true;
	spin_unlock_irqrestore(&adapter->mwifiex_cmd_lock, flags);

	scan_cfg_out = kzalloc(sizeof(union mwifiex_scan_cmd_config_tlv),
			       GFP_KERNEL);
	if (!scan_cfg_out) {
		ret = -ENOMEM;
		goto done;
	}

	scan_chan_list = kcalloc(MWIFIEX_USER_SCAN_CHAN_MAX,
				 sizeof(struct mwifiex_chan_scan_param_set),
				 GFP_KERNEL);
	if (!scan_chan_list) {
		kfree(scan_cfg_out);
		ret = -ENOMEM;
		goto done;
	}

	mwifiex_config_scan(priv, user_scan_in, &scan_cfg_out->config,
			    &chan_list_out, scan_chan_list, &max_chan_per_scan,
			    &filtered_scan, &scan_current_chan_only);

	ret = mwifiex_scan_channel_list(priv, max_chan_per_scan, filtered_scan,
					&scan_cfg_out->config, chan_list_out,
					scan_chan_list);

	/* Get scan command from scan_pending_q and put to cmd_pending_q */
	if (!ret) {
		spin_lock_irqsave(&adapter->scan_pending_q_lock, flags);
		if (!list_empty(&adapter->scan_pending_q)) {
			cmd_node = list_first_entry(&adapter->scan_pending_q,
						    struct cmd_ctrl_node, list);
			list_del(&cmd_node->list);
			spin_unlock_irqrestore(&adapter->scan_pending_q_lock,
					       flags);
			mwifiex_insert_cmd_to_pending_q(adapter, cmd_node,
							true);
			queue_work(adapter->workqueue, &adapter->main_work);

			/* Perform internal scan synchronously */
			if (!priv->scan_request) {
				dev_dbg(adapter->dev, "wait internal scan\n");
				mwifiex_wait_queue_complete(adapter, cmd_node);
			}
		} else {
			spin_unlock_irqrestore(&adapter->scan_pending_q_lock,
					       flags);
		}
	}

	kfree(scan_cfg_out);
	kfree(scan_chan_list);
done:
	if (ret) {
		spin_lock_irqsave(&adapter->mwifiex_cmd_lock, flags);
		adapter->scan_processing = false;
		spin_unlock_irqrestore(&adapter->mwifiex_cmd_lock, flags);
	}
	return ret;
}

/*
 * This function prepares a scan command to be sent to the firmware.
 *
 * This uses the scan command configuration sent to the command processing
 * module in command preparation stage to configure a scan command structure
 * to send to firmware.
 *
 * The fixed fields specifying the BSS type and BSSID filters as well as a
 * variable number/length of TLVs are sent in the command to firmware.
 *
 * Preparation also includes -
 *      - Setting command ID, and proper size
 *      - Ensuring correct endian-ness
 */
int mwifiex_cmd_802_11_scan(struct host_cmd_ds_command *cmd,
			    struct mwifiex_scan_cmd_config *scan_cfg)
{
	struct host_cmd_ds_802_11_scan *scan_cmd = &cmd->params.scan;

	/* Set fixed field variables in scan command */
	scan_cmd->bss_mode = scan_cfg->bss_mode;
	memcpy(scan_cmd->bssid, scan_cfg->specific_bssid,
	       sizeof(scan_cmd->bssid));
	memcpy(scan_cmd->tlv_buffer, scan_cfg->tlv_buf, scan_cfg->tlv_buf_len);

	cmd->command = cpu_to_le16(HostCmd_CMD_802_11_SCAN);

	/* Size is equal to the sizeof(fixed portions) + the TLV len + header */
	cmd->size = cpu_to_le16((u16) (sizeof(scan_cmd->bss_mode)
					  + sizeof(scan_cmd->bssid)
					  + scan_cfg->tlv_buf_len + S_DS_GEN));

	return 0;
}

/*
 * This function checks compatibility of requested network with current
 * driver settings.
 */
int mwifiex_check_network_compatibility(struct mwifiex_private *priv,
					struct mwifiex_bssdescriptor *bss_desc)
{
	int ret = -1;

	if (!bss_desc)
		return -1;

	if ((mwifiex_get_cfp(priv, (u8) bss_desc->bss_band,
			     (u16) bss_desc->channel, 0))) {
		switch (priv->bss_mode) {
		case NL80211_IFTYPE_STATION:
		case NL80211_IFTYPE_ADHOC:
			ret = mwifiex_is_network_compatible(priv, bss_desc,
							    priv->bss_mode);
			if (ret)
				dev_err(priv->adapter->dev,
					"Incompatible network settings\n");
			break;
		default:
			ret = 0;
		}
	}

	return ret;
}

static int mwifiex_update_curr_bss_params(struct mwifiex_private *priv,
					  struct cfg80211_bss *bss)
{
	struct mwifiex_bssdescriptor *bss_desc;
	int ret;
	unsigned long flags;

	/* Allocate and fill new bss descriptor */
	bss_desc = kzalloc(sizeof(struct mwifiex_bssdescriptor), GFP_KERNEL);
	if (!bss_desc)
		return -ENOMEM;

	ret = mwifiex_fill_new_bss_desc(priv, bss, bss_desc);
	if (ret)
		goto done;

	ret = mwifiex_check_network_compatibility(priv, bss_desc);
	if (ret)
		goto done;

	spin_lock_irqsave(&priv->curr_bcn_buf_lock, flags);
	/* Make a copy of current BSSID descriptor */
	memcpy(&priv->curr_bss_params.bss_descriptor, bss_desc,
	       sizeof(priv->curr_bss_params.bss_descriptor));

	/* The contents of beacon_ie will be copied to its own buffer
	 * in mwifiex_save_curr_bcn()
	 */
	mwifiex_save_curr_bcn(priv);
	spin_unlock_irqrestore(&priv->curr_bcn_buf_lock, flags);

done:
	/* beacon_ie buffer was allocated in function
	 * mwifiex_fill_new_bss_desc(). Free it now.
	 */
	kfree(bss_desc->beacon_buf);
	kfree(bss_desc);
	return 0;
}

static int
mwifiex_parse_single_response_buf(struct mwifiex_private *priv, u8 **bss_info,
				  u32 *bytes_left, u64 fw_tsf, u8 *radio_type,
				  bool ext_scan, s32 rssi_val)
{
	struct mwifiex_adapter *adapter = priv->adapter;
	struct mwifiex_chan_freq_power *cfp;
	struct cfg80211_bss *bss;
	u8 bssid[ETH_ALEN];
	s32 rssi;
	const u8 *ie_buf;
	size_t ie_len;
	u16 channel = 0;
	u16 beacon_size = 0;
	u32 curr_bcn_bytes;
	u32 freq;
	u16 beacon_period;
	u16 cap_info_bitmap;
	u8 *current_ptr;
	u64 timestamp;
	struct mwifiex_fixed_bcn_param *bcn_param;
	struct mwifiex_bss_priv *bss_priv;

	if (*bytes_left >= sizeof(beacon_size)) {
		/* Extract & convert beacon size from command buffer */
		beacon_size = le16_to_cpu(*(__le16 *)(*bss_info));
		*bytes_left -= sizeof(beacon_size);
		*bss_info += sizeof(beacon_size);
	}

	if (!beacon_size || beacon_size > *bytes_left) {
		*bss_info += *bytes_left;
		*bytes_left = 0;
		return -EFAULT;
	}

	/* Initialize the current working beacon pointer for this BSS
	 * iteration
	 */
	current_ptr = *bss_info;

	/* Advance the return beacon pointer past the current beacon */
	*bss_info += beacon_size;
	*bytes_left -= beacon_size;

	curr_bcn_bytes = beacon_size;

	/* First 5 fields are bssid, RSSI(for legacy scan only),
	 * time stamp, beacon interval, and capability information
	 */
	if (curr_bcn_bytes < ETH_ALEN + sizeof(u8) +
	    sizeof(struct mwifiex_fixed_bcn_param)) {
		dev_err(adapter->dev, "InterpretIE: not enough bytes left\n");
		return -EFAULT;
	}

	memcpy(bssid, current_ptr, ETH_ALEN);
	current_ptr += ETH_ALEN;
	curr_bcn_bytes -= ETH_ALEN;

	if (!ext_scan) {
		rssi = (s32) *current_ptr;
		rssi = (-rssi) * 100;		/* Convert dBm to mBm */
		current_ptr += sizeof(u8);
		curr_bcn_bytes -= sizeof(u8);
		dev_dbg(adapter->dev, "info: InterpretIE: RSSI=%d\n", rssi);
	} else {
		rssi = rssi_val;
	}

	bcn_param = (struct mwifiex_fixed_bcn_param *)current_ptr;
	current_ptr += sizeof(*bcn_param);
	curr_bcn_bytes -= sizeof(*bcn_param);

	timestamp = le64_to_cpu(bcn_param->timestamp);
	beacon_period = le16_to_cpu(bcn_param->beacon_period);

	cap_info_bitmap = le16_to_cpu(bcn_param->cap_info_bitmap);
	dev_dbg(adapter->dev, "info: InterpretIE: capabilities=0x%X\n",
		cap_info_bitmap);

	/* Rest of the current buffer are IE's */
	ie_buf = current_ptr;
	ie_len = curr_bcn_bytes;
	dev_dbg(adapter->dev, "info: InterpretIE: IELength for this AP = %d\n",
		curr_bcn_bytes);

	while (curr_bcn_bytes >= sizeof(struct ieee_types_header)) {
		u8 element_id, element_len;

		element_id = *current_ptr;
		element_len = *(current_ptr + 1);
		if (curr_bcn_bytes < element_len +
				sizeof(struct ieee_types_header)) {
			dev_err(adapter->dev,
				"%s: bytes left < IE length\n", __func__);
			return -EFAULT;
		}
		if (element_id == WLAN_EID_DS_PARAMS) {
			channel = *(current_ptr +
				    sizeof(struct ieee_types_header));
			break;
		}

		current_ptr += element_len + sizeof(struct ieee_types_header);
		curr_bcn_bytes -= element_len +
					sizeof(struct ieee_types_header);
	}

	if (channel) {
		struct ieee80211_channel *chan;
		u8 band;

		/* Skip entry if on csa closed channel */
		if (channel == priv->csa_chan) {
			dev_dbg(adapter->dev,
				"Dropping entry on csa closed channel\n");
			return 0;
		}

		band = BAND_G;
		if (radio_type)
			band = mwifiex_radio_type_to_band(*radio_type &
							  (BIT(0) | BIT(1)));

		cfp = mwifiex_get_cfp(priv, band, channel, 0);

		freq = cfp ? cfp->freq : 0;

		chan = ieee80211_get_channel(priv->wdev->wiphy, freq);

		if (chan && !(chan->flags & IEEE80211_CHAN_DISABLED)) {
			bss = cfg80211_inform_bss(priv->wdev->wiphy,
					    chan, CFG80211_BSS_FTYPE_UNKNOWN,
					    bssid, timestamp,
					    cap_info_bitmap, beacon_period,
					    ie_buf, ie_len, rssi, GFP_KERNEL);
			bss_priv = (struct mwifiex_bss_priv *)bss->priv;
			bss_priv->band = band;
			bss_priv->fw_tsf = fw_tsf;
			if (priv->media_connected &&
			    !memcmp(bssid, priv->curr_bss_params.bss_descriptor
				    .mac_address, ETH_ALEN))
				mwifiex_update_curr_bss_params(priv, bss);
			cfg80211_put_bss(priv->wdev->wiphy, bss);
		}
	} else {
		dev_dbg(adapter->dev, "missing BSS channel IE\n");
	}

	return 0;
}

static void mwifiex_complete_scan(struct mwifiex_private *priv)
{
	struct mwifiex_adapter *adapter = priv->adapter;

	adapter->survey_idx = 0;
	if (adapter->curr_cmd->wait_q_enabled) {
		adapter->cmd_wait_q.status = 0;
		if (!priv->scan_request) {
			dev_dbg(adapter->dev, "complete internal scan\n");
			mwifiex_complete_cmd(adapter, adapter->curr_cmd);
		}
	}
}

static void mwifiex_check_next_scan_command(struct mwifiex_private *priv)
{
	struct mwifiex_adapter *adapter = priv->adapter;
	struct cmd_ctrl_node *cmd_node, *tmp_node;
	unsigned long flags;

	spin_lock_irqsave(&adapter->scan_pending_q_lock, flags);
	if (list_empty(&adapter->scan_pending_q)) {
		spin_unlock_irqrestore(&adapter->scan_pending_q_lock, flags);
		spin_lock_irqsave(&adapter->mwifiex_cmd_lock, flags);
		adapter->scan_processing = false;
		spin_unlock_irqrestore(&adapter->mwifiex_cmd_lock, flags);

		if (!adapter->ext_scan)
			mwifiex_complete_scan(priv);

		if (priv->scan_request) {
			dev_dbg(adapter->dev, "info: notifying scan done\n");
			cfg80211_scan_done(priv->scan_request, 0);
			priv->scan_request = NULL;
		} else {
			priv->scan_aborting = false;
			dev_dbg(adapter->dev, "info: scan already aborted\n");
		}
	} else if ((priv->scan_aborting && !priv->scan_request) ||
		   priv->scan_block) {
		list_for_each_entry_safe(cmd_node, tmp_node,
					 &adapter->scan_pending_q, list) {
			list_del(&cmd_node->list);
			mwifiex_insert_cmd_to_free_q(adapter, cmd_node);
		}
		spin_unlock_irqrestore(&adapter->scan_pending_q_lock, flags);

		spin_lock_irqsave(&adapter->mwifiex_cmd_lock, flags);
		adapter->scan_processing = false;
		spin_unlock_irqrestore(&adapter->mwifiex_cmd_lock, flags);

		if (priv->scan_request) {
			dev_dbg(adapter->dev, "info: aborting scan\n");
			cfg80211_scan_done(priv->scan_request, 1);
			priv->scan_request = NULL;
		} else {
			priv->scan_aborting = false;
			dev_dbg(adapter->dev, "info: scan already aborted\n");
		}
	} else {
		/* Get scan command from scan_pending_q and put to
		 * cmd_pending_q
		 */
		cmd_node = list_first_entry(&adapter->scan_pending_q,
					    struct cmd_ctrl_node, list);
		list_del(&cmd_node->list);
		spin_unlock_irqrestore(&adapter->scan_pending_q_lock, flags);
		mwifiex_insert_cmd_to_pending_q(adapter, cmd_node, true);
	}

	return;
}

/*
 * This function handles the command response of scan.
 *
 * The response buffer for the scan command has the following
 * memory layout:
 *
 *      .-------------------------------------------------------------.
 *      |  Header (4 * sizeof(t_u16)):  Standard command response hdr |
 *      .-------------------------------------------------------------.
 *      |  BufSize (t_u16) : sizeof the BSS Description data          |
 *      .-------------------------------------------------------------.
 *      |  NumOfSet (t_u8) : Number of BSS Descs returned             |
 *      .-------------------------------------------------------------.
 *      |  BSSDescription data (variable, size given in BufSize)      |
 *      .-------------------------------------------------------------.
 *      |  TLV data (variable, size calculated using Header->Size,    |
 *      |            BufSize and sizeof the fixed fields above)       |
 *      .-------------------------------------------------------------.
 */
int mwifiex_ret_802_11_scan(struct mwifiex_private *priv,
			    struct host_cmd_ds_command *resp)
{
	int ret = 0;
	struct mwifiex_adapter *adapter = priv->adapter;
	struct host_cmd_ds_802_11_scan_rsp *scan_rsp;
	struct mwifiex_ie_types_data *tlv_data;
	struct mwifiex_ie_types_tsf_timestamp *tsf_tlv;
	u8 *bss_info;
	u32 scan_resp_size;
	u32 bytes_left;
	u32 idx;
	u32 tlv_buf_size;
	struct mwifiex_ie_types_chan_band_list_param_set *chan_band_tlv;
	struct chan_band_param_set *chan_band;
	u8 is_bgscan_resp;
	__le64 fw_tsf = 0;
	u8 *radio_type;

	is_bgscan_resp = (le16_to_cpu(resp->command)
			  == HostCmd_CMD_802_11_BG_SCAN_QUERY);
	if (is_bgscan_resp)
		scan_rsp = &resp->params.bg_scan_query_resp.scan_resp;
	else
		scan_rsp = &resp->params.scan_resp;


	if (scan_rsp->number_of_sets > MWIFIEX_MAX_AP) {
		dev_err(adapter->dev, "SCAN_RESP: too many AP returned (%d)\n",
			scan_rsp->number_of_sets);
		ret = -1;
		goto check_next_scan;
	}

	/* Check csa channel expiry before parsing scan response */
	mwifiex_11h_get_csa_closed_channel(priv);

	bytes_left = le16_to_cpu(scan_rsp->bss_descript_size);
	dev_dbg(adapter->dev, "info: SCAN_RESP: bss_descript_size %d\n",
		bytes_left);

	scan_resp_size = le16_to_cpu(resp->size);

	dev_dbg(adapter->dev,
		"info: SCAN_RESP: returned %d APs before parsing\n",
		scan_rsp->number_of_sets);

	bss_info = scan_rsp->bss_desc_and_tlv_buffer;

	/*
	 * The size of the TLV buffer is equal to the entire command response
	 *   size (scan_resp_size) minus the fixed fields (sizeof()'s), the
	 *   BSS Descriptions (bss_descript_size as bytesLef) and the command
	 *   response header (S_DS_GEN)
	 */
	tlv_buf_size = scan_resp_size - (bytes_left
					 + sizeof(scan_rsp->bss_descript_size)
					 + sizeof(scan_rsp->number_of_sets)
					 + S_DS_GEN);

	tlv_data = (struct mwifiex_ie_types_data *) (scan_rsp->
						 bss_desc_and_tlv_buffer +
						 bytes_left);

	/* Search the TLV buffer space in the scan response for any valid
	   TLVs */
	mwifiex_ret_802_11_scan_get_tlv_ptrs(adapter, tlv_data, tlv_buf_size,
					     TLV_TYPE_TSFTIMESTAMP,
					     (struct mwifiex_ie_types_data **)
					     &tsf_tlv);

	/* Search the TLV buffer space in the scan response for any valid
	   TLVs */
	mwifiex_ret_802_11_scan_get_tlv_ptrs(adapter, tlv_data, tlv_buf_size,
					     TLV_TYPE_CHANNELBANDLIST,
					     (struct mwifiex_ie_types_data **)
					     &chan_band_tlv);

	for (idx = 0; idx < scan_rsp->number_of_sets && bytes_left; idx++) {
		/*
		 * If the TSF TLV was appended to the scan results, save this
		 * entry's TSF value in the fw_tsf field. It is the firmware's
		 * TSF value at the time the beacon or probe response was
		 * received.
		 */
		if (tsf_tlv)
			memcpy(&fw_tsf, &tsf_tlv->tsf_data[idx * TSF_DATA_SIZE],
			       sizeof(fw_tsf));

		if (chan_band_tlv) {
			chan_band = &chan_band_tlv->chan_band_param[idx];
			radio_type = &chan_band->radio_type;
		} else {
			radio_type = NULL;
		}

		ret = mwifiex_parse_single_response_buf(priv, &bss_info,
							&bytes_left,
							le64_to_cpu(fw_tsf),
							radio_type, false, 0);
		if (ret)
			goto check_next_scan;
	}

check_next_scan:
	mwifiex_check_next_scan_command(priv);
	return ret;
}

/*
 * This function prepares an extended scan command to be sent to the firmware
 *
 * This uses the scan command configuration sent to the command processing
 * module in command preparation stage to configure a extended scan command
 * structure to send to firmware.
 */
int mwifiex_cmd_802_11_scan_ext(struct mwifiex_private *priv,
				struct host_cmd_ds_command *cmd,
				void *data_buf)
{
	struct host_cmd_ds_802_11_scan_ext *ext_scan = &cmd->params.ext_scan;
	struct mwifiex_scan_cmd_config *scan_cfg = data_buf;

	memcpy(ext_scan->tlv_buffer, scan_cfg->tlv_buf, scan_cfg->tlv_buf_len);

	cmd->command = cpu_to_le16(HostCmd_CMD_802_11_SCAN_EXT);

	/* Size is equal to the sizeof(fixed portions) + the TLV len + header */
	cmd->size = cpu_to_le16((u16)(sizeof(ext_scan->reserved)
				      + scan_cfg->tlv_buf_len + S_DS_GEN));

	return 0;
}

static void
mwifiex_update_chan_statistics(struct mwifiex_private *priv,
			       struct mwifiex_ietypes_chanstats *tlv_stat)
{
	struct mwifiex_adapter *adapter = priv->adapter;
	u8 i, num_chan;
	struct mwifiex_fw_chan_stats *fw_chan_stats;
	struct mwifiex_chan_stats chan_stats;

	fw_chan_stats = (void *)((u8 *)tlv_stat +
			      sizeof(struct mwifiex_ie_types_header));
	num_chan = le16_to_cpu(tlv_stat->header.len) /
					      sizeof(struct mwifiex_chan_stats);

	for (i = 0 ; i < num_chan; i++) {
		chan_stats.chan_num = fw_chan_stats->chan_num;
		chan_stats.bandcfg = fw_chan_stats->bandcfg;
		chan_stats.flags = fw_chan_stats->flags;
		chan_stats.noise = fw_chan_stats->noise;
		chan_stats.total_bss = le16_to_cpu(fw_chan_stats->total_bss);
		chan_stats.cca_scan_dur =
				       le16_to_cpu(fw_chan_stats->cca_scan_dur);
		chan_stats.cca_busy_dur =
				       le16_to_cpu(fw_chan_stats->cca_busy_dur);
		dev_dbg(adapter->dev,
			"chan=%d, noise=%d, total_network=%d scan_duration=%d, busy_duration=%d\n",
			chan_stats.chan_num,
			chan_stats.noise,
			chan_stats.total_bss,
			chan_stats.cca_scan_dur,
			chan_stats.cca_busy_dur);
		memcpy(&adapter->chan_stats[adapter->survey_idx++], &chan_stats,
		       sizeof(struct mwifiex_chan_stats));
		fw_chan_stats++;
	}
}

/* This function handles the command response of extended scan */
int mwifiex_ret_802_11_scan_ext(struct mwifiex_private *priv,
				struct host_cmd_ds_command *resp)
{
	struct mwifiex_adapter *adapter = priv->adapter;
<<<<<<< HEAD
=======
	struct host_cmd_ds_802_11_scan_ext *ext_scan_resp;
	struct mwifiex_ie_types_header *tlv;
	struct mwifiex_ietypes_chanstats *tlv_stat;
	u16 buf_left, type, len;

>>>>>>> e529fea9
	struct host_cmd_ds_command *cmd_ptr;
	struct cmd_ctrl_node *cmd_node;
	unsigned long cmd_flags, scan_flags;
	bool complete_scan = false;

	dev_dbg(priv->adapter->dev, "info: EXT scan returns successfully\n");

<<<<<<< HEAD
=======
	ext_scan_resp = &resp->params.ext_scan;

	tlv = (void *)ext_scan_resp->tlv_buffer;
	buf_left = le16_to_cpu(resp->size) - (sizeof(*ext_scan_resp) + S_DS_GEN
					      - 1);

	while (buf_left >= sizeof(struct mwifiex_ie_types_header)) {
		type = le16_to_cpu(tlv->type);
		len = le16_to_cpu(tlv->len);

		if (buf_left < (sizeof(struct mwifiex_ie_types_header) + len)) {
			dev_err(adapter->dev,
				"error processing scan response TLVs");
			break;
		}

		switch (type) {
		case TLV_TYPE_CHANNEL_STATS:
			tlv_stat = (void *)tlv;
			mwifiex_update_chan_statistics(priv, tlv_stat);
			break;
		default:
			break;
		}

		buf_left -= len + sizeof(struct mwifiex_ie_types_header);
		tlv = (void *)((u8 *)tlv + len +
			       sizeof(struct mwifiex_ie_types_header));
	}

>>>>>>> e529fea9
	spin_lock_irqsave(&adapter->cmd_pending_q_lock, cmd_flags);
	spin_lock_irqsave(&adapter->scan_pending_q_lock, scan_flags);
	if (list_empty(&adapter->scan_pending_q)) {
		complete_scan = true;
		list_for_each_entry(cmd_node, &adapter->cmd_pending_q, list) {
			cmd_ptr = (void *)cmd_node->cmd_skb->data;
			if (le16_to_cpu(cmd_ptr->command) ==
			    HostCmd_CMD_802_11_SCAN_EXT) {
				dev_dbg(priv->adapter->dev,
					"Scan pending in command pending list");
				complete_scan = false;
				break;
			}
		}
	}
	spin_unlock_irqrestore(&adapter->scan_pending_q_lock, scan_flags);
	spin_unlock_irqrestore(&adapter->cmd_pending_q_lock, cmd_flags);

	if (complete_scan)
		mwifiex_complete_scan(priv);

	return 0;
}

/* This function This function handles the event extended scan report. It
 * parses extended scan results and informs to cfg80211 stack.
 */
int mwifiex_handle_event_ext_scan_report(struct mwifiex_private *priv,
					 void *buf)
{
	int ret = 0;
	struct mwifiex_adapter *adapter = priv->adapter;
	u8 *bss_info;
	u32 bytes_left, bytes_left_for_tlv, idx;
	u16 type, len;
	struct mwifiex_ie_types_data *tlv;
	struct mwifiex_ie_types_bss_scan_rsp *scan_rsp_tlv;
	struct mwifiex_ie_types_bss_scan_info *scan_info_tlv;
	u8 *radio_type;
	u64 fw_tsf = 0;
	s32 rssi = 0;
	struct mwifiex_event_scan_result *event_scan = buf;
	u8 num_of_set = event_scan->num_of_set;
	u8 *scan_resp = buf + sizeof(struct mwifiex_event_scan_result);
	u16 scan_resp_size = le16_to_cpu(event_scan->buf_size);

	if (num_of_set > MWIFIEX_MAX_AP) {
		dev_err(adapter->dev,
			"EXT_SCAN: Invalid number of AP returned (%d)!!\n",
			num_of_set);
		ret = -1;
		goto check_next_scan;
	}

	bytes_left = scan_resp_size;
	dev_dbg(adapter->dev,
		"EXT_SCAN: size %d, returned %d APs...",
		scan_resp_size, num_of_set);

	tlv = (struct mwifiex_ie_types_data *)scan_resp;

	for (idx = 0; idx < num_of_set && bytes_left; idx++) {
		type = le16_to_cpu(tlv->header.type);
		len = le16_to_cpu(tlv->header.len);
		if (bytes_left < sizeof(struct mwifiex_ie_types_header) + len) {
			dev_err(adapter->dev, "EXT_SCAN: Error bytes left < TLV length\n");
			break;
		}
		scan_rsp_tlv = NULL;
		scan_info_tlv = NULL;
		bytes_left_for_tlv = bytes_left;

		/* BSS response TLV with beacon or probe response buffer
		 * at the initial position of each descriptor
		 */
		if (type != TLV_TYPE_BSS_SCAN_RSP)
			break;

		bss_info = (u8 *)tlv;
		scan_rsp_tlv = (struct mwifiex_ie_types_bss_scan_rsp *)tlv;
		tlv = (struct mwifiex_ie_types_data *)(tlv->data + len);
		bytes_left_for_tlv -=
				(len + sizeof(struct mwifiex_ie_types_header));

		while (bytes_left_for_tlv >=
		       sizeof(struct mwifiex_ie_types_header) &&
		       le16_to_cpu(tlv->header.type) != TLV_TYPE_BSS_SCAN_RSP) {
			type = le16_to_cpu(tlv->header.type);
			len = le16_to_cpu(tlv->header.len);
			if (bytes_left_for_tlv <
			    sizeof(struct mwifiex_ie_types_header) + len) {
				dev_err(adapter->dev,
					"EXT_SCAN: Error in processing TLV, bytes left < TLV length\n");
				scan_rsp_tlv = NULL;
				bytes_left_for_tlv = 0;
				continue;
			}
			switch (type) {
			case TLV_TYPE_BSS_SCAN_INFO:
				scan_info_tlv =
				  (struct mwifiex_ie_types_bss_scan_info *)tlv;
				if (len !=
				 sizeof(struct mwifiex_ie_types_bss_scan_info) -
				 sizeof(struct mwifiex_ie_types_header)) {
					bytes_left_for_tlv = 0;
					continue;
				}
				break;
			default:
				break;
			}
			tlv = (struct mwifiex_ie_types_data *)(tlv->data + len);
			bytes_left -=
				(len + sizeof(struct mwifiex_ie_types_header));
			bytes_left_for_tlv -=
				(len + sizeof(struct mwifiex_ie_types_header));
		}

		if (!scan_rsp_tlv)
			break;

		/* Advance pointer to the beacon buffer length and
		 * update the bytes count so that the function
		 * wlan_interpret_bss_desc_with_ie() can handle the
		 * scan buffer withut any change
		 */
		bss_info += sizeof(u16);
		bytes_left -= sizeof(u16);

		if (scan_info_tlv) {
			rssi = (s32)(s16)(le16_to_cpu(scan_info_tlv->rssi));
			rssi *= 100;           /* Convert dBm to mBm */
			dev_dbg(adapter->dev,
				"info: InterpretIE: RSSI=%d\n", rssi);
			fw_tsf = le64_to_cpu(scan_info_tlv->tsf);
			radio_type = &scan_info_tlv->radio_type;
		} else {
			radio_type = NULL;
		}
		ret = mwifiex_parse_single_response_buf(priv, &bss_info,
							&bytes_left, fw_tsf,
							radio_type, true, rssi);
		if (ret)
			goto check_next_scan;
	}

check_next_scan:
	if (!event_scan->more_event)
		mwifiex_check_next_scan_command(priv);

	return ret;
}

/*
 * This function prepares command for background scan query.
 *
 * Preparation includes -
 *      - Setting command ID and proper size
 *      - Setting background scan flush parameter
 *      - Ensuring correct endian-ness
 */
int mwifiex_cmd_802_11_bg_scan_query(struct host_cmd_ds_command *cmd)
{
	struct host_cmd_ds_802_11_bg_scan_query *bg_query =
		&cmd->params.bg_scan_query;

	cmd->command = cpu_to_le16(HostCmd_CMD_802_11_BG_SCAN_QUERY);
	cmd->size = cpu_to_le16(sizeof(struct host_cmd_ds_802_11_bg_scan_query)
				+ S_DS_GEN);

	bg_query->flush = 1;

	return 0;
}

/*
 * This function inserts scan command node to the scan pending queue.
 */
void
mwifiex_queue_scan_cmd(struct mwifiex_private *priv,
		       struct cmd_ctrl_node *cmd_node)
{
	struct mwifiex_adapter *adapter = priv->adapter;
	unsigned long flags;

	cmd_node->wait_q_enabled = true;
	cmd_node->condition = &adapter->scan_wait_q_woken;
	spin_lock_irqsave(&adapter->scan_pending_q_lock, flags);
	list_add_tail(&cmd_node->list, &adapter->scan_pending_q);
	spin_unlock_irqrestore(&adapter->scan_pending_q_lock, flags);
}

/*
 * This function sends a scan command for all available channels to the
 * firmware, filtered on a specific SSID.
 */
static int mwifiex_scan_specific_ssid(struct mwifiex_private *priv,
				      struct cfg80211_ssid *req_ssid)
{
	struct mwifiex_adapter *adapter = priv->adapter;
	int ret;
	struct mwifiex_user_scan_cfg *scan_cfg;

	if (adapter->scan_processing) {
		dev_err(adapter->dev, "cmd: Scan already in process...\n");
		return -EBUSY;
	}

	if (priv->scan_block) {
		dev_err(adapter->dev,
			"cmd: Scan is blocked during association...\n");
		return -EBUSY;
	}

	scan_cfg = kzalloc(sizeof(struct mwifiex_user_scan_cfg), GFP_KERNEL);
	if (!scan_cfg)
		return -ENOMEM;

	scan_cfg->ssid_list = req_ssid;
	scan_cfg->num_ssids = 1;

	ret = mwifiex_scan_networks(priv, scan_cfg);

	kfree(scan_cfg);
	return ret;
}

/*
 * Sends IOCTL request to start a scan.
 *
 * This function allocates the IOCTL request buffer, fills it
 * with requisite parameters and calls the IOCTL handler.
 *
 * Scan command can be issued for both normal scan and specific SSID
 * scan, depending upon whether an SSID is provided or not.
 */
int mwifiex_request_scan(struct mwifiex_private *priv,
			 struct cfg80211_ssid *req_ssid)
{
	int ret;

	if (down_interruptible(&priv->async_sem)) {
		dev_err(priv->adapter->dev, "%s: acquire semaphore\n",
			__func__);
		return -1;
	}

	priv->adapter->scan_wait_q_woken = false;

	if (req_ssid && req_ssid->ssid_len != 0)
		/* Specific SSID scan */
		ret = mwifiex_scan_specific_ssid(priv, req_ssid);
	else
		/* Normal scan */
		ret = mwifiex_scan_networks(priv, NULL);

	up(&priv->async_sem);

	return ret;
}

/*
 * This function appends the vendor specific IE TLV to a buffer.
 */
int
mwifiex_cmd_append_vsie_tlv(struct mwifiex_private *priv,
			    u16 vsie_mask, u8 **buffer)
{
	int id, ret_len = 0;
	struct mwifiex_ie_types_vendor_param_set *vs_param_set;

	if (!buffer)
		return 0;
	if (!(*buffer))
		return 0;

	/*
	 * Traverse through the saved vendor specific IE array and append
	 * the selected(scan/assoc/adhoc) IE as TLV to the command
	 */
	for (id = 0; id < MWIFIEX_MAX_VSIE_NUM; id++) {
		if (priv->vs_ie[id].mask & vsie_mask) {
			vs_param_set =
				(struct mwifiex_ie_types_vendor_param_set *)
				*buffer;
			vs_param_set->header.type =
				cpu_to_le16(TLV_TYPE_PASSTHROUGH);
			vs_param_set->header.len =
				cpu_to_le16((((u16) priv->vs_ie[id].ie[1])
				& 0x00FF) + 2);
			memcpy(vs_param_set->ie, priv->vs_ie[id].ie,
			       le16_to_cpu(vs_param_set->header.len));
			*buffer += le16_to_cpu(vs_param_set->header.len) +
				   sizeof(struct mwifiex_ie_types_header);
			ret_len += le16_to_cpu(vs_param_set->header.len) +
				   sizeof(struct mwifiex_ie_types_header);
		}
	}
	return ret_len;
}

/*
 * This function saves a beacon buffer of the current BSS descriptor.
 *
 * The current beacon buffer is saved so that it can be restored in the
 * following cases that makes the beacon buffer not to contain the current
 * ssid's beacon buffer.
 *      - The current ssid was not found somehow in the last scan.
 *      - The current ssid was the last entry of the scan table and overloaded.
 */
void
mwifiex_save_curr_bcn(struct mwifiex_private *priv)
{
	struct mwifiex_bssdescriptor *curr_bss =
		&priv->curr_bss_params.bss_descriptor;

	if (!curr_bss->beacon_buf_size)
		return;

	/* allocate beacon buffer at 1st time; or if it's size has changed */
	if (!priv->curr_bcn_buf ||
	    priv->curr_bcn_size != curr_bss->beacon_buf_size) {
		priv->curr_bcn_size = curr_bss->beacon_buf_size;

		kfree(priv->curr_bcn_buf);
		priv->curr_bcn_buf = kmalloc(curr_bss->beacon_buf_size,
					     GFP_ATOMIC);
		if (!priv->curr_bcn_buf)
			return;
	}

	memcpy(priv->curr_bcn_buf, curr_bss->beacon_buf,
	       curr_bss->beacon_buf_size);
	dev_dbg(priv->adapter->dev, "info: current beacon saved %d\n",
		priv->curr_bcn_size);

	curr_bss->beacon_buf = priv->curr_bcn_buf;

	/* adjust the pointers in the current BSS descriptor */
	if (curr_bss->bcn_wpa_ie)
		curr_bss->bcn_wpa_ie =
			(struct ieee_types_vendor_specific *)
			(curr_bss->beacon_buf +
			 curr_bss->wpa_offset);

	if (curr_bss->bcn_rsn_ie)
		curr_bss->bcn_rsn_ie = (struct ieee_types_generic *)
			(curr_bss->beacon_buf +
			 curr_bss->rsn_offset);

	if (curr_bss->bcn_ht_cap)
		curr_bss->bcn_ht_cap = (struct ieee80211_ht_cap *)
			(curr_bss->beacon_buf +
			 curr_bss->ht_cap_offset);

	if (curr_bss->bcn_ht_oper)
		curr_bss->bcn_ht_oper = (struct ieee80211_ht_operation *)
			(curr_bss->beacon_buf +
			 curr_bss->ht_info_offset);

	if (curr_bss->bcn_vht_cap)
		curr_bss->bcn_vht_cap = (void *)(curr_bss->beacon_buf +
						 curr_bss->vht_cap_offset);

	if (curr_bss->bcn_vht_oper)
		curr_bss->bcn_vht_oper = (void *)(curr_bss->beacon_buf +
						  curr_bss->vht_info_offset);

	if (curr_bss->bcn_bss_co_2040)
		curr_bss->bcn_bss_co_2040 =
			(curr_bss->beacon_buf + curr_bss->bss_co_2040_offset);

	if (curr_bss->bcn_ext_cap)
		curr_bss->bcn_ext_cap = curr_bss->beacon_buf +
			curr_bss->ext_cap_offset;

	if (curr_bss->oper_mode)
		curr_bss->oper_mode = (void *)(curr_bss->beacon_buf +
					       curr_bss->oper_mode_offset);
}

/*
 * This function frees the current BSS descriptor beacon buffer.
 */
void
mwifiex_free_curr_bcn(struct mwifiex_private *priv)
{
	kfree(priv->curr_bcn_buf);
	priv->curr_bcn_buf = NULL;
}<|MERGE_RESOLUTION|>--- conflicted
+++ resolved
@@ -2019,14 +2019,11 @@
 				struct host_cmd_ds_command *resp)
 {
 	struct mwifiex_adapter *adapter = priv->adapter;
-<<<<<<< HEAD
-=======
 	struct host_cmd_ds_802_11_scan_ext *ext_scan_resp;
 	struct mwifiex_ie_types_header *tlv;
 	struct mwifiex_ietypes_chanstats *tlv_stat;
 	u16 buf_left, type, len;
 
->>>>>>> e529fea9
 	struct host_cmd_ds_command *cmd_ptr;
 	struct cmd_ctrl_node *cmd_node;
 	unsigned long cmd_flags, scan_flags;
@@ -2034,8 +2031,6 @@
 
 	dev_dbg(priv->adapter->dev, "info: EXT scan returns successfully\n");
 
-<<<<<<< HEAD
-=======
 	ext_scan_resp = &resp->params.ext_scan;
 
 	tlv = (void *)ext_scan_resp->tlv_buffer;
@@ -2066,7 +2061,6 @@
 			       sizeof(struct mwifiex_ie_types_header));
 	}
 
->>>>>>> e529fea9
 	spin_lock_irqsave(&adapter->cmd_pending_q_lock, cmd_flags);
 	spin_lock_irqsave(&adapter->scan_pending_q_lock, scan_flags);
 	if (list_empty(&adapter->scan_pending_q)) {
