--- conflicted
+++ resolved
@@ -87,13 +87,6 @@
 /* A TimeUnit is 1024 microsecond */
 #define MSEC_TO_TU(_msec)	(_msec*1000/1024)
 
-<<<<<<< HEAD
-/* This value represents the number of TUs before CSA "beacon 0" TBTT
- * when the CSA time-event needs to be scheduled to start.  It must be
- * big enough to ensure that we switch in time.
- */
-#define IWL_MVM_CHANNEL_SWITCH_TIME_GO		40
-=======
 /* For GO, this value represents the number of TUs before CSA "beacon
  * 0" TBTT when the CSA time-event needs to be scheduled to start.  It
  * must be big enough to ensure that we switch in time.
@@ -105,7 +98,6 @@
  * GO/AP will be in the new channel, so we switch early enough.
  */
 #define IWL_MVM_CHANNEL_SWITCH_TIME_CLIENT	10
->>>>>>> e529fea9
 
 /*
  * This value (in TUs) is used to fine tune the CSA NoA end time which should
@@ -284,8 +276,6 @@
 	IWL_MVM_REF_TM_CMD,
 	IWL_MVM_REF_EXIT_WORK,
 	IWL_MVM_REF_PROTECT_CSA,
-
-	/* update debugfs.c when changing this */
 
 	/* update debugfs.c when changing this */
 
@@ -538,8 +528,6 @@
 #define IWL_MVM_DEBUG_SET_TEMPERATURE_MIN -100
 #define IWL_MVM_DEBUG_SET_TEMPERATURE_MAX 200
 
-<<<<<<< HEAD
-=======
 enum iwl_mvm_tdls_cs_state {
 	IWL_MVM_TDLS_SW_IDLE = 0,
 	IWL_MVM_TDLS_SW_REQ_SENT,
@@ -547,7 +535,6 @@
 	IWL_MVM_TDLS_SW_ACTIVE,
 };
 
->>>>>>> e529fea9
 struct iwl_mvm {
 	/* for logger access */
 	struct device *dev;
@@ -683,11 +670,7 @@
 	/* -1 for always, 0 for never, >0 for that many times */
 	s8 restart_fw;
 	struct work_struct fw_error_dump_wk;
-<<<<<<< HEAD
-	struct iwl_mvm_dump_ptrs *fw_error_dump;
-=======
 	enum iwl_fw_dbg_conf fw_dbg_conf;
->>>>>>> e529fea9
 
 #ifdef CONFIG_IWLWIFI_LEDS
 	struct led_classdev led;
@@ -779,8 +762,6 @@
 	u32 ap_last_beacon_gp2;
 
 	u8 low_latency_agg_frame_limit;
-<<<<<<< HEAD
-=======
 
 	/* TDLS channel switch data */
 	struct {
@@ -803,7 +784,6 @@
 			u32 ch_sw_tm_ie;
 		} peer;
 	} tdls_cs;
->>>>>>> e529fea9
 };
 
 /* Extract MVM priv from op_mode and _hw */
@@ -1344,15 +1324,6 @@
 			       bool sta_added);
 void iwl_mvm_mac_mgd_protect_tdls_discover(struct ieee80211_hw *hw,
 					   struct ieee80211_vif *vif);
-<<<<<<< HEAD
-
-void iwl_mvm_nic_restart(struct iwl_mvm *mvm, bool fw_error);
-#ifdef CONFIG_IWLWIFI_DEBUGFS
-void iwl_mvm_fw_error_dump(struct iwl_mvm *mvm);
-#else
-static inline void iwl_mvm_fw_error_dump(struct iwl_mvm *mvm) {}
-#endif
-=======
 int iwl_mvm_tdls_channel_switch(struct ieee80211_hw *hw,
 				struct ieee80211_vif *vif,
 				struct ieee80211_sta *sta, u8 oper_class,
@@ -1372,6 +1343,5 @@
 
 void iwl_mvm_nic_restart(struct iwl_mvm *mvm, bool fw_error);
 void iwl_mvm_fw_error_dump(struct iwl_mvm *mvm);
->>>>>>> e529fea9
 
 #endif /* __IWL_MVM_H__ */