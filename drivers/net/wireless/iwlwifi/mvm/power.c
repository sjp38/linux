/******************************************************************************
 *
 * This file is provided under a dual BSD/GPLv2 license.  When using or
 * redistributing this file, you may do so under either license.
 *
 * GPL LICENSE SUMMARY
 *
 * Copyright(c) 2012 - 2014 Intel Corporation. All rights reserved.
 * Copyright(c) 2013 - 2014 Intel Mobile Communications GmbH
 *
 * This program is free software; you can redistribute it and/or modify
 * it under the terms of version 2 of the GNU General Public License as
 * published by the Free Software Foundation.
 *
 * This program is distributed in the hope that it will be useful, but
 * WITHOUT ANY WARRANTY; without even the implied warranty of
 * MERCHANTABILITY or FITNESS FOR A PARTICULAR PURPOSE.  See the GNU
 * General Public License for more details.
 *
 * You should have received a copy of the GNU General Public License
 * along with this program; if not, write to the Free Software
 * Foundation, Inc., 51 Franklin Street, Fifth Floor, Boston, MA 02110,
 * USA
 *
 * The full GNU General Public License is included in this distribution
 * in the file called COPYING.
 *
 * Contact Information:
 *  Intel Linux Wireless <ilw@linux.intel.com>
 * Intel Corporation, 5200 N.E. Elam Young Parkway, Hillsboro, OR 97124-6497
 *
 * BSD LICENSE
 *
 * Copyright(c) 2012 - 2014 Intel Corporation. All rights reserved.
 * Copyright(c) 2013 - 2014 Intel Mobile Communications GmbH
 * All rights reserved.
 *
 * Redistribution and use in source and binary forms, with or without
 * modification, are permitted provided that the following conditions
 * are met:
 *
 *  * Redistributions of source code must retain the above copyright
 *    notice, this list of conditions and the following disclaimer.
 *  * Redistributions in binary form must reproduce the above copyright
 *    notice, this list of conditions and the following disclaimer in
 *    the documentation and/or other materials provided with the
 *    distribution.
 *  * Neither the name Intel Corporation nor the names of its
 *    contributors may be used to endorse or promote products derived
 *    from this software without specific prior written permission.
 *
 * THIS SOFTWARE IS PROVIDED BY THE COPYRIGHT HOLDERS AND CONTRIBUTORS
 * "AS IS" AND ANY EXPRESS OR IMPLIED WARRANTIES, INCLUDING, BUT NOT
 * LIMITED TO, THE IMPLIED WARRANTIES OF MERCHANTABILITY AND FITNESS FOR
 * A PARTICULAR PURPOSE ARE DISCLAIMED. IN NO EVENT SHALL THE COPYRIGHT
 * OWNER OR CONTRIBUTORS BE LIABLE FOR ANY DIRECT, INDIRECT, INCIDENTAL,
 * SPECIAL, EXEMPLARY, OR CONSEQUENTIAL DAMAGES (INCLUDING, BUT NOT
 * LIMITED TO, PROCUREMENT OF SUBSTITUTE GOODS OR SERVICES; LOSS OF USE,
 * DATA, OR PROFITS; OR BUSINESS INTERRUPTION) HOWEVER CAUSED AND ON ANY
 * THEORY OF LIABILITY, WHETHER IN CONTRACT, STRICT LIABILITY, OR TORT
 * (INCLUDING NEGLIGENCE OR OTHERWISE) ARISING IN ANY WAY OUT OF THE USE
 * OF THIS SOFTWARE, EVEN IF ADVISED OF THE POSSIBILITY OF SUCH DAMAGE.
 *
 *****************************************************************************/

#include <linux/kernel.h>
#include <linux/module.h>
#include <linux/slab.h>

#include <net/mac80211.h>

#include "iwl-debug.h"
#include "mvm.h"
#include "iwl-modparams.h"
#include "fw-api-power.h"

#define POWER_KEEP_ALIVE_PERIOD_SEC    25

static
int iwl_mvm_beacon_filter_send_cmd(struct iwl_mvm *mvm,
				   struct iwl_beacon_filter_cmd *cmd,
				   u32 flags)
{
	IWL_DEBUG_POWER(mvm, "ba_enable_beacon_abort is: %d\n",
			le32_to_cpu(cmd->ba_enable_beacon_abort));
	IWL_DEBUG_POWER(mvm, "ba_escape_timer is: %d\n",
			le32_to_cpu(cmd->ba_escape_timer));
	IWL_DEBUG_POWER(mvm, "bf_debug_flag is: %d\n",
			le32_to_cpu(cmd->bf_debug_flag));
	IWL_DEBUG_POWER(mvm, "bf_enable_beacon_filter is: %d\n",
			le32_to_cpu(cmd->bf_enable_beacon_filter));
	IWL_DEBUG_POWER(mvm, "bf_energy_delta is: %d\n",
			le32_to_cpu(cmd->bf_energy_delta));
	IWL_DEBUG_POWER(mvm, "bf_escape_timer is: %d\n",
			le32_to_cpu(cmd->bf_escape_timer));
	IWL_DEBUG_POWER(mvm, "bf_roaming_energy_delta is: %d\n",
			le32_to_cpu(cmd->bf_roaming_energy_delta));
	IWL_DEBUG_POWER(mvm, "bf_roaming_state is: %d\n",
			le32_to_cpu(cmd->bf_roaming_state));
	IWL_DEBUG_POWER(mvm, "bf_temp_threshold is: %d\n",
			le32_to_cpu(cmd->bf_temp_threshold));
	IWL_DEBUG_POWER(mvm, "bf_temp_fast_filter is: %d\n",
			le32_to_cpu(cmd->bf_temp_fast_filter));
	IWL_DEBUG_POWER(mvm, "bf_temp_slow_filter is: %d\n",
			le32_to_cpu(cmd->bf_temp_slow_filter));

	return iwl_mvm_send_cmd_pdu(mvm, REPLY_BEACON_FILTERING_CMD, flags,
				    sizeof(struct iwl_beacon_filter_cmd), cmd);
}

static
void iwl_mvm_beacon_filter_set_cqm_params(struct iwl_mvm *mvm,
					  struct ieee80211_vif *vif,
					  struct iwl_beacon_filter_cmd *cmd)
{
	struct iwl_mvm_vif *mvmvif = iwl_mvm_vif_from_mac80211(vif);

	if (vif->bss_conf.cqm_rssi_thold) {
		cmd->bf_energy_delta =
			cpu_to_le32(vif->bss_conf.cqm_rssi_hyst);
		/* fw uses an absolute value for this */
		cmd->bf_roaming_state =
			cpu_to_le32(-vif->bss_conf.cqm_rssi_thold);
	}
	cmd->ba_enable_beacon_abort = cpu_to_le32(mvmvif->bf_data.ba_enabled);
}

static void iwl_mvm_power_log(struct iwl_mvm *mvm,
			      struct iwl_mac_power_cmd *cmd)
{
	IWL_DEBUG_POWER(mvm,
			"Sending power table command on mac id 0x%X for power level %d, flags = 0x%X\n",
			cmd->id_and_color, iwlmvm_mod_params.power_scheme,
			le16_to_cpu(cmd->flags));
	IWL_DEBUG_POWER(mvm, "Keep alive = %u sec\n",
			le16_to_cpu(cmd->keep_alive_seconds));

	if (!(cmd->flags & cpu_to_le16(POWER_FLAGS_POWER_MANAGEMENT_ENA_MSK))) {
		IWL_DEBUG_POWER(mvm, "Disable power management\n");
		return;
	}

	IWL_DEBUG_POWER(mvm, "Rx timeout = %u usec\n",
			le32_to_cpu(cmd->rx_data_timeout));
	IWL_DEBUG_POWER(mvm, "Tx timeout = %u usec\n",
			le32_to_cpu(cmd->tx_data_timeout));
	if (cmd->flags & cpu_to_le16(POWER_FLAGS_SKIP_OVER_DTIM_MSK))
		IWL_DEBUG_POWER(mvm, "DTIM periods to skip = %u\n",
				cmd->skip_dtim_periods);
	if (cmd->flags & cpu_to_le16(POWER_FLAGS_LPRX_ENA_MSK))
		IWL_DEBUG_POWER(mvm, "LP RX RSSI threshold = %u\n",
				cmd->lprx_rssi_threshold);
	if (cmd->flags & cpu_to_le16(POWER_FLAGS_ADVANCE_PM_ENA_MSK)) {
		IWL_DEBUG_POWER(mvm, "uAPSD enabled\n");
		IWL_DEBUG_POWER(mvm, "Rx timeout (uAPSD) = %u usec\n",
				le32_to_cpu(cmd->rx_data_timeout_uapsd));
		IWL_DEBUG_POWER(mvm, "Tx timeout (uAPSD) = %u usec\n",
				le32_to_cpu(cmd->tx_data_timeout_uapsd));
		IWL_DEBUG_POWER(mvm, "QNDP TID = %d\n", cmd->qndp_tid);
		IWL_DEBUG_POWER(mvm, "ACs flags = 0x%x\n", cmd->uapsd_ac_flags);
		IWL_DEBUG_POWER(mvm, "Max SP = %d\n", cmd->uapsd_max_sp);
	}
}

static void iwl_mvm_power_configure_uapsd(struct iwl_mvm *mvm,
					  struct ieee80211_vif *vif,
					  struct iwl_mac_power_cmd *cmd)
{
	struct iwl_mvm_vif *mvmvif = iwl_mvm_vif_from_mac80211(vif);
	enum ieee80211_ac_numbers ac;
	bool tid_found = false;

	for (ac = IEEE80211_AC_VO; ac <= IEEE80211_AC_BK; ac++) {
		if (!mvmvif->queue_params[ac].uapsd)
			continue;

		if (mvm->cur_ucode != IWL_UCODE_WOWLAN)
			cmd->flags |=
				cpu_to_le16(POWER_FLAGS_ADVANCE_PM_ENA_MSK);

		cmd->uapsd_ac_flags |= BIT(ac);

		/* QNDP TID - the highest TID with no admission control */
		if (!tid_found && !mvmvif->queue_params[ac].acm) {
			tid_found = true;
			switch (ac) {
			case IEEE80211_AC_VO:
				cmd->qndp_tid = 6;
				break;
			case IEEE80211_AC_VI:
				cmd->qndp_tid = 5;
				break;
			case IEEE80211_AC_BE:
				cmd->qndp_tid = 0;
				break;
			case IEEE80211_AC_BK:
				cmd->qndp_tid = 1;
				break;
			}
		}
	}

	if (!(cmd->flags & cpu_to_le16(POWER_FLAGS_ADVANCE_PM_ENA_MSK))) {
#ifdef CONFIG_IWLWIFI_DEBUGFS
		/* set advanced pm flag with no uapsd ACs to enable ps-poll */
		if (mvmvif->dbgfs_pm.use_ps_poll)
			cmd->flags |=
				cpu_to_le16(POWER_FLAGS_ADVANCE_PM_ENA_MSK);
#endif
		return;
	}

	cmd->flags |= cpu_to_le16(POWER_FLAGS_UAPSD_MISBEHAVING_ENA_MSK);

	if (cmd->uapsd_ac_flags == (BIT(IEEE80211_AC_VO) |
				    BIT(IEEE80211_AC_VI) |
				    BIT(IEEE80211_AC_BE) |
				    BIT(IEEE80211_AC_BK))) {
		cmd->flags |= cpu_to_le16(POWER_FLAGS_SNOOZE_ENA_MSK);
		cmd->snooze_interval = cpu_to_le16(IWL_MVM_PS_SNOOZE_INTERVAL);
		cmd->snooze_window = (mvm->cur_ucode == IWL_UCODE_WOWLAN) ?
			cpu_to_le16(IWL_MVM_WOWLAN_PS_SNOOZE_WINDOW) :
			cpu_to_le16(IWL_MVM_PS_SNOOZE_WINDOW);
	}

	cmd->uapsd_max_sp = IWL_UAPSD_MAX_SP;

	if (mvm->cur_ucode == IWL_UCODE_WOWLAN || cmd->flags &
	    cpu_to_le16(POWER_FLAGS_SNOOZE_ENA_MSK)) {
		cmd->rx_data_timeout_uapsd =
			cpu_to_le32(IWL_MVM_WOWLAN_PS_RX_DATA_TIMEOUT);
		cmd->tx_data_timeout_uapsd =
			cpu_to_le32(IWL_MVM_WOWLAN_PS_TX_DATA_TIMEOUT);
	} else {
		cmd->rx_data_timeout_uapsd =
			cpu_to_le32(IWL_MVM_UAPSD_RX_DATA_TIMEOUT);
		cmd->tx_data_timeout_uapsd =
			cpu_to_le32(IWL_MVM_UAPSD_TX_DATA_TIMEOUT);
	}

	if (cmd->flags & cpu_to_le16(POWER_FLAGS_SNOOZE_ENA_MSK)) {
		cmd->heavy_tx_thld_packets =
			IWL_MVM_PS_SNOOZE_HEAVY_TX_THLD_PACKETS;
		cmd->heavy_rx_thld_packets =
			IWL_MVM_PS_SNOOZE_HEAVY_RX_THLD_PACKETS;
	} else {
		cmd->heavy_tx_thld_packets =
			IWL_MVM_PS_HEAVY_TX_THLD_PACKETS;
		cmd->heavy_rx_thld_packets =
			IWL_MVM_PS_HEAVY_RX_THLD_PACKETS;
	}
	cmd->heavy_tx_thld_percentage =
		IWL_MVM_PS_HEAVY_TX_THLD_PERCENT;
	cmd->heavy_rx_thld_percentage =
		IWL_MVM_PS_HEAVY_RX_THLD_PERCENT;
}

static bool iwl_mvm_power_allow_uapsd(struct iwl_mvm *mvm,
				       struct ieee80211_vif *vif)
{
	struct iwl_mvm_vif *mvmvif = iwl_mvm_vif_from_mac80211(vif);

	if (!memcmp(mvmvif->uapsd_misbehaving_bssid, vif->bss_conf.bssid,
		    ETH_ALEN))
		return false;

	if (vif->p2p &&
	    !(mvm->fw->ucode_capa.flags & IWL_UCODE_TLV_FLAGS_P2P_PS_UAPSD))
		return false;
	/*
	 * Avoid using uAPSD if P2P client is associated to GO that uses
	 * opportunistic power save. This is due to current FW limitation.
	 */
	if (vif->p2p &&
	    (vif->bss_conf.p2p_noa_attr.oppps_ctwindow &
	    IEEE80211_P2P_OPPPS_ENABLE_BIT))
		return false;

	/*
	 * Avoid using uAPSD if client is in DCM -
	 * low latency issue in Miracast
	 */
	if (iwl_mvm_phy_ctx_count(mvm) >= 2)
		return false;

	return true;
}

<<<<<<< HEAD
=======
static int iwl_mvm_power_get_skip_over_dtim(int dtimper, int bi)
{
	int numerator;
	int dtim_interval = dtimper * bi;

	if (WARN_ON(!dtim_interval))
		return 0;

	if (dtimper == 1) {
		if (bi > 100)
			numerator = 408;
		else
			numerator = 510;
	} else if (dtimper < 10) {
		numerator = 612;
	} else {
		return 0;
	}
	return max(1, (numerator / dtim_interval));
}

>>>>>>> e529fea9
static bool iwl_mvm_power_is_radar(struct ieee80211_vif *vif)
{
	struct ieee80211_chanctx_conf *chanctx_conf;
	struct ieee80211_channel *chan;
	bool radar_detect = false;

	rcu_read_lock();
	chanctx_conf = rcu_dereference(vif->chanctx_conf);
	WARN_ON(!chanctx_conf);
	if (chanctx_conf) {
		chan = chanctx_conf->def.chan;
		radar_detect = chan->flags & IEEE80211_CHAN_RADAR;
	}
	rcu_read_unlock();

	return radar_detect;
}

static void iwl_mvm_power_build_cmd(struct iwl_mvm *mvm,
				    struct ieee80211_vif *vif,
				    struct iwl_mac_power_cmd *cmd)
{
<<<<<<< HEAD
	int dtimper, dtimper_msec;
=======
	int dtimper, bi;
>>>>>>> e529fea9
	int keep_alive;
	bool radar_detect = false;
	struct iwl_mvm_vif *mvmvif __maybe_unused =
		iwl_mvm_vif_from_mac80211(vif);

	cmd->id_and_color = cpu_to_le32(FW_CMD_ID_AND_COLOR(mvmvif->id,
							    mvmvif->color));
	dtimper = vif->bss_conf.dtim_period;
	bi = vif->bss_conf.beacon_int;

	/*
	 * Regardless of power management state the driver must set
	 * keep alive period. FW will use it for sending keep alive NDPs
	 * immediately after association. Check that keep alive period
	 * is at least 3 * DTIM
	 */
	keep_alive = DIV_ROUND_UP(ieee80211_tu_to_usec(3 * dtimper * bi),
				  USEC_PER_SEC);
	keep_alive = max(keep_alive, POWER_KEEP_ALIVE_PERIOD_SEC);
	cmd->keep_alive_seconds = cpu_to_le16(keep_alive);

	if (mvm->ps_disabled)
		return;

	cmd->flags |= cpu_to_le16(POWER_FLAGS_POWER_SAVE_ENA_MSK);

	if (!vif->bss_conf.ps || iwl_mvm_vif_low_latency(mvmvif) ||
	    !mvmvif->pm_enabled || iwl_mvm_tdls_sta_count(mvm, vif))
		return;

	cmd->flags |= cpu_to_le16(POWER_FLAGS_POWER_MANAGEMENT_ENA_MSK);

	if (vif->bss_conf.beacon_rate &&
	    (vif->bss_conf.beacon_rate->bitrate == 10 ||
	     vif->bss_conf.beacon_rate->bitrate == 60)) {
		cmd->flags |= cpu_to_le16(POWER_FLAGS_LPRX_ENA_MSK);
		cmd->lprx_rssi_threshold = POWER_LPRX_RSSI_THRESHOLD;
	}

	/* Check if radar detection is required on current channel */
	radar_detect = iwl_mvm_power_is_radar(vif);

	/* Check skip over DTIM conditions */
	if (!radar_detect && (dtimper < 10) &&
	    (iwlmvm_mod_params.power_scheme == IWL_POWER_SCHEME_LP ||
	     mvm->cur_ucode == IWL_UCODE_WOWLAN)) {
		cmd->skip_dtim_periods =
			iwl_mvm_power_get_skip_over_dtim(dtimper, bi);
		if (cmd->skip_dtim_periods)
			cmd->flags |=
				cpu_to_le16(POWER_FLAGS_SKIP_OVER_DTIM_MSK);
	}

	if (mvm->cur_ucode != IWL_UCODE_WOWLAN) {
		cmd->rx_data_timeout =
			cpu_to_le32(IWL_MVM_DEFAULT_PS_RX_DATA_TIMEOUT);
		cmd->tx_data_timeout =
			cpu_to_le32(IWL_MVM_DEFAULT_PS_TX_DATA_TIMEOUT);
	} else {
		cmd->rx_data_timeout =
			cpu_to_le32(IWL_MVM_WOWLAN_PS_RX_DATA_TIMEOUT);
		cmd->tx_data_timeout =
			cpu_to_le32(IWL_MVM_WOWLAN_PS_TX_DATA_TIMEOUT);
	}

	if (iwl_mvm_power_allow_uapsd(mvm, vif))
		iwl_mvm_power_configure_uapsd(mvm, vif, cmd);

#ifdef CONFIG_IWLWIFI_DEBUGFS
	if (mvmvif->dbgfs_pm.mask & MVM_DEBUGFS_PM_KEEP_ALIVE)
		cmd->keep_alive_seconds =
			cpu_to_le16(mvmvif->dbgfs_pm.keep_alive_seconds);
	if (mvmvif->dbgfs_pm.mask & MVM_DEBUGFS_PM_SKIP_OVER_DTIM) {
		if (mvmvif->dbgfs_pm.skip_over_dtim)
			cmd->flags |=
				cpu_to_le16(POWER_FLAGS_SKIP_OVER_DTIM_MSK);
		else
			cmd->flags &=
				cpu_to_le16(~POWER_FLAGS_SKIP_OVER_DTIM_MSK);
	}
	if (mvmvif->dbgfs_pm.mask & MVM_DEBUGFS_PM_RX_DATA_TIMEOUT)
		cmd->rx_data_timeout =
			cpu_to_le32(mvmvif->dbgfs_pm.rx_data_timeout);
	if (mvmvif->dbgfs_pm.mask & MVM_DEBUGFS_PM_TX_DATA_TIMEOUT)
		cmd->tx_data_timeout =
			cpu_to_le32(mvmvif->dbgfs_pm.tx_data_timeout);
	if (mvmvif->dbgfs_pm.mask & MVM_DEBUGFS_PM_SKIP_DTIM_PERIODS)
		cmd->skip_dtim_periods = mvmvif->dbgfs_pm.skip_dtim_periods;
	if (mvmvif->dbgfs_pm.mask & MVM_DEBUGFS_PM_LPRX_ENA) {
		if (mvmvif->dbgfs_pm.lprx_ena)
			cmd->flags |= cpu_to_le16(POWER_FLAGS_LPRX_ENA_MSK);
		else
			cmd->flags &= cpu_to_le16(~POWER_FLAGS_LPRX_ENA_MSK);
	}
	if (mvmvif->dbgfs_pm.mask & MVM_DEBUGFS_PM_LPRX_RSSI_THRESHOLD)
		cmd->lprx_rssi_threshold = mvmvif->dbgfs_pm.lprx_rssi_threshold;
	if (mvmvif->dbgfs_pm.mask & MVM_DEBUGFS_PM_SNOOZE_ENABLE) {
		if (mvmvif->dbgfs_pm.snooze_ena)
			cmd->flags |=
				cpu_to_le16(POWER_FLAGS_SNOOZE_ENA_MSK);
		else
			cmd->flags &=
				cpu_to_le16(~POWER_FLAGS_SNOOZE_ENA_MSK);
	}
	if (mvmvif->dbgfs_pm.mask & MVM_DEBUGFS_PM_UAPSD_MISBEHAVING) {
		u16 flag = POWER_FLAGS_UAPSD_MISBEHAVING_ENA_MSK;
		if (mvmvif->dbgfs_pm.uapsd_misbehaving)
			cmd->flags |= cpu_to_le16(flag);
		else
			cmd->flags &= cpu_to_le16(flag);
	}
#endif /* CONFIG_IWLWIFI_DEBUGFS */
}

static int iwl_mvm_power_send_cmd(struct iwl_mvm *mvm,
					 struct ieee80211_vif *vif)
{
	struct iwl_mac_power_cmd cmd = {};

	iwl_mvm_power_build_cmd(mvm, vif, &cmd);
	iwl_mvm_power_log(mvm, &cmd);
#ifdef CONFIG_IWLWIFI_DEBUGFS
	memcpy(&iwl_mvm_vif_from_mac80211(vif)->mac_pwr_cmd, &cmd, sizeof(cmd));
#endif

	return iwl_mvm_send_cmd_pdu(mvm, MAC_PM_POWER_TABLE, 0,
				    sizeof(cmd), &cmd);
}

int iwl_mvm_power_update_device(struct iwl_mvm *mvm)
{
	struct iwl_device_power_cmd cmd = {
		.flags = cpu_to_le16(DEVICE_POWER_FLAGS_POWER_SAVE_ENA_MSK),
	};

	if (iwlmvm_mod_params.power_scheme == IWL_POWER_SCHEME_CAM)
		mvm->ps_disabled = true;

	if (mvm->ps_disabled)
		cmd.flags |= cpu_to_le16(DEVICE_POWER_FLAGS_CAM_MSK);

#ifdef CONFIG_IWLWIFI_DEBUGFS
	if ((mvm->cur_ucode == IWL_UCODE_WOWLAN) ? mvm->disable_power_off_d3 :
	    mvm->disable_power_off)
		cmd.flags &=
			cpu_to_le16(~DEVICE_POWER_FLAGS_POWER_SAVE_ENA_MSK);
#endif
	IWL_DEBUG_POWER(mvm,
			"Sending device power command with flags = 0x%X\n",
			cmd.flags);

	return iwl_mvm_send_cmd_pdu(mvm, POWER_TABLE_CMD, 0, sizeof(cmd),
				    &cmd);
}

void iwl_mvm_power_vif_assoc(struct iwl_mvm *mvm, struct ieee80211_vif *vif)
{
	struct iwl_mvm_vif *mvmvif = iwl_mvm_vif_from_mac80211(vif);

	if (memcmp(vif->bss_conf.bssid, mvmvif->uapsd_misbehaving_bssid,
		   ETH_ALEN))
		memset(mvmvif->uapsd_misbehaving_bssid, 0, ETH_ALEN);
}

static void iwl_mvm_power_uapsd_misbehav_ap_iterator(void *_data, u8 *mac,
						     struct ieee80211_vif *vif)
{
	u8 *ap_sta_id = _data;
	struct iwl_mvm_vif *mvmvif = iwl_mvm_vif_from_mac80211(vif);

	/* The ap_sta_id is not expected to change during current association
	 * so no explicit protection is needed
	 */
	if (mvmvif->ap_sta_id == *ap_sta_id)
		memcpy(mvmvif->uapsd_misbehaving_bssid, vif->bss_conf.bssid,
		       ETH_ALEN);
}

int iwl_mvm_power_uapsd_misbehaving_ap_notif(struct iwl_mvm *mvm,
					     struct iwl_rx_cmd_buffer *rxb,
					     struct iwl_device_cmd *cmd)
{
	struct iwl_rx_packet *pkt = rxb_addr(rxb);
	struct iwl_uapsd_misbehaving_ap_notif *notif = (void *)pkt->data;
	u8 ap_sta_id = le32_to_cpu(notif->sta_id);

	ieee80211_iterate_active_interfaces_atomic(
		mvm->hw, IEEE80211_IFACE_ITER_NORMAL,
		iwl_mvm_power_uapsd_misbehav_ap_iterator, &ap_sta_id);

	return 0;
}

struct iwl_power_vifs {
	struct iwl_mvm *mvm;
	struct ieee80211_vif *bf_vif;
	struct ieee80211_vif *bss_vif;
	struct ieee80211_vif *p2p_vif;
	struct ieee80211_vif *ap_vif;
	struct ieee80211_vif *monitor_vif;
	bool p2p_active;
	bool bss_active;
	bool ap_active;
	bool monitor_active;
};

static void iwl_mvm_power_disable_pm_iterator(void *_data, u8* mac,
					      struct ieee80211_vif *vif)
{
	struct iwl_mvm_vif *mvmvif = iwl_mvm_vif_from_mac80211(vif);

	mvmvif->pm_enabled = false;
}

static void iwl_mvm_power_ps_disabled_iterator(void *_data, u8* mac,
					       struct ieee80211_vif *vif)
{
	struct iwl_mvm_vif *mvmvif = iwl_mvm_vif_from_mac80211(vif);
	bool *disable_ps = _data;

	if (mvmvif->phy_ctxt)
		if (mvmvif->phy_ctxt->id < MAX_PHYS)
			*disable_ps |= mvmvif->ps_disabled;
}

static void iwl_mvm_power_get_vifs_iterator(void *_data, u8 *mac,
					    struct ieee80211_vif *vif)
{
	struct iwl_mvm_vif *mvmvif = iwl_mvm_vif_from_mac80211(vif);
	struct iwl_power_vifs *power_iterator = _data;

	switch (ieee80211_vif_type_p2p(vif)) {
	case NL80211_IFTYPE_P2P_DEVICE:
		break;

	case NL80211_IFTYPE_P2P_GO:
	case NL80211_IFTYPE_AP:
		/* only a single MAC of the same type */
		WARN_ON(power_iterator->ap_vif);
		power_iterator->ap_vif = vif;
		if (mvmvif->phy_ctxt)
			if (mvmvif->phy_ctxt->id < MAX_PHYS)
				power_iterator->ap_active = true;
		break;

	case NL80211_IFTYPE_MONITOR:
		/* only a single MAC of the same type */
		WARN_ON(power_iterator->monitor_vif);
		power_iterator->monitor_vif = vif;
		if (mvmvif->phy_ctxt)
			if (mvmvif->phy_ctxt->id < MAX_PHYS)
				power_iterator->monitor_active = true;
		break;

	case NL80211_IFTYPE_P2P_CLIENT:
		/* only a single MAC of the same type */
		WARN_ON(power_iterator->p2p_vif);
		power_iterator->p2p_vif = vif;
		if (mvmvif->phy_ctxt)
			if (mvmvif->phy_ctxt->id < MAX_PHYS)
				power_iterator->p2p_active = true;
		break;

	case NL80211_IFTYPE_STATION:
		/* only a single MAC of the same type */
		WARN_ON(power_iterator->bss_vif);
		power_iterator->bss_vif = vif;
		if (mvmvif->phy_ctxt)
			if (mvmvif->phy_ctxt->id < MAX_PHYS)
				power_iterator->bss_active = true;

		if (mvmvif->bf_data.bf_enabled &&
		    !WARN_ON(power_iterator->bf_vif))
			power_iterator->bf_vif = vif;

		break;

	default:
		break;
	}
}

static void iwl_mvm_power_set_pm(struct iwl_mvm *mvm,
				 struct iwl_power_vifs *vifs)
{
	struct iwl_mvm_vif *bss_mvmvif = NULL;
	struct iwl_mvm_vif *p2p_mvmvif = NULL;
	struct iwl_mvm_vif *ap_mvmvif = NULL;
	bool client_same_channel = false;
	bool ap_same_channel = false;

	lockdep_assert_held(&mvm->mutex);

	/* set pm_enable to false */
	ieee80211_iterate_active_interfaces_atomic(mvm->hw,
					IEEE80211_IFACE_ITER_NORMAL,
					iwl_mvm_power_disable_pm_iterator,
					NULL);

	if (vifs->bss_vif)
		bss_mvmvif = iwl_mvm_vif_from_mac80211(vifs->bss_vif);

	if (vifs->p2p_vif)
		p2p_mvmvif = iwl_mvm_vif_from_mac80211(vifs->p2p_vif);

	if (vifs->ap_vif)
		ap_mvmvif = iwl_mvm_vif_from_mac80211(vifs->ap_vif);

	/* enable PM on bss if bss stand alone */
	if (vifs->bss_active && !vifs->p2p_active && !vifs->ap_active) {
		bss_mvmvif->pm_enabled = true;
		return;
	}

	/* enable PM on p2p if p2p stand alone */
	if (vifs->p2p_active && !vifs->bss_active && !vifs->ap_active) {
		if (mvm->fw->ucode_capa.flags & IWL_UCODE_TLV_FLAGS_P2P_PM)
			p2p_mvmvif->pm_enabled = true;
		return;
	}

	if (vifs->bss_active && vifs->p2p_active)
		client_same_channel = (bss_mvmvif->phy_ctxt->id ==
				       p2p_mvmvif->phy_ctxt->id);
	if (vifs->bss_active && vifs->ap_active)
		ap_same_channel = (bss_mvmvif->phy_ctxt->id ==
				   ap_mvmvif->phy_ctxt->id);

	/* clients are not stand alone: enable PM if DCM */
	if (!(client_same_channel || ap_same_channel) &&
	    (mvm->fw->ucode_capa.flags & IWL_UCODE_TLV_FLAGS_BSS_P2P_PS_DCM)) {
		if (vifs->bss_active)
			bss_mvmvif->pm_enabled = true;
		if (vifs->p2p_active &&
		    (mvm->fw->ucode_capa.flags & IWL_UCODE_TLV_FLAGS_P2P_PM))
			p2p_mvmvif->pm_enabled = true;
		return;
	}

	/*
	 * There is only one channel in the system and there are only
	 * bss and p2p clients that share it
	 */
	if (client_same_channel && !vifs->ap_active &&
	    (mvm->fw->ucode_capa.flags & IWL_UCODE_TLV_FLAGS_BSS_P2P_PS_SCM)) {
		/* share same channel*/
		bss_mvmvif->pm_enabled = true;
		if (mvm->fw->ucode_capa.flags & IWL_UCODE_TLV_FLAGS_P2P_PM)
			p2p_mvmvif->pm_enabled = true;
	}
}

#ifdef CONFIG_IWLWIFI_DEBUGFS
int iwl_mvm_power_mac_dbgfs_read(struct iwl_mvm *mvm,
				 struct ieee80211_vif *vif, char *buf,
				 int bufsz)
{
	struct iwl_mvm_vif *mvmvif = iwl_mvm_vif_from_mac80211(vif);
	struct iwl_mac_power_cmd cmd = {};
	int pos = 0;

	mutex_lock(&mvm->mutex);
	memcpy(&cmd, &mvmvif->mac_pwr_cmd, sizeof(cmd));
	mutex_unlock(&mvm->mutex);

	pos += scnprintf(buf+pos, bufsz-pos, "power_scheme = %d\n",
			 iwlmvm_mod_params.power_scheme);
	pos += scnprintf(buf+pos, bufsz-pos, "flags = 0x%x\n",
			 le16_to_cpu(cmd.flags));
	pos += scnprintf(buf+pos, bufsz-pos, "keep_alive = %d\n",
			 le16_to_cpu(cmd.keep_alive_seconds));

	if (!(cmd.flags & cpu_to_le16(POWER_FLAGS_POWER_MANAGEMENT_ENA_MSK)))
		return pos;

	pos += scnprintf(buf+pos, bufsz-pos, "skip_over_dtim = %d\n",
			 (cmd.flags &
			 cpu_to_le16(POWER_FLAGS_SKIP_OVER_DTIM_MSK)) ? 1 : 0);
	pos += scnprintf(buf+pos, bufsz-pos, "skip_dtim_periods = %d\n",
			 cmd.skip_dtim_periods);
	if (!(cmd.flags & cpu_to_le16(POWER_FLAGS_ADVANCE_PM_ENA_MSK))) {
		pos += scnprintf(buf+pos, bufsz-pos, "rx_data_timeout = %d\n",
				 le32_to_cpu(cmd.rx_data_timeout));
		pos += scnprintf(buf+pos, bufsz-pos, "tx_data_timeout = %d\n",
				 le32_to_cpu(cmd.tx_data_timeout));
	}
	if (cmd.flags & cpu_to_le16(POWER_FLAGS_LPRX_ENA_MSK))
		pos += scnprintf(buf+pos, bufsz-pos,
				 "lprx_rssi_threshold = %d\n",
				 cmd.lprx_rssi_threshold);

	if (!(cmd.flags & cpu_to_le16(POWER_FLAGS_ADVANCE_PM_ENA_MSK)))
		return pos;

	pos += scnprintf(buf+pos, bufsz-pos, "rx_data_timeout_uapsd = %d\n",
			 le32_to_cpu(cmd.rx_data_timeout_uapsd));
	pos += scnprintf(buf+pos, bufsz-pos, "tx_data_timeout_uapsd = %d\n",
			 le32_to_cpu(cmd.tx_data_timeout_uapsd));
	pos += scnprintf(buf+pos, bufsz-pos, "qndp_tid = %d\n", cmd.qndp_tid);
	pos += scnprintf(buf+pos, bufsz-pos, "uapsd_ac_flags = 0x%x\n",
			 cmd.uapsd_ac_flags);
	pos += scnprintf(buf+pos, bufsz-pos, "uapsd_max_sp = %d\n",
			 cmd.uapsd_max_sp);
	pos += scnprintf(buf+pos, bufsz-pos, "heavy_tx_thld_packets = %d\n",
			 cmd.heavy_tx_thld_packets);
	pos += scnprintf(buf+pos, bufsz-pos, "heavy_rx_thld_packets = %d\n",
			 cmd.heavy_rx_thld_packets);
	pos += scnprintf(buf+pos, bufsz-pos, "heavy_tx_thld_percentage = %d\n",
			 cmd.heavy_tx_thld_percentage);
	pos += scnprintf(buf+pos, bufsz-pos, "heavy_rx_thld_percentage = %d\n",
			 cmd.heavy_rx_thld_percentage);
	pos += scnprintf(buf+pos, bufsz-pos, "uapsd_misbehaving_enable = %d\n",
			 (cmd.flags &
			  cpu_to_le16(POWER_FLAGS_UAPSD_MISBEHAVING_ENA_MSK)) ?
			 1 : 0);

	if (!(cmd.flags & cpu_to_le16(POWER_FLAGS_SNOOZE_ENA_MSK)))
		return pos;

	pos += scnprintf(buf+pos, bufsz-pos, "snooze_interval = %d\n",
			 cmd.snooze_interval);
	pos += scnprintf(buf+pos, bufsz-pos, "snooze_window = %d\n",
			 cmd.snooze_window);

	return pos;
}

void
iwl_mvm_beacon_filter_debugfs_parameters(struct ieee80211_vif *vif,
					 struct iwl_beacon_filter_cmd *cmd)
{
	struct iwl_mvm_vif *mvmvif = iwl_mvm_vif_from_mac80211(vif);
	struct iwl_dbgfs_bf *dbgfs_bf = &mvmvif->dbgfs_bf;

	if (dbgfs_bf->mask & MVM_DEBUGFS_BF_ENERGY_DELTA)
		cmd->bf_energy_delta = cpu_to_le32(dbgfs_bf->bf_energy_delta);
	if (dbgfs_bf->mask & MVM_DEBUGFS_BF_ROAMING_ENERGY_DELTA)
		cmd->bf_roaming_energy_delta =
				cpu_to_le32(dbgfs_bf->bf_roaming_energy_delta);
	if (dbgfs_bf->mask & MVM_DEBUGFS_BF_ROAMING_STATE)
		cmd->bf_roaming_state = cpu_to_le32(dbgfs_bf->bf_roaming_state);
	if (dbgfs_bf->mask & MVM_DEBUGFS_BF_TEMP_THRESHOLD)
		cmd->bf_temp_threshold =
				cpu_to_le32(dbgfs_bf->bf_temp_threshold);
	if (dbgfs_bf->mask & MVM_DEBUGFS_BF_TEMP_FAST_FILTER)
		cmd->bf_temp_fast_filter =
				cpu_to_le32(dbgfs_bf->bf_temp_fast_filter);
	if (dbgfs_bf->mask & MVM_DEBUGFS_BF_TEMP_SLOW_FILTER)
		cmd->bf_temp_slow_filter =
				cpu_to_le32(dbgfs_bf->bf_temp_slow_filter);
	if (dbgfs_bf->mask & MVM_DEBUGFS_BF_DEBUG_FLAG)
		cmd->bf_debug_flag = cpu_to_le32(dbgfs_bf->bf_debug_flag);
	if (dbgfs_bf->mask & MVM_DEBUGFS_BF_ESCAPE_TIMER)
		cmd->bf_escape_timer = cpu_to_le32(dbgfs_bf->bf_escape_timer);
	if (dbgfs_bf->mask & MVM_DEBUGFS_BA_ESCAPE_TIMER)
		cmd->ba_escape_timer = cpu_to_le32(dbgfs_bf->ba_escape_timer);
	if (dbgfs_bf->mask & MVM_DEBUGFS_BA_ENABLE_BEACON_ABORT)
		cmd->ba_enable_beacon_abort =
				cpu_to_le32(dbgfs_bf->ba_enable_beacon_abort);
}
#endif

static int _iwl_mvm_enable_beacon_filter(struct iwl_mvm *mvm,
					 struct ieee80211_vif *vif,
					 struct iwl_beacon_filter_cmd *cmd,
					 u32 cmd_flags,
					 bool d0i3)
{
	struct iwl_mvm_vif *mvmvif = iwl_mvm_vif_from_mac80211(vif);
	int ret;

	if (mvmvif != mvm->bf_allowed_vif || !vif->bss_conf.dtim_period ||
	    vif->type != NL80211_IFTYPE_STATION || vif->p2p)
		return 0;

	iwl_mvm_beacon_filter_set_cqm_params(mvm, vif, cmd);
	if (!d0i3)
		iwl_mvm_beacon_filter_debugfs_parameters(vif, cmd);
	ret = iwl_mvm_beacon_filter_send_cmd(mvm, cmd, cmd_flags);

	/* don't change bf_enabled in case of temporary d0i3 configuration */
	if (!ret && !d0i3)
		mvmvif->bf_data.bf_enabled = true;

	return ret;
}

int iwl_mvm_enable_beacon_filter(struct iwl_mvm *mvm,
				 struct ieee80211_vif *vif,
				 u32 flags)
{
	struct iwl_beacon_filter_cmd cmd = {
		IWL_BF_CMD_CONFIG_DEFAULTS,
		.bf_enable_beacon_filter = cpu_to_le32(1),
	};

	return _iwl_mvm_enable_beacon_filter(mvm, vif, &cmd, flags, false);
}

static int iwl_mvm_update_beacon_abort(struct iwl_mvm *mvm,
				       struct ieee80211_vif *vif,
				       bool enable)
{
	struct iwl_mvm_vif *mvmvif = iwl_mvm_vif_from_mac80211(vif);
	struct iwl_beacon_filter_cmd cmd = {
		IWL_BF_CMD_CONFIG_DEFAULTS,
		.bf_enable_beacon_filter = cpu_to_le32(1),
	};

	if (!mvmvif->bf_data.bf_enabled)
		return 0;

	if (mvm->cur_ucode == IWL_UCODE_WOWLAN)
		cmd.ba_escape_timer = cpu_to_le32(IWL_BA_ESCAPE_TIMER_D3);

	mvmvif->bf_data.ba_enabled = enable;
	return _iwl_mvm_enable_beacon_filter(mvm, vif, &cmd, 0, false);
}

int iwl_mvm_disable_beacon_filter(struct iwl_mvm *mvm,
				  struct ieee80211_vif *vif,
				  u32 flags)
{
	struct iwl_beacon_filter_cmd cmd = {};
	struct iwl_mvm_vif *mvmvif = iwl_mvm_vif_from_mac80211(vif);
	int ret;

	if (vif->type != NL80211_IFTYPE_STATION || vif->p2p)
		return 0;

	ret = iwl_mvm_beacon_filter_send_cmd(mvm, &cmd, flags);

	if (!ret)
		mvmvif->bf_data.bf_enabled = false;

	return ret;
}

static int iwl_mvm_power_set_ps(struct iwl_mvm *mvm)
{
	bool disable_ps;
	int ret;

	/* disable PS if CAM */
	disable_ps = (iwlmvm_mod_params.power_scheme == IWL_POWER_SCHEME_CAM);
	/* ...or if any of the vifs require PS to be off */
	ieee80211_iterate_active_interfaces_atomic(mvm->hw,
					IEEE80211_IFACE_ITER_NORMAL,
					iwl_mvm_power_ps_disabled_iterator,
					&disable_ps);

	/* update device power state if it has changed */
	if (mvm->ps_disabled != disable_ps) {
		bool old_ps_disabled = mvm->ps_disabled;

		mvm->ps_disabled = disable_ps;
		ret = iwl_mvm_power_update_device(mvm);
		if (ret) {
			mvm->ps_disabled = old_ps_disabled;
			return ret;
		}
	}

	return 0;
}

static int iwl_mvm_power_set_ba(struct iwl_mvm *mvm,
				struct iwl_power_vifs *vifs)
{
	struct iwl_mvm_vif *mvmvif;
	bool ba_enable;

	if (!vifs->bf_vif)
		return 0;

	mvmvif = iwl_mvm_vif_from_mac80211(vifs->bf_vif);

	ba_enable = !(!mvmvif->pm_enabled || mvm->ps_disabled ||
		      !vifs->bf_vif->bss_conf.ps ||
		      iwl_mvm_vif_low_latency(mvmvif));

	return iwl_mvm_update_beacon_abort(mvm, vifs->bf_vif, ba_enable);
}

int iwl_mvm_power_update_ps(struct iwl_mvm *mvm)
{
	struct iwl_power_vifs vifs = {
		.mvm = mvm,
	};
	int ret;

	lockdep_assert_held(&mvm->mutex);

	/* get vifs info */
	ieee80211_iterate_active_interfaces_atomic(mvm->hw,
					IEEE80211_IFACE_ITER_NORMAL,
					iwl_mvm_power_get_vifs_iterator, &vifs);

	ret = iwl_mvm_power_set_ps(mvm);
	if (ret)
		return ret;

	return iwl_mvm_power_set_ba(mvm, &vifs);
}

int iwl_mvm_power_update_mac(struct iwl_mvm *mvm)
{
	struct iwl_power_vifs vifs = {
		.mvm = mvm,
	};
	int ret;

	lockdep_assert_held(&mvm->mutex);

	/* get vifs info */
	ieee80211_iterate_active_interfaces_atomic(mvm->hw,
					IEEE80211_IFACE_ITER_NORMAL,
					iwl_mvm_power_get_vifs_iterator, &vifs);

	iwl_mvm_power_set_pm(mvm, &vifs);

	ret = iwl_mvm_power_set_ps(mvm);
	if (ret)
		return ret;

	if (vifs.bss_vif) {
		ret = iwl_mvm_power_send_cmd(mvm, vifs.bss_vif);
		if (ret)
			return ret;
	}

	if (vifs.p2p_vif) {
		ret = iwl_mvm_power_send_cmd(mvm, vifs.p2p_vif);
		if (ret)
			return ret;
	}

	return iwl_mvm_power_set_ba(mvm, &vifs);
}

int iwl_mvm_update_d0i3_power_mode(struct iwl_mvm *mvm,
				   struct ieee80211_vif *vif,
				   bool enable, u32 flags)
{
	int ret;
	struct iwl_mvm_vif *mvmvif = iwl_mvm_vif_from_mac80211(vif);
	struct iwl_mac_power_cmd cmd = {};

	if (vif->type != NL80211_IFTYPE_STATION || vif->p2p)
		return 0;

	if (!vif->bss_conf.assoc)
		return 0;

	iwl_mvm_power_build_cmd(mvm, vif, &cmd);
	if (enable) {
		/* configure skip over dtim up to 306TU - 314 msec */
		int dtimper = vif->bss_conf.dtim_period ?: 1;
		int dtimper_tu = dtimper * vif->bss_conf.beacon_int;
		bool radar_detect = iwl_mvm_power_is_radar(vif);

		if (WARN_ON(!dtimper_tu))
			return 0;

		/* Check skip over DTIM conditions */
		/* TODO: check that multicast wake lock is off */
		if (!radar_detect && (dtimper < 10)) {
			cmd.skip_dtim_periods = 306 / dtimper_tu;
			if (cmd.skip_dtim_periods)
				cmd.flags |= cpu_to_le16(
					POWER_FLAGS_SKIP_OVER_DTIM_MSK);
		}
	}
	iwl_mvm_power_log(mvm, &cmd);
#ifdef CONFIG_IWLWIFI_DEBUGFS
	memcpy(&mvmvif->mac_pwr_cmd, &cmd, sizeof(cmd));
#endif
	ret = iwl_mvm_send_cmd_pdu(mvm, MAC_PM_POWER_TABLE, flags,
				   sizeof(cmd), &cmd);
	if (ret)
		return ret;

	/* configure beacon filtering */
	if (mvmvif != mvm->bf_allowed_vif)
		return 0;

	if (enable) {
		struct iwl_beacon_filter_cmd cmd_bf = {
			IWL_BF_CMD_CONFIG_D0I3,
			.bf_enable_beacon_filter = cpu_to_le32(1),
		};
		ret = _iwl_mvm_enable_beacon_filter(mvm, vif, &cmd_bf,
						    flags, true);
	} else {
		if (mvmvif->bf_data.bf_enabled)
			ret = iwl_mvm_enable_beacon_filter(mvm, vif, flags);
		else
			ret = iwl_mvm_disable_beacon_filter(mvm, vif, flags);
	}

	return ret;
}<|MERGE_RESOLUTION|>--- conflicted
+++ resolved
@@ -286,8 +286,6 @@
 	return true;
 }
 
-<<<<<<< HEAD
-=======
 static int iwl_mvm_power_get_skip_over_dtim(int dtimper, int bi)
 {
 	int numerator;
@@ -309,7 +307,6 @@
 	return max(1, (numerator / dtim_interval));
 }
 
->>>>>>> e529fea9
 static bool iwl_mvm_power_is_radar(struct ieee80211_vif *vif)
 {
 	struct ieee80211_chanctx_conf *chanctx_conf;
@@ -332,11 +329,7 @@
 				    struct ieee80211_vif *vif,
 				    struct iwl_mac_power_cmd *cmd)
 {
-<<<<<<< HEAD
-	int dtimper, dtimper_msec;
-=======
 	int dtimper, bi;
->>>>>>> e529fea9
 	int keep_alive;
 	bool radar_detect = false;
 	struct iwl_mvm_vif *mvmvif __maybe_unused =
