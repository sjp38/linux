--- conflicted
+++ resolved
@@ -99,8 +99,6 @@
 
 /* Known SREVs */
 static const struct ath5k_srev_name srev_names[] = {
-<<<<<<< HEAD
-=======
 #ifdef CONFIG_ATH5K_AHB
 	{ "5312",	AR5K_VERSION_MAC,	AR5K_SREV_AR5312_R2 },
 	{ "5312",	AR5K_VERSION_MAC,	AR5K_SREV_AR5312_R7 },
@@ -110,7 +108,6 @@
 	{ "2317",	AR5K_VERSION_MAC,	AR5K_SREV_AR2317_R1 },
 	{ "2317",	AR5K_VERSION_MAC,	AR5K_SREV_AR2317_R2 },
 #else
->>>>>>> e529fea9
 	{ "5210",	AR5K_VERSION_MAC,	AR5K_SREV_AR5210 },
 	{ "5311",	AR5K_VERSION_MAC,	AR5K_SREV_AR5311 },
 	{ "5311A",	AR5K_VERSION_MAC,	AR5K_SREV_AR5311A },
@@ -129,6 +126,7 @@
 	{ "5418",	AR5K_VERSION_MAC,	AR5K_SREV_AR5418 },
 	{ "2425",	AR5K_VERSION_MAC,	AR5K_SREV_AR2425 },
 	{ "2417",	AR5K_VERSION_MAC,	AR5K_SREV_AR2417 },
+#endif
 	{ "xxxxx",	AR5K_VERSION_MAC,	AR5K_SREV_UNKNOWN },
 	{ "5110",	AR5K_VERSION_RAD,	AR5K_SREV_RAD_5110 },
 	{ "5111",	AR5K_VERSION_RAD,	AR5K_SREV_RAD_5111 },
@@ -144,13 +142,10 @@
 	{ "5413",	AR5K_VERSION_RAD,	AR5K_SREV_RAD_5413 },
 	{ "5424",	AR5K_VERSION_RAD,	AR5K_SREV_RAD_5424 },
 	{ "5133",	AR5K_VERSION_RAD,	AR5K_SREV_RAD_5133 },
-<<<<<<< HEAD
-=======
 #ifdef CONFIG_ATH5K_AHB
 	{ "2316",	AR5K_VERSION_RAD,	AR5K_SREV_RAD_2316 },
 	{ "2317",	AR5K_VERSION_RAD,	AR5K_SREV_RAD_2317 },
 #endif
->>>>>>> e529fea9
 	{ "xxxxx",	AR5K_VERSION_RAD,	AR5K_SREV_UNKNOWN },
 };
 
