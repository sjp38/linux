--- conflicted
+++ resolved
@@ -658,15 +658,9 @@
 		return -ENOMEM;
 	}
 
-<<<<<<< HEAD
-	bit = ffs(ar->free_vdev_map);
-
-	ar->monitor_vdev_id = bit - 1;
-=======
 	bit = __ffs64(ar->free_vdev_map);
 
 	ar->monitor_vdev_id = bit;
->>>>>>> e529fea9
 
 	ret = ath10k_wmi_vdev_create(ar, ar->monitor_vdev_id,
 				     WMI_VDEV_TYPE_MONITOR,
@@ -677,11 +671,7 @@
 		return ret;
 	}
 
-<<<<<<< HEAD
-	ar->free_vdev_map &= ~(1 << ar->monitor_vdev_id);
-=======
 	ar->free_vdev_map &= ~(1LL << ar->monitor_vdev_id);
->>>>>>> e529fea9
 	ath10k_dbg(ar, ATH10K_DBG_MAC, "mac monitor vdev %d created\n",
 		   ar->monitor_vdev_id);
 
@@ -701,11 +691,7 @@
 		return ret;
 	}
 
-<<<<<<< HEAD
-	ar->free_vdev_map |= 1 << ar->monitor_vdev_id;
-=======
 	ar->free_vdev_map |= 1LL << ar->monitor_vdev_id;
->>>>>>> e529fea9
 
 	ath10k_dbg(ar, ATH10K_DBG_MAC, "mac monitor vdev %d deleted\n",
 		   ar->monitor_vdev_id);
@@ -1040,17 +1026,6 @@
 		if (is_zero_ether_addr(arvif->bssid))
 			return;
 
-<<<<<<< HEAD
-		ret = ath10k_peer_delete(arvif->ar, arvif->vdev_id,
-					 arvif->bssid);
-		if (ret) {
-			ath10k_warn(ar, "failed to delete IBSS BSSID peer %pM for vdev %d: %d\n",
-				    arvif->bssid, arvif->vdev_id, ret);
-			return;
-		}
-
-=======
->>>>>>> e529fea9
 		memset(arvif->bssid, 0, ETH_ALEN);
 
 		return;
@@ -1620,31 +1595,8 @@
 
 	lockdep_assert_held(&ar->conf_mutex);
 
-<<<<<<< HEAD
-	/*
-	 * For some reason, calling VDEV-DOWN before VDEV-STOP
-	 * makes the FW to send frames via HTT after disassociation.
-	 * No idea why this happens, even though VDEV-DOWN is supposed
-	 * to be analogous to link down, so just stop the VDEV.
-	 */
-	ath10k_dbg(ar, ATH10K_DBG_MAC, "mac vdev %d stop (disassociated\n",
-		   arvif->vdev_id);
-
-	/* FIXME: check return value */
-	ret = ath10k_vdev_stop(arvif);
-
-	/*
-	 * If we don't call VDEV-DOWN after VDEV-STOP FW will remain active and
-	 * report beacons from previously associated network through HTT.
-	 * This in turn would spam mac80211 WARN_ON if we bring down all
-	 * interfaces as it expects there is no rx when no interface is
-	 * running.
-	 */
-	ath10k_dbg(ar, ATH10K_DBG_MAC, "mac vdev %d down\n", arvif->vdev_id);
-=======
 	ath10k_dbg(ar, ATH10K_DBG_MAC, "mac vdev %i disassoc bssid %pM\n",
 		   arvif->vdev_id, arvif->bssid);
->>>>>>> e529fea9
 
 	ret = ath10k_wmi_vdev_down(ar, arvif->vdev_id);
 	if (ret)
@@ -1681,20 +1633,6 @@
 		return ret;
 	}
 
-<<<<<<< HEAD
-	ret = ath10k_setup_peer_smps(ar, arvif, sta->addr, &sta->ht_cap);
-	if (ret) {
-		ath10k_warn(ar, "failed to setup peer SMPS for vdev %d: %d\n",
-			    arvif->vdev_id, ret);
-		return ret;
-	}
-
-	if (!sta->wme && !reassoc) {
-		arvif->num_legacy_stations++;
-		ret  = ath10k_recalc_rtscts_prot(arvif);
-		if (ret) {
-			ath10k_warn(ar, "failed to recalculate rts/cts prot for vdev %d: %d\n",
-=======
 	/* Re-assoc is run only to update supported rates for given station. It
 	 * doesn't make much sense to reconfigure the peer completely.
 	 */
@@ -1703,25 +1641,10 @@
 					     &sta->ht_cap);
 		if (ret) {
 			ath10k_warn(ar, "failed to setup peer SMPS for vdev %d: %d\n",
->>>>>>> e529fea9
 				    arvif->vdev_id, ret);
 			return ret;
 		}
 
-<<<<<<< HEAD
-	ret = ath10k_install_peer_wep_keys(arvif, sta->addr);
-	if (ret) {
-		ath10k_warn(ar, "failed to install peer wep keys for vdev %i: %d\n",
-			    arvif->vdev_id, ret);
-		return ret;
-	}
-
-	ret = ath10k_peer_assoc_qos_ap(ar, arvif, sta);
-	if (ret) {
-		ath10k_warn(ar, "failed to set qos params for STA %pM for vdev %i: %d\n",
-			    sta->addr, arvif->vdev_id, ret);
-		return ret;
-=======
 		ret = ath10k_peer_assoc_qos_ap(ar, arvif, sta);
 		if (ret) {
 			ath10k_warn(ar, "failed to set qos params for STA %pM for vdev %i: %d\n",
@@ -1745,7 +1668,6 @@
 				    arvif->vdev_id, ret);
 			return ret;
 		}
->>>>>>> e529fea9
 	}
 
 	return ret;
@@ -2289,17 +2211,10 @@
 	case ATH10K_SCAN_IDLE:
 		break;
 	case ATH10K_SCAN_RUNNING:
-<<<<<<< HEAD
-	case ATH10K_SCAN_ABORTING:
-		if (ar->scan.is_roc)
-			ieee80211_remain_on_channel_expired(ar->hw);
-		else
-=======
 		if (ar->scan.is_roc)
 			ieee80211_remain_on_channel_expired(ar->hw);
 	case ATH10K_SCAN_ABORTING:
 		if (!ar->scan.is_roc)
->>>>>>> e529fea9
 			ieee80211_scan_completed(ar->hw,
 						 (ar->scan.state ==
 						  ATH10K_SCAN_ABORTING));
@@ -2469,14 +2384,9 @@
 		ATH10K_SKB_CB(skb)->vdev_id = ar->scan.vdev_id;
 		spin_unlock_bh(&ar->data_lock);
 
-<<<<<<< HEAD
-		ath10k_dbg(ar, ATH10K_DBG_MAC, "queued offchannel skb %p\n",
-			   skb);
-=======
 		if (ath10k_mac_need_offchan_tx_work(ar)) {
 			ATH10K_SKB_CB(skb)->htt.freq = 0;
 			ATH10K_SKB_CB(skb)->htt.is_offchan = true;
->>>>>>> e529fea9
 
 			ath10k_dbg(ar, ATH10K_DBG_MAC, "queued offchannel skb %p\n",
 				   skb);
@@ -2831,8 +2741,6 @@
 	}
 
 	ath10k_monitor_recalc(ar);
-<<<<<<< HEAD
-=======
 }
 
 static int ath10k_mac_txpower_setup(struct ath10k *ar, int txpower)
@@ -2890,7 +2798,6 @@
 	}
 
 	return 0;
->>>>>>> e529fea9
 }
 
 static int ath10k_config(struct ieee80211_hw *hw, u32 changed)
@@ -2921,28 +2828,6 @@
 		}
 	}
 
-<<<<<<< HEAD
-	if (changed & IEEE80211_CONF_CHANGE_POWER) {
-		ath10k_dbg(ar, ATH10K_DBG_MAC, "mac config power %d\n",
-			   hw->conf.power_level);
-
-		param = ar->wmi.pdev_param->txpower_limit2g;
-		ret = ath10k_wmi_pdev_set_param(ar, param,
-						hw->conf.power_level * 2);
-		if (ret)
-			ath10k_warn(ar, "failed to set 2g txpower %d: %d\n",
-				    hw->conf.power_level, ret);
-
-		param = ar->wmi.pdev_param->txpower_limit5g;
-		ret = ath10k_wmi_pdev_set_param(ar, param,
-						hw->conf.power_level * 2);
-		if (ret)
-			ath10k_warn(ar, "failed to set 5g txpower %d: %d\n",
-				    hw->conf.power_level, ret);
-	}
-
-=======
->>>>>>> e529fea9
 	if (changed & IEEE80211_CONF_CHANGE_PS)
 		ath10k_config_ps(ar);
 
@@ -3001,14 +2886,10 @@
 		ret = -EBUSY;
 		goto err;
 	}
-<<<<<<< HEAD
-	bit = ffs(ar->free_vdev_map);
-=======
 	bit = __ffs64(ar->free_vdev_map);
 
 	ath10k_dbg(ar, ATH10K_DBG_MAC, "mac create vdev %i map %llx\n",
 		   bit, ar->free_vdev_map);
->>>>>>> e529fea9
 
 	arvif->vdev_id = bit;
 	arvif->vdev_subtype = WMI_VDEV_SUBTYPE_NONE;
@@ -3040,10 +2921,6 @@
 		break;
 	}
 
-<<<<<<< HEAD
-	ath10k_dbg(ar, ATH10K_DBG_MAC, "mac vdev create %d (add interface) type %d subtype %d\n",
-		   arvif->vdev_id, arvif->vdev_type, arvif->vdev_subtype);
-=======
 	/* Some firmware revisions don't wait for beacon tx completion before
 	 * sending another SWBA event. This could lead to hardware using old
 	 * (freed) beacon data in some cases, e.g. tx credit starvation
@@ -3077,7 +2954,6 @@
 	ath10k_dbg(ar, ATH10K_DBG_MAC, "mac vdev create %d (add interface) type %d subtype %d bcnmode %s\n",
 		   arvif->vdev_id, arvif->vdev_type, arvif->vdev_subtype,
 		   arvif->beacon_buf ? "single-buf" : "per-skb");
->>>>>>> e529fea9
 
 	ret = ath10k_wmi_vdev_create(ar, arvif->vdev_id, arvif->vdev_type,
 				     arvif->vdev_subtype, vif->addr);
@@ -3087,11 +2963,7 @@
 		goto err;
 	}
 
-<<<<<<< HEAD
-	ar->free_vdev_map &= ~(1 << arvif->vdev_id);
-=======
 	ar->free_vdev_map &= ~(1LL << arvif->vdev_id);
->>>>>>> e529fea9
 	list_add(&arvif->list, &ar->arvifs);
 
 	vdev_param = ar->wmi.vdev_param->def_keyid;
@@ -3205,11 +3077,7 @@
 
 err_vdev_delete:
 	ath10k_wmi_vdev_delete(ar, arvif->vdev_id);
-<<<<<<< HEAD
-	ar->free_vdev_map |= 1 << arvif->vdev_id;
-=======
 	ar->free_vdev_map |= 1LL << arvif->vdev_id;
->>>>>>> e529fea9
 	list_del(&arvif->list);
 
 err:
@@ -3236,18 +3104,7 @@
 	mutex_lock(&ar->conf_mutex);
 
 	spin_lock_bh(&ar->data_lock);
-<<<<<<< HEAD
-	if (arvif->beacon) {
-		dma_unmap_single(arvif->ar->dev,
-				 ATH10K_SKB_CB(arvif->beacon)->paddr,
-				 arvif->beacon->len, DMA_TO_DEVICE);
-		dev_kfree_skb_any(arvif->beacon);
-		arvif->beacon = NULL;
-	}
-
-=======
 	ath10k_mac_vif_beacon_cleanup(arvif);
->>>>>>> e529fea9
 	spin_unlock_bh(&ar->data_lock);
 
 	ret = ath10k_spectral_vif_stop(arvif);
@@ -3255,11 +3112,7 @@
 		ath10k_warn(ar, "failed to stop spectral for vdev %i: %d\n",
 			    arvif->vdev_id, ret);
 
-<<<<<<< HEAD
-	ar->free_vdev_map |= 1 << arvif->vdev_id;
-=======
 	ar->free_vdev_map |= 1LL << arvif->vdev_id;
->>>>>>> e529fea9
 	list_del(&arvif->list);
 
 	if (arvif->vdev_type == WMI_VDEV_TYPE_AP) {
@@ -3383,59 +3236,8 @@
 		arvif->u.ap.hidden_ssid = info->hidden_ssid;
 	}
 
-<<<<<<< HEAD
-	/*
-	 * Firmware manages AP self-peer internally so make sure to not create
-	 * it in driver. Otherwise AP self-peer deletion may timeout later.
-	 */
-	if (changed & BSS_CHANGED_BSSID &&
-	    vif->type != NL80211_IFTYPE_AP) {
-		if (!is_zero_ether_addr(info->bssid)) {
-			ath10k_dbg(ar, ATH10K_DBG_MAC,
-				   "mac vdev %d create peer %pM\n",
-				   arvif->vdev_id, info->bssid);
-
-			ret = ath10k_peer_create(ar, arvif->vdev_id,
-						 info->bssid);
-			if (ret)
-				ath10k_warn(ar, "failed to add peer %pM for vdev %d when changing bssid: %i\n",
-					    info->bssid, arvif->vdev_id, ret);
-
-			if (vif->type == NL80211_IFTYPE_STATION) {
-				/*
-				 * this is never erased as we it for crypto key
-				 * clearing; this is FW requirement
-				 */
-				ether_addr_copy(arvif->bssid, info->bssid);
-
-				ath10k_dbg(ar, ATH10K_DBG_MAC,
-					   "mac vdev %d start %pM\n",
-					   arvif->vdev_id, info->bssid);
-
-				ret = ath10k_vdev_start(arvif);
-				if (ret) {
-					ath10k_warn(ar, "failed to start vdev %i: %d\n",
-						    arvif->vdev_id, ret);
-					goto exit;
-				}
-
-				arvif->is_started = true;
-			}
-
-			/*
-			 * Mac80211 does not keep IBSS bssid when leaving IBSS,
-			 * so driver need to store it. It is needed when leaving
-			 * IBSS in order to remove BSSID peer.
-			 */
-			if (vif->type == NL80211_IFTYPE_ADHOC)
-				memcpy(arvif->bssid, info->bssid,
-				       ETH_ALEN);
-		}
-	}
-=======
 	if (changed & BSS_CHANGED_BSSID && !is_zero_ether_addr(info->bssid))
 		ether_addr_copy(arvif->bssid, info->bssid);
->>>>>>> e529fea9
 
 	if (changed & BSS_CHANGED_BEACON_ENABLED)
 		ath10k_control_beaconing(arvif, info);
@@ -3497,9 +3299,6 @@
 				ath10k_monitor_stop(ar);
 			ath10k_bss_assoc(hw, vif, info);
 			ath10k_monitor_recalc(ar);
-<<<<<<< HEAD
-		}
-=======
 		} else {
 			ath10k_bss_disassoc(hw, vif);
 		}
@@ -3513,7 +3312,6 @@
 		ret = ath10k_mac_txpower_recalc(ar);
 		if (ret)
 			ath10k_warn(ar, "failed to recalc tx power: %d\n", ret);
->>>>>>> e529fea9
 	}
 
 	mutex_unlock(&ar->conf_mutex);
@@ -3601,10 +3399,6 @@
 	struct ath10k *ar = hw->priv;
 
 	mutex_lock(&ar->conf_mutex);
-<<<<<<< HEAD
-	cancel_delayed_work_sync(&ar->scan.timeout);
-=======
->>>>>>> e529fea9
 	ath10k_scan_abort(ar);
 	mutex_unlock(&ar->conf_mutex);
 
@@ -3869,21 +3663,6 @@
 			   ar->num_stations + 1, ar->max_num_stations,
 			   ar->num_peers + 1, ar->max_num_peers);
 
-<<<<<<< HEAD
-		if (ar->num_peers >= max_num_peers) {
-			ath10k_warn(ar, "number of peers exceeded: peers number %d (max peers %d)\n",
-				    ar->num_peers, max_num_peers);
-			ret = -ENOBUFS;
-			goto exit;
-		}
-
-		ath10k_dbg(ar, ATH10K_DBG_MAC,
-			   "mac vdev %d peer create %pM (new sta) num_peers %d\n",
-			   arvif->vdev_id, sta->addr, ar->num_peers);
-
-		ret = ath10k_peer_create(ar, arvif->vdev_id, sta->addr);
-		if (ret)
-=======
 		ret = ath10k_mac_inc_num_stations(arvif);
 		if (ret) {
 			ath10k_warn(ar, "refusing to associate station: too many connected already (%d)\n",
@@ -3893,7 +3672,6 @@
 
 		ret = ath10k_peer_create(ar, arvif->vdev_id, sta->addr);
 		if (ret) {
->>>>>>> e529fea9
 			ath10k_warn(ar, "failed to add peer %pM for vdev %d when adding a new sta: %i\n",
 				    sta->addr, arvif->vdev_id, ret);
 			ath10k_mac_dec_num_stations(arvif);
@@ -4129,11 +3907,8 @@
 	if (ret)
 		goto exit;
 
-<<<<<<< HEAD
-=======
 	duration = max(duration, WMI_SCAN_CHAN_MIN_TIME_MSEC);
 
->>>>>>> e529fea9
 	memset(&arg, 0, sizeof(arg));
 	ath10k_wmi_start_scan_init(ar, &arg);
 	arg.vdev_id = arvif->vdev_id;
@@ -4178,10 +3953,6 @@
 	struct ath10k *ar = hw->priv;
 
 	mutex_lock(&ar->conf_mutex);
-<<<<<<< HEAD
-	cancel_delayed_work_sync(&ar->scan.timeout);
-=======
->>>>>>> e529fea9
 	ath10k_scan_abort(ar);
 	mutex_unlock(&ar->conf_mutex);
 
@@ -4895,12 +4666,9 @@
 	.sta_rc_update			= ath10k_sta_rc_update,
 	.get_tsf			= ath10k_get_tsf,
 	.ampdu_action			= ath10k_ampdu_action,
-<<<<<<< HEAD
-=======
 	.get_et_sset_count		= ath10k_debug_get_et_sset_count,
 	.get_et_stats			= ath10k_debug_get_et_stats,
 	.get_et_strings			= ath10k_debug_get_et_strings,
->>>>>>> e529fea9
 
 	CFG80211_TESTMODE_CMD(ath10k_tm_cmd)
 
@@ -5265,8 +5033,6 @@
 
 	ar->hw->wiphy->features |= NL80211_FEATURE_STATIC_SMPS;
 
-	ar->hw->wiphy->features |= NL80211_FEATURE_STATIC_SMPS;
-
 	if (ar->ht_cap_info & WMI_HT_CAP_DYNAMIC_SMPS)
 		ar->hw->wiphy->features |= NL80211_FEATURE_DYNAMIC_SMPS;
 
