/*
 * Copyright (c) 2005-2011 Atheros Communications Inc.
 * Copyright (c) 2011-2013 Qualcomm Atheros, Inc.
 *
 * Permission to use, copy, modify, and/or distribute this software for any
 * purpose with or without fee is hereby granted, provided that the above
 * copyright notice and this permission notice appear in all copies.
 *
 * THE SOFTWARE IS PROVIDED "AS IS" AND THE AUTHOR DISCLAIMS ALL WARRANTIES
 * WITH REGARD TO THIS SOFTWARE INCLUDING ALL IMPLIED WARRANTIES OF
 * MERCHANTABILITY AND FITNESS. IN NO EVENT SHALL THE AUTHOR BE LIABLE FOR
 * ANY SPECIAL, DIRECT, INDIRECT, OR CONSEQUENTIAL DAMAGES OR ANY DAMAGES
 * WHATSOEVER RESULTING FROM LOSS OF USE, DATA OR PROFITS, WHETHER IN AN
 * ACTION OF CONTRACT, NEGLIGENCE OR OTHER TORTIOUS ACTION, ARISING OUT OF
 * OR IN CONNECTION WITH THE USE OR PERFORMANCE OF THIS SOFTWARE.
 */

#include <linux/module.h>
#include <linux/debugfs.h>
<<<<<<< HEAD
#include <linux/version.h>
#include <linux/vermagic.h>
#include <linux/vmalloc.h>
=======
#include <linux/vmalloc.h>
#include <linux/utsname.h>
>>>>>>> e529fea9

#include "core.h"
#include "debug.h"
#include "hif.h"

/* ms */
#define ATH10K_DEBUG_HTT_STATS_INTERVAL 1000

#define ATH10K_FW_CRASH_DUMP_VERSION 1

/**
 * enum ath10k_fw_crash_dump_type - types of data in the dump file
 * @ATH10K_FW_CRASH_DUMP_REGDUMP: Register crash dump in binary format
 */
enum ath10k_fw_crash_dump_type {
	ATH10K_FW_CRASH_DUMP_REGISTERS = 0,

	ATH10K_FW_CRASH_DUMP_MAX,
};

struct ath10k_tlv_dump_data {
	/* see ath10k_fw_crash_dump_type above */
	__le32 type;

	/* in bytes */
	__le32 tlv_len;

	/* pad to 32-bit boundaries as needed */
	u8 tlv_data[];
} __packed;

struct ath10k_dump_file_data {
	/* dump file information */

	/* "ATH10K-FW-DUMP" */
	char df_magic[16];

	__le32 len;

	/* file dump version */
	__le32 version;

	/* some info we can get from ath10k struct that might help */

	u8 uuid[16];

	__le32 chip_id;

	/* 0 for now, in place for later hardware */
	__le32 bus_type;

	__le32 target_version;
	__le32 fw_version_major;
	__le32 fw_version_minor;
	__le32 fw_version_release;
	__le32 fw_version_build;
	__le32 phy_capability;
	__le32 hw_min_tx_power;
	__le32 hw_max_tx_power;
	__le32 ht_cap_info;
	__le32 vht_cap_info;
	__le32 num_rf_chains;

	/* firmware version string */
	char fw_ver[ETHTOOL_FWVERS_LEN];

	/* Kernel related information */

	/* time-of-day stamp */
	__le64 tv_sec;

	/* time-of-day stamp, nano-seconds */
	__le64 tv_nsec;

	/* LINUX_VERSION_CODE */
	__le32 kernel_ver_code;
<<<<<<< HEAD

	/* VERMAGIC_STRING */
	char kernel_ver[64];

=======

	/* VERMAGIC_STRING */
	char kernel_ver[64];

>>>>>>> e529fea9
	/* room for growth w/out changing binary format */
	u8 unused[128];

	/* struct ath10k_tlv_dump_data + more */
	u8 data[0];
} __packed;

<<<<<<< HEAD
int ath10k_info(struct ath10k *ar, const char *fmt, ...)
=======
void ath10k_info(struct ath10k *ar, const char *fmt, ...)
>>>>>>> e529fea9
{
	struct va_format vaf = {
		.fmt = fmt,
	};
	va_list args;

	va_start(args, fmt);
	vaf.va = &args;
<<<<<<< HEAD
	ret = dev_info(ar->dev, "%pV", &vaf);
=======
	dev_info(ar->dev, "%pV", &vaf);
>>>>>>> e529fea9
	trace_ath10k_log_info(ar, &vaf);
	va_end(args);
}
EXPORT_SYMBOL(ath10k_info);

void ath10k_print_driver_info(struct ath10k *ar)
{
<<<<<<< HEAD
	ath10k_info(ar, "%s (0x%08x, 0x%08x) fw %s api %d htt %d.%d\n",
=======
	ath10k_info(ar, "%s (0x%08x, 0x%08x) fw %s api %d htt %d.%d wmi %d.%d.%d.%d cal %s max_sta %d\n",
>>>>>>> e529fea9
		    ar->hw_params.name,
		    ar->target_version,
		    ar->chip_id,
		    ar->hw->wiphy->fw_version,
		    ar->fw_api,
		    ar->htt.target_version_major,
<<<<<<< HEAD
		    ar->htt.target_version_minor);
=======
		    ar->htt.target_version_minor,
		    ar->fw_version_major,
		    ar->fw_version_minor,
		    ar->fw_version_release,
		    ar->fw_version_build,
		    ath10k_cal_mode_str(ar->cal_mode),
		    ar->max_num_stations);
>>>>>>> e529fea9
	ath10k_info(ar, "debug %d debugfs %d tracing %d dfs %d testmode %d\n",
		    config_enabled(CONFIG_ATH10K_DEBUG),
		    config_enabled(CONFIG_ATH10K_DEBUGFS),
		    config_enabled(CONFIG_ATH10K_TRACING),
		    config_enabled(CONFIG_ATH10K_DFS_CERTIFIED),
		    config_enabled(CONFIG_NL80211_TESTMODE));
}
EXPORT_SYMBOL(ath10k_print_driver_info);

<<<<<<< HEAD
int ath10k_err(struct ath10k *ar, const char *fmt, ...)
=======
void ath10k_err(struct ath10k *ar, const char *fmt, ...)
>>>>>>> e529fea9
{
	struct va_format vaf = {
		.fmt = fmt,
	};
	va_list args;

	va_start(args, fmt);
	vaf.va = &args;
<<<<<<< HEAD
	ret = dev_err(ar->dev, "%pV", &vaf);
=======
	dev_err(ar->dev, "%pV", &vaf);
>>>>>>> e529fea9
	trace_ath10k_log_err(ar, &vaf);
	va_end(args);
}
EXPORT_SYMBOL(ath10k_err);

<<<<<<< HEAD
int ath10k_warn(struct ath10k *ar, const char *fmt, ...)
=======
void ath10k_warn(struct ath10k *ar, const char *fmt, ...)
>>>>>>> e529fea9
{
	struct va_format vaf = {
		.fmt = fmt,
	};
	va_list args;

	va_start(args, fmt);
	vaf.va = &args;
	dev_warn_ratelimited(ar->dev, "%pV", &vaf);
	trace_ath10k_log_warn(ar, &vaf);

	va_end(args);
<<<<<<< HEAD

	return 0;
=======
>>>>>>> e529fea9
}
EXPORT_SYMBOL(ath10k_warn);

#ifdef CONFIG_ATH10K_DEBUGFS

static ssize_t ath10k_read_wmi_services(struct file *file,
					char __user *user_buf,
					size_t count, loff_t *ppos)
{
	struct ath10k *ar = file->private_data;
	char *buf;
	unsigned int len = 0, buf_len = 4096;
	const char *name;
	ssize_t ret_cnt;
	bool enabled;
	int i;

	buf = kzalloc(buf_len, GFP_KERNEL);
	if (!buf)
		return -ENOMEM;

	mutex_lock(&ar->conf_mutex);

	if (len > buf_len)
		len = buf_len;

<<<<<<< HEAD
	for (i = 0; i < WMI_SERVICE_MAX; i++) {
		enabled = test_bit(i, ar->debug.wmi_service_bitmap);
=======
	spin_lock_bh(&ar->data_lock);
	for (i = 0; i < WMI_SERVICE_MAX; i++) {
		enabled = test_bit(i, ar->wmi.svc_map);
>>>>>>> e529fea9
		name = wmi_service_name(i);

		if (!name) {
			if (enabled)
				len += scnprintf(buf + len, buf_len - len,
						 "%-40s %s (bit %d)\n",
						 "unknown", "enabled", i);

			continue;
		}

		len += scnprintf(buf + len, buf_len - len,
				 "%-40s %s\n",
				 name, enabled ? "enabled" : "-");
	}
	spin_unlock_bh(&ar->data_lock);

	ret_cnt = simple_read_from_buffer(user_buf, count, ppos, buf, len);

	mutex_unlock(&ar->conf_mutex);

	kfree(buf);
	return ret_cnt;
}

static const struct file_operations fops_wmi_services = {
	.read = ath10k_read_wmi_services,
	.open = simple_open,
	.owner = THIS_MODULE,
	.llseek = default_llseek,
};

static void ath10k_debug_fw_stats_pdevs_free(struct list_head *head)
{
	struct ath10k_fw_stats_pdev *i, *tmp;

	list_for_each_entry_safe(i, tmp, head, list) {
		list_del(&i->list);
		kfree(i);
	}
}

static void ath10k_debug_fw_stats_peers_free(struct list_head *head)
{
	struct ath10k_fw_stats_peer *i, *tmp;

	list_for_each_entry_safe(i, tmp, head, list) {
		list_del(&i->list);
		kfree(i);
	}
}

static void ath10k_debug_fw_stats_reset(struct ath10k *ar)
{
	spin_lock_bh(&ar->data_lock);
	ar->debug.fw_stats_done = false;
	ath10k_debug_fw_stats_pdevs_free(&ar->debug.fw_stats.pdevs);
	ath10k_debug_fw_stats_peers_free(&ar->debug.fw_stats.peers);
	spin_unlock_bh(&ar->data_lock);
}

static size_t ath10k_debug_fw_stats_num_peers(struct list_head *head)
{
	struct ath10k_fw_stats_peer *i;
	size_t num = 0;

	list_for_each_entry(i, head, list)
		++num;

	return num;
}

void ath10k_debug_fw_stats_process(struct ath10k *ar, struct sk_buff *skb)
{
	struct ath10k_fw_stats stats = {};
	bool is_start, is_started, is_end;
	size_t num_peers;
	int ret;

	INIT_LIST_HEAD(&stats.pdevs);
	INIT_LIST_HEAD(&stats.peers);

	spin_lock_bh(&ar->data_lock);
	ret = ath10k_wmi_pull_fw_stats(ar, skb, &stats);
	if (ret) {
		ath10k_warn(ar, "failed to pull fw stats: %d\n", ret);
		goto unlock;
	}

	/* Stat data may exceed htc-wmi buffer limit. In such case firmware
	 * splits the stats data and delivers it in a ping-pong fashion of
	 * request cmd-update event.
	 *
	 * However there is no explicit end-of-data. Instead start-of-data is
	 * used as an implicit one. This works as follows:
	 *  a) discard stat update events until one with pdev stats is
	 *     delivered - this skips session started at end of (b)
	 *  b) consume stat update events until another one with pdev stats is
	 *     delivered which is treated as end-of-data and is itself discarded
	 */

	if (ar->debug.fw_stats_done) {
		ath10k_warn(ar, "received unsolicited stats update event\n");
		goto free;
	}

	num_peers = ath10k_debug_fw_stats_num_peers(&ar->debug.fw_stats.peers);
	is_start = (list_empty(&ar->debug.fw_stats.pdevs) &&
		    !list_empty(&stats.pdevs));
	is_end = (!list_empty(&ar->debug.fw_stats.pdevs) &&
		  !list_empty(&stats.pdevs));

	if (is_start)
		list_splice_tail_init(&stats.pdevs, &ar->debug.fw_stats.pdevs);

	if (is_end)
		ar->debug.fw_stats_done = true;

	is_started = !list_empty(&ar->debug.fw_stats.pdevs);

	if (is_started && !is_end) {
		if (num_peers >= ATH10K_MAX_NUM_PEER_IDS) {
			/* Although this is unlikely impose a sane limit to
			 * prevent firmware from DoS-ing the host.
			 */
			ath10k_warn(ar, "dropping fw peer stats\n");
			goto free;
		}

		list_splice_tail_init(&stats.peers, &ar->debug.fw_stats.peers);
	}

	complete(&ar->debug.fw_stats_complete);

free:
	/* In some cases lists have been spliced and cleared. Free up
	 * resources if that is not the case.
	 */
	ath10k_debug_fw_stats_pdevs_free(&stats.pdevs);
	ath10k_debug_fw_stats_peers_free(&stats.peers);

unlock:
	spin_unlock_bh(&ar->data_lock);
}

static int ath10k_debug_fw_stats_request(struct ath10k *ar)
{
	unsigned long timeout;
	int ret;

	lockdep_assert_held(&ar->conf_mutex);

	timeout = jiffies + msecs_to_jiffies(1*HZ);

	ath10k_debug_fw_stats_reset(ar);

	for (;;) {
		if (time_after(jiffies, timeout))
			return -ETIMEDOUT;

<<<<<<< HEAD
	ret = ath10k_wmi_request_stats(ar, WMI_REQUEST_PEER_STAT);
	if (ret) {
		ath10k_warn(ar, "could not request stats (%d)\n", ret);
		goto exit;
=======
		reinit_completion(&ar->debug.fw_stats_complete);

		ret = ath10k_wmi_request_stats(ar, WMI_REQUEST_PEER_STAT);
		if (ret) {
			ath10k_warn(ar, "could not request stats (%d)\n", ret);
			return ret;
		}

		ret = wait_for_completion_timeout(&ar->debug.fw_stats_complete,
						  1*HZ);
		if (ret <= 0)
			return -ETIMEDOUT;

		spin_lock_bh(&ar->data_lock);
		if (ar->debug.fw_stats_done) {
			spin_unlock_bh(&ar->data_lock);
			break;
		}
		spin_unlock_bh(&ar->data_lock);
>>>>>>> e529fea9
	}

	return 0;
}

/* FIXME: How to calculate the buffer size sanely? */
#define ATH10K_FW_STATS_BUF_SIZE (1024*1024)

static void ath10k_fw_stats_fill(struct ath10k *ar,
				 struct ath10k_fw_stats *fw_stats,
				 char *buf)
{
	unsigned int len = 0;
	unsigned int buf_len = ATH10K_FW_STATS_BUF_SIZE;
	const struct ath10k_fw_stats_pdev *pdev;
	const struct ath10k_fw_stats_peer *peer;
	size_t num_peers;

	spin_lock_bh(&ar->data_lock);

	pdev = list_first_entry_or_null(&fw_stats->pdevs,
					struct ath10k_fw_stats_pdev, list);
	if (!pdev) {
		ath10k_warn(ar, "failed to get pdev stats\n");
		goto unlock;
	}

	num_peers = ath10k_debug_fw_stats_num_peers(&fw_stats->peers);

	len += scnprintf(buf + len, buf_len - len, "\n");
	len += scnprintf(buf + len, buf_len - len, "%30s\n",
			 "ath10k PDEV stats");
	len += scnprintf(buf + len, buf_len - len, "%30s\n\n",
				 "=================");

	len += scnprintf(buf + len, buf_len - len, "%30s %10d\n",
			 "Channel noise floor", pdev->ch_noise_floor);
	len += scnprintf(buf + len, buf_len - len, "%30s %10u\n",
			 "Channel TX power", pdev->chan_tx_power);
	len += scnprintf(buf + len, buf_len - len, "%30s %10u\n",
			 "TX frame count", pdev->tx_frame_count);
	len += scnprintf(buf + len, buf_len - len, "%30s %10u\n",
			 "RX frame count", pdev->rx_frame_count);
	len += scnprintf(buf + len, buf_len - len, "%30s %10u\n",
			 "RX clear count", pdev->rx_clear_count);
	len += scnprintf(buf + len, buf_len - len, "%30s %10u\n",
			 "Cycle count", pdev->cycle_count);
	len += scnprintf(buf + len, buf_len - len, "%30s %10u\n",
			 "PHY error count", pdev->phy_err_count);
	len += scnprintf(buf + len, buf_len - len, "%30s %10u\n",
			 "RTS bad count", pdev->rts_bad);
	len += scnprintf(buf + len, buf_len - len, "%30s %10u\n",
			 "RTS good count", pdev->rts_good);
	len += scnprintf(buf + len, buf_len - len, "%30s %10u\n",
			 "FCS bad count", pdev->fcs_bad);
	len += scnprintf(buf + len, buf_len - len, "%30s %10u\n",
			 "No beacon count", pdev->no_beacons);
	len += scnprintf(buf + len, buf_len - len, "%30s %10u\n",
			 "MIB int count", pdev->mib_int_count);

	len += scnprintf(buf + len, buf_len - len, "\n");
	len += scnprintf(buf + len, buf_len - len, "%30s\n",
			 "ath10k PDEV TX stats");
	len += scnprintf(buf + len, buf_len - len, "%30s\n\n",
				 "=================");

	len += scnprintf(buf + len, buf_len - len, "%30s %10d\n",
			 "HTT cookies queued", pdev->comp_queued);
	len += scnprintf(buf + len, buf_len - len, "%30s %10d\n",
			 "HTT cookies disp.", pdev->comp_delivered);
	len += scnprintf(buf + len, buf_len - len, "%30s %10d\n",
			 "MSDU queued", pdev->msdu_enqued);
	len += scnprintf(buf + len, buf_len - len, "%30s %10d\n",
			 "MPDU queued", pdev->mpdu_enqued);
	len += scnprintf(buf + len, buf_len - len, "%30s %10d\n",
			 "MSDUs dropped", pdev->wmm_drop);
	len += scnprintf(buf + len, buf_len - len, "%30s %10d\n",
			 "Local enqued", pdev->local_enqued);
	len += scnprintf(buf + len, buf_len - len, "%30s %10d\n",
			 "Local freed", pdev->local_freed);
	len += scnprintf(buf + len, buf_len - len, "%30s %10d\n",
			 "HW queued", pdev->hw_queued);
	len += scnprintf(buf + len, buf_len - len, "%30s %10d\n",
			 "PPDUs reaped", pdev->hw_reaped);
	len += scnprintf(buf + len, buf_len - len, "%30s %10d\n",
			 "Num underruns", pdev->underrun);
	len += scnprintf(buf + len, buf_len - len, "%30s %10d\n",
			 "PPDUs cleaned", pdev->tx_abort);
	len += scnprintf(buf + len, buf_len - len, "%30s %10d\n",
			 "MPDUs requed", pdev->mpdus_requed);
	len += scnprintf(buf + len, buf_len - len, "%30s %10d\n",
			 "Excessive retries", pdev->tx_ko);
	len += scnprintf(buf + len, buf_len - len, "%30s %10d\n",
			 "HW rate", pdev->data_rc);
	len += scnprintf(buf + len, buf_len - len, "%30s %10d\n",
			 "Sched self tiggers", pdev->self_triggers);
	len += scnprintf(buf + len, buf_len - len, "%30s %10d\n",
			 "Dropped due to SW retries",
			 pdev->sw_retry_failure);
	len += scnprintf(buf + len, buf_len - len, "%30s %10d\n",
			 "Illegal rate phy errors",
			 pdev->illgl_rate_phy_err);
	len += scnprintf(buf + len, buf_len - len, "%30s %10d\n",
			 "Pdev continous xretry", pdev->pdev_cont_xretry);
	len += scnprintf(buf + len, buf_len - len, "%30s %10d\n",
			 "TX timeout", pdev->pdev_tx_timeout);
	len += scnprintf(buf + len, buf_len - len, "%30s %10d\n",
			 "PDEV resets", pdev->pdev_resets);
	len += scnprintf(buf + len, buf_len - len, "%30s %10d\n",
			 "PHY underrun", pdev->phy_underrun);
	len += scnprintf(buf + len, buf_len - len, "%30s %10d\n",
			 "MPDU is more than txop limit", pdev->txop_ovf);

	len += scnprintf(buf + len, buf_len - len, "\n");
	len += scnprintf(buf + len, buf_len - len, "%30s\n",
			 "ath10k PDEV RX stats");
	len += scnprintf(buf + len, buf_len - len, "%30s\n\n",
				 "=================");

	len += scnprintf(buf + len, buf_len - len, "%30s %10d\n",
			 "Mid PPDU route change",
			 pdev->mid_ppdu_route_change);
	len += scnprintf(buf + len, buf_len - len, "%30s %10d\n",
			 "Tot. number of statuses", pdev->status_rcvd);
	len += scnprintf(buf + len, buf_len - len, "%30s %10d\n",
			 "Extra frags on rings 0", pdev->r0_frags);
	len += scnprintf(buf + len, buf_len - len, "%30s %10d\n",
			 "Extra frags on rings 1", pdev->r1_frags);
	len += scnprintf(buf + len, buf_len - len, "%30s %10d\n",
			 "Extra frags on rings 2", pdev->r2_frags);
	len += scnprintf(buf + len, buf_len - len, "%30s %10d\n",
			 "Extra frags on rings 3", pdev->r3_frags);
	len += scnprintf(buf + len, buf_len - len, "%30s %10d\n",
			 "MSDUs delivered to HTT", pdev->htt_msdus);
	len += scnprintf(buf + len, buf_len - len, "%30s %10d\n",
			 "MPDUs delivered to HTT", pdev->htt_mpdus);
	len += scnprintf(buf + len, buf_len - len, "%30s %10d\n",
			 "MSDUs delivered to stack", pdev->loc_msdus);
	len += scnprintf(buf + len, buf_len - len, "%30s %10d\n",
			 "MPDUs delivered to stack", pdev->loc_mpdus);
	len += scnprintf(buf + len, buf_len - len, "%30s %10d\n",
			 "Oversized AMSUs", pdev->oversize_amsdu);
	len += scnprintf(buf + len, buf_len - len, "%30s %10d\n",
			 "PHY errors", pdev->phy_errs);
	len += scnprintf(buf + len, buf_len - len, "%30s %10d\n",
			 "PHY errors drops", pdev->phy_err_drop);
	len += scnprintf(buf + len, buf_len - len, "%30s %10d\n",
			 "MPDU errors (FCS, MIC, ENC)", pdev->mpdu_errs);

	len += scnprintf(buf + len, buf_len - len, "\n");
	len += scnprintf(buf + len, buf_len - len, "%30s (%zu)\n",
			 "ath10k PEER stats", num_peers);
	len += scnprintf(buf + len, buf_len - len, "%30s\n\n",
				 "=================");

	list_for_each_entry(peer, &fw_stats->peers, list) {
		len += scnprintf(buf + len, buf_len - len, "%30s %pM\n",
				 "Peer MAC address", peer->peer_macaddr);
		len += scnprintf(buf + len, buf_len - len, "%30s %u\n",
				 "Peer RSSI", peer->peer_rssi);
		len += scnprintf(buf + len, buf_len - len, "%30s %u\n",
				 "Peer TX rate", peer->peer_tx_rate);
		len += scnprintf(buf + len, buf_len - len, "%30s %u\n",
				 "Peer RX rate", peer->peer_rx_rate);
		len += scnprintf(buf + len, buf_len - len, "\n");
	}

unlock:
	spin_unlock_bh(&ar->data_lock);

	if (len >= buf_len)
		buf[len - 1] = 0;
	else
		buf[len] = 0;
}

static int ath10k_fw_stats_open(struct inode *inode, struct file *file)
{
	struct ath10k *ar = inode->i_private;
	void *buf = NULL;
	int ret;

	mutex_lock(&ar->conf_mutex);

	if (ar->state != ATH10K_STATE_ON) {
		ret = -ENETDOWN;
		goto err_unlock;
	}

	buf = vmalloc(ATH10K_FW_STATS_BUF_SIZE);
	if (!buf) {
		ret = -ENOMEM;
		goto err_unlock;
	}

	ret = ath10k_debug_fw_stats_request(ar);
	if (ret) {
		ath10k_warn(ar, "failed to request fw stats: %d\n", ret);
		goto err_free;
	}

	ath10k_fw_stats_fill(ar, &ar->debug.fw_stats, buf);
	file->private_data = buf;

	mutex_unlock(&ar->conf_mutex);
	return 0;

err_free:
	vfree(buf);

err_unlock:
	mutex_unlock(&ar->conf_mutex);
	return ret;
}

static int ath10k_fw_stats_release(struct inode *inode, struct file *file)
{
	vfree(file->private_data);

	return 0;
}

static ssize_t ath10k_fw_stats_read(struct file *file, char __user *user_buf,
				    size_t count, loff_t *ppos)
{
	const char *buf = file->private_data;
	unsigned int len = strlen(buf);

	return simple_read_from_buffer(user_buf, count, ppos, buf, len);
}

static const struct file_operations fops_fw_stats = {
	.open = ath10k_fw_stats_open,
	.release = ath10k_fw_stats_release,
	.read = ath10k_fw_stats_read,
	.owner = THIS_MODULE,
	.llseek = default_llseek,
};

static ssize_t ath10k_debug_fw_reset_stats_read(struct file *file,
						char __user *user_buf,
						size_t count, loff_t *ppos)
{
	struct ath10k *ar = file->private_data;
	int ret, len, buf_len;
	char *buf;

	buf_len = 500;
	buf = kmalloc(buf_len, GFP_KERNEL);
	if (!buf)
		return -ENOMEM;

	spin_lock_bh(&ar->data_lock);

	len = 0;
	len += scnprintf(buf + len, buf_len - len,
			 "fw_crash_counter\t\t%d\n", ar->stats.fw_crash_counter);
	len += scnprintf(buf + len, buf_len - len,
			 "fw_warm_reset_counter\t\t%d\n",
			 ar->stats.fw_warm_reset_counter);
	len += scnprintf(buf + len, buf_len - len,
			 "fw_cold_reset_counter\t\t%d\n",
			 ar->stats.fw_cold_reset_counter);

	spin_unlock_bh(&ar->data_lock);

	ret = simple_read_from_buffer(user_buf, count, ppos, buf, len);

	kfree(buf);

	return ret;
}

static const struct file_operations fops_fw_reset_stats = {
	.open = simple_open,
	.read = ath10k_debug_fw_reset_stats_read,
	.owner = THIS_MODULE,
	.llseek = default_llseek,
};

/* This is a clean assert crash in firmware. */
static int ath10k_debug_fw_assert(struct ath10k *ar)
{
	struct wmi_vdev_install_key_cmd *cmd;
	struct sk_buff *skb;

	skb = ath10k_wmi_alloc_skb(ar, sizeof(*cmd) + 16);
	if (!skb)
		return -ENOMEM;

	cmd = (struct wmi_vdev_install_key_cmd *)skb->data;
	memset(cmd, 0, sizeof(*cmd));

	/* big enough number so that firmware asserts */
	cmd->vdev_id = __cpu_to_le32(0x7ffe);

	return ath10k_wmi_cmd_send(ar, skb,
				   ar->wmi.cmd->vdev_install_key_cmdid);
}

static ssize_t ath10k_read_simulate_fw_crash(struct file *file,
					     char __user *user_buf,
					     size_t count, loff_t *ppos)
{
	const char buf[] =
		"To simulate firmware crash write one of the keywords to this file:\n"
		"`soft` - this will send WMI_FORCE_FW_HANG_ASSERT to firmware if FW supports that command.\n"
		"`hard` - this will send to firmware command with illegal parameters causing firmware crash.\n"
		"`assert` - this will send special illegal parameter to firmware to cause assert failure and crash.\n"
		"`hw-restart` - this will simply queue hw restart without fw/hw actually crashing.\n";

	return simple_read_from_buffer(user_buf, count, ppos, buf, strlen(buf));
}

/* Simulate firmware crash:
 * 'soft': Call wmi command causing firmware hang. This firmware hang is
 * recoverable by warm firmware reset.
 * 'hard': Force firmware crash by setting any vdev parameter for not allowed
 * vdev id. This is hard firmware crash because it is recoverable only by cold
 * firmware reset.
 */
static ssize_t ath10k_write_simulate_fw_crash(struct file *file,
					      const char __user *user_buf,
					      size_t count, loff_t *ppos)
{
	struct ath10k *ar = file->private_data;
	char buf[32];
	int ret;

	mutex_lock(&ar->conf_mutex);

	simple_write_to_buffer(buf, sizeof(buf) - 1, ppos, user_buf, count);

	/* make sure that buf is null terminated */
	buf[sizeof(buf) - 1] = 0;

	if (ar->state != ATH10K_STATE_ON &&
	    ar->state != ATH10K_STATE_RESTARTED) {
		ret = -ENETDOWN;
		goto exit;
	}

	/* drop the possible '\n' from the end */
	if (buf[count - 1] == '\n') {
		buf[count - 1] = 0;
		count--;
	}

	if (!strcmp(buf, "soft")) {
		ath10k_info(ar, "simulating soft firmware crash\n");
		ret = ath10k_wmi_force_fw_hang(ar, WMI_FORCE_FW_HANG_ASSERT, 0);
	} else if (!strcmp(buf, "hard")) {
		ath10k_info(ar, "simulating hard firmware crash\n");
		/* 0x7fff is vdev id, and it is always out of range for all
		 * firmware variants in order to force a firmware crash.
		 */
		ret = ath10k_wmi_vdev_set_param(ar, 0x7fff,
						ar->wmi.vdev_param->rts_threshold,
						0);
	} else if (!strcmp(buf, "assert")) {
		ath10k_info(ar, "simulating firmware assert crash\n");
		ret = ath10k_debug_fw_assert(ar);
	} else if (!strcmp(buf, "hw-restart")) {
		ath10k_info(ar, "user requested hw restart\n");
		queue_work(ar->workqueue, &ar->restart_work);
		ret = 0;
	} else {
		ret = -EINVAL;
		goto exit;
	}

	if (ret) {
		ath10k_warn(ar, "failed to simulate firmware crash: %d\n", ret);
		goto exit;
	}

	ret = count;

exit:
	mutex_unlock(&ar->conf_mutex);
	return ret;
}

static const struct file_operations fops_simulate_fw_crash = {
	.read = ath10k_read_simulate_fw_crash,
	.write = ath10k_write_simulate_fw_crash,
	.open = simple_open,
	.owner = THIS_MODULE,
	.llseek = default_llseek,
};

static ssize_t ath10k_read_chip_id(struct file *file, char __user *user_buf,
				   size_t count, loff_t *ppos)
{
	struct ath10k *ar = file->private_data;
	unsigned int len;
	char buf[50];

	len = scnprintf(buf, sizeof(buf), "0x%08x\n", ar->chip_id);

	return simple_read_from_buffer(user_buf, count, ppos, buf, len);
}

static const struct file_operations fops_chip_id = {
	.read = ath10k_read_chip_id,
	.open = simple_open,
	.owner = THIS_MODULE,
	.llseek = default_llseek,
};

struct ath10k_fw_crash_data *
ath10k_debug_get_new_fw_crash_data(struct ath10k *ar)
{
	struct ath10k_fw_crash_data *crash_data = ar->debug.fw_crash_data;

	lockdep_assert_held(&ar->data_lock);

	crash_data->crashed_since_read = true;
	uuid_le_gen(&crash_data->uuid);
	getnstimeofday(&crash_data->timestamp);

	return crash_data;
}
EXPORT_SYMBOL(ath10k_debug_get_new_fw_crash_data);

static struct ath10k_dump_file_data *ath10k_build_dump_file(struct ath10k *ar)
{
	struct ath10k_fw_crash_data *crash_data = ar->debug.fw_crash_data;
	struct ath10k_dump_file_data *dump_data;
	struct ath10k_tlv_dump_data *dump_tlv;
	int hdr_len = sizeof(*dump_data);
	unsigned int len, sofar = 0;
	unsigned char *buf;

	len = hdr_len;
	len += sizeof(*dump_tlv) + sizeof(crash_data->registers);

	sofar += hdr_len;

	/* This is going to get big when we start dumping FW RAM and such,
	 * so go ahead and use vmalloc.
	 */
	buf = vzalloc(len);
	if (!buf)
		return NULL;

	spin_lock_bh(&ar->data_lock);

	if (!crash_data->crashed_since_read) {
		spin_unlock_bh(&ar->data_lock);
		vfree(buf);
		return NULL;
	}

	dump_data = (struct ath10k_dump_file_data *)(buf);
	strlcpy(dump_data->df_magic, "ATH10K-FW-DUMP",
		sizeof(dump_data->df_magic));
	dump_data->len = cpu_to_le32(len);

	dump_data->version = cpu_to_le32(ATH10K_FW_CRASH_DUMP_VERSION);

	memcpy(dump_data->uuid, &crash_data->uuid, sizeof(dump_data->uuid));
	dump_data->chip_id = cpu_to_le32(ar->chip_id);
	dump_data->bus_type = cpu_to_le32(0);
	dump_data->target_version = cpu_to_le32(ar->target_version);
	dump_data->fw_version_major = cpu_to_le32(ar->fw_version_major);
	dump_data->fw_version_minor = cpu_to_le32(ar->fw_version_minor);
	dump_data->fw_version_release = cpu_to_le32(ar->fw_version_release);
	dump_data->fw_version_build = cpu_to_le32(ar->fw_version_build);
	dump_data->phy_capability = cpu_to_le32(ar->phy_capability);
	dump_data->hw_min_tx_power = cpu_to_le32(ar->hw_min_tx_power);
	dump_data->hw_max_tx_power = cpu_to_le32(ar->hw_max_tx_power);
	dump_data->ht_cap_info = cpu_to_le32(ar->ht_cap_info);
	dump_data->vht_cap_info = cpu_to_le32(ar->vht_cap_info);
	dump_data->num_rf_chains = cpu_to_le32(ar->num_rf_chains);

	strlcpy(dump_data->fw_ver, ar->hw->wiphy->fw_version,
		sizeof(dump_data->fw_ver));

	dump_data->kernel_ver_code = 0;
	strlcpy(dump_data->kernel_ver, init_utsname()->release,
		sizeof(dump_data->kernel_ver));

	dump_data->tv_sec = cpu_to_le64(crash_data->timestamp.tv_sec);
	dump_data->tv_nsec = cpu_to_le64(crash_data->timestamp.tv_nsec);

	/* Gather crash-dump */
	dump_tlv = (struct ath10k_tlv_dump_data *)(buf + sofar);
	dump_tlv->type = cpu_to_le32(ATH10K_FW_CRASH_DUMP_REGISTERS);
	dump_tlv->tlv_len = cpu_to_le32(sizeof(crash_data->registers));
	memcpy(dump_tlv->tlv_data, &crash_data->registers,
	       sizeof(crash_data->registers));
	sofar += sizeof(*dump_tlv) + sizeof(crash_data->registers);

	ar->debug.fw_crash_data->crashed_since_read = false;

	spin_unlock_bh(&ar->data_lock);

	return dump_data;
}

static int ath10k_fw_crash_dump_open(struct inode *inode, struct file *file)
{
	struct ath10k *ar = inode->i_private;
	struct ath10k_dump_file_data *dump;

	dump = ath10k_build_dump_file(ar);
	if (!dump)
		return -ENODATA;

	file->private_data = dump;

	return 0;
}

static ssize_t ath10k_fw_crash_dump_read(struct file *file,
					 char __user *user_buf,
					 size_t count, loff_t *ppos)
{
	struct ath10k_dump_file_data *dump_file = file->private_data;

	return simple_read_from_buffer(user_buf, count, ppos,
				       dump_file,
				       le32_to_cpu(dump_file->len));
}

static int ath10k_fw_crash_dump_release(struct inode *inode,
					struct file *file)
{
	vfree(file->private_data);

	return 0;
}

static const struct file_operations fops_fw_crash_dump = {
	.open = ath10k_fw_crash_dump_open,
	.read = ath10k_fw_crash_dump_read,
	.release = ath10k_fw_crash_dump_release,
	.owner = THIS_MODULE,
	.llseek = default_llseek,
};

static ssize_t ath10k_reg_addr_read(struct file *file,
				    char __user *user_buf,
				    size_t count, loff_t *ppos)
{
	struct ath10k *ar = file->private_data;
	u8 buf[32];
	unsigned int len = 0;
	u32 reg_addr;

	mutex_lock(&ar->conf_mutex);
	reg_addr = ar->debug.reg_addr;
	mutex_unlock(&ar->conf_mutex);

	len += scnprintf(buf + len, sizeof(buf) - len, "0x%x\n", reg_addr);

	return simple_read_from_buffer(user_buf, count, ppos, buf, len);
}

static ssize_t ath10k_reg_addr_write(struct file *file,
				     const char __user *user_buf,
				     size_t count, loff_t *ppos)
{
	struct ath10k *ar = file->private_data;
	u32 reg_addr;
	int ret;

	ret = kstrtou32_from_user(user_buf, count, 0, &reg_addr);
	if (ret)
		return ret;

	if (!IS_ALIGNED(reg_addr, 4))
		return -EFAULT;

	mutex_lock(&ar->conf_mutex);
	ar->debug.reg_addr = reg_addr;
	mutex_unlock(&ar->conf_mutex);

	return count;
}

static const struct file_operations fops_reg_addr = {
	.read = ath10k_reg_addr_read,
	.write = ath10k_reg_addr_write,
	.open = simple_open,
	.owner = THIS_MODULE,
	.llseek = default_llseek,
};

static ssize_t ath10k_reg_value_read(struct file *file,
				     char __user *user_buf,
				     size_t count, loff_t *ppos)
{
	struct ath10k *ar = file->private_data;
	u8 buf[48];
	unsigned int len;
	u32 reg_addr, reg_val;
	int ret;

	mutex_lock(&ar->conf_mutex);

	if (ar->state != ATH10K_STATE_ON &&
	    ar->state != ATH10K_STATE_UTF) {
		ret = -ENETDOWN;
		goto exit;
	}

	reg_addr = ar->debug.reg_addr;

	reg_val = ath10k_hif_read32(ar, reg_addr);
	len = scnprintf(buf, sizeof(buf), "0x%08x:0x%08x\n", reg_addr, reg_val);

	ret = simple_read_from_buffer(user_buf, count, ppos, buf, len);

exit:
	mutex_unlock(&ar->conf_mutex);

	return ret;
}

static ssize_t ath10k_reg_value_write(struct file *file,
				      const char __user *user_buf,
				      size_t count, loff_t *ppos)
{
	struct ath10k *ar = file->private_data;
	u32 reg_addr, reg_val;
	int ret;

	mutex_lock(&ar->conf_mutex);

	if (ar->state != ATH10K_STATE_ON &&
	    ar->state != ATH10K_STATE_UTF) {
		ret = -ENETDOWN;
		goto exit;
	}

	reg_addr = ar->debug.reg_addr;

	ret = kstrtou32_from_user(user_buf, count, 0, &reg_val);
	if (ret)
		goto exit;

	ath10k_hif_write32(ar, reg_addr, reg_val);

	ret = count;

exit:
	mutex_unlock(&ar->conf_mutex);

	return ret;
}

static const struct file_operations fops_reg_value = {
	.read = ath10k_reg_value_read,
	.write = ath10k_reg_value_write,
	.open = simple_open,
	.owner = THIS_MODULE,
	.llseek = default_llseek,
};

<<<<<<< HEAD
/* This is a clean assert crash in firmware. */
static int ath10k_debug_fw_assert(struct ath10k *ar)
{
	struct wmi_vdev_install_key_cmd *cmd;
	struct sk_buff *skb;

	skb = ath10k_wmi_alloc_skb(ar, sizeof(*cmd) + 16);
	if (!skb)
		return -ENOMEM;

	cmd = (struct wmi_vdev_install_key_cmd *)skb->data;
	memset(cmd, 0, sizeof(*cmd));

	/* big enough number so that firmware asserts */
	cmd->vdev_id = __cpu_to_le32(0x7ffe);

	return ath10k_wmi_cmd_send(ar, skb,
				   ar->wmi.cmd->vdev_install_key_cmdid);
}

static ssize_t ath10k_read_simulate_fw_crash(struct file *file,
					     char __user *user_buf,
					     size_t count, loff_t *ppos)
{
	const char buf[] =
		"To simulate firmware crash write one of the keywords to this file:\n"
		"`soft` - this will send WMI_FORCE_FW_HANG_ASSERT to firmware if FW supports that command.\n"
		"`hard` - this will send to firmware command with illegal parameters causing firmware crash.\n"
		"`assert` - this will send special illegal parameter to firmware to cause assert failure and crash.\n";

	return simple_read_from_buffer(user_buf, count, ppos, buf, strlen(buf));
}

/* Simulate firmware crash:
 * 'soft': Call wmi command causing firmware hang. This firmware hang is
 * recoverable by warm firmware reset.
 * 'hard': Force firmware crash by setting any vdev parameter for not allowed
 * vdev id. This is hard firmware crash because it is recoverable only by cold
 * firmware reset.
 */
static ssize_t ath10k_write_simulate_fw_crash(struct file *file,
					      const char __user *user_buf,
					      size_t count, loff_t *ppos)
=======
static ssize_t ath10k_mem_value_read(struct file *file,
				     char __user *user_buf,
				     size_t count, loff_t *ppos)
>>>>>>> e529fea9
{
	struct ath10k *ar = file->private_data;
	u8 *buf;
	int ret;

	if (*ppos < 0)
		return -EINVAL;

	if (!count)
		return 0;

	mutex_lock(&ar->conf_mutex);

	buf = vmalloc(count);
	if (!buf) {
		ret = -ENOMEM;
		goto exit;
	}

	if (ar->state != ATH10K_STATE_ON &&
	    ar->state != ATH10K_STATE_UTF) {
		ret = -ENETDOWN;
		goto exit;
	}

<<<<<<< HEAD
	if (!strcmp(buf, "soft")) {
		ath10k_info(ar, "simulating soft firmware crash\n");
		ret = ath10k_wmi_force_fw_hang(ar, WMI_FORCE_FW_HANG_ASSERT, 0);
	} else if (!strcmp(buf, "hard")) {
		ath10k_info(ar, "simulating hard firmware crash\n");
		/* 0x7fff is vdev id, and it is always out of range for all
		 * firmware variants in order to force a firmware crash.
		 */
		ret = ath10k_wmi_vdev_set_param(ar, 0x7fff,
						ar->wmi.vdev_param->rts_threshold,
						0);
	} else if (!strcmp(buf, "assert")) {
		ath10k_info(ar, "simulating firmware assert crash\n");
		ret = ath10k_debug_fw_assert(ar);
	} else {
		ret = -EINVAL;
=======
	ret = ath10k_hif_diag_read(ar, *ppos, buf, count);
	if (ret) {
		ath10k_warn(ar, "failed to read address 0x%08x via diagnose window fnrom debugfs: %d\n",
			    (u32)(*ppos), ret);
>>>>>>> e529fea9
		goto exit;
	}

	ret = copy_to_user(user_buf, buf, count);
	if (ret) {
<<<<<<< HEAD
		ath10k_warn(ar, "failed to simulate firmware crash: %d\n", ret);
=======
		ret = -EFAULT;
>>>>>>> e529fea9
		goto exit;
	}

	count -= ret;
	*ppos += count;
	ret = count;

exit:
	vfree(buf);
	mutex_unlock(&ar->conf_mutex);

	return ret;
}

static ssize_t ath10k_mem_value_write(struct file *file,
				      const char __user *user_buf,
				      size_t count, loff_t *ppos)
{
	struct ath10k *ar = file->private_data;
	u8 *buf;
	int ret;

	if (*ppos < 0)
		return -EINVAL;

	if (!count)
		return 0;

	mutex_lock(&ar->conf_mutex);

	buf = vmalloc(count);
	if (!buf) {
		ret = -ENOMEM;
		goto exit;
	}

	if (ar->state != ATH10K_STATE_ON &&
	    ar->state != ATH10K_STATE_UTF) {
		ret = -ENETDOWN;
		goto exit;
	}

	ret = copy_from_user(buf, user_buf, count);
	if (ret) {
		ret = -EFAULT;
		goto exit;
	}

	ret = ath10k_hif_diag_write(ar, *ppos, buf, count);
	if (ret) {
		ath10k_warn(ar, "failed to write address 0x%08x via diagnose window from debugfs: %d\n",
			    (u32)(*ppos), ret);
		goto exit;
	}

	*ppos += count;
	ret = count;

exit:
	vfree(buf);
	mutex_unlock(&ar->conf_mutex);

	return ret;
}

static const struct file_operations fops_mem_value = {
	.read = ath10k_mem_value_read,
	.write = ath10k_mem_value_write,
	.open = simple_open,
	.owner = THIS_MODULE,
	.llseek = default_llseek,
};

struct ath10k_fw_crash_data *
ath10k_debug_get_new_fw_crash_data(struct ath10k *ar)
{
	struct ath10k_fw_crash_data *crash_data = ar->debug.fw_crash_data;

	lockdep_assert_held(&ar->data_lock);

	crash_data->crashed_since_read = true;
	uuid_le_gen(&crash_data->uuid);
	getnstimeofday(&crash_data->timestamp);

	return crash_data;
}
EXPORT_SYMBOL(ath10k_debug_get_new_fw_crash_data);

static struct ath10k_dump_file_data *ath10k_build_dump_file(struct ath10k *ar)
{
	struct ath10k_fw_crash_data *crash_data = ar->debug.fw_crash_data;
	struct ath10k_dump_file_data *dump_data;
	struct ath10k_tlv_dump_data *dump_tlv;
	int hdr_len = sizeof(*dump_data);
	unsigned int len, sofar = 0;
	unsigned char *buf;

	len = hdr_len;
	len += sizeof(*dump_tlv) + sizeof(crash_data->registers);

	sofar += hdr_len;

	/* This is going to get big when we start dumping FW RAM and such,
	 * so go ahead and use vmalloc.
	 */
	buf = vzalloc(len);
	if (!buf)
		return NULL;

	spin_lock_bh(&ar->data_lock);

	if (!crash_data->crashed_since_read) {
		spin_unlock_bh(&ar->data_lock);
		vfree(buf);
		return NULL;
	}

	dump_data = (struct ath10k_dump_file_data *)(buf);
	strlcpy(dump_data->df_magic, "ATH10K-FW-DUMP",
		sizeof(dump_data->df_magic));
	dump_data->len = cpu_to_le32(len);

	dump_data->version = cpu_to_le32(ATH10K_FW_CRASH_DUMP_VERSION);

	memcpy(dump_data->uuid, &crash_data->uuid, sizeof(dump_data->uuid));
	dump_data->chip_id = cpu_to_le32(ar->chip_id);
	dump_data->bus_type = cpu_to_le32(0);
	dump_data->target_version = cpu_to_le32(ar->target_version);
	dump_data->fw_version_major = cpu_to_le32(ar->fw_version_major);
	dump_data->fw_version_minor = cpu_to_le32(ar->fw_version_minor);
	dump_data->fw_version_release = cpu_to_le32(ar->fw_version_release);
	dump_data->fw_version_build = cpu_to_le32(ar->fw_version_build);
	dump_data->phy_capability = cpu_to_le32(ar->phy_capability);
	dump_data->hw_min_tx_power = cpu_to_le32(ar->hw_min_tx_power);
	dump_data->hw_max_tx_power = cpu_to_le32(ar->hw_max_tx_power);
	dump_data->ht_cap_info = cpu_to_le32(ar->ht_cap_info);
	dump_data->vht_cap_info = cpu_to_le32(ar->vht_cap_info);
	dump_data->num_rf_chains = cpu_to_le32(ar->num_rf_chains);

	strlcpy(dump_data->fw_ver, ar->hw->wiphy->fw_version,
		sizeof(dump_data->fw_ver));

	dump_data->kernel_ver_code = cpu_to_le32(LINUX_VERSION_CODE);
	strlcpy(dump_data->kernel_ver, VERMAGIC_STRING,
		sizeof(dump_data->kernel_ver));

	dump_data->tv_sec = cpu_to_le64(crash_data->timestamp.tv_sec);
	dump_data->tv_nsec = cpu_to_le64(crash_data->timestamp.tv_nsec);

	/* Gather crash-dump */
	dump_tlv = (struct ath10k_tlv_dump_data *)(buf + sofar);
	dump_tlv->type = cpu_to_le32(ATH10K_FW_CRASH_DUMP_REGISTERS);
	dump_tlv->tlv_len = cpu_to_le32(sizeof(crash_data->registers));
	memcpy(dump_tlv->tlv_data, &crash_data->registers,
	       sizeof(crash_data->registers));
	sofar += sizeof(*dump_tlv) + sizeof(crash_data->registers);

	ar->debug.fw_crash_data->crashed_since_read = false;

	spin_unlock_bh(&ar->data_lock);

	return dump_data;
}

static int ath10k_fw_crash_dump_open(struct inode *inode, struct file *file)
{
	struct ath10k *ar = inode->i_private;
	struct ath10k_dump_file_data *dump;

	dump = ath10k_build_dump_file(ar);
	if (!dump)
		return -ENODATA;

	file->private_data = dump;

	return 0;
}

static ssize_t ath10k_fw_crash_dump_read(struct file *file,
					 char __user *user_buf,
					 size_t count, loff_t *ppos)
{
	struct ath10k_dump_file_data *dump_file = file->private_data;

	return simple_read_from_buffer(user_buf, count, ppos,
				       dump_file,
				       le32_to_cpu(dump_file->len));
}

static int ath10k_fw_crash_dump_release(struct inode *inode,
					struct file *file)
{
	vfree(file->private_data);

	return 0;
}

static const struct file_operations fops_fw_crash_dump = {
	.open = ath10k_fw_crash_dump_open,
	.read = ath10k_fw_crash_dump_read,
	.release = ath10k_fw_crash_dump_release,
	.owner = THIS_MODULE,
	.llseek = default_llseek,
};

static int ath10k_debug_htt_stats_req(struct ath10k *ar)
{
	u64 cookie;
	int ret;

	lockdep_assert_held(&ar->conf_mutex);

	if (ar->debug.htt_stats_mask == 0)
		/* htt stats are disabled */
		return 0;

	if (ar->state != ATH10K_STATE_ON)
		return 0;

	cookie = get_jiffies_64();

	ret = ath10k_htt_h2t_stats_req(&ar->htt, ar->debug.htt_stats_mask,
				       cookie);
	if (ret) {
		ath10k_warn(ar, "failed to send htt stats request: %d\n", ret);
		return ret;
	}

	queue_delayed_work(ar->workqueue, &ar->debug.htt_stats_dwork,
			   msecs_to_jiffies(ATH10K_DEBUG_HTT_STATS_INTERVAL));

	return 0;
}

static void ath10k_debug_htt_stats_dwork(struct work_struct *work)
{
	struct ath10k *ar = container_of(work, struct ath10k,
					 debug.htt_stats_dwork.work);

	mutex_lock(&ar->conf_mutex);

	ath10k_debug_htt_stats_req(ar);

	mutex_unlock(&ar->conf_mutex);
}

static ssize_t ath10k_read_htt_stats_mask(struct file *file,
					  char __user *user_buf,
					  size_t count, loff_t *ppos)
{
	struct ath10k *ar = file->private_data;
	char buf[32];
	unsigned int len;

	len = scnprintf(buf, sizeof(buf), "%lu\n", ar->debug.htt_stats_mask);

	return simple_read_from_buffer(user_buf, count, ppos, buf, len);
}

static ssize_t ath10k_write_htt_stats_mask(struct file *file,
					   const char __user *user_buf,
					   size_t count, loff_t *ppos)
{
	struct ath10k *ar = file->private_data;
	unsigned long mask;
	int ret;

	ret = kstrtoul_from_user(user_buf, count, 0, &mask);
	if (ret)
		return ret;

	/* max 8 bit masks (for now) */
	if (mask > 0xff)
		return -E2BIG;

	mutex_lock(&ar->conf_mutex);

	ar->debug.htt_stats_mask = mask;

	ret = ath10k_debug_htt_stats_req(ar);
	if (ret)
		goto out;

	ret = count;

out:
	mutex_unlock(&ar->conf_mutex);

	return ret;
}

static const struct file_operations fops_htt_stats_mask = {
	.read = ath10k_read_htt_stats_mask,
	.write = ath10k_write_htt_stats_mask,
	.open = simple_open,
	.owner = THIS_MODULE,
	.llseek = default_llseek,
};

static ssize_t ath10k_read_htt_max_amsdu_ampdu(struct file *file,
					       char __user *user_buf,
					       size_t count, loff_t *ppos)
{
	struct ath10k *ar = file->private_data;
	char buf[64];
	u8 amsdu = 3, ampdu = 64;
	unsigned int len;

	mutex_lock(&ar->conf_mutex);

	if (ar->debug.htt_max_amsdu)
		amsdu = ar->debug.htt_max_amsdu;

	if (ar->debug.htt_max_ampdu)
		ampdu = ar->debug.htt_max_ampdu;

	mutex_unlock(&ar->conf_mutex);

	len = scnprintf(buf, sizeof(buf), "%u %u\n", amsdu, ampdu);

	return simple_read_from_buffer(user_buf, count, ppos, buf, len);
}

static ssize_t ath10k_write_htt_max_amsdu_ampdu(struct file *file,
						const char __user *user_buf,
						size_t count, loff_t *ppos)
{
	struct ath10k *ar = file->private_data;
	int res;
	char buf[64];
	unsigned int amsdu, ampdu;

	simple_write_to_buffer(buf, sizeof(buf) - 1, ppos, user_buf, count);

	/* make sure that buf is null terminated */
	buf[sizeof(buf) - 1] = 0;

	res = sscanf(buf, "%u %u", &amsdu, &ampdu);

	if (res != 2)
		return -EINVAL;

	mutex_lock(&ar->conf_mutex);

	res = ath10k_htt_h2t_aggr_cfg_msg(&ar->htt, ampdu, amsdu);
	if (res)
		goto out;

	res = count;
	ar->debug.htt_max_amsdu = amsdu;
	ar->debug.htt_max_ampdu = ampdu;

out:
	mutex_unlock(&ar->conf_mutex);
	return res;
}

static const struct file_operations fops_htt_max_amsdu_ampdu = {
	.read = ath10k_read_htt_max_amsdu_ampdu,
	.write = ath10k_write_htt_max_amsdu_ampdu,
	.open = simple_open,
	.owner = THIS_MODULE,
	.llseek = default_llseek,
};

static ssize_t ath10k_read_fw_dbglog(struct file *file,
				     char __user *user_buf,
				     size_t count, loff_t *ppos)
{
	struct ath10k *ar = file->private_data;
	unsigned int len;
	char buf[32];

	len = scnprintf(buf, sizeof(buf), "0x%08x\n",
			ar->debug.fw_dbglog_mask);

	return simple_read_from_buffer(user_buf, count, ppos, buf, len);
}

static ssize_t ath10k_write_fw_dbglog(struct file *file,
				      const char __user *user_buf,
				      size_t count, loff_t *ppos)
{
	struct ath10k *ar = file->private_data;
	unsigned long mask;
	int ret;

	ret = kstrtoul_from_user(user_buf, count, 0, &mask);
	if (ret)
		return ret;

	mutex_lock(&ar->conf_mutex);

	ar->debug.fw_dbglog_mask = mask;

	if (ar->state == ATH10K_STATE_ON) {
		ret = ath10k_wmi_dbglog_cfg(ar, ar->debug.fw_dbglog_mask);
		if (ret) {
			ath10k_warn(ar, "dbglog cfg failed from debugfs: %d\n",
				    ret);
			goto exit;
		}
	}

	ret = count;

exit:
	mutex_unlock(&ar->conf_mutex);

	return ret;
}

/* TODO:  Would be nice to always support ethtool stats, would need to
 * move the stats storage out of ath10k_debug, or always have ath10k_debug
 * struct available..
 */

/* This generally cooresponds to the debugfs fw_stats file */
static const char ath10k_gstrings_stats[][ETH_GSTRING_LEN] = {
	"tx_pkts_nic",
	"tx_bytes_nic",
	"rx_pkts_nic",
	"rx_bytes_nic",
	"d_noise_floor",
	"d_cycle_count",
	"d_phy_error",
	"d_rts_bad",
	"d_rts_good",
	"d_tx_power", /* in .5 dbM I think */
	"d_rx_crc_err", /* fcs_bad */
	"d_no_beacon",
	"d_tx_mpdus_queued",
	"d_tx_msdu_queued",
	"d_tx_msdu_dropped",
	"d_local_enqued",
	"d_local_freed",
	"d_tx_ppdu_hw_queued",
	"d_tx_ppdu_reaped",
	"d_tx_fifo_underrun",
	"d_tx_ppdu_abort",
	"d_tx_mpdu_requed",
	"d_tx_excessive_retries",
	"d_tx_hw_rate",
	"d_tx_dropped_sw_retries",
	"d_tx_illegal_rate",
	"d_tx_continuous_xretries",
	"d_tx_timeout",
	"d_tx_mpdu_txop_limit",
	"d_pdev_resets",
	"d_rx_mid_ppdu_route_change",
	"d_rx_status",
	"d_rx_extra_frags_ring0",
	"d_rx_extra_frags_ring1",
	"d_rx_extra_frags_ring2",
	"d_rx_extra_frags_ring3",
	"d_rx_msdu_htt",
	"d_rx_mpdu_htt",
	"d_rx_msdu_stack",
	"d_rx_mpdu_stack",
	"d_rx_phy_err",
	"d_rx_phy_err_drops",
	"d_rx_mpdu_errors", /* FCS, MIC, ENC */
	"d_fw_crash_count",
	"d_fw_warm_reset_count",
	"d_fw_cold_reset_count",
};

#define ATH10K_SSTATS_LEN ARRAY_SIZE(ath10k_gstrings_stats)

void ath10k_debug_get_et_strings(struct ieee80211_hw *hw,
				 struct ieee80211_vif *vif,
				 u32 sset, u8 *data)
{
	if (sset == ETH_SS_STATS)
		memcpy(data, *ath10k_gstrings_stats,
		       sizeof(ath10k_gstrings_stats));
}

int ath10k_debug_get_et_sset_count(struct ieee80211_hw *hw,
				   struct ieee80211_vif *vif, int sset)
{
	if (sset == ETH_SS_STATS)
		return ATH10K_SSTATS_LEN;

	return 0;
}

void ath10k_debug_get_et_stats(struct ieee80211_hw *hw,
			       struct ieee80211_vif *vif,
			       struct ethtool_stats *stats, u64 *data)
{
	struct ath10k *ar = hw->priv;
	static const struct ath10k_fw_stats_pdev zero_stats = {};
	const struct ath10k_fw_stats_pdev *pdev_stats;
	int i = 0, ret;

	mutex_lock(&ar->conf_mutex);

	if (ar->state == ATH10K_STATE_ON) {
		ret = ath10k_debug_fw_stats_request(ar);
		if (ret) {
			/* just print a warning and try to use older results */
			ath10k_warn(ar,
				    "failed to get fw stats for ethtool: %d\n",
				    ret);
		}
	}

	pdev_stats = list_first_entry_or_null(&ar->debug.fw_stats.pdevs,
					      struct ath10k_fw_stats_pdev,
					      list);
	if (!pdev_stats) {
		/* no results available so just return zeroes */
		pdev_stats = &zero_stats;
	}

	spin_lock_bh(&ar->data_lock);

	data[i++] = pdev_stats->hw_reaped; /* ppdu reaped */
	data[i++] = 0; /* tx bytes */
	data[i++] = pdev_stats->htt_mpdus;
	data[i++] = 0; /* rx bytes */
	data[i++] = pdev_stats->ch_noise_floor;
	data[i++] = pdev_stats->cycle_count;
	data[i++] = pdev_stats->phy_err_count;
	data[i++] = pdev_stats->rts_bad;
	data[i++] = pdev_stats->rts_good;
	data[i++] = pdev_stats->chan_tx_power;
	data[i++] = pdev_stats->fcs_bad;
	data[i++] = pdev_stats->no_beacons;
	data[i++] = pdev_stats->mpdu_enqued;
	data[i++] = pdev_stats->msdu_enqued;
	data[i++] = pdev_stats->wmm_drop;
	data[i++] = pdev_stats->local_enqued;
	data[i++] = pdev_stats->local_freed;
	data[i++] = pdev_stats->hw_queued;
	data[i++] = pdev_stats->hw_reaped;
	data[i++] = pdev_stats->underrun;
	data[i++] = pdev_stats->tx_abort;
	data[i++] = pdev_stats->mpdus_requed;
	data[i++] = pdev_stats->tx_ko;
	data[i++] = pdev_stats->data_rc;
	data[i++] = pdev_stats->sw_retry_failure;
	data[i++] = pdev_stats->illgl_rate_phy_err;
	data[i++] = pdev_stats->pdev_cont_xretry;
	data[i++] = pdev_stats->pdev_tx_timeout;
	data[i++] = pdev_stats->txop_ovf;
	data[i++] = pdev_stats->pdev_resets;
	data[i++] = pdev_stats->mid_ppdu_route_change;
	data[i++] = pdev_stats->status_rcvd;
	data[i++] = pdev_stats->r0_frags;
	data[i++] = pdev_stats->r1_frags;
	data[i++] = pdev_stats->r2_frags;
	data[i++] = pdev_stats->r3_frags;
	data[i++] = pdev_stats->htt_msdus;
	data[i++] = pdev_stats->htt_mpdus;
	data[i++] = pdev_stats->loc_msdus;
	data[i++] = pdev_stats->loc_mpdus;
	data[i++] = pdev_stats->phy_errs;
	data[i++] = pdev_stats->phy_err_drop;
	data[i++] = pdev_stats->mpdu_errs;
	data[i++] = ar->stats.fw_crash_counter;
	data[i++] = ar->stats.fw_warm_reset_counter;
	data[i++] = ar->stats.fw_cold_reset_counter;

	spin_unlock_bh(&ar->data_lock);

	mutex_unlock(&ar->conf_mutex);

	WARN_ON(i != ATH10K_SSTATS_LEN);
}

static const struct file_operations fops_fw_dbglog = {
	.read = ath10k_read_fw_dbglog,
	.write = ath10k_write_fw_dbglog,
	.open = simple_open,
	.owner = THIS_MODULE,
	.llseek = default_llseek,
};

static int ath10k_debug_cal_data_open(struct inode *inode, struct file *file)
{
	struct ath10k *ar = inode->i_private;
	void *buf;
	u32 hi_addr;
	__le32 addr;
	int ret;

	mutex_lock(&ar->conf_mutex);

	if (ar->state != ATH10K_STATE_ON &&
	    ar->state != ATH10K_STATE_UTF) {
		ret = -ENETDOWN;
		goto err;
	}

	buf = vmalloc(QCA988X_CAL_DATA_LEN);
	if (!buf) {
		ret = -ENOMEM;
		goto err;
	}

	hi_addr = host_interest_item_address(HI_ITEM(hi_board_data));

	ret = ath10k_hif_diag_read(ar, hi_addr, &addr, sizeof(addr));
	if (ret) {
		ath10k_warn(ar, "failed to read hi_board_data address: %d\n", ret);
		goto err_vfree;
	}

	ret = ath10k_hif_diag_read(ar, le32_to_cpu(addr), buf,
				   QCA988X_CAL_DATA_LEN);
	if (ret) {
		ath10k_warn(ar, "failed to read calibration data: %d\n", ret);
		goto err_vfree;
	}

	file->private_data = buf;

	mutex_unlock(&ar->conf_mutex);

	return 0;

err_vfree:
	vfree(buf);

err:
	mutex_unlock(&ar->conf_mutex);

	return ret;
}

static ssize_t ath10k_debug_cal_data_read(struct file *file,
					  char __user *user_buf,
					  size_t count, loff_t *ppos)
{
	void *buf = file->private_data;

	return simple_read_from_buffer(user_buf, count, ppos,
				       buf, QCA988X_CAL_DATA_LEN);
}

static int ath10k_debug_cal_data_release(struct inode *inode,
					 struct file *file)
{
	vfree(file->private_data);

	return 0;
}

static const struct file_operations fops_cal_data = {
	.open = ath10k_debug_cal_data_open,
	.read = ath10k_debug_cal_data_read,
	.release = ath10k_debug_cal_data_release,
	.owner = THIS_MODULE,
	.llseek = default_llseek,
};

int ath10k_debug_start(struct ath10k *ar)
{
	int ret;

	lockdep_assert_held(&ar->conf_mutex);

	ret = ath10k_debug_htt_stats_req(ar);
	if (ret)
		/* continue normally anyway, this isn't serious */
		ath10k_warn(ar, "failed to start htt stats workqueue: %d\n",
			    ret);

	if (ar->debug.fw_dbglog_mask) {
		ret = ath10k_wmi_dbglog_cfg(ar, ar->debug.fw_dbglog_mask);
		if (ret)
			/* not serious */
			ath10k_warn(ar, "failed to enable dbglog during start: %d",
				    ret);
	}

	if (ar->debug.pktlog_filter) {
		ret = ath10k_wmi_pdev_pktlog_enable(ar,
						    ar->debug.pktlog_filter);
		if (ret)
			/* not serious */
			ath10k_warn(ar,
				    "failed to enable pktlog filter %x: %d\n",
				    ar->debug.pktlog_filter, ret);
	} else {
		ret = ath10k_wmi_pdev_pktlog_disable(ar);
		if (ret)
			/* not serious */
			ath10k_warn(ar, "failed to disable pktlog: %d\n", ret);
	}

	return ret;
}

void ath10k_debug_stop(struct ath10k *ar)
{
	lockdep_assert_held(&ar->conf_mutex);

	/* Must not use _sync to avoid deadlock, we do that in
	 * ath10k_debug_destroy(). The check for htt_stats_mask is to avoid
	 * warning from del_timer(). */
	if (ar->debug.htt_stats_mask != 0)
		cancel_delayed_work(&ar->debug.htt_stats_dwork);

	ar->debug.htt_max_amsdu = 0;
	ar->debug.htt_max_ampdu = 0;

	ath10k_wmi_pdev_pktlog_disable(ar);
}

static ssize_t ath10k_write_simulate_radar(struct file *file,
					   const char __user *user_buf,
					   size_t count, loff_t *ppos)
{
	struct ath10k *ar = file->private_data;

	ieee80211_radar_detected(ar->hw);

	return count;
}

static const struct file_operations fops_simulate_radar = {
	.write = ath10k_write_simulate_radar,
	.open = simple_open,
	.owner = THIS_MODULE,
	.llseek = default_llseek,
};

#define ATH10K_DFS_STAT(s, p) (\
	len += scnprintf(buf + len, size - len, "%-28s : %10u\n", s, \
			 ar->debug.dfs_stats.p))

#define ATH10K_DFS_POOL_STAT(s, p) (\
	len += scnprintf(buf + len, size - len, "%-28s : %10u\n", s, \
			 ar->debug.dfs_pool_stats.p))

static ssize_t ath10k_read_dfs_stats(struct file *file, char __user *user_buf,
				     size_t count, loff_t *ppos)
{
	int retval = 0, len = 0;
	const int size = 8000;
	struct ath10k *ar = file->private_data;
	char *buf;

	buf = kzalloc(size, GFP_KERNEL);
	if (buf == NULL)
		return -ENOMEM;

	if (!ar->dfs_detector) {
		len += scnprintf(buf + len, size - len, "DFS not enabled\n");
		goto exit;
	}

	ar->debug.dfs_pool_stats =
			ar->dfs_detector->get_stats(ar->dfs_detector);

	len += scnprintf(buf + len, size - len, "Pulse detector statistics:\n");

	ATH10K_DFS_STAT("reported phy errors", phy_errors);
	ATH10K_DFS_STAT("pulse events reported", pulses_total);
	ATH10K_DFS_STAT("DFS pulses detected", pulses_detected);
	ATH10K_DFS_STAT("DFS pulses discarded", pulses_discarded);
	ATH10K_DFS_STAT("Radars detected", radar_detected);

	len += scnprintf(buf + len, size - len, "Global Pool statistics:\n");
	ATH10K_DFS_POOL_STAT("Pool references", pool_reference);
	ATH10K_DFS_POOL_STAT("Pulses allocated", pulse_allocated);
	ATH10K_DFS_POOL_STAT("Pulses alloc error", pulse_alloc_error);
	ATH10K_DFS_POOL_STAT("Pulses in use", pulse_used);
	ATH10K_DFS_POOL_STAT("Seqs. allocated", pseq_allocated);
	ATH10K_DFS_POOL_STAT("Seqs. alloc error", pseq_alloc_error);
	ATH10K_DFS_POOL_STAT("Seqs. in use", pseq_used);

exit:
	if (len > size)
		len = size;

	retval = simple_read_from_buffer(user_buf, count, ppos, buf, len);
	kfree(buf);

	return retval;
}

static const struct file_operations fops_dfs_stats = {
	.read = ath10k_read_dfs_stats,
	.open = simple_open,
	.owner = THIS_MODULE,
	.llseek = default_llseek,
};

static ssize_t ath10k_write_pktlog_filter(struct file *file,
					  const char __user *ubuf,
					  size_t count, loff_t *ppos)
{
	struct ath10k *ar = file->private_data;
	u32 filter;
	int ret;

	if (kstrtouint_from_user(ubuf, count, 0, &filter))
		return -EINVAL;

	mutex_lock(&ar->conf_mutex);

	if (ar->state != ATH10K_STATE_ON) {
		ar->debug.pktlog_filter = filter;
		ret = count;
		goto out;
	}

	if (filter && (filter != ar->debug.pktlog_filter)) {
		ret = ath10k_wmi_pdev_pktlog_enable(ar, filter);
		if (ret) {
			ath10k_warn(ar, "failed to enable pktlog filter %x: %d\n",
				    ar->debug.pktlog_filter, ret);
			goto out;
		}
	} else {
		ret = ath10k_wmi_pdev_pktlog_disable(ar);
		if (ret) {
			ath10k_warn(ar, "failed to disable pktlog: %d\n", ret);
			goto out;
		}
	}

	ar->debug.pktlog_filter = filter;
	ret = count;

out:
	mutex_unlock(&ar->conf_mutex);
	return ret;
}

static ssize_t ath10k_read_pktlog_filter(struct file *file, char __user *ubuf,
					 size_t count, loff_t *ppos)
{
	char buf[32];
	struct ath10k *ar = file->private_data;
	int len = 0;

	mutex_lock(&ar->conf_mutex);
	len = scnprintf(buf, sizeof(buf) - len, "%08x\n",
			ar->debug.pktlog_filter);
	mutex_unlock(&ar->conf_mutex);

	return simple_read_from_buffer(ubuf, count, ppos, buf, len);
}

static const struct file_operations fops_pktlog_filter = {
	.read = ath10k_read_pktlog_filter,
	.write = ath10k_write_pktlog_filter,
	.open = simple_open
};

int ath10k_debug_create(struct ath10k *ar)
{
	ar->debug.fw_crash_data = vzalloc(sizeof(*ar->debug.fw_crash_data));
	if (!ar->debug.fw_crash_data)
		return -ENOMEM;

<<<<<<< HEAD
=======
	INIT_LIST_HEAD(&ar->debug.fw_stats.pdevs);
	INIT_LIST_HEAD(&ar->debug.fw_stats.peers);

>>>>>>> e529fea9
	return 0;
}

void ath10k_debug_destroy(struct ath10k *ar)
{
	vfree(ar->debug.fw_crash_data);
	ar->debug.fw_crash_data = NULL;
<<<<<<< HEAD
=======

	ath10k_debug_fw_stats_reset(ar);
>>>>>>> e529fea9
}

int ath10k_debug_register(struct ath10k *ar)
{
	ar->debug.debugfs_phy = debugfs_create_dir("ath10k",
						   ar->hw->wiphy->debugfsdir);
	if (IS_ERR_OR_NULL(ar->debug.debugfs_phy)) {
		if (IS_ERR(ar->debug.debugfs_phy))
			return PTR_ERR(ar->debug.debugfs_phy);

		return -ENOMEM;
	}

	INIT_DELAYED_WORK(&ar->debug.htt_stats_dwork,
			  ath10k_debug_htt_stats_dwork);

	init_completion(&ar->debug.fw_stats_complete);

	debugfs_create_file("fw_stats", S_IRUSR, ar->debug.debugfs_phy, ar,
			    &fops_fw_stats);

	debugfs_create_file("fw_reset_stats", S_IRUSR, ar->debug.debugfs_phy,
			    ar, &fops_fw_reset_stats);

	debugfs_create_file("wmi_services", S_IRUSR, ar->debug.debugfs_phy, ar,
			    &fops_wmi_services);

	debugfs_create_file("simulate_fw_crash", S_IRUSR, ar->debug.debugfs_phy,
			    ar, &fops_simulate_fw_crash);

	debugfs_create_file("fw_crash_dump", S_IRUSR, ar->debug.debugfs_phy,
			    ar, &fops_fw_crash_dump);

<<<<<<< HEAD
=======
	debugfs_create_file("reg_addr", S_IRUSR | S_IWUSR,
			    ar->debug.debugfs_phy, ar, &fops_reg_addr);

	debugfs_create_file("reg_value", S_IRUSR | S_IWUSR,
			    ar->debug.debugfs_phy, ar, &fops_reg_value);

	debugfs_create_file("mem_value", S_IRUSR | S_IWUSR,
			    ar->debug.debugfs_phy, ar, &fops_mem_value);

>>>>>>> e529fea9
	debugfs_create_file("chip_id", S_IRUSR, ar->debug.debugfs_phy,
			    ar, &fops_chip_id);

	debugfs_create_file("htt_stats_mask", S_IRUSR, ar->debug.debugfs_phy,
			    ar, &fops_htt_stats_mask);

	debugfs_create_file("htt_max_amsdu_ampdu", S_IRUSR | S_IWUSR,
			    ar->debug.debugfs_phy, ar,
			    &fops_htt_max_amsdu_ampdu);

	debugfs_create_file("fw_dbglog", S_IRUSR, ar->debug.debugfs_phy,
			    ar, &fops_fw_dbglog);

	debugfs_create_file("cal_data", S_IRUSR, ar->debug.debugfs_phy,
			    ar, &fops_cal_data);

	if (config_enabled(CONFIG_ATH10K_DFS_CERTIFIED)) {
		debugfs_create_file("dfs_simulate_radar", S_IWUSR,
				    ar->debug.debugfs_phy, ar,
				    &fops_simulate_radar);

		debugfs_create_bool("dfs_block_radar_events", S_IWUSR,
				    ar->debug.debugfs_phy,
				    &ar->dfs_block_radar_events);

		debugfs_create_file("dfs_stats", S_IRUSR,
				    ar->debug.debugfs_phy, ar,
				    &fops_dfs_stats);
	}

	debugfs_create_file("pktlog_filter", S_IRUGO | S_IWUSR,
			    ar->debug.debugfs_phy, ar, &fops_pktlog_filter);

	return 0;
}

void ath10k_debug_unregister(struct ath10k *ar)
{
	cancel_delayed_work_sync(&ar->debug.htt_stats_dwork);
}

#endif /* CONFIG_ATH10K_DEBUGFS */

#ifdef CONFIG_ATH10K_DEBUG
void ath10k_dbg(struct ath10k *ar, enum ath10k_debug_mask mask,
		const char *fmt, ...)
{
	struct va_format vaf;
	va_list args;

	va_start(args, fmt);

	vaf.fmt = fmt;
	vaf.va = &args;

	if (ath10k_debug_mask & mask)
		dev_printk(KERN_DEBUG, ar->dev, "%pV", &vaf);

	trace_ath10k_log_dbg(ar, mask, &vaf);

	va_end(args);
}
EXPORT_SYMBOL(ath10k_dbg);

void ath10k_dbg_dump(struct ath10k *ar,
		     enum ath10k_debug_mask mask,
		     const char *msg, const char *prefix,
		     const void *buf, size_t len)
{
	char linebuf[256];
	unsigned int linebuflen;
	const void *ptr;

	if (ath10k_debug_mask & mask) {
		if (msg)
			ath10k_dbg(ar, mask, "%s\n", msg);

<<<<<<< HEAD
		print_hex_dump_bytes(prefix, DUMP_PREFIX_OFFSET, buf, len);
=======
		for (ptr = buf; (ptr - buf) < len; ptr += 16) {
			linebuflen = 0;
			linebuflen += scnprintf(linebuf + linebuflen,
						sizeof(linebuf) - linebuflen,
						"%s%08x: ",
						(prefix ? prefix : ""),
						(unsigned int)(ptr - buf));
			hex_dump_to_buffer(ptr, len - (ptr - buf), 16, 1,
					   linebuf + linebuflen,
					   sizeof(linebuf) - linebuflen, true);
			dev_printk(KERN_DEBUG, ar->dev, "%s\n", linebuf);
		}
>>>>>>> e529fea9
	}

	/* tracing code doesn't like null strings :/ */
	trace_ath10k_log_dbg_dump(ar, msg ? msg : "", prefix ? prefix : "",
				  buf, len);
}
EXPORT_SYMBOL(ath10k_dbg_dump);

#endif /* CONFIG_ATH10K_DEBUG */<|MERGE_RESOLUTION|>--- conflicted
+++ resolved
@@ -17,14 +17,8 @@
 
 #include <linux/module.h>
 #include <linux/debugfs.h>
-<<<<<<< HEAD
-#include <linux/version.h>
-#include <linux/vermagic.h>
-#include <linux/vmalloc.h>
-=======
 #include <linux/vmalloc.h>
 #include <linux/utsname.h>
->>>>>>> e529fea9
 
 #include "core.h"
 #include "debug.h"
@@ -101,17 +95,10 @@
 
 	/* LINUX_VERSION_CODE */
 	__le32 kernel_ver_code;
-<<<<<<< HEAD
 
 	/* VERMAGIC_STRING */
 	char kernel_ver[64];
 
-=======
-
-	/* VERMAGIC_STRING */
-	char kernel_ver[64];
-
->>>>>>> e529fea9
 	/* room for growth w/out changing binary format */
 	u8 unused[128];
 
@@ -119,11 +106,7 @@
 	u8 data[0];
 } __packed;
 
-<<<<<<< HEAD
-int ath10k_info(struct ath10k *ar, const char *fmt, ...)
-=======
 void ath10k_info(struct ath10k *ar, const char *fmt, ...)
->>>>>>> e529fea9
 {
 	struct va_format vaf = {
 		.fmt = fmt,
@@ -132,11 +115,7 @@
 
 	va_start(args, fmt);
 	vaf.va = &args;
-<<<<<<< HEAD
-	ret = dev_info(ar->dev, "%pV", &vaf);
-=======
 	dev_info(ar->dev, "%pV", &vaf);
->>>>>>> e529fea9
 	trace_ath10k_log_info(ar, &vaf);
 	va_end(args);
 }
@@ -144,20 +123,13 @@
 
 void ath10k_print_driver_info(struct ath10k *ar)
 {
-<<<<<<< HEAD
-	ath10k_info(ar, "%s (0x%08x, 0x%08x) fw %s api %d htt %d.%d\n",
-=======
 	ath10k_info(ar, "%s (0x%08x, 0x%08x) fw %s api %d htt %d.%d wmi %d.%d.%d.%d cal %s max_sta %d\n",
->>>>>>> e529fea9
 		    ar->hw_params.name,
 		    ar->target_version,
 		    ar->chip_id,
 		    ar->hw->wiphy->fw_version,
 		    ar->fw_api,
 		    ar->htt.target_version_major,
-<<<<<<< HEAD
-		    ar->htt.target_version_minor);
-=======
 		    ar->htt.target_version_minor,
 		    ar->fw_version_major,
 		    ar->fw_version_minor,
@@ -165,7 +137,6 @@
 		    ar->fw_version_build,
 		    ath10k_cal_mode_str(ar->cal_mode),
 		    ar->max_num_stations);
->>>>>>> e529fea9
 	ath10k_info(ar, "debug %d debugfs %d tracing %d dfs %d testmode %d\n",
 		    config_enabled(CONFIG_ATH10K_DEBUG),
 		    config_enabled(CONFIG_ATH10K_DEBUGFS),
@@ -175,11 +146,7 @@
 }
 EXPORT_SYMBOL(ath10k_print_driver_info);
 
-<<<<<<< HEAD
-int ath10k_err(struct ath10k *ar, const char *fmt, ...)
-=======
 void ath10k_err(struct ath10k *ar, const char *fmt, ...)
->>>>>>> e529fea9
 {
 	struct va_format vaf = {
 		.fmt = fmt,
@@ -188,21 +155,13 @@
 
 	va_start(args, fmt);
 	vaf.va = &args;
-<<<<<<< HEAD
-	ret = dev_err(ar->dev, "%pV", &vaf);
-=======
 	dev_err(ar->dev, "%pV", &vaf);
->>>>>>> e529fea9
 	trace_ath10k_log_err(ar, &vaf);
 	va_end(args);
 }
 EXPORT_SYMBOL(ath10k_err);
 
-<<<<<<< HEAD
-int ath10k_warn(struct ath10k *ar, const char *fmt, ...)
-=======
 void ath10k_warn(struct ath10k *ar, const char *fmt, ...)
->>>>>>> e529fea9
 {
 	struct va_format vaf = {
 		.fmt = fmt,
@@ -215,11 +174,6 @@
 	trace_ath10k_log_warn(ar, &vaf);
 
 	va_end(args);
-<<<<<<< HEAD
-
-	return 0;
-=======
->>>>>>> e529fea9
 }
 EXPORT_SYMBOL(ath10k_warn);
 
@@ -246,14 +200,9 @@
 	if (len > buf_len)
 		len = buf_len;
 
-<<<<<<< HEAD
-	for (i = 0; i < WMI_SERVICE_MAX; i++) {
-		enabled = test_bit(i, ar->debug.wmi_service_bitmap);
-=======
 	spin_lock_bh(&ar->data_lock);
 	for (i = 0; i < WMI_SERVICE_MAX; i++) {
 		enabled = test_bit(i, ar->wmi.svc_map);
->>>>>>> e529fea9
 		name = wmi_service_name(i);
 
 		if (!name) {
@@ -414,12 +363,6 @@
 		if (time_after(jiffies, timeout))
 			return -ETIMEDOUT;
 
-<<<<<<< HEAD
-	ret = ath10k_wmi_request_stats(ar, WMI_REQUEST_PEER_STAT);
-	if (ret) {
-		ath10k_warn(ar, "could not request stats (%d)\n", ret);
-		goto exit;
-=======
 		reinit_completion(&ar->debug.fw_stats_complete);
 
 		ret = ath10k_wmi_request_stats(ar, WMI_REQUEST_PEER_STAT);
@@ -439,7 +382,6 @@
 			break;
 		}
 		spin_unlock_bh(&ar->data_lock);
->>>>>>> e529fea9
 	}
 
 	return 0;
@@ -1101,55 +1043,9 @@
 	.llseek = default_llseek,
 };
 
-<<<<<<< HEAD
-/* This is a clean assert crash in firmware. */
-static int ath10k_debug_fw_assert(struct ath10k *ar)
-{
-	struct wmi_vdev_install_key_cmd *cmd;
-	struct sk_buff *skb;
-
-	skb = ath10k_wmi_alloc_skb(ar, sizeof(*cmd) + 16);
-	if (!skb)
-		return -ENOMEM;
-
-	cmd = (struct wmi_vdev_install_key_cmd *)skb->data;
-	memset(cmd, 0, sizeof(*cmd));
-
-	/* big enough number so that firmware asserts */
-	cmd->vdev_id = __cpu_to_le32(0x7ffe);
-
-	return ath10k_wmi_cmd_send(ar, skb,
-				   ar->wmi.cmd->vdev_install_key_cmdid);
-}
-
-static ssize_t ath10k_read_simulate_fw_crash(struct file *file,
-					     char __user *user_buf,
-					     size_t count, loff_t *ppos)
-{
-	const char buf[] =
-		"To simulate firmware crash write one of the keywords to this file:\n"
-		"`soft` - this will send WMI_FORCE_FW_HANG_ASSERT to firmware if FW supports that command.\n"
-		"`hard` - this will send to firmware command with illegal parameters causing firmware crash.\n"
-		"`assert` - this will send special illegal parameter to firmware to cause assert failure and crash.\n";
-
-	return simple_read_from_buffer(user_buf, count, ppos, buf, strlen(buf));
-}
-
-/* Simulate firmware crash:
- * 'soft': Call wmi command causing firmware hang. This firmware hang is
- * recoverable by warm firmware reset.
- * 'hard': Force firmware crash by setting any vdev parameter for not allowed
- * vdev id. This is hard firmware crash because it is recoverable only by cold
- * firmware reset.
- */
-static ssize_t ath10k_write_simulate_fw_crash(struct file *file,
-					      const char __user *user_buf,
-					      size_t count, loff_t *ppos)
-=======
 static ssize_t ath10k_mem_value_read(struct file *file,
 				     char __user *user_buf,
 				     size_t count, loff_t *ppos)
->>>>>>> e529fea9
 {
 	struct ath10k *ar = file->private_data;
 	u8 *buf;
@@ -1175,39 +1071,16 @@
 		goto exit;
 	}
 
-<<<<<<< HEAD
-	if (!strcmp(buf, "soft")) {
-		ath10k_info(ar, "simulating soft firmware crash\n");
-		ret = ath10k_wmi_force_fw_hang(ar, WMI_FORCE_FW_HANG_ASSERT, 0);
-	} else if (!strcmp(buf, "hard")) {
-		ath10k_info(ar, "simulating hard firmware crash\n");
-		/* 0x7fff is vdev id, and it is always out of range for all
-		 * firmware variants in order to force a firmware crash.
-		 */
-		ret = ath10k_wmi_vdev_set_param(ar, 0x7fff,
-						ar->wmi.vdev_param->rts_threshold,
-						0);
-	} else if (!strcmp(buf, "assert")) {
-		ath10k_info(ar, "simulating firmware assert crash\n");
-		ret = ath10k_debug_fw_assert(ar);
-	} else {
-		ret = -EINVAL;
-=======
 	ret = ath10k_hif_diag_read(ar, *ppos, buf, count);
 	if (ret) {
 		ath10k_warn(ar, "failed to read address 0x%08x via diagnose window fnrom debugfs: %d\n",
 			    (u32)(*ppos), ret);
->>>>>>> e529fea9
 		goto exit;
 	}
 
 	ret = copy_to_user(user_buf, buf, count);
 	if (ret) {
-<<<<<<< HEAD
-		ath10k_warn(ar, "failed to simulate firmware crash: %d\n", ret);
-=======
 		ret = -EFAULT;
->>>>>>> e529fea9
 		goto exit;
 	}
 
@@ -1277,138 +1150,6 @@
 	.read = ath10k_mem_value_read,
 	.write = ath10k_mem_value_write,
 	.open = simple_open,
-	.owner = THIS_MODULE,
-	.llseek = default_llseek,
-};
-
-struct ath10k_fw_crash_data *
-ath10k_debug_get_new_fw_crash_data(struct ath10k *ar)
-{
-	struct ath10k_fw_crash_data *crash_data = ar->debug.fw_crash_data;
-
-	lockdep_assert_held(&ar->data_lock);
-
-	crash_data->crashed_since_read = true;
-	uuid_le_gen(&crash_data->uuid);
-	getnstimeofday(&crash_data->timestamp);
-
-	return crash_data;
-}
-EXPORT_SYMBOL(ath10k_debug_get_new_fw_crash_data);
-
-static struct ath10k_dump_file_data *ath10k_build_dump_file(struct ath10k *ar)
-{
-	struct ath10k_fw_crash_data *crash_data = ar->debug.fw_crash_data;
-	struct ath10k_dump_file_data *dump_data;
-	struct ath10k_tlv_dump_data *dump_tlv;
-	int hdr_len = sizeof(*dump_data);
-	unsigned int len, sofar = 0;
-	unsigned char *buf;
-
-	len = hdr_len;
-	len += sizeof(*dump_tlv) + sizeof(crash_data->registers);
-
-	sofar += hdr_len;
-
-	/* This is going to get big when we start dumping FW RAM and such,
-	 * so go ahead and use vmalloc.
-	 */
-	buf = vzalloc(len);
-	if (!buf)
-		return NULL;
-
-	spin_lock_bh(&ar->data_lock);
-
-	if (!crash_data->crashed_since_read) {
-		spin_unlock_bh(&ar->data_lock);
-		vfree(buf);
-		return NULL;
-	}
-
-	dump_data = (struct ath10k_dump_file_data *)(buf);
-	strlcpy(dump_data->df_magic, "ATH10K-FW-DUMP",
-		sizeof(dump_data->df_magic));
-	dump_data->len = cpu_to_le32(len);
-
-	dump_data->version = cpu_to_le32(ATH10K_FW_CRASH_DUMP_VERSION);
-
-	memcpy(dump_data->uuid, &crash_data->uuid, sizeof(dump_data->uuid));
-	dump_data->chip_id = cpu_to_le32(ar->chip_id);
-	dump_data->bus_type = cpu_to_le32(0);
-	dump_data->target_version = cpu_to_le32(ar->target_version);
-	dump_data->fw_version_major = cpu_to_le32(ar->fw_version_major);
-	dump_data->fw_version_minor = cpu_to_le32(ar->fw_version_minor);
-	dump_data->fw_version_release = cpu_to_le32(ar->fw_version_release);
-	dump_data->fw_version_build = cpu_to_le32(ar->fw_version_build);
-	dump_data->phy_capability = cpu_to_le32(ar->phy_capability);
-	dump_data->hw_min_tx_power = cpu_to_le32(ar->hw_min_tx_power);
-	dump_data->hw_max_tx_power = cpu_to_le32(ar->hw_max_tx_power);
-	dump_data->ht_cap_info = cpu_to_le32(ar->ht_cap_info);
-	dump_data->vht_cap_info = cpu_to_le32(ar->vht_cap_info);
-	dump_data->num_rf_chains = cpu_to_le32(ar->num_rf_chains);
-
-	strlcpy(dump_data->fw_ver, ar->hw->wiphy->fw_version,
-		sizeof(dump_data->fw_ver));
-
-	dump_data->kernel_ver_code = cpu_to_le32(LINUX_VERSION_CODE);
-	strlcpy(dump_data->kernel_ver, VERMAGIC_STRING,
-		sizeof(dump_data->kernel_ver));
-
-	dump_data->tv_sec = cpu_to_le64(crash_data->timestamp.tv_sec);
-	dump_data->tv_nsec = cpu_to_le64(crash_data->timestamp.tv_nsec);
-
-	/* Gather crash-dump */
-	dump_tlv = (struct ath10k_tlv_dump_data *)(buf + sofar);
-	dump_tlv->type = cpu_to_le32(ATH10K_FW_CRASH_DUMP_REGISTERS);
-	dump_tlv->tlv_len = cpu_to_le32(sizeof(crash_data->registers));
-	memcpy(dump_tlv->tlv_data, &crash_data->registers,
-	       sizeof(crash_data->registers));
-	sofar += sizeof(*dump_tlv) + sizeof(crash_data->registers);
-
-	ar->debug.fw_crash_data->crashed_since_read = false;
-
-	spin_unlock_bh(&ar->data_lock);
-
-	return dump_data;
-}
-
-static int ath10k_fw_crash_dump_open(struct inode *inode, struct file *file)
-{
-	struct ath10k *ar = inode->i_private;
-	struct ath10k_dump_file_data *dump;
-
-	dump = ath10k_build_dump_file(ar);
-	if (!dump)
-		return -ENODATA;
-
-	file->private_data = dump;
-
-	return 0;
-}
-
-static ssize_t ath10k_fw_crash_dump_read(struct file *file,
-					 char __user *user_buf,
-					 size_t count, loff_t *ppos)
-{
-	struct ath10k_dump_file_data *dump_file = file->private_data;
-
-	return simple_read_from_buffer(user_buf, count, ppos,
-				       dump_file,
-				       le32_to_cpu(dump_file->len));
-}
-
-static int ath10k_fw_crash_dump_release(struct inode *inode,
-					struct file *file)
-{
-	vfree(file->private_data);
-
-	return 0;
-}
-
-static const struct file_operations fops_fw_crash_dump = {
-	.open = ath10k_fw_crash_dump_open,
-	.read = ath10k_fw_crash_dump_read,
-	.release = ath10k_fw_crash_dump_release,
 	.owner = THIS_MODULE,
 	.llseek = default_llseek,
 };
@@ -2069,12 +1810,9 @@
 	if (!ar->debug.fw_crash_data)
 		return -ENOMEM;
 
-<<<<<<< HEAD
-=======
 	INIT_LIST_HEAD(&ar->debug.fw_stats.pdevs);
 	INIT_LIST_HEAD(&ar->debug.fw_stats.peers);
 
->>>>>>> e529fea9
 	return 0;
 }
 
@@ -2082,11 +1820,8 @@
 {
 	vfree(ar->debug.fw_crash_data);
 	ar->debug.fw_crash_data = NULL;
-<<<<<<< HEAD
-=======
 
 	ath10k_debug_fw_stats_reset(ar);
->>>>>>> e529fea9
 }
 
 int ath10k_debug_register(struct ath10k *ar)
@@ -2120,8 +1855,6 @@
 	debugfs_create_file("fw_crash_dump", S_IRUSR, ar->debug.debugfs_phy,
 			    ar, &fops_fw_crash_dump);
 
-<<<<<<< HEAD
-=======
 	debugfs_create_file("reg_addr", S_IRUSR | S_IWUSR,
 			    ar->debug.debugfs_phy, ar, &fops_reg_addr);
 
@@ -2131,7 +1864,6 @@
 	debugfs_create_file("mem_value", S_IRUSR | S_IWUSR,
 			    ar->debug.debugfs_phy, ar, &fops_mem_value);
 
->>>>>>> e529fea9
 	debugfs_create_file("chip_id", S_IRUSR, ar->debug.debugfs_phy,
 			    ar, &fops_chip_id);
 
@@ -2209,9 +1941,6 @@
 		if (msg)
 			ath10k_dbg(ar, mask, "%s\n", msg);
 
-<<<<<<< HEAD
-		print_hex_dump_bytes(prefix, DUMP_PREFIX_OFFSET, buf, len);
-=======
 		for (ptr = buf; (ptr - buf) < len; ptr += 16) {
 			linebuflen = 0;
 			linebuflen += scnprintf(linebuf + linebuflen,
@@ -2224,7 +1953,6 @@
 					   sizeof(linebuf) - linebuflen, true);
 			dev_printk(KERN_DEBUG, ar->dev, "%s\n", linebuf);
 		}
->>>>>>> e529fea9
 	}
 
 	/* tracing code doesn't like null strings :/ */
