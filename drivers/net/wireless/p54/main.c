/*
 * mac80211 glue code for mac80211 Prism54 drivers
 *
 * Copyright (c) 2006, Michael Wu <flamingice@sourmilk.net>
 * Copyright (c) 2007-2009, Christian Lamparter <chunkeey@web.de>
 * Copyright 2008, Johannes Berg <johannes@sipsolutions.net>
 *
 * Based on:
 * - the islsm (softmac prism54) driver, which is:
 *   Copyright 2004-2006 Jean-Baptiste Note <jbnote@gmail.com>, et al.
 * - stlc45xx driver
 *   Copyright (C) 2008 Nokia Corporation and/or its subsidiary(-ies).
 *
 * This program is free software; you can redistribute it and/or modify
 * it under the terms of the GNU General Public License version 2 as
 * published by the Free Software Foundation.
 */

#include <linux/init.h>
#include <linux/slab.h>
#include <linux/firmware.h>
#include <linux/etherdevice.h>

#include <net/mac80211.h>

#include "p54.h"
#include "lmac.h"

static int modparam_nohwcrypt;
module_param_named(nohwcrypt, modparam_nohwcrypt, bool, S_IRUGO);
MODULE_PARM_DESC(nohwcrypt, "Disable hardware encryption.");
MODULE_AUTHOR("Michael Wu <flamingice@sourmilk.net>");
MODULE_DESCRIPTION("Softmac Prism54 common code");
MODULE_LICENSE("GPL");
MODULE_ALIAS("prism54common");

static int p54_sta_add_remove(struct ieee80211_hw *hw,
			      struct ieee80211_vif *vif,
			      struct ieee80211_sta *sta)
{
	struct p54_common *priv = hw->priv;

	/*
	 * Notify the firmware that we don't want or we don't
	 * need to buffer frames for this station anymore.
	 */

	p54_sta_unlock(priv, sta->addr);

	return 0;
}

static void p54_sta_notify(struct ieee80211_hw *dev, struct ieee80211_vif *vif,
			      enum sta_notify_cmd notify_cmd,
			      struct ieee80211_sta *sta)
{
	struct p54_common *priv = dev->priv;

	switch (notify_cmd) {
	case STA_NOTIFY_AWAKE:
		/* update the firmware's filter table */
		p54_sta_unlock(priv, sta->addr);
		break;
	default:
		break;
	}
}

static int p54_set_tim(struct ieee80211_hw *dev, struct ieee80211_sta *sta,
			bool set)
{
	struct p54_common *priv = dev->priv;

	return p54_update_beacon_tim(priv, sta->aid, set);
}

u8 *p54_find_ie(struct sk_buff *skb, u8 ie)
{
	struct ieee80211_mgmt *mgmt = (void *)skb->data;
	u8 *pos, *end;

	if (skb->len <= sizeof(mgmt))
		return NULL;

	pos = (u8 *)mgmt->u.beacon.variable;
	end = skb->data + skb->len;
	while (pos < end) {
		if (pos + 2 + pos[1] > end)
			return NULL;

		if (pos[0] == ie)
			return pos;

		pos += 2 + pos[1];
	}
	return NULL;
}

static int p54_beacon_format_ie_tim(struct sk_buff *skb)
{
	/*
	 * the good excuse for this mess is ... the firmware.
	 * The dummy TIM MUST be at the end of the beacon frame,
	 * because it'll be overwritten!
	 */
	u8 *tim;
	u8 dtim_len;
	u8 dtim_period;
	u8 *next;

	tim = p54_find_ie(skb, WLAN_EID_TIM);
	if (!tim)
		return 0;

	dtim_len = tim[1];
	dtim_period = tim[3];
	next = tim + 2 + dtim_len;

	if (dtim_len < 3)
		return -EINVAL;

	memmove(tim, next, skb_tail_pointer(skb) - next);
	tim = skb_tail_pointer(skb) - (dtim_len + 2);

	/* add the dummy at the end */
	tim[0] = WLAN_EID_TIM;
	tim[1] = 3;
	tim[2] = 0;
	tim[3] = dtim_period;
	tim[4] = 0;

	if (dtim_len > 3)
		skb_trim(skb, skb->len - (dtim_len - 3));

	return 0;
}

static int p54_beacon_update(struct p54_common *priv,
			struct ieee80211_vif *vif)
{
	struct sk_buff *beacon;
	int ret;

	beacon = ieee80211_beacon_get(priv->hw, vif);
	if (!beacon)
		return -ENOMEM;
	ret = p54_beacon_format_ie_tim(beacon);
	if (ret)
		return ret;

	/*
	 * During operation, the firmware takes care of beaconing.
	 * The driver only needs to upload a new beacon template, once
	 * the template was changed by the stack or userspace.
	 *
	 * LMAC API 3.2.2 also specifies that the driver does not need
	 * to cancel the old beacon template by hand, instead the firmware
	 * will release the previous one through the feedback mechanism.
	 */
	WARN_ON(p54_tx_80211(priv->hw, beacon));
	priv->tsf_high32 = 0;
	priv->tsf_low32 = 0;

	return 0;
}

static int p54_start(struct ieee80211_hw *dev)
{
	struct p54_common *priv = dev->priv;
	int err;

	mutex_lock(&priv->conf_mutex);
	err = priv->open(dev);
	if (err)
		goto out;
	P54_SET_QUEUE(priv->qos_params[0], 0x0002, 0x0003, 0x0007, 47);
	P54_SET_QUEUE(priv->qos_params[1], 0x0002, 0x0007, 0x000f, 94);
	P54_SET_QUEUE(priv->qos_params[2], 0x0003, 0x000f, 0x03ff, 0);
	P54_SET_QUEUE(priv->qos_params[3], 0x0007, 0x000f, 0x03ff, 0);
	err = p54_set_edcf(priv);
	if (err)
		goto out;

	memset(priv->bssid, ~0, ETH_ALEN);
	priv->mode = NL80211_IFTYPE_MONITOR;
	err = p54_setup_mac(priv);
	if (err) {
		priv->mode = NL80211_IFTYPE_UNSPECIFIED;
		goto out;
	}

	ieee80211_queue_delayed_work(dev, &priv->work, 0);

	priv->softled_state = 0;
	err = p54_set_leds(priv);

out:
	mutex_unlock(&priv->conf_mutex);
	return err;
}

static void p54_stop(struct ieee80211_hw *dev)
{
	struct p54_common *priv = dev->priv;
	int i;

	mutex_lock(&priv->conf_mutex);
	priv->mode = NL80211_IFTYPE_UNSPECIFIED;
	priv->softled_state = 0;
	p54_set_leds(priv);

	cancel_delayed_work_sync(&priv->work);

	priv->stop(dev);
	skb_queue_purge(&priv->tx_pending);
	skb_queue_purge(&priv->tx_queue);
	for (i = 0; i < P54_QUEUE_NUM; i++) {
		priv->tx_stats[i].count = 0;
		priv->tx_stats[i].len = 0;
	}

	priv->beacon_req_id = cpu_to_le32(0);
	priv->tsf_high32 = priv->tsf_low32 = 0;
	mutex_unlock(&priv->conf_mutex);
}

static int p54_add_interface(struct ieee80211_hw *dev,
			     struct ieee80211_vif *vif)
{
	struct p54_common *priv = dev->priv;

	mutex_lock(&priv->conf_mutex);
	if (priv->mode != NL80211_IFTYPE_MONITOR) {
		mutex_unlock(&priv->conf_mutex);
		return -EOPNOTSUPP;
	}

	priv->vif = vif;

	switch (vif->type) {
	case NL80211_IFTYPE_STATION:
	case NL80211_IFTYPE_ADHOC:
	case NL80211_IFTYPE_AP:
	case NL80211_IFTYPE_MESH_POINT:
		priv->mode = vif->type;
		break;
	default:
		mutex_unlock(&priv->conf_mutex);
		return -EOPNOTSUPP;
	}

	memcpy(priv->mac_addr, vif->addr, ETH_ALEN);
	p54_setup_mac(priv);
	mutex_unlock(&priv->conf_mutex);
	return 0;
}

static void p54_remove_interface(struct ieee80211_hw *dev,
				 struct ieee80211_vif *vif)
{
	struct p54_common *priv = dev->priv;

	mutex_lock(&priv->conf_mutex);
	priv->vif = NULL;

	/*
	 * LMAC API 3.2.2 states that any active beacon template must be
	 * canceled by the driver before attempting a mode transition.
	 */
	if (le32_to_cpu(priv->beacon_req_id) != 0) {
		p54_tx_cancel(priv, priv->beacon_req_id);
		wait_for_completion_interruptible_timeout(&priv->beacon_comp, HZ);
	}
	priv->mode = NL80211_IFTYPE_MONITOR;
	memset(priv->mac_addr, 0, ETH_ALEN);
	memset(priv->bssid, 0, ETH_ALEN);
	p54_setup_mac(priv);
	mutex_unlock(&priv->conf_mutex);
}

static int p54_config(struct ieee80211_hw *dev, u32 changed)
{
	int ret = 0;
	struct p54_common *priv = dev->priv;
	struct ieee80211_conf *conf = &dev->conf;

	mutex_lock(&priv->conf_mutex);
	if (changed & IEEE80211_CONF_CHANGE_POWER)
		priv->output_power = conf->power_level << 2;
	if (changed & IEEE80211_CONF_CHANGE_CHANNEL) {
		ret = p54_scan(priv, P54_SCAN_EXIT, 0);
		if (ret)
			goto out;
	}
	if (changed & IEEE80211_CONF_CHANGE_PS) {
		ret = p54_set_ps(priv);
		if (ret)
			goto out;
	}
	if (changed & IEEE80211_CONF_CHANGE_IDLE) {
		ret = p54_setup_mac(priv);
		if (ret)
			goto out;
	}

out:
	mutex_unlock(&priv->conf_mutex);
	return ret;
}

static void p54_configure_filter(struct ieee80211_hw *dev,
				 unsigned int changed_flags,
				 unsigned int *total_flags,
				 u64 multicast)
{
	struct p54_common *priv = dev->priv;

	*total_flags &= FIF_PROMISC_IN_BSS |
			FIF_OTHER_BSS;

	priv->filter_flags = *total_flags;

	if (changed_flags & (FIF_PROMISC_IN_BSS | FIF_OTHER_BSS))
		p54_setup_mac(priv);
}

static int p54_conf_tx(struct ieee80211_hw *dev, u16 queue,
		       const struct ieee80211_tx_queue_params *params)
{
	struct p54_common *priv = dev->priv;
	int ret;

	mutex_lock(&priv->conf_mutex);
	if (queue < dev->queues) {
		P54_SET_QUEUE(priv->qos_params[queue], params->aifs,
			params->cw_min, params->cw_max, params->txop);
		ret = p54_set_edcf(priv);
	} else
		ret = -EINVAL;
	mutex_unlock(&priv->conf_mutex);
	return ret;
}

static void p54_work(struct work_struct *work)
{
	struct p54_common *priv = container_of(work, struct p54_common,
					       work.work);

	if (unlikely(priv->mode == NL80211_IFTYPE_UNSPECIFIED))
		return ;

	/*
	 * TODO: walk through tx_queue and do the following tasks
	 * 	1. initiate bursts.
	 *      2. cancel stuck frames / reset the device if necessary.
	 */

	p54_fetch_statistics(priv);
}

static int p54_get_stats(struct ieee80211_hw *dev,
			 struct ieee80211_low_level_stats *stats)
{
	struct p54_common *priv = dev->priv;

	memcpy(stats, &priv->stats, sizeof(*stats));
	return 0;
}

static void p54_bss_info_changed(struct ieee80211_hw *dev,
				 struct ieee80211_vif *vif,
				 struct ieee80211_bss_conf *info,
				 u32 changed)
{
	struct p54_common *priv = dev->priv;

	mutex_lock(&priv->conf_mutex);
	if (changed & BSS_CHANGED_BSSID) {
		memcpy(priv->bssid, info->bssid, ETH_ALEN);
		p54_setup_mac(priv);
	}

	if (changed & BSS_CHANGED_BEACON) {
		p54_scan(priv, P54_SCAN_EXIT, 0);
		p54_setup_mac(priv);
		p54_beacon_update(priv, vif);
		p54_set_edcf(priv);
	}

	if (changed & (BSS_CHANGED_ERP_SLOT | BSS_CHANGED_BEACON)) {
		priv->use_short_slot = info->use_short_slot;
		p54_set_edcf(priv);
	}
	if (changed & BSS_CHANGED_BASIC_RATES) {
		if (dev->conf.channel->band == IEEE80211_BAND_5GHZ)
			priv->basic_rate_mask = (info->basic_rates << 4);
		else
			priv->basic_rate_mask = info->basic_rates;
		p54_setup_mac(priv);
		if (priv->fw_var >= 0x500)
			p54_scan(priv, P54_SCAN_EXIT, 0);
	}
	if (changed & BSS_CHANGED_ASSOC) {
		if (info->assoc) {
			priv->aid = info->aid;
			priv->wakeup_timer = info->beacon_int *
					     info->dtim_period * 5;
			p54_setup_mac(priv);
		} else {
			priv->wakeup_timer = 500;
			priv->aid = 0;
		}
	}

	mutex_unlock(&priv->conf_mutex);
}

static int p54_set_key(struct ieee80211_hw *dev, enum set_key_cmd cmd,
		       struct ieee80211_vif *vif, struct ieee80211_sta *sta,
		       struct ieee80211_key_conf *key)
{
	struct p54_common *priv = dev->priv;
	int slot, ret = 0;
	u8 algo = 0;
	u8 *addr = NULL;

	if (modparam_nohwcrypt)
		return -EOPNOTSUPP;

	mutex_lock(&priv->conf_mutex);
	if (cmd == SET_KEY) {
		switch (key->alg) {
		case ALG_TKIP:
			if (!(priv->privacy_caps & (BR_DESC_PRIV_CAP_MICHAEL |
			      BR_DESC_PRIV_CAP_TKIP))) {
				ret = -EOPNOTSUPP;
				goto out_unlock;
			}
			key->flags |= IEEE80211_KEY_FLAG_GENERATE_IV;
			algo = P54_CRYPTO_TKIPMICHAEL;
			break;
		case ALG_WEP:
			if (!(priv->privacy_caps & BR_DESC_PRIV_CAP_WEP)) {
				ret = -EOPNOTSUPP;
				goto out_unlock;
			}
			key->flags |= IEEE80211_KEY_FLAG_GENERATE_IV;
			algo = P54_CRYPTO_WEP;
			break;
		case ALG_CCMP:
			if (!(priv->privacy_caps & BR_DESC_PRIV_CAP_AESCCMP)) {
				ret = -EOPNOTSUPP;
				goto out_unlock;
			}
			key->flags |= IEEE80211_KEY_FLAG_GENERATE_IV;
			algo = P54_CRYPTO_AESCCMP;
			break;
		default:
			ret = -EOPNOTSUPP;
			goto out_unlock;
		}
		slot = bitmap_find_free_region(priv->used_rxkeys,
					       priv->rx_keycache_size, 0);

		if (slot < 0) {
			/*
			 * The device supports the choosen algorithm, but the
			 * firmware does not provide enough key slots to store
			 * all of them.
			 * But encryption offload for outgoing frames is always
			 * possible, so we just pretend that the upload was
			 * successful and do the decryption in software.
			 */

			/* mark the key as invalid. */
			key->hw_key_idx = 0xff;
			goto out_unlock;
		}
	} else {
		slot = key->hw_key_idx;

		if (slot == 0xff) {
			/* This key was not uploaded into the rx key cache. */

			goto out_unlock;
		}

		bitmap_release_region(priv->used_rxkeys, slot, 0);
		algo = 0;
	}

	if (sta)
		addr = sta->addr;

	ret = p54_upload_key(priv, algo, slot, key->keyidx,
			     key->keylen, addr, key->key);
	if (ret) {
		bitmap_release_region(priv->used_rxkeys, slot, 0);
		ret = -EOPNOTSUPP;
		goto out_unlock;
	}

	key->hw_key_idx = slot;

out_unlock:
	mutex_unlock(&priv->conf_mutex);
	return ret;
}

static const struct ieee80211_ops p54_ops = {
	.tx			= p54_tx_80211,
	.start			= p54_start,
	.stop			= p54_stop,
	.add_interface		= p54_add_interface,
	.remove_interface	= p54_remove_interface,
	.set_tim		= p54_set_tim,
	.sta_notify		= p54_sta_notify,
	.sta_add		= p54_sta_add_remove,
	.sta_remove		= p54_sta_add_remove,
	.set_key		= p54_set_key,
	.config			= p54_config,
	.bss_info_changed	= p54_bss_info_changed,
	.configure_filter	= p54_configure_filter,
	.conf_tx		= p54_conf_tx,
	.get_stats		= p54_get_stats,
};

struct ieee80211_hw *p54_init_common(size_t priv_data_len)
{
	struct ieee80211_hw *dev;
	struct p54_common *priv;

	dev = ieee80211_alloc_hw(priv_data_len, &p54_ops);
	if (!dev)
		return NULL;

	priv = dev->priv;
	priv->hw = dev;
	priv->mode = NL80211_IFTYPE_UNSPECIFIED;
	priv->basic_rate_mask = 0x15f;
	spin_lock_init(&priv->tx_stats_lock);
	skb_queue_head_init(&priv->tx_queue);
	skb_queue_head_init(&priv->tx_pending);
	dev->flags = IEEE80211_HW_RX_INCLUDES_FCS |
		     IEEE80211_HW_SIGNAL_DBM |
		     IEEE80211_HW_SUPPORTS_PS |
		     IEEE80211_HW_PS_NULLFUNC_STACK |
		     IEEE80211_HW_BEACON_FILTER |
<<<<<<< HEAD
		     IEEE80211_HW_REPORTS_TX_ACK_STATUS |
		     IEEE80211_HW_NOISE_DBM;
=======
		     IEEE80211_HW_REPORTS_TX_ACK_STATUS;
>>>>>>> adfba3c7

	dev->wiphy->interface_modes = BIT(NL80211_IFTYPE_STATION) |
				      BIT(NL80211_IFTYPE_ADHOC) |
				      BIT(NL80211_IFTYPE_AP) |
				      BIT(NL80211_IFTYPE_MESH_POINT);

	dev->channel_change_time = 1000;	/* TODO: find actual value */
	priv->beacon_req_id = cpu_to_le32(0);
	priv->tx_stats[P54_QUEUE_BEACON].limit = 1;
	priv->tx_stats[P54_QUEUE_FWSCAN].limit = 1;
	priv->tx_stats[P54_QUEUE_MGMT].limit = 3;
	priv->tx_stats[P54_QUEUE_CAB].limit = 3;
	priv->tx_stats[P54_QUEUE_DATA].limit = 5;
	dev->queues = 1;
	priv->noise = -94;
	/*
	 * We support at most 8 tries no matter which rate they're at,
	 * we cannot support max_rates * max_rate_tries as we set it
	 * here, but setting it correctly to 4/2 or so would limit us
	 * artificially if the RC algorithm wants just two rates, so
	 * let's say 4/7, we'll redistribute it at TX time, see the
	 * comments there.
	 */
	dev->max_rates = 4;
	dev->max_rate_tries = 7;
	dev->extra_tx_headroom = sizeof(struct p54_hdr) + 4 +
				 sizeof(struct p54_tx_data);

	/*
	 * For now, disable PS by default because it affects
	 * link stability significantly.
	 */
	dev->wiphy->flags &= ~WIPHY_FLAG_PS_ON_BY_DEFAULT;

	mutex_init(&priv->conf_mutex);
	mutex_init(&priv->eeprom_mutex);
	init_completion(&priv->eeprom_comp);
	init_completion(&priv->beacon_comp);
	INIT_DELAYED_WORK(&priv->work, p54_work);

	return dev;
}
EXPORT_SYMBOL_GPL(p54_init_common);

int p54_register_common(struct ieee80211_hw *dev, struct device *pdev)
{
	struct p54_common *priv = dev->priv;
	int err;

	err = ieee80211_register_hw(dev);
	if (err) {
		dev_err(pdev, "Cannot register device (%d).\n", err);
		return err;
	}

#ifdef CONFIG_P54_LEDS
	err = p54_init_leds(priv);
	if (err)
		return err;
#endif /* CONFIG_P54_LEDS */

	dev_info(pdev, "is registered as '%s'\n", wiphy_name(dev->wiphy));
	return 0;
}
EXPORT_SYMBOL_GPL(p54_register_common);

void p54_free_common(struct ieee80211_hw *dev)
{
	struct p54_common *priv = dev->priv;
	unsigned int i;

	for (i = 0; i < IEEE80211_NUM_BANDS; i++)
		kfree(priv->band_table[i]);

	kfree(priv->iq_autocal);
	kfree(priv->output_limit);
	kfree(priv->curve_data);
	kfree(priv->used_rxkeys);
	priv->iq_autocal = NULL;
	priv->output_limit = NULL;
	priv->curve_data = NULL;
	priv->used_rxkeys = NULL;
	ieee80211_free_hw(dev);
}
EXPORT_SYMBOL_GPL(p54_free_common);

void p54_unregister_common(struct ieee80211_hw *dev)
{
	struct p54_common *priv = dev->priv;

#ifdef CONFIG_P54_LEDS
	p54_unregister_leds(priv);
#endif /* CONFIG_P54_LEDS */

	ieee80211_unregister_hw(dev);
	mutex_destroy(&priv->conf_mutex);
	mutex_destroy(&priv->eeprom_mutex);
}
EXPORT_SYMBOL_GPL(p54_unregister_common);<|MERGE_RESOLUTION|>--- conflicted
+++ resolved
@@ -546,12 +546,7 @@
 		     IEEE80211_HW_SUPPORTS_PS |
 		     IEEE80211_HW_PS_NULLFUNC_STACK |
 		     IEEE80211_HW_BEACON_FILTER |
-<<<<<<< HEAD
-		     IEEE80211_HW_REPORTS_TX_ACK_STATUS |
-		     IEEE80211_HW_NOISE_DBM;
-=======
 		     IEEE80211_HW_REPORTS_TX_ACK_STATUS;
->>>>>>> adfba3c7
 
 	dev->wiphy->interface_modes = BIT(NL80211_IFTYPE_STATION) |
 				      BIT(NL80211_IFTYPE_ADHOC) |
