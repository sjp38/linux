# SPDX-License-Identifier: GPL-2.0
#
# DMA engine configuration for sh
#

config RENESAS_DMA
	bool
	select DMA_ENGINE

#
# DMA Engine Helpers
#

config SH_DMAE_BASE
	bool "Renesas SuperH DMA Engine support"
	depends on SUPERH || COMPILE_TEST
	depends on !SUPERH || SH_DMA
	depends on !SH_DMA_API
	default y
	select RENESAS_DMA
	help
	  Enable support for the Renesas SuperH DMA controllers.

#
# DMA Controllers
#

config SH_DMAE
	tristate "Renesas SuperH DMAC support"
	depends on SH_DMAE_BASE
	help
	  Enable support for the Renesas SuperH DMA controllers.

config RCAR_DMAC
	tristate "Renesas R-Car Gen{2,3} and RZ/G{1,2} DMA Controller"
	depends on ARCH_RENESAS || COMPILE_TEST
	select RENESAS_DMA
	help
	  This driver supports the general purpose DMA controller found in the
	  Renesas R-Car Gen{2,3} and RZ/G{1,2} SoCs.

config RENESAS_USB_DMAC
	tristate "Renesas USB-DMA Controller"
	depends on ARCH_RENESAS || COMPILE_TEST
	select RENESAS_DMA
	select DMA_VIRTUAL_CHANNELS
	help
	  This driver supports the USB-DMA controller found in the Renesas
	  SoCs.

config RZ_DMAC
	tristate "Renesas RZ/{G2L,V2L} DMA Controller"
<<<<<<< HEAD
	depends on ARCH_R9A07G044 || ARCH_R9A07G054 || COMPILE_TEST
=======
	depends on ARCH_RZG2L || COMPILE_TEST
>>>>>>> 88084a3d
	select RENESAS_DMA
	select DMA_VIRTUAL_CHANNELS
	help
	  This driver supports the general purpose DMA controller found in the
	  Renesas RZ/{G2L,V2L} SoC variants.<|MERGE_RESOLUTION|>--- conflicted
+++ resolved
@@ -50,11 +50,7 @@
 
 config RZ_DMAC
 	tristate "Renesas RZ/{G2L,V2L} DMA Controller"
-<<<<<<< HEAD
-	depends on ARCH_R9A07G044 || ARCH_R9A07G054 || COMPILE_TEST
-=======
 	depends on ARCH_RZG2L || COMPILE_TEST
->>>>>>> 88084a3d
 	select RENESAS_DMA
 	select DMA_VIRTUAL_CHANNELS
 	help
