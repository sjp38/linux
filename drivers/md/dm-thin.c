/*
 * Copyright (C) 2011-2012 Red Hat UK.
 *
 * This file is released under the GPL.
 */

#include "dm-thin-metadata.h"
#include "dm-bio-prison.h"
#include "dm.h"

#include <linux/device-mapper.h>
#include <linux/dm-io.h>
#include <linux/dm-kcopyd.h>
#include <linux/jiffies.h>
#include <linux/log2.h>
#include <linux/list.h>
#include <linux/rculist.h>
#include <linux/init.h>
#include <linux/module.h>
#include <linux/slab.h>
#include <linux/sort.h>
#include <linux/rbtree.h>

#define	DM_MSG_PREFIX	"thin"

/*
 * Tunable constants
 */
#define ENDIO_HOOK_POOL_SIZE 1024
#define MAPPING_POOL_SIZE 1024
#define COMMIT_PERIOD HZ
#define NO_SPACE_TIMEOUT_SECS 60

static unsigned no_space_timeout_secs = NO_SPACE_TIMEOUT_SECS;

DECLARE_DM_KCOPYD_THROTTLE_WITH_MODULE_PARM(snapshot_copy_throttle,
		"A percentage of time allocated for copy on write");

/*
 * The block size of the device holding pool data must be
 * between 64KB and 1GB.
 */
#define DATA_DEV_BLOCK_SIZE_MIN_SECTORS (64 * 1024 >> SECTOR_SHIFT)
#define DATA_DEV_BLOCK_SIZE_MAX_SECTORS (1024 * 1024 * 1024 >> SECTOR_SHIFT)

/*
 * Device id is restricted to 24 bits.
 */
#define MAX_DEV_ID ((1 << 24) - 1)

/*
 * How do we handle breaking sharing of data blocks?
 * =================================================
 *
 * We use a standard copy-on-write btree to store the mappings for the
 * devices (note I'm talking about copy-on-write of the metadata here, not
 * the data).  When you take an internal snapshot you clone the root node
 * of the origin btree.  After this there is no concept of an origin or a
 * snapshot.  They are just two device trees that happen to point to the
 * same data blocks.
 *
 * When we get a write in we decide if it's to a shared data block using
 * some timestamp magic.  If it is, we have to break sharing.
 *
 * Let's say we write to a shared block in what was the origin.  The
 * steps are:
 *
 * i) plug io further to this physical block. (see bio_prison code).
 *
 * ii) quiesce any read io to that shared data block.  Obviously
 * including all devices that share this block.  (see dm_deferred_set code)
 *
 * iii) copy the data block to a newly allocate block.  This step can be
 * missed out if the io covers the block. (schedule_copy).
 *
 * iv) insert the new mapping into the origin's btree
 * (process_prepared_mapping).  This act of inserting breaks some
 * sharing of btree nodes between the two devices.  Breaking sharing only
 * effects the btree of that specific device.  Btrees for the other
 * devices that share the block never change.  The btree for the origin
 * device as it was after the last commit is untouched, ie. we're using
 * persistent data structures in the functional programming sense.
 *
 * v) unplug io to this physical block, including the io that triggered
 * the breaking of sharing.
 *
 * Steps (ii) and (iii) occur in parallel.
 *
 * The metadata _doesn't_ need to be committed before the io continues.  We
 * get away with this because the io is always written to a _new_ block.
 * If there's a crash, then:
 *
 * - The origin mapping will point to the old origin block (the shared
 * one).  This will contain the data as it was before the io that triggered
 * the breaking of sharing came in.
 *
 * - The snap mapping still points to the old block.  As it would after
 * the commit.
 *
 * The downside of this scheme is the timestamp magic isn't perfect, and
 * will continue to think that data block in the snapshot device is shared
 * even after the write to the origin has broken sharing.  I suspect data
 * blocks will typically be shared by many different devices, so we're
 * breaking sharing n + 1 times, rather than n, where n is the number of
 * devices that reference this data block.  At the moment I think the
 * benefits far, far outweigh the disadvantages.
 */

/*----------------------------------------------------------------*/

/*
 * Key building.
 */
enum lock_space {
	VIRTUAL,
	PHYSICAL
};

static void build_key(struct dm_thin_device *td, enum lock_space ls,
		      dm_block_t b, dm_block_t e, struct dm_cell_key *key)
{
	key->virtual = (ls == VIRTUAL);
	key->dev = dm_thin_dev_id(td);
	key->block_begin = b;
	key->block_end = e;
}

static void build_data_key(struct dm_thin_device *td, dm_block_t b,
			   struct dm_cell_key *key)
{
	build_key(td, PHYSICAL, b, b + 1llu, key);
}

static void build_virtual_key(struct dm_thin_device *td, dm_block_t b,
			      struct dm_cell_key *key)
{
	build_key(td, VIRTUAL, b, b + 1llu, key);
}

/*----------------------------------------------------------------*/

#define THROTTLE_THRESHOLD (1 * HZ)

struct throttle {
	struct rw_semaphore lock;
	unsigned long threshold;
	bool throttle_applied;
};

static void throttle_init(struct throttle *t)
{
	init_rwsem(&t->lock);
	t->throttle_applied = false;
}

static void throttle_work_start(struct throttle *t)
{
	t->threshold = jiffies + THROTTLE_THRESHOLD;
}

static void throttle_work_update(struct throttle *t)
{
	if (!t->throttle_applied && jiffies > t->threshold) {
		down_write(&t->lock);
		t->throttle_applied = true;
	}
}

static void throttle_work_complete(struct throttle *t)
{
	if (t->throttle_applied) {
		t->throttle_applied = false;
		up_write(&t->lock);
	}
}

static void throttle_lock(struct throttle *t)
{
	down_read(&t->lock);
}

static void throttle_unlock(struct throttle *t)
{
	up_read(&t->lock);
}

/*----------------------------------------------------------------*/

/*
 * A pool device ties together a metadata device and a data device.  It
 * also provides the interface for creating and destroying internal
 * devices.
 */
struct dm_thin_new_mapping;

/*
 * The pool runs in 4 modes.  Ordered in degraded order for comparisons.
 */
enum pool_mode {
	PM_WRITE,		/* metadata may be changed */
	PM_OUT_OF_DATA_SPACE,	/* metadata may be changed, though data may not be allocated */
	PM_READ_ONLY,		/* metadata may not be changed */
	PM_FAIL,		/* all I/O fails */
};

struct pool_features {
	enum pool_mode mode;

	bool zero_new_blocks:1;
	bool discard_enabled:1;
	bool discard_passdown:1;
	bool error_if_no_space:1;
};

struct thin_c;
typedef void (*process_bio_fn)(struct thin_c *tc, struct bio *bio);
typedef void (*process_cell_fn)(struct thin_c *tc, struct dm_bio_prison_cell *cell);
typedef void (*process_mapping_fn)(struct dm_thin_new_mapping *m);

#define CELL_SORT_ARRAY_SIZE 8192

struct pool {
	struct list_head list;
	struct dm_target *ti;	/* Only set if a pool target is bound */

	struct mapped_device *pool_md;
	struct block_device *md_dev;
	struct dm_pool_metadata *pmd;

	dm_block_t low_water_blocks;
	uint32_t sectors_per_block;
	int sectors_per_block_shift;

	struct pool_features pf;
	bool low_water_triggered:1;	/* A dm event has been sent */
	bool suspended:1;

	struct dm_bio_prison *prison;
	struct dm_kcopyd_client *copier;

	struct workqueue_struct *wq;
	struct throttle throttle;
	struct work_struct worker;
	struct delayed_work waker;
	struct delayed_work no_space_timeout;

	unsigned long last_commit_jiffies;
	unsigned ref_count;

	spinlock_t lock;
	struct bio_list deferred_flush_bios;
	struct list_head prepared_mappings;
	struct list_head prepared_discards;
	struct list_head active_thins;

	struct dm_deferred_set *shared_read_ds;
	struct dm_deferred_set *all_io_ds;

	struct dm_thin_new_mapping *next_mapping;
	mempool_t *mapping_pool;

	process_bio_fn process_bio;
	process_bio_fn process_discard;

	process_cell_fn process_cell;
	process_cell_fn process_discard_cell;

	process_mapping_fn process_prepared_mapping;
	process_mapping_fn process_prepared_discard;

	struct dm_bio_prison_cell *cell_sort_array[CELL_SORT_ARRAY_SIZE];
};

static enum pool_mode get_pool_mode(struct pool *pool);
static void metadata_operation_failed(struct pool *pool, const char *op, int r);

/*
 * Target context for a pool.
 */
struct pool_c {
	struct dm_target *ti;
	struct pool *pool;
	struct dm_dev *data_dev;
	struct dm_dev *metadata_dev;
	struct dm_target_callbacks callbacks;

	dm_block_t low_water_blocks;
	struct pool_features requested_pf; /* Features requested during table load */
	struct pool_features adjusted_pf;  /* Features used after adjusting for constituent devices */
};

/*
 * Target context for a thin.
 */
struct thin_c {
	struct list_head list;
	struct dm_dev *pool_dev;
	struct dm_dev *origin_dev;
	sector_t origin_size;
	dm_thin_id dev_id;

	struct pool *pool;
	struct dm_thin_device *td;
	struct mapped_device *thin_md;

	bool requeue_mode:1;
	spinlock_t lock;
	struct list_head deferred_cells;
	struct bio_list deferred_bio_list;
	struct bio_list retry_on_resume_list;
	struct rb_root sort_bio_list; /* sorted list of deferred bios */

	/*
	 * Ensures the thin is not destroyed until the worker has finished
	 * iterating the active_thins list.
	 */
	atomic_t refcount;
	struct completion can_destroy;
};

/*----------------------------------------------------------------*/

/**
 * __blkdev_issue_discard_async - queue a discard with async completion
 * @bdev:	blockdev to issue discard for
 * @sector:	start sector
 * @nr_sects:	number of sectors to discard
 * @gfp_mask:	memory allocation flags (for bio_alloc)
 * @flags:	BLKDEV_IFL_* flags to control behaviour
 * @parent_bio: parent discard bio that all sub discards get chained to
 *
 * Description:
 *    Asynchronously issue a discard request for the sectors in question.
 *    NOTE: this variant of blk-core's blkdev_issue_discard() is a stop-gap
 *    that is being kept local to DM thinp until the block changes to allow
 *    late bio splitting land upstream.
 */
static int __blkdev_issue_discard_async(struct block_device *bdev, sector_t sector,
					sector_t nr_sects, gfp_t gfp_mask, unsigned long flags,
					struct bio *parent_bio)
{
	struct request_queue *q = bdev_get_queue(bdev);
	int type = REQ_WRITE | REQ_DISCARD;
	unsigned int max_discard_sectors, granularity;
	int alignment;
	struct bio *bio;
	int ret = 0;
	struct blk_plug plug;

	if (!q)
		return -ENXIO;

	if (!blk_queue_discard(q))
		return -EOPNOTSUPP;

	/* Zero-sector (unknown) and one-sector granularities are the same.  */
	granularity = max(q->limits.discard_granularity >> 9, 1U);
	alignment = (bdev_discard_alignment(bdev) >> 9) % granularity;

	/*
	 * Ensure that max_discard_sectors is of the proper
	 * granularity, so that requests stay aligned after a split.
	 */
	max_discard_sectors = min(q->limits.max_discard_sectors, UINT_MAX >> 9);
	max_discard_sectors -= max_discard_sectors % granularity;
	if (unlikely(!max_discard_sectors)) {
		/* Avoid infinite loop below. Being cautious never hurts. */
		return -EOPNOTSUPP;
	}

	if (flags & BLKDEV_DISCARD_SECURE) {
		if (!blk_queue_secdiscard(q))
			return -EOPNOTSUPP;
		type |= REQ_SECURE;
	}

	blk_start_plug(&plug);
	while (nr_sects) {
		unsigned int req_sects;
		sector_t end_sect, tmp;

		/*
		 * Required bio_put occurs in bio_endio thanks to bio_chain below
		 */
		bio = bio_alloc(gfp_mask, 1);
		if (!bio) {
			ret = -ENOMEM;
			break;
		}

		req_sects = min_t(sector_t, nr_sects, max_discard_sectors);

		/*
		 * If splitting a request, and the next starting sector would be
		 * misaligned, stop the discard at the previous aligned sector.
		 */
		end_sect = sector + req_sects;
		tmp = end_sect;
		if (req_sects < nr_sects &&
		    sector_div(tmp, granularity) != alignment) {
			end_sect = end_sect - alignment;
			sector_div(end_sect, granularity);
			end_sect = end_sect * granularity + alignment;
			req_sects = end_sect - sector;
		}

		bio_chain(bio, parent_bio);

		bio->bi_iter.bi_sector = sector;
		bio->bi_bdev = bdev;

		bio->bi_iter.bi_size = req_sects << 9;
		nr_sects -= req_sects;
		sector = end_sect;

		submit_bio(type, bio);

		/*
		 * We can loop for a long time in here, if someone does
		 * full device discards (like mkfs). Be nice and allow
		 * us to schedule out to avoid softlocking if preempt
		 * is disabled.
		 */
		cond_resched();
	}
	blk_finish_plug(&plug);

	return ret;
}

static bool block_size_is_power_of_two(struct pool *pool)
{
	return pool->sectors_per_block_shift >= 0;
}

static sector_t block_to_sectors(struct pool *pool, dm_block_t b)
{
	return block_size_is_power_of_two(pool) ?
		(b << pool->sectors_per_block_shift) :
		(b * pool->sectors_per_block);
}

static int issue_discard(struct thin_c *tc, dm_block_t data_b, dm_block_t data_e,
			 struct bio *parent_bio)
{
	sector_t s = block_to_sectors(tc->pool, data_b);
	sector_t len = block_to_sectors(tc->pool, data_e - data_b);

	return __blkdev_issue_discard_async(tc->pool_dev->bdev, s, len,
					    GFP_NOWAIT, 0, parent_bio);
}

/*----------------------------------------------------------------*/

/*
 * wake_worker() is used when new work is queued and when pool_resume is
 * ready to continue deferred IO processing.
 */
static void wake_worker(struct pool *pool)
{
	queue_work(pool->wq, &pool->worker);
}

/*----------------------------------------------------------------*/

static int bio_detain(struct pool *pool, struct dm_cell_key *key, struct bio *bio,
		      struct dm_bio_prison_cell **cell_result)
{
	int r;
	struct dm_bio_prison_cell *cell_prealloc;

	/*
	 * Allocate a cell from the prison's mempool.
	 * This might block but it can't fail.
	 */
	cell_prealloc = dm_bio_prison_alloc_cell(pool->prison, GFP_NOIO);

	r = dm_bio_detain(pool->prison, key, bio, cell_prealloc, cell_result);
	if (r)
		/*
		 * We reused an old cell; we can get rid of
		 * the new one.
		 */
		dm_bio_prison_free_cell(pool->prison, cell_prealloc);

	return r;
}

static void cell_release(struct pool *pool,
			 struct dm_bio_prison_cell *cell,
			 struct bio_list *bios)
{
	dm_cell_release(pool->prison, cell, bios);
	dm_bio_prison_free_cell(pool->prison, cell);
}

static void cell_visit_release(struct pool *pool,
			       void (*fn)(void *, struct dm_bio_prison_cell *),
			       void *context,
			       struct dm_bio_prison_cell *cell)
{
	dm_cell_visit_release(pool->prison, fn, context, cell);
	dm_bio_prison_free_cell(pool->prison, cell);
}

static void cell_release_no_holder(struct pool *pool,
				   struct dm_bio_prison_cell *cell,
				   struct bio_list *bios)
{
	dm_cell_release_no_holder(pool->prison, cell, bios);
	dm_bio_prison_free_cell(pool->prison, cell);
}

static void cell_error_with_code(struct pool *pool,
				 struct dm_bio_prison_cell *cell, int error_code)
{
	dm_cell_error(pool->prison, cell, error_code);
	dm_bio_prison_free_cell(pool->prison, cell);
}

static void cell_error(struct pool *pool, struct dm_bio_prison_cell *cell)
{
	cell_error_with_code(pool, cell, -EIO);
}

static void cell_success(struct pool *pool, struct dm_bio_prison_cell *cell)
{
	cell_error_with_code(pool, cell, 0);
}

static void cell_requeue(struct pool *pool, struct dm_bio_prison_cell *cell)
{
	cell_error_with_code(pool, cell, DM_ENDIO_REQUEUE);
}

/*----------------------------------------------------------------*/

/*
 * A global list of pools that uses a struct mapped_device as a key.
 */
static struct dm_thin_pool_table {
	struct mutex mutex;
	struct list_head pools;
} dm_thin_pool_table;

static void pool_table_init(void)
{
	mutex_init(&dm_thin_pool_table.mutex);
	INIT_LIST_HEAD(&dm_thin_pool_table.pools);
}

static void __pool_table_insert(struct pool *pool)
{
	BUG_ON(!mutex_is_locked(&dm_thin_pool_table.mutex));
	list_add(&pool->list, &dm_thin_pool_table.pools);
}

static void __pool_table_remove(struct pool *pool)
{
	BUG_ON(!mutex_is_locked(&dm_thin_pool_table.mutex));
	list_del(&pool->list);
}

static struct pool *__pool_table_lookup(struct mapped_device *md)
{
	struct pool *pool = NULL, *tmp;

	BUG_ON(!mutex_is_locked(&dm_thin_pool_table.mutex));

	list_for_each_entry(tmp, &dm_thin_pool_table.pools, list) {
		if (tmp->pool_md == md) {
			pool = tmp;
			break;
		}
	}

	return pool;
}

static struct pool *__pool_table_lookup_metadata_dev(struct block_device *md_dev)
{
	struct pool *pool = NULL, *tmp;

	BUG_ON(!mutex_is_locked(&dm_thin_pool_table.mutex));

	list_for_each_entry(tmp, &dm_thin_pool_table.pools, list) {
		if (tmp->md_dev == md_dev) {
			pool = tmp;
			break;
		}
	}

	return pool;
}

/*----------------------------------------------------------------*/

struct dm_thin_endio_hook {
	struct thin_c *tc;
	struct dm_deferred_entry *shared_read_entry;
	struct dm_deferred_entry *all_io_entry;
	struct dm_thin_new_mapping *overwrite_mapping;
	struct rb_node rb_node;
	struct dm_bio_prison_cell *cell;
};

static void __merge_bio_list(struct bio_list *bios, struct bio_list *master)
{
	bio_list_merge(bios, master);
	bio_list_init(master);
}

static void error_bio_list(struct bio_list *bios, int error)
{
	struct bio *bio;

	while ((bio = bio_list_pop(bios)))
		bio_endio(bio, error);
}

static void error_thin_bio_list(struct thin_c *tc, struct bio_list *master, int error)
{
	struct bio_list bios;
	unsigned long flags;

	bio_list_init(&bios);

	spin_lock_irqsave(&tc->lock, flags);
	__merge_bio_list(&bios, master);
	spin_unlock_irqrestore(&tc->lock, flags);

	error_bio_list(&bios, error);
}

static void requeue_deferred_cells(struct thin_c *tc)
{
	struct pool *pool = tc->pool;
	unsigned long flags;
	struct list_head cells;
	struct dm_bio_prison_cell *cell, *tmp;

	INIT_LIST_HEAD(&cells);

	spin_lock_irqsave(&tc->lock, flags);
	list_splice_init(&tc->deferred_cells, &cells);
	spin_unlock_irqrestore(&tc->lock, flags);

	list_for_each_entry_safe(cell, tmp, &cells, user_list)
		cell_requeue(pool, cell);
}

static void requeue_io(struct thin_c *tc)
{
	struct bio_list bios;
	unsigned long flags;

	bio_list_init(&bios);

	spin_lock_irqsave(&tc->lock, flags);
	__merge_bio_list(&bios, &tc->deferred_bio_list);
	__merge_bio_list(&bios, &tc->retry_on_resume_list);
	spin_unlock_irqrestore(&tc->lock, flags);

	error_bio_list(&bios, DM_ENDIO_REQUEUE);
	requeue_deferred_cells(tc);
}

static void error_retry_list(struct pool *pool)
{
	struct thin_c *tc;

	rcu_read_lock();
	list_for_each_entry_rcu(tc, &pool->active_thins, list)
		error_thin_bio_list(tc, &tc->retry_on_resume_list, -EIO);
	rcu_read_unlock();
}

/*
 * This section of code contains the logic for processing a thin device's IO.
 * Much of the code depends on pool object resources (lists, workqueues, etc)
 * but most is exclusively called from the thin target rather than the thin-pool
 * target.
 */

static dm_block_t get_bio_block(struct thin_c *tc, struct bio *bio)
{
	struct pool *pool = tc->pool;
	sector_t block_nr = bio->bi_iter.bi_sector;

	if (block_size_is_power_of_two(pool))
		block_nr >>= pool->sectors_per_block_shift;
	else
		(void) sector_div(block_nr, pool->sectors_per_block);

	return block_nr;
}

/*
 * Returns the _complete_ blocks that this bio covers.
 */
static void get_bio_block_range(struct thin_c *tc, struct bio *bio,
				dm_block_t *begin, dm_block_t *end)
{
	struct pool *pool = tc->pool;
	sector_t b = bio->bi_iter.bi_sector;
	sector_t e = b + (bio->bi_iter.bi_size >> SECTOR_SHIFT);

	b += pool->sectors_per_block - 1ull; /* so we round up */

	if (block_size_is_power_of_two(pool)) {
		b >>= pool->sectors_per_block_shift;
		e >>= pool->sectors_per_block_shift;
	} else {
		(void) sector_div(b, pool->sectors_per_block);
		(void) sector_div(e, pool->sectors_per_block);
	}

	if (e < b)
		/* Can happen if the bio is within a single block. */
		e = b;

	*begin = b;
	*end = e;
}

static void remap(struct thin_c *tc, struct bio *bio, dm_block_t block)
{
	struct pool *pool = tc->pool;
	sector_t bi_sector = bio->bi_iter.bi_sector;

	bio->bi_bdev = tc->pool_dev->bdev;
	if (block_size_is_power_of_two(pool))
		bio->bi_iter.bi_sector =
			(block << pool->sectors_per_block_shift) |
			(bi_sector & (pool->sectors_per_block - 1));
	else
		bio->bi_iter.bi_sector = (block * pool->sectors_per_block) +
				 sector_div(bi_sector, pool->sectors_per_block);
}

static void remap_to_origin(struct thin_c *tc, struct bio *bio)
{
	bio->bi_bdev = tc->origin_dev->bdev;
}

static int bio_triggers_commit(struct thin_c *tc, struct bio *bio)
{
	return (bio->bi_rw & (REQ_FLUSH | REQ_FUA)) &&
		dm_thin_changed_this_transaction(tc->td);
}

static void inc_all_io_entry(struct pool *pool, struct bio *bio)
{
	struct dm_thin_endio_hook *h;

	if (bio->bi_rw & REQ_DISCARD)
		return;

	h = dm_per_bio_data(bio, sizeof(struct dm_thin_endio_hook));
	h->all_io_entry = dm_deferred_entry_inc(pool->all_io_ds);
}

static void issue(struct thin_c *tc, struct bio *bio)
{
	struct pool *pool = tc->pool;
	unsigned long flags;

	if (!bio_triggers_commit(tc, bio)) {
		generic_make_request(bio);
		return;
	}

	/*
	 * Complete bio with an error if earlier I/O caused changes to
	 * the metadata that can't be committed e.g, due to I/O errors
	 * on the metadata device.
	 */
	if (dm_thin_aborted_changes(tc->td)) {
		bio_io_error(bio);
		return;
	}

	/*
	 * Batch together any bios that trigger commits and then issue a
	 * single commit for them in process_deferred_bios().
	 */
	spin_lock_irqsave(&pool->lock, flags);
	bio_list_add(&pool->deferred_flush_bios, bio);
	spin_unlock_irqrestore(&pool->lock, flags);
}

static void remap_to_origin_and_issue(struct thin_c *tc, struct bio *bio)
{
	remap_to_origin(tc, bio);
	issue(tc, bio);
}

static void remap_and_issue(struct thin_c *tc, struct bio *bio,
			    dm_block_t block)
{
	remap(tc, bio, block);
	issue(tc, bio);
}

/*----------------------------------------------------------------*/

/*
 * Bio endio functions.
 */
struct dm_thin_new_mapping {
	struct list_head list;

	bool pass_discard:1;
	bool maybe_shared:1;

	/*
	 * Track quiescing, copying and zeroing preparation actions.  When this
	 * counter hits zero the block is prepared and can be inserted into the
	 * btree.
	 */
	atomic_t prepare_actions;

	int err;
	struct thin_c *tc;
	dm_block_t virt_begin, virt_end;
	dm_block_t data_block;
	struct dm_bio_prison_cell *cell;

	/*
	 * If the bio covers the whole area of a block then we can avoid
	 * zeroing or copying.  Instead this bio is hooked.  The bio will
	 * still be in the cell, so care has to be taken to avoid issuing
	 * the bio twice.
	 */
	struct bio *bio;
	bio_end_io_t *saved_bi_end_io;
};

static void __complete_mapping_preparation(struct dm_thin_new_mapping *m)
{
	struct pool *pool = m->tc->pool;

	if (atomic_dec_and_test(&m->prepare_actions)) {
		list_add_tail(&m->list, &pool->prepared_mappings);
		wake_worker(pool);
	}
}

static void complete_mapping_preparation(struct dm_thin_new_mapping *m)
{
	unsigned long flags;
	struct pool *pool = m->tc->pool;

	spin_lock_irqsave(&pool->lock, flags);
	__complete_mapping_preparation(m);
	spin_unlock_irqrestore(&pool->lock, flags);
}

static void copy_complete(int read_err, unsigned long write_err, void *context)
{
	struct dm_thin_new_mapping *m = context;

	m->err = read_err || write_err ? -EIO : 0;
	complete_mapping_preparation(m);
}

static void overwrite_endio(struct bio *bio, int err)
{
	struct dm_thin_endio_hook *h = dm_per_bio_data(bio, sizeof(struct dm_thin_endio_hook));
	struct dm_thin_new_mapping *m = h->overwrite_mapping;

	bio->bi_end_io = m->saved_bi_end_io;

	m->err = err;
	complete_mapping_preparation(m);
}

/*----------------------------------------------------------------*/

/*
 * Workqueue.
 */

/*
 * Prepared mapping jobs.
 */

/*
 * This sends the bios in the cell, except the original holder, back
 * to the deferred_bios list.
 */
static void cell_defer_no_holder(struct thin_c *tc, struct dm_bio_prison_cell *cell)
{
	struct pool *pool = tc->pool;
	unsigned long flags;

	spin_lock_irqsave(&tc->lock, flags);
	cell_release_no_holder(pool, cell, &tc->deferred_bio_list);
	spin_unlock_irqrestore(&tc->lock, flags);

	wake_worker(pool);
}

static void thin_defer_bio(struct thin_c *tc, struct bio *bio);

struct remap_info {
	struct thin_c *tc;
	struct bio_list defer_bios;
	struct bio_list issue_bios;
};

static void __inc_remap_and_issue_cell(void *context,
				       struct dm_bio_prison_cell *cell)
{
	struct remap_info *info = context;
	struct bio *bio;

	while ((bio = bio_list_pop(&cell->bios))) {
		if (bio->bi_rw & (REQ_DISCARD | REQ_FLUSH | REQ_FUA))
			bio_list_add(&info->defer_bios, bio);
		else {
			inc_all_io_entry(info->tc->pool, bio);

			/*
			 * We can't issue the bios with the bio prison lock
			 * held, so we add them to a list to issue on
			 * return from this function.
			 */
			bio_list_add(&info->issue_bios, bio);
		}
	}
}

static void inc_remap_and_issue_cell(struct thin_c *tc,
				     struct dm_bio_prison_cell *cell,
				     dm_block_t block)
{
	struct bio *bio;
	struct remap_info info;

	info.tc = tc;
	bio_list_init(&info.defer_bios);
	bio_list_init(&info.issue_bios);

	/*
	 * We have to be careful to inc any bios we're about to issue
	 * before the cell is released, and avoid a race with new bios
	 * being added to the cell.
	 */
	cell_visit_release(tc->pool, __inc_remap_and_issue_cell,
			   &info, cell);

	while ((bio = bio_list_pop(&info.defer_bios)))
		thin_defer_bio(tc, bio);

	while ((bio = bio_list_pop(&info.issue_bios)))
		remap_and_issue(info.tc, bio, block);
}

static void process_prepared_mapping_fail(struct dm_thin_new_mapping *m)
{
<<<<<<< HEAD
	if (m->bio)
		m->bio->bi_end_io = m->saved_bi_end_io;

=======
>>>>>>> e262f347
	cell_error(m->tc->pool, m->cell);
	list_del(&m->list);
	mempool_free(m, m->tc->pool->mapping_pool);
}

static void process_prepared_mapping(struct dm_thin_new_mapping *m)
{
	struct thin_c *tc = m->tc;
	struct pool *pool = tc->pool;
	struct bio *bio = m->bio;
	int r;

<<<<<<< HEAD
	bio = m->bio;
	if (bio)
		bio->bi_end_io = m->saved_bi_end_io;

=======
>>>>>>> e262f347
	if (m->err) {
		cell_error(pool, m->cell);
		goto out;
	}

	/*
	 * Commit the prepared block into the mapping btree.
	 * Any I/O for this block arriving after this point will get
	 * remapped to it directly.
	 */
	r = dm_thin_insert_block(tc->td, m->virt_begin, m->data_block);
	if (r) {
		metadata_operation_failed(pool, "dm_thin_insert_block", r);
		cell_error(pool, m->cell);
		goto out;
	}

	/*
	 * Release any bios held while the block was being provisioned.
	 * If we are processing a write bio that completely covers the block,
	 * we already processed it so can ignore it now when processing
	 * the bios in the cell.
	 */
	if (bio) {
		inc_remap_and_issue_cell(tc, m->cell, m->data_block);
		bio_endio(bio, 0);
	} else {
		inc_all_io_entry(tc->pool, m->cell->holder);
		remap_and_issue(tc, m->cell->holder, m->data_block);
		inc_remap_and_issue_cell(tc, m->cell, m->data_block);
	}

out:
	list_del(&m->list);
	mempool_free(m, pool->mapping_pool);
}

/*----------------------------------------------------------------*/

static void free_discard_mapping(struct dm_thin_new_mapping *m)
{
	struct thin_c *tc = m->tc;
	if (m->cell)
		cell_defer_no_holder(tc, m->cell);
	mempool_free(m, tc->pool->mapping_pool);
}

static void process_prepared_discard_fail(struct dm_thin_new_mapping *m)
{
	bio_io_error(m->bio);
	free_discard_mapping(m);
}

static void process_prepared_discard_success(struct dm_thin_new_mapping *m)
{
	bio_endio(m->bio, 0);
	free_discard_mapping(m);
}

static void process_prepared_discard_no_passdown(struct dm_thin_new_mapping *m)
{
	int r;
	struct thin_c *tc = m->tc;

	r = dm_thin_remove_range(tc->td, m->cell->key.block_begin, m->cell->key.block_end);
	if (r) {
		metadata_operation_failed(tc->pool, "dm_thin_remove_range", r);
		bio_io_error(m->bio);
	} else
		bio_endio(m->bio, 0);

	cell_defer_no_holder(tc, m->cell);
	mempool_free(m, tc->pool->mapping_pool);
}

static int passdown_double_checking_shared_status(struct dm_thin_new_mapping *m)
{
	/*
	 * We've already unmapped this range of blocks, but before we
	 * passdown we have to check that these blocks are now unused.
	 */
	int r;
	bool used = true;
	struct thin_c *tc = m->tc;
	struct pool *pool = tc->pool;
	dm_block_t b = m->data_block, e, end = m->data_block + m->virt_end - m->virt_begin;

	while (b != end) {
		/* find start of unmapped run */
		for (; b < end; b++) {
			r = dm_pool_block_is_used(pool->pmd, b, &used);
			if (r)
				return r;

			if (!used)
				break;
		}

		if (b == end)
			break;

		/* find end of run */
		for (e = b + 1; e != end; e++) {
			r = dm_pool_block_is_used(pool->pmd, e, &used);
			if (r)
				return r;

			if (used)
				break;
		}

		r = issue_discard(tc, b, e, m->bio);
		if (r)
			return r;

		b = e;
	}

	return 0;
}

static void process_prepared_discard_passdown(struct dm_thin_new_mapping *m)
{
	int r;
	struct thin_c *tc = m->tc;
	struct pool *pool = tc->pool;

	r = dm_thin_remove_range(tc->td, m->virt_begin, m->virt_end);
	if (r)
		metadata_operation_failed(pool, "dm_thin_remove_range", r);

	else if (m->maybe_shared)
		r = passdown_double_checking_shared_status(m);
	else
		r = issue_discard(tc, m->data_block, m->data_block + (m->virt_end - m->virt_begin), m->bio);

	/*
	 * Even if r is set, there could be sub discards in flight that we
	 * need to wait for.
	 */
	bio_endio(m->bio, r);
	cell_defer_no_holder(tc, m->cell);
	mempool_free(m, pool->mapping_pool);
}

static void process_prepared(struct pool *pool, struct list_head *head,
			     process_mapping_fn *fn)
{
	unsigned long flags;
	struct list_head maps;
	struct dm_thin_new_mapping *m, *tmp;

	INIT_LIST_HEAD(&maps);
	spin_lock_irqsave(&pool->lock, flags);
	list_splice_init(head, &maps);
	spin_unlock_irqrestore(&pool->lock, flags);

	list_for_each_entry_safe(m, tmp, &maps, list)
		(*fn)(m);
}

/*
 * Deferred bio jobs.
 */
static int io_overlaps_block(struct pool *pool, struct bio *bio)
{
	return bio->bi_iter.bi_size ==
		(pool->sectors_per_block << SECTOR_SHIFT);
}

static int io_overwrites_block(struct pool *pool, struct bio *bio)
{
	return (bio_data_dir(bio) == WRITE) &&
		io_overlaps_block(pool, bio);
}

static void save_and_set_endio(struct bio *bio, bio_end_io_t **save,
			       bio_end_io_t *fn)
{
	*save = bio->bi_end_io;
	bio->bi_end_io = fn;
}

static int ensure_next_mapping(struct pool *pool)
{
	if (pool->next_mapping)
		return 0;

	pool->next_mapping = mempool_alloc(pool->mapping_pool, GFP_ATOMIC);

	return pool->next_mapping ? 0 : -ENOMEM;
}

static struct dm_thin_new_mapping *get_next_mapping(struct pool *pool)
{
	struct dm_thin_new_mapping *m = pool->next_mapping;

	BUG_ON(!pool->next_mapping);

	memset(m, 0, sizeof(struct dm_thin_new_mapping));
	INIT_LIST_HEAD(&m->list);
	m->bio = NULL;

	pool->next_mapping = NULL;

	return m;
}

static void ll_zero(struct thin_c *tc, struct dm_thin_new_mapping *m,
		    sector_t begin, sector_t end)
{
	int r;
	struct dm_io_region to;

	to.bdev = tc->pool_dev->bdev;
	to.sector = begin;
	to.count = end - begin;

	r = dm_kcopyd_zero(tc->pool->copier, 1, &to, 0, copy_complete, m);
	if (r < 0) {
		DMERR_LIMIT("dm_kcopyd_zero() failed");
		copy_complete(1, 1, m);
	}
}

static void remap_and_issue_overwrite(struct thin_c *tc, struct bio *bio,
				      dm_block_t data_begin,
				      struct dm_thin_new_mapping *m)
{
	struct pool *pool = tc->pool;
	struct dm_thin_endio_hook *h = dm_per_bio_data(bio, sizeof(struct dm_thin_endio_hook));

	h->overwrite_mapping = m;
	m->bio = bio;
	save_and_set_endio(bio, &m->saved_bi_end_io, overwrite_endio);
	inc_all_io_entry(pool, bio);
	remap_and_issue(tc, bio, data_begin);
}

/*
 * A partial copy also needs to zero the uncopied region.
 */
static void schedule_copy(struct thin_c *tc, dm_block_t virt_block,
			  struct dm_dev *origin, dm_block_t data_origin,
			  dm_block_t data_dest,
			  struct dm_bio_prison_cell *cell, struct bio *bio,
			  sector_t len)
{
	int r;
	struct pool *pool = tc->pool;
	struct dm_thin_new_mapping *m = get_next_mapping(pool);

	m->tc = tc;
	m->virt_begin = virt_block;
	m->virt_end = virt_block + 1u;
	m->data_block = data_dest;
	m->cell = cell;

	/*
	 * quiesce action + copy action + an extra reference held for the
	 * duration of this function (we may need to inc later for a
	 * partial zero).
	 */
	atomic_set(&m->prepare_actions, 3);

	if (!dm_deferred_set_add_work(pool->shared_read_ds, &m->list))
		complete_mapping_preparation(m); /* already quiesced */

	/*
	 * IO to pool_dev remaps to the pool target's data_dev.
	 *
	 * If the whole block of data is being overwritten, we can issue the
	 * bio immediately. Otherwise we use kcopyd to clone the data first.
	 */
	if (io_overwrites_block(pool, bio))
		remap_and_issue_overwrite(tc, bio, data_dest, m);
	else {
		struct dm_io_region from, to;

		from.bdev = origin->bdev;
		from.sector = data_origin * pool->sectors_per_block;
		from.count = len;

		to.bdev = tc->pool_dev->bdev;
		to.sector = data_dest * pool->sectors_per_block;
		to.count = len;

		r = dm_kcopyd_copy(pool->copier, &from, 1, &to,
				   0, copy_complete, m);
		if (r < 0) {
			DMERR_LIMIT("dm_kcopyd_copy() failed");
			copy_complete(1, 1, m);

			/*
			 * We allow the zero to be issued, to simplify the
			 * error path.  Otherwise we'd need to start
			 * worrying about decrementing the prepare_actions
			 * counter.
			 */
		}

		/*
		 * Do we need to zero a tail region?
		 */
		if (len < pool->sectors_per_block && pool->pf.zero_new_blocks) {
			atomic_inc(&m->prepare_actions);
			ll_zero(tc, m,
				data_dest * pool->sectors_per_block + len,
				(data_dest + 1) * pool->sectors_per_block);
		}
	}

	complete_mapping_preparation(m); /* drop our ref */
}

static void schedule_internal_copy(struct thin_c *tc, dm_block_t virt_block,
				   dm_block_t data_origin, dm_block_t data_dest,
				   struct dm_bio_prison_cell *cell, struct bio *bio)
{
	schedule_copy(tc, virt_block, tc->pool_dev,
		      data_origin, data_dest, cell, bio,
		      tc->pool->sectors_per_block);
}

static void schedule_zero(struct thin_c *tc, dm_block_t virt_block,
			  dm_block_t data_block, struct dm_bio_prison_cell *cell,
			  struct bio *bio)
{
	struct pool *pool = tc->pool;
	struct dm_thin_new_mapping *m = get_next_mapping(pool);

	atomic_set(&m->prepare_actions, 1); /* no need to quiesce */
	m->tc = tc;
	m->virt_begin = virt_block;
	m->virt_end = virt_block + 1u;
	m->data_block = data_block;
	m->cell = cell;

	/*
	 * If the whole block of data is being overwritten or we are not
	 * zeroing pre-existing data, we can issue the bio immediately.
	 * Otherwise we use kcopyd to zero the data first.
	 */
	if (pool->pf.zero_new_blocks) {
		if (io_overwrites_block(pool, bio))
			remap_and_issue_overwrite(tc, bio, data_block, m);
		else
			ll_zero(tc, m, data_block * pool->sectors_per_block,
				(data_block + 1) * pool->sectors_per_block);
	} else
		process_prepared_mapping(m);
}

static void schedule_external_copy(struct thin_c *tc, dm_block_t virt_block,
				   dm_block_t data_dest,
				   struct dm_bio_prison_cell *cell, struct bio *bio)
{
	struct pool *pool = tc->pool;
	sector_t virt_block_begin = virt_block * pool->sectors_per_block;
	sector_t virt_block_end = (virt_block + 1) * pool->sectors_per_block;

	if (virt_block_end <= tc->origin_size)
		schedule_copy(tc, virt_block, tc->origin_dev,
			      virt_block, data_dest, cell, bio,
			      pool->sectors_per_block);

	else if (virt_block_begin < tc->origin_size)
		schedule_copy(tc, virt_block, tc->origin_dev,
			      virt_block, data_dest, cell, bio,
			      tc->origin_size - virt_block_begin);

	else
		schedule_zero(tc, virt_block, data_dest, cell, bio);
}

static void set_pool_mode(struct pool *pool, enum pool_mode new_mode);

static void check_for_space(struct pool *pool)
{
	int r;
	dm_block_t nr_free;

	if (get_pool_mode(pool) != PM_OUT_OF_DATA_SPACE)
		return;

	r = dm_pool_get_free_block_count(pool->pmd, &nr_free);
	if (r)
		return;

	if (nr_free)
		set_pool_mode(pool, PM_WRITE);
}

/*
 * A non-zero return indicates read_only or fail_io mode.
 * Many callers don't care about the return value.
 */
static int commit(struct pool *pool)
{
	int r;

	if (get_pool_mode(pool) >= PM_READ_ONLY)
		return -EINVAL;

	r = dm_pool_commit_metadata(pool->pmd);
	if (r)
		metadata_operation_failed(pool, "dm_pool_commit_metadata", r);
	else
		check_for_space(pool);

	return r;
}

static void check_low_water_mark(struct pool *pool, dm_block_t free_blocks)
{
	unsigned long flags;

	if (free_blocks <= pool->low_water_blocks && !pool->low_water_triggered) {
		DMWARN("%s: reached low water mark for data device: sending event.",
		       dm_device_name(pool->pool_md));
		spin_lock_irqsave(&pool->lock, flags);
		pool->low_water_triggered = true;
		spin_unlock_irqrestore(&pool->lock, flags);
		dm_table_event(pool->ti->table);
	}
}

static int alloc_data_block(struct thin_c *tc, dm_block_t *result)
{
	int r;
	dm_block_t free_blocks;
	struct pool *pool = tc->pool;

	if (WARN_ON(get_pool_mode(pool) != PM_WRITE))
		return -EINVAL;

	r = dm_pool_get_free_block_count(pool->pmd, &free_blocks);
	if (r) {
		metadata_operation_failed(pool, "dm_pool_get_free_block_count", r);
		return r;
	}

	check_low_water_mark(pool, free_blocks);

	if (!free_blocks) {
		/*
		 * Try to commit to see if that will free up some
		 * more space.
		 */
		r = commit(pool);
		if (r)
			return r;

		r = dm_pool_get_free_block_count(pool->pmd, &free_blocks);
		if (r) {
			metadata_operation_failed(pool, "dm_pool_get_free_block_count", r);
			return r;
		}

		if (!free_blocks) {
			set_pool_mode(pool, PM_OUT_OF_DATA_SPACE);
			return -ENOSPC;
		}
	}

	r = dm_pool_alloc_data_block(pool->pmd, result);
	if (r) {
		metadata_operation_failed(pool, "dm_pool_alloc_data_block", r);
		return r;
	}

	return 0;
}

/*
 * If we have run out of space, queue bios until the device is
 * resumed, presumably after having been reloaded with more space.
 */
static void retry_on_resume(struct bio *bio)
{
	struct dm_thin_endio_hook *h = dm_per_bio_data(bio, sizeof(struct dm_thin_endio_hook));
	struct thin_c *tc = h->tc;
	unsigned long flags;

	spin_lock_irqsave(&tc->lock, flags);
	bio_list_add(&tc->retry_on_resume_list, bio);
	spin_unlock_irqrestore(&tc->lock, flags);
}

static int should_error_unserviceable_bio(struct pool *pool)
{
	enum pool_mode m = get_pool_mode(pool);

	switch (m) {
	case PM_WRITE:
		/* Shouldn't get here */
		DMERR_LIMIT("bio unserviceable, yet pool is in PM_WRITE mode");
		return -EIO;

	case PM_OUT_OF_DATA_SPACE:
		return pool->pf.error_if_no_space ? -ENOSPC : 0;

	case PM_READ_ONLY:
	case PM_FAIL:
		return -EIO;
	default:
		/* Shouldn't get here */
		DMERR_LIMIT("bio unserviceable, yet pool has an unknown mode");
		return -EIO;
	}
}

static void handle_unserviceable_bio(struct pool *pool, struct bio *bio)
{
	int error = should_error_unserviceable_bio(pool);

	if (error)
		bio_endio(bio, error);
	else
		retry_on_resume(bio);
}

static void retry_bios_on_resume(struct pool *pool, struct dm_bio_prison_cell *cell)
{
	struct bio *bio;
	struct bio_list bios;
	int error;

	error = should_error_unserviceable_bio(pool);
	if (error) {
		cell_error_with_code(pool, cell, error);
		return;
	}

	bio_list_init(&bios);
	cell_release(pool, cell, &bios);

	while ((bio = bio_list_pop(&bios)))
		retry_on_resume(bio);
}

static void process_discard_cell_no_passdown(struct thin_c *tc,
					     struct dm_bio_prison_cell *virt_cell)
{
	struct pool *pool = tc->pool;
	struct dm_thin_new_mapping *m = get_next_mapping(pool);

	/*
	 * We don't need to lock the data blocks, since there's no
	 * passdown.  We only lock data blocks for allocation and breaking sharing.
	 */
	m->tc = tc;
	m->virt_begin = virt_cell->key.block_begin;
	m->virt_end = virt_cell->key.block_end;
	m->cell = virt_cell;
	m->bio = virt_cell->holder;

	if (!dm_deferred_set_add_work(pool->all_io_ds, &m->list))
		pool->process_prepared_discard(m);
}

/*
 * FIXME: DM local hack to defer parent bios's end_io until we
 * _know_ all chained sub range discard bios have completed.
 * Will go away once late bio splitting lands upstream!
 */
static inline void __bio_inc_remaining(struct bio *bio)
{
	bio->bi_flags |= (1 << BIO_CHAIN);
	smp_mb__before_atomic();
	atomic_inc(&bio->__bi_remaining);
}

static void break_up_discard_bio(struct thin_c *tc, dm_block_t begin, dm_block_t end,
				 struct bio *bio)
{
	struct pool *pool = tc->pool;

	int r;
	bool maybe_shared;
	struct dm_cell_key data_key;
	struct dm_bio_prison_cell *data_cell;
	struct dm_thin_new_mapping *m;
	dm_block_t virt_begin, virt_end, data_begin;

	while (begin != end) {
		r = ensure_next_mapping(pool);
		if (r)
			/* we did our best */
			return;

		r = dm_thin_find_mapped_range(tc->td, begin, end, &virt_begin, &virt_end,
					      &data_begin, &maybe_shared);
		if (r)
			/*
			 * Silently fail, letting any mappings we've
			 * created complete.
			 */
			break;

		build_key(tc->td, PHYSICAL, data_begin, data_begin + (virt_end - virt_begin), &data_key);
		if (bio_detain(tc->pool, &data_key, NULL, &data_cell)) {
			/* contention, we'll give up with this range */
			begin = virt_end;
			continue;
		}

		/*
		 * IO may still be going to the destination block.  We must
		 * quiesce before we can do the removal.
		 */
		m = get_next_mapping(pool);
		m->tc = tc;
		m->maybe_shared = maybe_shared;
		m->virt_begin = virt_begin;
		m->virt_end = virt_end;
		m->data_block = data_begin;
		m->cell = data_cell;
		m->bio = bio;

		/*
		 * The parent bio must not complete before sub discard bios are
		 * chained to it (see __blkdev_issue_discard_async's bio_chain)!
		 *
		 * This per-mapping bi_remaining increment is paired with
		 * the implicit decrement that occurs via bio_endio() in
		 * process_prepared_discard_{passdown,no_passdown}.
		 */
		__bio_inc_remaining(bio);
		if (!dm_deferred_set_add_work(pool->all_io_ds, &m->list))
			pool->process_prepared_discard(m);

		begin = virt_end;
	}
}

static void process_discard_cell_passdown(struct thin_c *tc, struct dm_bio_prison_cell *virt_cell)
{
	struct bio *bio = virt_cell->holder;
	struct dm_thin_endio_hook *h = dm_per_bio_data(bio, sizeof(struct dm_thin_endio_hook));

	/*
	 * The virt_cell will only get freed once the origin bio completes.
	 * This means it will remain locked while all the individual
	 * passdown bios are in flight.
	 */
	h->cell = virt_cell;
	break_up_discard_bio(tc, virt_cell->key.block_begin, virt_cell->key.block_end, bio);

	/*
	 * We complete the bio now, knowing that the bi_remaining field
	 * will prevent completion until the sub range discards have
	 * completed.
	 */
	bio_endio(bio, 0);
}

static void process_discard_bio(struct thin_c *tc, struct bio *bio)
{
	dm_block_t begin, end;
	struct dm_cell_key virt_key;
	struct dm_bio_prison_cell *virt_cell;

	get_bio_block_range(tc, bio, &begin, &end);
	if (begin == end) {
		/*
		 * The discard covers less than a block.
		 */
		bio_endio(bio, 0);
		return;
	}

	build_key(tc->td, VIRTUAL, begin, end, &virt_key);
	if (bio_detain(tc->pool, &virt_key, bio, &virt_cell))
		/*
		 * Potential starvation issue: We're relying on the
		 * fs/application being well behaved, and not trying to
		 * send IO to a region at the same time as discarding it.
		 * If they do this persistently then it's possible this
		 * cell will never be granted.
		 */
		return;

	tc->pool->process_discard_cell(tc, virt_cell);
}

static void break_sharing(struct thin_c *tc, struct bio *bio, dm_block_t block,
			  struct dm_cell_key *key,
			  struct dm_thin_lookup_result *lookup_result,
			  struct dm_bio_prison_cell *cell)
{
	int r;
	dm_block_t data_block;
	struct pool *pool = tc->pool;

	r = alloc_data_block(tc, &data_block);
	switch (r) {
	case 0:
		schedule_internal_copy(tc, block, lookup_result->block,
				       data_block, cell, bio);
		break;

	case -ENOSPC:
		retry_bios_on_resume(pool, cell);
		break;

	default:
		DMERR_LIMIT("%s: alloc_data_block() failed: error = %d",
			    __func__, r);
		cell_error(pool, cell);
		break;
	}
}

static void __remap_and_issue_shared_cell(void *context,
					  struct dm_bio_prison_cell *cell)
{
	struct remap_info *info = context;
	struct bio *bio;

	while ((bio = bio_list_pop(&cell->bios))) {
		if ((bio_data_dir(bio) == WRITE) ||
		    (bio->bi_rw & (REQ_DISCARD | REQ_FLUSH | REQ_FUA)))
			bio_list_add(&info->defer_bios, bio);
		else {
			struct dm_thin_endio_hook *h = dm_per_bio_data(bio, sizeof(struct dm_thin_endio_hook));;

			h->shared_read_entry = dm_deferred_entry_inc(info->tc->pool->shared_read_ds);
			inc_all_io_entry(info->tc->pool, bio);
			bio_list_add(&info->issue_bios, bio);
		}
	}
}

static void remap_and_issue_shared_cell(struct thin_c *tc,
					struct dm_bio_prison_cell *cell,
					dm_block_t block)
{
	struct bio *bio;
	struct remap_info info;

	info.tc = tc;
	bio_list_init(&info.defer_bios);
	bio_list_init(&info.issue_bios);

	cell_visit_release(tc->pool, __remap_and_issue_shared_cell,
			   &info, cell);

	while ((bio = bio_list_pop(&info.defer_bios)))
		thin_defer_bio(tc, bio);

	while ((bio = bio_list_pop(&info.issue_bios)))
		remap_and_issue(tc, bio, block);
}

static void process_shared_bio(struct thin_c *tc, struct bio *bio,
			       dm_block_t block,
			       struct dm_thin_lookup_result *lookup_result,
			       struct dm_bio_prison_cell *virt_cell)
{
	struct dm_bio_prison_cell *data_cell;
	struct pool *pool = tc->pool;
	struct dm_cell_key key;

	/*
	 * If cell is already occupied, then sharing is already in the process
	 * of being broken so we have nothing further to do here.
	 */
	build_data_key(tc->td, lookup_result->block, &key);
	if (bio_detain(pool, &key, bio, &data_cell)) {
		cell_defer_no_holder(tc, virt_cell);
		return;
	}

	if (bio_data_dir(bio) == WRITE && bio->bi_iter.bi_size) {
		break_sharing(tc, bio, block, &key, lookup_result, data_cell);
		cell_defer_no_holder(tc, virt_cell);
	} else {
		struct dm_thin_endio_hook *h = dm_per_bio_data(bio, sizeof(struct dm_thin_endio_hook));

		h->shared_read_entry = dm_deferred_entry_inc(pool->shared_read_ds);
		inc_all_io_entry(pool, bio);
		remap_and_issue(tc, bio, lookup_result->block);

		remap_and_issue_shared_cell(tc, data_cell, lookup_result->block);
		remap_and_issue_shared_cell(tc, virt_cell, lookup_result->block);
	}
}

static void provision_block(struct thin_c *tc, struct bio *bio, dm_block_t block,
			    struct dm_bio_prison_cell *cell)
{
	int r;
	dm_block_t data_block;
	struct pool *pool = tc->pool;

	/*
	 * Remap empty bios (flushes) immediately, without provisioning.
	 */
	if (!bio->bi_iter.bi_size) {
		inc_all_io_entry(pool, bio);
		cell_defer_no_holder(tc, cell);

		remap_and_issue(tc, bio, 0);
		return;
	}

	/*
	 * Fill read bios with zeroes and complete them immediately.
	 */
	if (bio_data_dir(bio) == READ) {
		zero_fill_bio(bio);
		cell_defer_no_holder(tc, cell);
		bio_endio(bio, 0);
		return;
	}

	r = alloc_data_block(tc, &data_block);
	switch (r) {
	case 0:
		if (tc->origin_dev)
			schedule_external_copy(tc, block, data_block, cell, bio);
		else
			schedule_zero(tc, block, data_block, cell, bio);
		break;

	case -ENOSPC:
		retry_bios_on_resume(pool, cell);
		break;

	default:
		DMERR_LIMIT("%s: alloc_data_block() failed: error = %d",
			    __func__, r);
		cell_error(pool, cell);
		break;
	}
}

static void process_cell(struct thin_c *tc, struct dm_bio_prison_cell *cell)
{
	int r;
	struct pool *pool = tc->pool;
	struct bio *bio = cell->holder;
	dm_block_t block = get_bio_block(tc, bio);
	struct dm_thin_lookup_result lookup_result;

	if (tc->requeue_mode) {
		cell_requeue(pool, cell);
		return;
	}

	r = dm_thin_find_block(tc->td, block, 1, &lookup_result);
	switch (r) {
	case 0:
		if (lookup_result.shared)
			process_shared_bio(tc, bio, block, &lookup_result, cell);
		else {
			inc_all_io_entry(pool, bio);
			remap_and_issue(tc, bio, lookup_result.block);
			inc_remap_and_issue_cell(tc, cell, lookup_result.block);
		}
		break;

	case -ENODATA:
		if (bio_data_dir(bio) == READ && tc->origin_dev) {
			inc_all_io_entry(pool, bio);
			cell_defer_no_holder(tc, cell);

			if (bio_end_sector(bio) <= tc->origin_size)
				remap_to_origin_and_issue(tc, bio);

			else if (bio->bi_iter.bi_sector < tc->origin_size) {
				zero_fill_bio(bio);
				bio->bi_iter.bi_size = (tc->origin_size - bio->bi_iter.bi_sector) << SECTOR_SHIFT;
				remap_to_origin_and_issue(tc, bio);

			} else {
				zero_fill_bio(bio);
				bio_endio(bio, 0);
			}
		} else
			provision_block(tc, bio, block, cell);
		break;

	default:
		DMERR_LIMIT("%s: dm_thin_find_block() failed: error = %d",
			    __func__, r);
		cell_defer_no_holder(tc, cell);
		bio_io_error(bio);
		break;
	}
}

static void process_bio(struct thin_c *tc, struct bio *bio)
{
	struct pool *pool = tc->pool;
	dm_block_t block = get_bio_block(tc, bio);
	struct dm_bio_prison_cell *cell;
	struct dm_cell_key key;

	/*
	 * If cell is already occupied, then the block is already
	 * being provisioned so we have nothing further to do here.
	 */
	build_virtual_key(tc->td, block, &key);
	if (bio_detain(pool, &key, bio, &cell))
		return;

	process_cell(tc, cell);
}

static void __process_bio_read_only(struct thin_c *tc, struct bio *bio,
				    struct dm_bio_prison_cell *cell)
{
	int r;
	int rw = bio_data_dir(bio);
	dm_block_t block = get_bio_block(tc, bio);
	struct dm_thin_lookup_result lookup_result;

	r = dm_thin_find_block(tc->td, block, 1, &lookup_result);
	switch (r) {
	case 0:
		if (lookup_result.shared && (rw == WRITE) && bio->bi_iter.bi_size) {
			handle_unserviceable_bio(tc->pool, bio);
			if (cell)
				cell_defer_no_holder(tc, cell);
		} else {
			inc_all_io_entry(tc->pool, bio);
			remap_and_issue(tc, bio, lookup_result.block);
			if (cell)
				inc_remap_and_issue_cell(tc, cell, lookup_result.block);
		}
		break;

	case -ENODATA:
		if (cell)
			cell_defer_no_holder(tc, cell);
		if (rw != READ) {
			handle_unserviceable_bio(tc->pool, bio);
			break;
		}

		if (tc->origin_dev) {
			inc_all_io_entry(tc->pool, bio);
			remap_to_origin_and_issue(tc, bio);
			break;
		}

		zero_fill_bio(bio);
		bio_endio(bio, 0);
		break;

	default:
		DMERR_LIMIT("%s: dm_thin_find_block() failed: error = %d",
			    __func__, r);
		if (cell)
			cell_defer_no_holder(tc, cell);
		bio_io_error(bio);
		break;
	}
}

static void process_bio_read_only(struct thin_c *tc, struct bio *bio)
{
	__process_bio_read_only(tc, bio, NULL);
}

static void process_cell_read_only(struct thin_c *tc, struct dm_bio_prison_cell *cell)
{
	__process_bio_read_only(tc, cell->holder, cell);
}

static void process_bio_success(struct thin_c *tc, struct bio *bio)
{
	bio_endio(bio, 0);
}

static void process_bio_fail(struct thin_c *tc, struct bio *bio)
{
	bio_io_error(bio);
}

static void process_cell_success(struct thin_c *tc, struct dm_bio_prison_cell *cell)
{
	cell_success(tc->pool, cell);
}

static void process_cell_fail(struct thin_c *tc, struct dm_bio_prison_cell *cell)
{
	cell_error(tc->pool, cell);
}

/*
 * FIXME: should we also commit due to size of transaction, measured in
 * metadata blocks?
 */
static int need_commit_due_to_time(struct pool *pool)
{
	return !time_in_range(jiffies, pool->last_commit_jiffies,
			      pool->last_commit_jiffies + COMMIT_PERIOD);
}

#define thin_pbd(node) rb_entry((node), struct dm_thin_endio_hook, rb_node)
#define thin_bio(pbd) dm_bio_from_per_bio_data((pbd), sizeof(struct dm_thin_endio_hook))

static void __thin_bio_rb_add(struct thin_c *tc, struct bio *bio)
{
	struct rb_node **rbp, *parent;
	struct dm_thin_endio_hook *pbd;
	sector_t bi_sector = bio->bi_iter.bi_sector;

	rbp = &tc->sort_bio_list.rb_node;
	parent = NULL;
	while (*rbp) {
		parent = *rbp;
		pbd = thin_pbd(parent);

		if (bi_sector < thin_bio(pbd)->bi_iter.bi_sector)
			rbp = &(*rbp)->rb_left;
		else
			rbp = &(*rbp)->rb_right;
	}

	pbd = dm_per_bio_data(bio, sizeof(struct dm_thin_endio_hook));
	rb_link_node(&pbd->rb_node, parent, rbp);
	rb_insert_color(&pbd->rb_node, &tc->sort_bio_list);
}

static void __extract_sorted_bios(struct thin_c *tc)
{
	struct rb_node *node;
	struct dm_thin_endio_hook *pbd;
	struct bio *bio;

	for (node = rb_first(&tc->sort_bio_list); node; node = rb_next(node)) {
		pbd = thin_pbd(node);
		bio = thin_bio(pbd);

		bio_list_add(&tc->deferred_bio_list, bio);
		rb_erase(&pbd->rb_node, &tc->sort_bio_list);
	}

	WARN_ON(!RB_EMPTY_ROOT(&tc->sort_bio_list));
}

static void __sort_thin_deferred_bios(struct thin_c *tc)
{
	struct bio *bio;
	struct bio_list bios;

	bio_list_init(&bios);
	bio_list_merge(&bios, &tc->deferred_bio_list);
	bio_list_init(&tc->deferred_bio_list);

	/* Sort deferred_bio_list using rb-tree */
	while ((bio = bio_list_pop(&bios)))
		__thin_bio_rb_add(tc, bio);

	/*
	 * Transfer the sorted bios in sort_bio_list back to
	 * deferred_bio_list to allow lockless submission of
	 * all bios.
	 */
	__extract_sorted_bios(tc);
}

static void process_thin_deferred_bios(struct thin_c *tc)
{
	struct pool *pool = tc->pool;
	unsigned long flags;
	struct bio *bio;
	struct bio_list bios;
	struct blk_plug plug;
	unsigned count = 0;

	if (tc->requeue_mode) {
		error_thin_bio_list(tc, &tc->deferred_bio_list, DM_ENDIO_REQUEUE);
		return;
	}

	bio_list_init(&bios);

	spin_lock_irqsave(&tc->lock, flags);

	if (bio_list_empty(&tc->deferred_bio_list)) {
		spin_unlock_irqrestore(&tc->lock, flags);
		return;
	}

	__sort_thin_deferred_bios(tc);

	bio_list_merge(&bios, &tc->deferred_bio_list);
	bio_list_init(&tc->deferred_bio_list);

	spin_unlock_irqrestore(&tc->lock, flags);

	blk_start_plug(&plug);
	while ((bio = bio_list_pop(&bios))) {
		/*
		 * If we've got no free new_mapping structs, and processing
		 * this bio might require one, we pause until there are some
		 * prepared mappings to process.
		 */
		if (ensure_next_mapping(pool)) {
			spin_lock_irqsave(&tc->lock, flags);
			bio_list_add(&tc->deferred_bio_list, bio);
			bio_list_merge(&tc->deferred_bio_list, &bios);
			spin_unlock_irqrestore(&tc->lock, flags);
			break;
		}

		if (bio->bi_rw & REQ_DISCARD)
			pool->process_discard(tc, bio);
		else
			pool->process_bio(tc, bio);

		if ((count++ & 127) == 0) {
			throttle_work_update(&pool->throttle);
			dm_pool_issue_prefetches(pool->pmd);
		}
	}
	blk_finish_plug(&plug);
}

static int cmp_cells(const void *lhs, const void *rhs)
{
	struct dm_bio_prison_cell *lhs_cell = *((struct dm_bio_prison_cell **) lhs);
	struct dm_bio_prison_cell *rhs_cell = *((struct dm_bio_prison_cell **) rhs);

	BUG_ON(!lhs_cell->holder);
	BUG_ON(!rhs_cell->holder);

	if (lhs_cell->holder->bi_iter.bi_sector < rhs_cell->holder->bi_iter.bi_sector)
		return -1;

	if (lhs_cell->holder->bi_iter.bi_sector > rhs_cell->holder->bi_iter.bi_sector)
		return 1;

	return 0;
}

static unsigned sort_cells(struct pool *pool, struct list_head *cells)
{
	unsigned count = 0;
	struct dm_bio_prison_cell *cell, *tmp;

	list_for_each_entry_safe(cell, tmp, cells, user_list) {
		if (count >= CELL_SORT_ARRAY_SIZE)
			break;

		pool->cell_sort_array[count++] = cell;
		list_del(&cell->user_list);
	}

	sort(pool->cell_sort_array, count, sizeof(cell), cmp_cells, NULL);

	return count;
}

static void process_thin_deferred_cells(struct thin_c *tc)
{
	struct pool *pool = tc->pool;
	unsigned long flags;
	struct list_head cells;
	struct dm_bio_prison_cell *cell;
	unsigned i, j, count;

	INIT_LIST_HEAD(&cells);

	spin_lock_irqsave(&tc->lock, flags);
	list_splice_init(&tc->deferred_cells, &cells);
	spin_unlock_irqrestore(&tc->lock, flags);

	if (list_empty(&cells))
		return;

	do {
		count = sort_cells(tc->pool, &cells);

		for (i = 0; i < count; i++) {
			cell = pool->cell_sort_array[i];
			BUG_ON(!cell->holder);

			/*
			 * If we've got no free new_mapping structs, and processing
			 * this bio might require one, we pause until there are some
			 * prepared mappings to process.
			 */
			if (ensure_next_mapping(pool)) {
				for (j = i; j < count; j++)
					list_add(&pool->cell_sort_array[j]->user_list, &cells);

				spin_lock_irqsave(&tc->lock, flags);
				list_splice(&cells, &tc->deferred_cells);
				spin_unlock_irqrestore(&tc->lock, flags);
				return;
			}

			if (cell->holder->bi_rw & REQ_DISCARD)
				pool->process_discard_cell(tc, cell);
			else
				pool->process_cell(tc, cell);
		}
	} while (!list_empty(&cells));
}

static void thin_get(struct thin_c *tc);
static void thin_put(struct thin_c *tc);

/*
 * We can't hold rcu_read_lock() around code that can block.  So we
 * find a thin with the rcu lock held; bump a refcount; then drop
 * the lock.
 */
static struct thin_c *get_first_thin(struct pool *pool)
{
	struct thin_c *tc = NULL;

	rcu_read_lock();
	if (!list_empty(&pool->active_thins)) {
		tc = list_entry_rcu(pool->active_thins.next, struct thin_c, list);
		thin_get(tc);
	}
	rcu_read_unlock();

	return tc;
}

static struct thin_c *get_next_thin(struct pool *pool, struct thin_c *tc)
{
	struct thin_c *old_tc = tc;

	rcu_read_lock();
	list_for_each_entry_continue_rcu(tc, &pool->active_thins, list) {
		thin_get(tc);
		thin_put(old_tc);
		rcu_read_unlock();
		return tc;
	}
	thin_put(old_tc);
	rcu_read_unlock();

	return NULL;
}

static void process_deferred_bios(struct pool *pool)
{
	unsigned long flags;
	struct bio *bio;
	struct bio_list bios;
	struct thin_c *tc;

	tc = get_first_thin(pool);
	while (tc) {
		process_thin_deferred_cells(tc);
		process_thin_deferred_bios(tc);
		tc = get_next_thin(pool, tc);
	}

	/*
	 * If there are any deferred flush bios, we must commit
	 * the metadata before issuing them.
	 */
	bio_list_init(&bios);
	spin_lock_irqsave(&pool->lock, flags);
	bio_list_merge(&bios, &pool->deferred_flush_bios);
	bio_list_init(&pool->deferred_flush_bios);
	spin_unlock_irqrestore(&pool->lock, flags);

	if (bio_list_empty(&bios) &&
	    !(dm_pool_changed_this_transaction(pool->pmd) && need_commit_due_to_time(pool)))
		return;

	if (commit(pool)) {
		while ((bio = bio_list_pop(&bios)))
			bio_io_error(bio);
		return;
	}
	pool->last_commit_jiffies = jiffies;

	while ((bio = bio_list_pop(&bios)))
		generic_make_request(bio);
}

static void do_worker(struct work_struct *ws)
{
	struct pool *pool = container_of(ws, struct pool, worker);

	throttle_work_start(&pool->throttle);
	dm_pool_issue_prefetches(pool->pmd);
	throttle_work_update(&pool->throttle);
	process_prepared(pool, &pool->prepared_mappings, &pool->process_prepared_mapping);
	throttle_work_update(&pool->throttle);
	process_prepared(pool, &pool->prepared_discards, &pool->process_prepared_discard);
	throttle_work_update(&pool->throttle);
	process_deferred_bios(pool);
	throttle_work_complete(&pool->throttle);
}

/*
 * We want to commit periodically so that not too much
 * unwritten data builds up.
 */
static void do_waker(struct work_struct *ws)
{
	struct pool *pool = container_of(to_delayed_work(ws), struct pool, waker);
	wake_worker(pool);
	queue_delayed_work(pool->wq, &pool->waker, COMMIT_PERIOD);
}

/*
 * We're holding onto IO to allow userland time to react.  After the
 * timeout either the pool will have been resized (and thus back in
 * PM_WRITE mode), or we degrade to PM_READ_ONLY and start erroring IO.
 */
static void do_no_space_timeout(struct work_struct *ws)
{
	struct pool *pool = container_of(to_delayed_work(ws), struct pool,
					 no_space_timeout);

	if (get_pool_mode(pool) == PM_OUT_OF_DATA_SPACE && !pool->pf.error_if_no_space)
		set_pool_mode(pool, PM_READ_ONLY);
}

/*----------------------------------------------------------------*/

struct pool_work {
	struct work_struct worker;
	struct completion complete;
};

static struct pool_work *to_pool_work(struct work_struct *ws)
{
	return container_of(ws, struct pool_work, worker);
}

static void pool_work_complete(struct pool_work *pw)
{
	complete(&pw->complete);
}

static void pool_work_wait(struct pool_work *pw, struct pool *pool,
			   void (*fn)(struct work_struct *))
{
	INIT_WORK_ONSTACK(&pw->worker, fn);
	init_completion(&pw->complete);
	queue_work(pool->wq, &pw->worker);
	wait_for_completion(&pw->complete);
}

/*----------------------------------------------------------------*/

struct noflush_work {
	struct pool_work pw;
	struct thin_c *tc;
};

static struct noflush_work *to_noflush(struct work_struct *ws)
{
	return container_of(to_pool_work(ws), struct noflush_work, pw);
}

static void do_noflush_start(struct work_struct *ws)
{
	struct noflush_work *w = to_noflush(ws);
	w->tc->requeue_mode = true;
	requeue_io(w->tc);
	pool_work_complete(&w->pw);
}

static void do_noflush_stop(struct work_struct *ws)
{
	struct noflush_work *w = to_noflush(ws);
	w->tc->requeue_mode = false;
	pool_work_complete(&w->pw);
}

static void noflush_work(struct thin_c *tc, void (*fn)(struct work_struct *))
{
	struct noflush_work w;

	w.tc = tc;
	pool_work_wait(&w.pw, tc->pool, fn);
}

/*----------------------------------------------------------------*/

static enum pool_mode get_pool_mode(struct pool *pool)
{
	return pool->pf.mode;
}

static void notify_of_pool_mode_change(struct pool *pool, const char *new_mode)
{
	dm_table_event(pool->ti->table);
	DMINFO("%s: switching pool to %s mode",
	       dm_device_name(pool->pool_md), new_mode);
}

static bool passdown_enabled(struct pool_c *pt)
{
	return pt->adjusted_pf.discard_passdown;
}

static void set_discard_callbacks(struct pool *pool)
{
	struct pool_c *pt = pool->ti->private;

	if (passdown_enabled(pt)) {
		pool->process_discard_cell = process_discard_cell_passdown;
		pool->process_prepared_discard = process_prepared_discard_passdown;
	} else {
		pool->process_discard_cell = process_discard_cell_no_passdown;
		pool->process_prepared_discard = process_prepared_discard_no_passdown;
	}
}

static void set_pool_mode(struct pool *pool, enum pool_mode new_mode)
{
	struct pool_c *pt = pool->ti->private;
	bool needs_check = dm_pool_metadata_needs_check(pool->pmd);
	enum pool_mode old_mode = get_pool_mode(pool);
	unsigned long no_space_timeout = ACCESS_ONCE(no_space_timeout_secs) * HZ;

	/*
	 * Never allow the pool to transition to PM_WRITE mode if user
	 * intervention is required to verify metadata and data consistency.
	 */
	if (new_mode == PM_WRITE && needs_check) {
		DMERR("%s: unable to switch pool to write mode until repaired.",
		      dm_device_name(pool->pool_md));
		if (old_mode != new_mode)
			new_mode = old_mode;
		else
			new_mode = PM_READ_ONLY;
	}
	/*
	 * If we were in PM_FAIL mode, rollback of metadata failed.  We're
	 * not going to recover without a thin_repair.	So we never let the
	 * pool move out of the old mode.
	 */
	if (old_mode == PM_FAIL)
		new_mode = old_mode;

	switch (new_mode) {
	case PM_FAIL:
		if (old_mode != new_mode)
			notify_of_pool_mode_change(pool, "failure");
		dm_pool_metadata_read_only(pool->pmd);
		pool->process_bio = process_bio_fail;
		pool->process_discard = process_bio_fail;
		pool->process_cell = process_cell_fail;
		pool->process_discard_cell = process_cell_fail;
		pool->process_prepared_mapping = process_prepared_mapping_fail;
		pool->process_prepared_discard = process_prepared_discard_fail;

		error_retry_list(pool);
		break;

	case PM_READ_ONLY:
		if (old_mode != new_mode)
			notify_of_pool_mode_change(pool, "read-only");
		dm_pool_metadata_read_only(pool->pmd);
		pool->process_bio = process_bio_read_only;
		pool->process_discard = process_bio_success;
		pool->process_cell = process_cell_read_only;
		pool->process_discard_cell = process_cell_success;
		pool->process_prepared_mapping = process_prepared_mapping_fail;
		pool->process_prepared_discard = process_prepared_discard_success;

		error_retry_list(pool);
		break;

	case PM_OUT_OF_DATA_SPACE:
		/*
		 * Ideally we'd never hit this state; the low water mark
		 * would trigger userland to extend the pool before we
		 * completely run out of data space.  However, many small
		 * IOs to unprovisioned space can consume data space at an
		 * alarming rate.  Adjust your low water mark if you're
		 * frequently seeing this mode.
		 */
		if (old_mode != new_mode)
			notify_of_pool_mode_change(pool, "out-of-data-space");
		pool->process_bio = process_bio_read_only;
		pool->process_discard = process_discard_bio;
		pool->process_cell = process_cell_read_only;
		pool->process_prepared_mapping = process_prepared_mapping;
		set_discard_callbacks(pool);

		if (!pool->pf.error_if_no_space && no_space_timeout)
			queue_delayed_work(pool->wq, &pool->no_space_timeout, no_space_timeout);
		break;

	case PM_WRITE:
		if (old_mode != new_mode)
			notify_of_pool_mode_change(pool, "write");
		dm_pool_metadata_read_write(pool->pmd);
		pool->process_bio = process_bio;
		pool->process_discard = process_discard_bio;
		pool->process_cell = process_cell;
		pool->process_prepared_mapping = process_prepared_mapping;
		set_discard_callbacks(pool);
		break;
	}

	pool->pf.mode = new_mode;
	/*
	 * The pool mode may have changed, sync it so bind_control_target()
	 * doesn't cause an unexpected mode transition on resume.
	 */
	pt->adjusted_pf.mode = new_mode;
}

static void abort_transaction(struct pool *pool)
{
	const char *dev_name = dm_device_name(pool->pool_md);

	DMERR_LIMIT("%s: aborting current metadata transaction", dev_name);
	if (dm_pool_abort_metadata(pool->pmd)) {
		DMERR("%s: failed to abort metadata transaction", dev_name);
		set_pool_mode(pool, PM_FAIL);
	}

	if (dm_pool_metadata_set_needs_check(pool->pmd)) {
		DMERR("%s: failed to set 'needs_check' flag in metadata", dev_name);
		set_pool_mode(pool, PM_FAIL);
	}
}

static void metadata_operation_failed(struct pool *pool, const char *op, int r)
{
	DMERR_LIMIT("%s: metadata operation '%s' failed: error = %d",
		    dm_device_name(pool->pool_md), op, r);

	abort_transaction(pool);
	set_pool_mode(pool, PM_READ_ONLY);
}

/*----------------------------------------------------------------*/

/*
 * Mapping functions.
 */

/*
 * Called only while mapping a thin bio to hand it over to the workqueue.
 */
static void thin_defer_bio(struct thin_c *tc, struct bio *bio)
{
	unsigned long flags;
	struct pool *pool = tc->pool;

	spin_lock_irqsave(&tc->lock, flags);
	bio_list_add(&tc->deferred_bio_list, bio);
	spin_unlock_irqrestore(&tc->lock, flags);

	wake_worker(pool);
}

static void thin_defer_bio_with_throttle(struct thin_c *tc, struct bio *bio)
{
	struct pool *pool = tc->pool;

	throttle_lock(&pool->throttle);
	thin_defer_bio(tc, bio);
	throttle_unlock(&pool->throttle);
}

static void thin_defer_cell(struct thin_c *tc, struct dm_bio_prison_cell *cell)
{
	unsigned long flags;
	struct pool *pool = tc->pool;

	throttle_lock(&pool->throttle);
	spin_lock_irqsave(&tc->lock, flags);
	list_add_tail(&cell->user_list, &tc->deferred_cells);
	spin_unlock_irqrestore(&tc->lock, flags);
	throttle_unlock(&pool->throttle);

	wake_worker(pool);
}

static void thin_hook_bio(struct thin_c *tc, struct bio *bio)
{
	struct dm_thin_endio_hook *h = dm_per_bio_data(bio, sizeof(struct dm_thin_endio_hook));

	h->tc = tc;
	h->shared_read_entry = NULL;
	h->all_io_entry = NULL;
	h->overwrite_mapping = NULL;
	h->cell = NULL;
}

/*
 * Non-blocking function called from the thin target's map function.
 */
static int thin_bio_map(struct dm_target *ti, struct bio *bio)
{
	int r;
	struct thin_c *tc = ti->private;
	dm_block_t block = get_bio_block(tc, bio);
	struct dm_thin_device *td = tc->td;
	struct dm_thin_lookup_result result;
	struct dm_bio_prison_cell *virt_cell, *data_cell;
	struct dm_cell_key key;

	thin_hook_bio(tc, bio);

	if (tc->requeue_mode) {
		bio_endio(bio, DM_ENDIO_REQUEUE);
		return DM_MAPIO_SUBMITTED;
	}

	if (get_pool_mode(tc->pool) == PM_FAIL) {
		bio_io_error(bio);
		return DM_MAPIO_SUBMITTED;
	}

	if (bio->bi_rw & (REQ_DISCARD | REQ_FLUSH | REQ_FUA)) {
		thin_defer_bio_with_throttle(tc, bio);
		return DM_MAPIO_SUBMITTED;
	}

	/*
	 * We must hold the virtual cell before doing the lookup, otherwise
	 * there's a race with discard.
	 */
	build_virtual_key(tc->td, block, &key);
	if (bio_detain(tc->pool, &key, bio, &virt_cell))
		return DM_MAPIO_SUBMITTED;

	r = dm_thin_find_block(td, block, 0, &result);

	/*
	 * Note that we defer readahead too.
	 */
	switch (r) {
	case 0:
		if (unlikely(result.shared)) {
			/*
			 * We have a race condition here between the
			 * result.shared value returned by the lookup and
			 * snapshot creation, which may cause new
			 * sharing.
			 *
			 * To avoid this always quiesce the origin before
			 * taking the snap.  You want to do this anyway to
			 * ensure a consistent application view
			 * (i.e. lockfs).
			 *
			 * More distant ancestors are irrelevant. The
			 * shared flag will be set in their case.
			 */
			thin_defer_cell(tc, virt_cell);
			return DM_MAPIO_SUBMITTED;
		}

		build_data_key(tc->td, result.block, &key);
		if (bio_detain(tc->pool, &key, bio, &data_cell)) {
			cell_defer_no_holder(tc, virt_cell);
			return DM_MAPIO_SUBMITTED;
		}

		inc_all_io_entry(tc->pool, bio);
		cell_defer_no_holder(tc, data_cell);
		cell_defer_no_holder(tc, virt_cell);

		remap(tc, bio, result.block);
		return DM_MAPIO_REMAPPED;

	case -ENODATA:
	case -EWOULDBLOCK:
		thin_defer_cell(tc, virt_cell);
		return DM_MAPIO_SUBMITTED;

	default:
		/*
		 * Must always call bio_io_error on failure.
		 * dm_thin_find_block can fail with -EINVAL if the
		 * pool is switched to fail-io mode.
		 */
		bio_io_error(bio);
		cell_defer_no_holder(tc, virt_cell);
		return DM_MAPIO_SUBMITTED;
	}
}

static int pool_is_congested(struct dm_target_callbacks *cb, int bdi_bits)
{
	struct pool_c *pt = container_of(cb, struct pool_c, callbacks);
	struct request_queue *q;

	if (get_pool_mode(pt->pool) == PM_OUT_OF_DATA_SPACE)
		return 1;

	q = bdev_get_queue(pt->data_dev->bdev);
	return bdi_congested(&q->backing_dev_info, bdi_bits);
}

static void requeue_bios(struct pool *pool)
{
	unsigned long flags;
	struct thin_c *tc;

	rcu_read_lock();
	list_for_each_entry_rcu(tc, &pool->active_thins, list) {
		spin_lock_irqsave(&tc->lock, flags);
		bio_list_merge(&tc->deferred_bio_list, &tc->retry_on_resume_list);
		bio_list_init(&tc->retry_on_resume_list);
		spin_unlock_irqrestore(&tc->lock, flags);
	}
	rcu_read_unlock();
}

/*----------------------------------------------------------------
 * Binding of control targets to a pool object
 *--------------------------------------------------------------*/
static bool data_dev_supports_discard(struct pool_c *pt)
{
	struct request_queue *q = bdev_get_queue(pt->data_dev->bdev);

	return q && blk_queue_discard(q);
}

static bool is_factor(sector_t block_size, uint32_t n)
{
	return !sector_div(block_size, n);
}

/*
 * If discard_passdown was enabled verify that the data device
 * supports discards.  Disable discard_passdown if not.
 */
static void disable_passdown_if_not_supported(struct pool_c *pt)
{
	struct pool *pool = pt->pool;
	struct block_device *data_bdev = pt->data_dev->bdev;
	struct queue_limits *data_limits = &bdev_get_queue(data_bdev)->limits;
	const char *reason = NULL;
	char buf[BDEVNAME_SIZE];

	if (!pt->adjusted_pf.discard_passdown)
		return;

	if (!data_dev_supports_discard(pt))
		reason = "discard unsupported";

	else if (data_limits->max_discard_sectors < pool->sectors_per_block)
		reason = "max discard sectors smaller than a block";

	if (reason) {
		DMWARN("Data device (%s) %s: Disabling discard passdown.", bdevname(data_bdev, buf), reason);
		pt->adjusted_pf.discard_passdown = false;
	}
}

static int bind_control_target(struct pool *pool, struct dm_target *ti)
{
	struct pool_c *pt = ti->private;

	/*
	 * We want to make sure that a pool in PM_FAIL mode is never upgraded.
	 */
	enum pool_mode old_mode = get_pool_mode(pool);
	enum pool_mode new_mode = pt->adjusted_pf.mode;

	/*
	 * Don't change the pool's mode until set_pool_mode() below.
	 * Otherwise the pool's process_* function pointers may
	 * not match the desired pool mode.
	 */
	pt->adjusted_pf.mode = old_mode;

	pool->ti = ti;
	pool->pf = pt->adjusted_pf;
	pool->low_water_blocks = pt->low_water_blocks;

	set_pool_mode(pool, new_mode);

	return 0;
}

static void unbind_control_target(struct pool *pool, struct dm_target *ti)
{
	if (pool->ti == ti)
		pool->ti = NULL;
}

/*----------------------------------------------------------------
 * Pool creation
 *--------------------------------------------------------------*/
/* Initialize pool features. */
static void pool_features_init(struct pool_features *pf)
{
	pf->mode = PM_WRITE;
	pf->zero_new_blocks = true;
	pf->discard_enabled = true;
	pf->discard_passdown = true;
	pf->error_if_no_space = false;
}

static void __pool_destroy(struct pool *pool)
{
	__pool_table_remove(pool);

	if (dm_pool_metadata_close(pool->pmd) < 0)
		DMWARN("%s: dm_pool_metadata_close() failed.", __func__);

	dm_bio_prison_destroy(pool->prison);
	dm_kcopyd_client_destroy(pool->copier);

	if (pool->wq)
		destroy_workqueue(pool->wq);

	if (pool->next_mapping)
		mempool_free(pool->next_mapping, pool->mapping_pool);
	mempool_destroy(pool->mapping_pool);
	dm_deferred_set_destroy(pool->shared_read_ds);
	dm_deferred_set_destroy(pool->all_io_ds);
	kfree(pool);
}

static struct kmem_cache *_new_mapping_cache;

static struct pool *pool_create(struct mapped_device *pool_md,
				struct block_device *metadata_dev,
				unsigned long block_size,
				int read_only, char **error)
{
	int r;
	void *err_p;
	struct pool *pool;
	struct dm_pool_metadata *pmd;
	bool format_device = read_only ? false : true;

	pmd = dm_pool_metadata_open(metadata_dev, block_size, format_device);
	if (IS_ERR(pmd)) {
		*error = "Error creating metadata object";
		return (struct pool *)pmd;
	}

	pool = kmalloc(sizeof(*pool), GFP_KERNEL);
	if (!pool) {
		*error = "Error allocating memory for pool";
		err_p = ERR_PTR(-ENOMEM);
		goto bad_pool;
	}

	pool->pmd = pmd;
	pool->sectors_per_block = block_size;
	if (block_size & (block_size - 1))
		pool->sectors_per_block_shift = -1;
	else
		pool->sectors_per_block_shift = __ffs(block_size);
	pool->low_water_blocks = 0;
	pool_features_init(&pool->pf);
	pool->prison = dm_bio_prison_create();
	if (!pool->prison) {
		*error = "Error creating pool's bio prison";
		err_p = ERR_PTR(-ENOMEM);
		goto bad_prison;
	}

	pool->copier = dm_kcopyd_client_create(&dm_kcopyd_throttle);
	if (IS_ERR(pool->copier)) {
		r = PTR_ERR(pool->copier);
		*error = "Error creating pool's kcopyd client";
		err_p = ERR_PTR(r);
		goto bad_kcopyd_client;
	}

	/*
	 * Create singlethreaded workqueue that will service all devices
	 * that use this metadata.
	 */
	pool->wq = alloc_ordered_workqueue("dm-" DM_MSG_PREFIX, WQ_MEM_RECLAIM);
	if (!pool->wq) {
		*error = "Error creating pool's workqueue";
		err_p = ERR_PTR(-ENOMEM);
		goto bad_wq;
	}

	throttle_init(&pool->throttle);
	INIT_WORK(&pool->worker, do_worker);
	INIT_DELAYED_WORK(&pool->waker, do_waker);
	INIT_DELAYED_WORK(&pool->no_space_timeout, do_no_space_timeout);
	spin_lock_init(&pool->lock);
	bio_list_init(&pool->deferred_flush_bios);
	INIT_LIST_HEAD(&pool->prepared_mappings);
	INIT_LIST_HEAD(&pool->prepared_discards);
	INIT_LIST_HEAD(&pool->active_thins);
	pool->low_water_triggered = false;
	pool->suspended = true;

	pool->shared_read_ds = dm_deferred_set_create();
	if (!pool->shared_read_ds) {
		*error = "Error creating pool's shared read deferred set";
		err_p = ERR_PTR(-ENOMEM);
		goto bad_shared_read_ds;
	}

	pool->all_io_ds = dm_deferred_set_create();
	if (!pool->all_io_ds) {
		*error = "Error creating pool's all io deferred set";
		err_p = ERR_PTR(-ENOMEM);
		goto bad_all_io_ds;
	}

	pool->next_mapping = NULL;
	pool->mapping_pool = mempool_create_slab_pool(MAPPING_POOL_SIZE,
						      _new_mapping_cache);
	if (!pool->mapping_pool) {
		*error = "Error creating pool's mapping mempool";
		err_p = ERR_PTR(-ENOMEM);
		goto bad_mapping_pool;
	}

	pool->ref_count = 1;
	pool->last_commit_jiffies = jiffies;
	pool->pool_md = pool_md;
	pool->md_dev = metadata_dev;
	__pool_table_insert(pool);

	return pool;

bad_mapping_pool:
	dm_deferred_set_destroy(pool->all_io_ds);
bad_all_io_ds:
	dm_deferred_set_destroy(pool->shared_read_ds);
bad_shared_read_ds:
	destroy_workqueue(pool->wq);
bad_wq:
	dm_kcopyd_client_destroy(pool->copier);
bad_kcopyd_client:
	dm_bio_prison_destroy(pool->prison);
bad_prison:
	kfree(pool);
bad_pool:
	if (dm_pool_metadata_close(pmd))
		DMWARN("%s: dm_pool_metadata_close() failed.", __func__);

	return err_p;
}

static void __pool_inc(struct pool *pool)
{
	BUG_ON(!mutex_is_locked(&dm_thin_pool_table.mutex));
	pool->ref_count++;
}

static void __pool_dec(struct pool *pool)
{
	BUG_ON(!mutex_is_locked(&dm_thin_pool_table.mutex));
	BUG_ON(!pool->ref_count);
	if (!--pool->ref_count)
		__pool_destroy(pool);
}

static struct pool *__pool_find(struct mapped_device *pool_md,
				struct block_device *metadata_dev,
				unsigned long block_size, int read_only,
				char **error, int *created)
{
	struct pool *pool = __pool_table_lookup_metadata_dev(metadata_dev);

	if (pool) {
		if (pool->pool_md != pool_md) {
			*error = "metadata device already in use by a pool";
			return ERR_PTR(-EBUSY);
		}
		__pool_inc(pool);

	} else {
		pool = __pool_table_lookup(pool_md);
		if (pool) {
			if (pool->md_dev != metadata_dev) {
				*error = "different pool cannot replace a pool";
				return ERR_PTR(-EINVAL);
			}
			__pool_inc(pool);

		} else {
			pool = pool_create(pool_md, metadata_dev, block_size, read_only, error);
			*created = 1;
		}
	}

	return pool;
}

/*----------------------------------------------------------------
 * Pool target methods
 *--------------------------------------------------------------*/
static void pool_dtr(struct dm_target *ti)
{
	struct pool_c *pt = ti->private;

	mutex_lock(&dm_thin_pool_table.mutex);

	unbind_control_target(pt->pool, ti);
	__pool_dec(pt->pool);
	dm_put_device(ti, pt->metadata_dev);
	dm_put_device(ti, pt->data_dev);
	kfree(pt);

	mutex_unlock(&dm_thin_pool_table.mutex);
}

static int parse_pool_features(struct dm_arg_set *as, struct pool_features *pf,
			       struct dm_target *ti)
{
	int r;
	unsigned argc;
	const char *arg_name;

	static struct dm_arg _args[] = {
		{0, 4, "Invalid number of pool feature arguments"},
	};

	/*
	 * No feature arguments supplied.
	 */
	if (!as->argc)
		return 0;

	r = dm_read_arg_group(_args, as, &argc, &ti->error);
	if (r)
		return -EINVAL;

	while (argc && !r) {
		arg_name = dm_shift_arg(as);
		argc--;

		if (!strcasecmp(arg_name, "skip_block_zeroing"))
			pf->zero_new_blocks = false;

		else if (!strcasecmp(arg_name, "ignore_discard"))
			pf->discard_enabled = false;

		else if (!strcasecmp(arg_name, "no_discard_passdown"))
			pf->discard_passdown = false;

		else if (!strcasecmp(arg_name, "read_only"))
			pf->mode = PM_READ_ONLY;

		else if (!strcasecmp(arg_name, "error_if_no_space"))
			pf->error_if_no_space = true;

		else {
			ti->error = "Unrecognised pool feature requested";
			r = -EINVAL;
			break;
		}
	}

	return r;
}

static void metadata_low_callback(void *context)
{
	struct pool *pool = context;

	DMWARN("%s: reached low water mark for metadata device: sending event.",
	       dm_device_name(pool->pool_md));

	dm_table_event(pool->ti->table);
}

static sector_t get_dev_size(struct block_device *bdev)
{
	return i_size_read(bdev->bd_inode) >> SECTOR_SHIFT;
}

static void warn_if_metadata_device_too_big(struct block_device *bdev)
{
	sector_t metadata_dev_size = get_dev_size(bdev);
	char buffer[BDEVNAME_SIZE];

	if (metadata_dev_size > THIN_METADATA_MAX_SECTORS_WARNING)
		DMWARN("Metadata device %s is larger than %u sectors: excess space will not be used.",
		       bdevname(bdev, buffer), THIN_METADATA_MAX_SECTORS);
}

static sector_t get_metadata_dev_size(struct block_device *bdev)
{
	sector_t metadata_dev_size = get_dev_size(bdev);

	if (metadata_dev_size > THIN_METADATA_MAX_SECTORS)
		metadata_dev_size = THIN_METADATA_MAX_SECTORS;

	return metadata_dev_size;
}

static dm_block_t get_metadata_dev_size_in_blocks(struct block_device *bdev)
{
	sector_t metadata_dev_size = get_metadata_dev_size(bdev);

	sector_div(metadata_dev_size, THIN_METADATA_BLOCK_SIZE);

	return metadata_dev_size;
}

/*
 * When a metadata threshold is crossed a dm event is triggered, and
 * userland should respond by growing the metadata device.  We could let
 * userland set the threshold, like we do with the data threshold, but I'm
 * not sure they know enough to do this well.
 */
static dm_block_t calc_metadata_threshold(struct pool_c *pt)
{
	/*
	 * 4M is ample for all ops with the possible exception of thin
	 * device deletion which is harmless if it fails (just retry the
	 * delete after you've grown the device).
	 */
	dm_block_t quarter = get_metadata_dev_size_in_blocks(pt->metadata_dev->bdev) / 4;
	return min((dm_block_t)1024ULL /* 4M */, quarter);
}

/*
 * thin-pool <metadata dev> <data dev>
 *	     <data block size (sectors)>
 *	     <low water mark (blocks)>
 *	     [<#feature args> [<arg>]*]
 *
 * Optional feature arguments are:
 *	     skip_block_zeroing: skips the zeroing of newly-provisioned blocks.
 *	     ignore_discard: disable discard
 *	     no_discard_passdown: don't pass discards down to the data device
 *	     read_only: Don't allow any changes to be made to the pool metadata.
 *	     error_if_no_space: error IOs, instead of queueing, if no space.
 */
static int pool_ctr(struct dm_target *ti, unsigned argc, char **argv)
{
	int r, pool_created = 0;
	struct pool_c *pt;
	struct pool *pool;
	struct pool_features pf;
	struct dm_arg_set as;
	struct dm_dev *data_dev;
	unsigned long block_size;
	dm_block_t low_water_blocks;
	struct dm_dev *metadata_dev;
	fmode_t metadata_mode;

	/*
	 * FIXME Remove validation from scope of lock.
	 */
	mutex_lock(&dm_thin_pool_table.mutex);

	if (argc < 4) {
		ti->error = "Invalid argument count";
		r = -EINVAL;
		goto out_unlock;
	}

	as.argc = argc;
	as.argv = argv;

	/*
	 * Set default pool features.
	 */
	pool_features_init(&pf);

	dm_consume_args(&as, 4);
	r = parse_pool_features(&as, &pf, ti);
	if (r)
		goto out_unlock;

	metadata_mode = FMODE_READ | ((pf.mode == PM_READ_ONLY) ? 0 : FMODE_WRITE);
	r = dm_get_device(ti, argv[0], metadata_mode, &metadata_dev);
	if (r) {
		ti->error = "Error opening metadata block device";
		goto out_unlock;
	}
	warn_if_metadata_device_too_big(metadata_dev->bdev);

	r = dm_get_device(ti, argv[1], FMODE_READ | FMODE_WRITE, &data_dev);
	if (r) {
		ti->error = "Error getting data device";
		goto out_metadata;
	}

	if (kstrtoul(argv[2], 10, &block_size) || !block_size ||
	    block_size < DATA_DEV_BLOCK_SIZE_MIN_SECTORS ||
	    block_size > DATA_DEV_BLOCK_SIZE_MAX_SECTORS ||
	    block_size & (DATA_DEV_BLOCK_SIZE_MIN_SECTORS - 1)) {
		ti->error = "Invalid block size";
		r = -EINVAL;
		goto out;
	}

	if (kstrtoull(argv[3], 10, (unsigned long long *)&low_water_blocks)) {
		ti->error = "Invalid low water mark";
		r = -EINVAL;
		goto out;
	}

	pt = kzalloc(sizeof(*pt), GFP_KERNEL);
	if (!pt) {
		r = -ENOMEM;
		goto out;
	}

	pool = __pool_find(dm_table_get_md(ti->table), metadata_dev->bdev,
			   block_size, pf.mode == PM_READ_ONLY, &ti->error, &pool_created);
	if (IS_ERR(pool)) {
		r = PTR_ERR(pool);
		goto out_free_pt;
	}

	/*
	 * 'pool_created' reflects whether this is the first table load.
	 * Top level discard support is not allowed to be changed after
	 * initial load.  This would require a pool reload to trigger thin
	 * device changes.
	 */
	if (!pool_created && pf.discard_enabled != pool->pf.discard_enabled) {
		ti->error = "Discard support cannot be disabled once enabled";
		r = -EINVAL;
		goto out_flags_changed;
	}

	pt->pool = pool;
	pt->ti = ti;
	pt->metadata_dev = metadata_dev;
	pt->data_dev = data_dev;
	pt->low_water_blocks = low_water_blocks;
	pt->adjusted_pf = pt->requested_pf = pf;
	ti->num_flush_bios = 1;

	/*
	 * Only need to enable discards if the pool should pass
	 * them down to the data device.  The thin device's discard
	 * processing will cause mappings to be removed from the btree.
	 */
	ti->discard_zeroes_data_unsupported = true;
	if (pf.discard_enabled && pf.discard_passdown) {
		ti->num_discard_bios = 1;

		/*
		 * Setting 'discards_supported' circumvents the normal
		 * stacking of discard limits (this keeps the pool and
		 * thin devices' discard limits consistent).
		 */
		ti->discards_supported = true;
	}
	ti->private = pt;

	r = dm_pool_register_metadata_threshold(pt->pool->pmd,
						calc_metadata_threshold(pt),
						metadata_low_callback,
						pool);
	if (r)
		goto out_free_pt;

	pt->callbacks.congested_fn = pool_is_congested;
	dm_table_add_target_callbacks(ti->table, &pt->callbacks);

	mutex_unlock(&dm_thin_pool_table.mutex);

	return 0;

out_flags_changed:
	__pool_dec(pool);
out_free_pt:
	kfree(pt);
out:
	dm_put_device(ti, data_dev);
out_metadata:
	dm_put_device(ti, metadata_dev);
out_unlock:
	mutex_unlock(&dm_thin_pool_table.mutex);

	return r;
}

static int pool_map(struct dm_target *ti, struct bio *bio)
{
	int r;
	struct pool_c *pt = ti->private;
	struct pool *pool = pt->pool;
	unsigned long flags;

	/*
	 * As this is a singleton target, ti->begin is always zero.
	 */
	spin_lock_irqsave(&pool->lock, flags);
	bio->bi_bdev = pt->data_dev->bdev;
	r = DM_MAPIO_REMAPPED;
	spin_unlock_irqrestore(&pool->lock, flags);

	return r;
}

static int maybe_resize_data_dev(struct dm_target *ti, bool *need_commit)
{
	int r;
	struct pool_c *pt = ti->private;
	struct pool *pool = pt->pool;
	sector_t data_size = ti->len;
	dm_block_t sb_data_size;

	*need_commit = false;

	(void) sector_div(data_size, pool->sectors_per_block);

	r = dm_pool_get_data_dev_size(pool->pmd, &sb_data_size);
	if (r) {
		DMERR("%s: failed to retrieve data device size",
		      dm_device_name(pool->pool_md));
		return r;
	}

	if (data_size < sb_data_size) {
		DMERR("%s: pool target (%llu blocks) too small: expected %llu",
		      dm_device_name(pool->pool_md),
		      (unsigned long long)data_size, sb_data_size);
		return -EINVAL;

	} else if (data_size > sb_data_size) {
		if (dm_pool_metadata_needs_check(pool->pmd)) {
			DMERR("%s: unable to grow the data device until repaired.",
			      dm_device_name(pool->pool_md));
			return 0;
		}

		if (sb_data_size)
			DMINFO("%s: growing the data device from %llu to %llu blocks",
			       dm_device_name(pool->pool_md),
			       sb_data_size, (unsigned long long)data_size);
		r = dm_pool_resize_data_dev(pool->pmd, data_size);
		if (r) {
			metadata_operation_failed(pool, "dm_pool_resize_data_dev", r);
			return r;
		}

		*need_commit = true;
	}

	return 0;
}

static int maybe_resize_metadata_dev(struct dm_target *ti, bool *need_commit)
{
	int r;
	struct pool_c *pt = ti->private;
	struct pool *pool = pt->pool;
	dm_block_t metadata_dev_size, sb_metadata_dev_size;

	*need_commit = false;

	metadata_dev_size = get_metadata_dev_size_in_blocks(pool->md_dev);

	r = dm_pool_get_metadata_dev_size(pool->pmd, &sb_metadata_dev_size);
	if (r) {
		DMERR("%s: failed to retrieve metadata device size",
		      dm_device_name(pool->pool_md));
		return r;
	}

	if (metadata_dev_size < sb_metadata_dev_size) {
		DMERR("%s: metadata device (%llu blocks) too small: expected %llu",
		      dm_device_name(pool->pool_md),
		      metadata_dev_size, sb_metadata_dev_size);
		return -EINVAL;

	} else if (metadata_dev_size > sb_metadata_dev_size) {
		if (dm_pool_metadata_needs_check(pool->pmd)) {
			DMERR("%s: unable to grow the metadata device until repaired.",
			      dm_device_name(pool->pool_md));
			return 0;
		}

		warn_if_metadata_device_too_big(pool->md_dev);
		DMINFO("%s: growing the metadata device from %llu to %llu blocks",
		       dm_device_name(pool->pool_md),
		       sb_metadata_dev_size, metadata_dev_size);
		r = dm_pool_resize_metadata_dev(pool->pmd, metadata_dev_size);
		if (r) {
			metadata_operation_failed(pool, "dm_pool_resize_metadata_dev", r);
			return r;
		}

		*need_commit = true;
	}

	return 0;
}

/*
 * Retrieves the number of blocks of the data device from
 * the superblock and compares it to the actual device size,
 * thus resizing the data device in case it has grown.
 *
 * This both copes with opening preallocated data devices in the ctr
 * being followed by a resume
 * -and-
 * calling the resume method individually after userspace has
 * grown the data device in reaction to a table event.
 */
static int pool_preresume(struct dm_target *ti)
{
	int r;
	bool need_commit1, need_commit2;
	struct pool_c *pt = ti->private;
	struct pool *pool = pt->pool;

	/*
	 * Take control of the pool object.
	 */
	r = bind_control_target(pool, ti);
	if (r)
		return r;

	r = maybe_resize_data_dev(ti, &need_commit1);
	if (r)
		return r;

	r = maybe_resize_metadata_dev(ti, &need_commit2);
	if (r)
		return r;

	if (need_commit1 || need_commit2)
		(void) commit(pool);

	return 0;
}

static void pool_suspend_active_thins(struct pool *pool)
{
	struct thin_c *tc;

	/* Suspend all active thin devices */
	tc = get_first_thin(pool);
	while (tc) {
		dm_internal_suspend_noflush(tc->thin_md);
		tc = get_next_thin(pool, tc);
	}
}

static void pool_resume_active_thins(struct pool *pool)
{
	struct thin_c *tc;

	/* Resume all active thin devices */
	tc = get_first_thin(pool);
	while (tc) {
		dm_internal_resume(tc->thin_md);
		tc = get_next_thin(pool, tc);
	}
}

static void pool_resume(struct dm_target *ti)
{
	struct pool_c *pt = ti->private;
	struct pool *pool = pt->pool;
	unsigned long flags;

	/*
	 * Must requeue active_thins' bios and then resume
	 * active_thins _before_ clearing 'suspend' flag.
	 */
	requeue_bios(pool);
	pool_resume_active_thins(pool);

	spin_lock_irqsave(&pool->lock, flags);
	pool->low_water_triggered = false;
	pool->suspended = false;
	spin_unlock_irqrestore(&pool->lock, flags);

	do_waker(&pool->waker.work);
}

static void pool_presuspend(struct dm_target *ti)
{
	struct pool_c *pt = ti->private;
	struct pool *pool = pt->pool;
	unsigned long flags;

	spin_lock_irqsave(&pool->lock, flags);
	pool->suspended = true;
	spin_unlock_irqrestore(&pool->lock, flags);

	pool_suspend_active_thins(pool);
}

static void pool_presuspend_undo(struct dm_target *ti)
{
	struct pool_c *pt = ti->private;
	struct pool *pool = pt->pool;
	unsigned long flags;

	pool_resume_active_thins(pool);

	spin_lock_irqsave(&pool->lock, flags);
	pool->suspended = false;
	spin_unlock_irqrestore(&pool->lock, flags);
}

static void pool_postsuspend(struct dm_target *ti)
{
	struct pool_c *pt = ti->private;
	struct pool *pool = pt->pool;

	cancel_delayed_work(&pool->waker);
	cancel_delayed_work(&pool->no_space_timeout);
	flush_workqueue(pool->wq);
	(void) commit(pool);
}

static int check_arg_count(unsigned argc, unsigned args_required)
{
	if (argc != args_required) {
		DMWARN("Message received with %u arguments instead of %u.",
		       argc, args_required);
		return -EINVAL;
	}

	return 0;
}

static int read_dev_id(char *arg, dm_thin_id *dev_id, int warning)
{
	if (!kstrtoull(arg, 10, (unsigned long long *)dev_id) &&
	    *dev_id <= MAX_DEV_ID)
		return 0;

	if (warning)
		DMWARN("Message received with invalid device id: %s", arg);

	return -EINVAL;
}

static int process_create_thin_mesg(unsigned argc, char **argv, struct pool *pool)
{
	dm_thin_id dev_id;
	int r;

	r = check_arg_count(argc, 2);
	if (r)
		return r;

	r = read_dev_id(argv[1], &dev_id, 1);
	if (r)
		return r;

	r = dm_pool_create_thin(pool->pmd, dev_id);
	if (r) {
		DMWARN("Creation of new thinly-provisioned device with id %s failed.",
		       argv[1]);
		return r;
	}

	return 0;
}

static int process_create_snap_mesg(unsigned argc, char **argv, struct pool *pool)
{
	dm_thin_id dev_id;
	dm_thin_id origin_dev_id;
	int r;

	r = check_arg_count(argc, 3);
	if (r)
		return r;

	r = read_dev_id(argv[1], &dev_id, 1);
	if (r)
		return r;

	r = read_dev_id(argv[2], &origin_dev_id, 1);
	if (r)
		return r;

	r = dm_pool_create_snap(pool->pmd, dev_id, origin_dev_id);
	if (r) {
		DMWARN("Creation of new snapshot %s of device %s failed.",
		       argv[1], argv[2]);
		return r;
	}

	return 0;
}

static int process_delete_mesg(unsigned argc, char **argv, struct pool *pool)
{
	dm_thin_id dev_id;
	int r;

	r = check_arg_count(argc, 2);
	if (r)
		return r;

	r = read_dev_id(argv[1], &dev_id, 1);
	if (r)
		return r;

	r = dm_pool_delete_thin_device(pool->pmd, dev_id);
	if (r)
		DMWARN("Deletion of thin device %s failed.", argv[1]);

	return r;
}

static int process_set_transaction_id_mesg(unsigned argc, char **argv, struct pool *pool)
{
	dm_thin_id old_id, new_id;
	int r;

	r = check_arg_count(argc, 3);
	if (r)
		return r;

	if (kstrtoull(argv[1], 10, (unsigned long long *)&old_id)) {
		DMWARN("set_transaction_id message: Unrecognised id %s.", argv[1]);
		return -EINVAL;
	}

	if (kstrtoull(argv[2], 10, (unsigned long long *)&new_id)) {
		DMWARN("set_transaction_id message: Unrecognised new id %s.", argv[2]);
		return -EINVAL;
	}

	r = dm_pool_set_metadata_transaction_id(pool->pmd, old_id, new_id);
	if (r) {
		DMWARN("Failed to change transaction id from %s to %s.",
		       argv[1], argv[2]);
		return r;
	}

	return 0;
}

static int process_reserve_metadata_snap_mesg(unsigned argc, char **argv, struct pool *pool)
{
	int r;

	r = check_arg_count(argc, 1);
	if (r)
		return r;

	(void) commit(pool);

	r = dm_pool_reserve_metadata_snap(pool->pmd);
	if (r)
		DMWARN("reserve_metadata_snap message failed.");

	return r;
}

static int process_release_metadata_snap_mesg(unsigned argc, char **argv, struct pool *pool)
{
	int r;

	r = check_arg_count(argc, 1);
	if (r)
		return r;

	r = dm_pool_release_metadata_snap(pool->pmd);
	if (r)
		DMWARN("release_metadata_snap message failed.");

	return r;
}

/*
 * Messages supported:
 *   create_thin	<dev_id>
 *   create_snap	<dev_id> <origin_id>
 *   delete		<dev_id>
 *   set_transaction_id <current_trans_id> <new_trans_id>
 *   reserve_metadata_snap
 *   release_metadata_snap
 */
static int pool_message(struct dm_target *ti, unsigned argc, char **argv)
{
	int r = -EINVAL;
	struct pool_c *pt = ti->private;
	struct pool *pool = pt->pool;

	if (get_pool_mode(pool) >= PM_READ_ONLY) {
		DMERR("%s: unable to service pool target messages in READ_ONLY or FAIL mode",
		      dm_device_name(pool->pool_md));
		return -EOPNOTSUPP;
	}

	if (!strcasecmp(argv[0], "create_thin"))
		r = process_create_thin_mesg(argc, argv, pool);

	else if (!strcasecmp(argv[0], "create_snap"))
		r = process_create_snap_mesg(argc, argv, pool);

	else if (!strcasecmp(argv[0], "delete"))
		r = process_delete_mesg(argc, argv, pool);

	else if (!strcasecmp(argv[0], "set_transaction_id"))
		r = process_set_transaction_id_mesg(argc, argv, pool);

	else if (!strcasecmp(argv[0], "reserve_metadata_snap"))
		r = process_reserve_metadata_snap_mesg(argc, argv, pool);

	else if (!strcasecmp(argv[0], "release_metadata_snap"))
		r = process_release_metadata_snap_mesg(argc, argv, pool);

	else
		DMWARN("Unrecognised thin pool target message received: %s", argv[0]);

	if (!r)
		(void) commit(pool);

	return r;
}

static void emit_flags(struct pool_features *pf, char *result,
		       unsigned sz, unsigned maxlen)
{
	unsigned count = !pf->zero_new_blocks + !pf->discard_enabled +
		!pf->discard_passdown + (pf->mode == PM_READ_ONLY) +
		pf->error_if_no_space;
	DMEMIT("%u ", count);

	if (!pf->zero_new_blocks)
		DMEMIT("skip_block_zeroing ");

	if (!pf->discard_enabled)
		DMEMIT("ignore_discard ");

	if (!pf->discard_passdown)
		DMEMIT("no_discard_passdown ");

	if (pf->mode == PM_READ_ONLY)
		DMEMIT("read_only ");

	if (pf->error_if_no_space)
		DMEMIT("error_if_no_space ");
}

/*
 * Status line is:
 *    <transaction id> <used metadata sectors>/<total metadata sectors>
 *    <used data sectors>/<total data sectors> <held metadata root>
 */
static void pool_status(struct dm_target *ti, status_type_t type,
			unsigned status_flags, char *result, unsigned maxlen)
{
	int r;
	unsigned sz = 0;
	uint64_t transaction_id;
	dm_block_t nr_free_blocks_data;
	dm_block_t nr_free_blocks_metadata;
	dm_block_t nr_blocks_data;
	dm_block_t nr_blocks_metadata;
	dm_block_t held_root;
	char buf[BDEVNAME_SIZE];
	char buf2[BDEVNAME_SIZE];
	struct pool_c *pt = ti->private;
	struct pool *pool = pt->pool;

	switch (type) {
	case STATUSTYPE_INFO:
		if (get_pool_mode(pool) == PM_FAIL) {
			DMEMIT("Fail");
			break;
		}

		/* Commit to ensure statistics aren't out-of-date */
		if (!(status_flags & DM_STATUS_NOFLUSH_FLAG) && !dm_suspended(ti))
			(void) commit(pool);

		r = dm_pool_get_metadata_transaction_id(pool->pmd, &transaction_id);
		if (r) {
			DMERR("%s: dm_pool_get_metadata_transaction_id returned %d",
			      dm_device_name(pool->pool_md), r);
			goto err;
		}

		r = dm_pool_get_free_metadata_block_count(pool->pmd, &nr_free_blocks_metadata);
		if (r) {
			DMERR("%s: dm_pool_get_free_metadata_block_count returned %d",
			      dm_device_name(pool->pool_md), r);
			goto err;
		}

		r = dm_pool_get_metadata_dev_size(pool->pmd, &nr_blocks_metadata);
		if (r) {
			DMERR("%s: dm_pool_get_metadata_dev_size returned %d",
			      dm_device_name(pool->pool_md), r);
			goto err;
		}

		r = dm_pool_get_free_block_count(pool->pmd, &nr_free_blocks_data);
		if (r) {
			DMERR("%s: dm_pool_get_free_block_count returned %d",
			      dm_device_name(pool->pool_md), r);
			goto err;
		}

		r = dm_pool_get_data_dev_size(pool->pmd, &nr_blocks_data);
		if (r) {
			DMERR("%s: dm_pool_get_data_dev_size returned %d",
			      dm_device_name(pool->pool_md), r);
			goto err;
		}

		r = dm_pool_get_metadata_snap(pool->pmd, &held_root);
		if (r) {
			DMERR("%s: dm_pool_get_metadata_snap returned %d",
			      dm_device_name(pool->pool_md), r);
			goto err;
		}

		DMEMIT("%llu %llu/%llu %llu/%llu ",
		       (unsigned long long)transaction_id,
		       (unsigned long long)(nr_blocks_metadata - nr_free_blocks_metadata),
		       (unsigned long long)nr_blocks_metadata,
		       (unsigned long long)(nr_blocks_data - nr_free_blocks_data),
		       (unsigned long long)nr_blocks_data);

		if (held_root)
			DMEMIT("%llu ", held_root);
		else
			DMEMIT("- ");

		if (pool->pf.mode == PM_OUT_OF_DATA_SPACE)
			DMEMIT("out_of_data_space ");
		else if (pool->pf.mode == PM_READ_ONLY)
			DMEMIT("ro ");
		else
			DMEMIT("rw ");

		if (!pool->pf.discard_enabled)
			DMEMIT("ignore_discard ");
		else if (pool->pf.discard_passdown)
			DMEMIT("discard_passdown ");
		else
			DMEMIT("no_discard_passdown ");

		if (pool->pf.error_if_no_space)
			DMEMIT("error_if_no_space ");
		else
			DMEMIT("queue_if_no_space ");

		break;

	case STATUSTYPE_TABLE:
		DMEMIT("%s %s %lu %llu ",
		       format_dev_t(buf, pt->metadata_dev->bdev->bd_dev),
		       format_dev_t(buf2, pt->data_dev->bdev->bd_dev),
		       (unsigned long)pool->sectors_per_block,
		       (unsigned long long)pt->low_water_blocks);
		emit_flags(&pt->requested_pf, result, sz, maxlen);
		break;
	}
	return;

err:
	DMEMIT("Error");
}

static int pool_iterate_devices(struct dm_target *ti,
				iterate_devices_callout_fn fn, void *data)
{
	struct pool_c *pt = ti->private;

	return fn(ti, pt->data_dev, 0, ti->len, data);
}

static int pool_merge(struct dm_target *ti, struct bvec_merge_data *bvm,
		      struct bio_vec *biovec, int max_size)
{
	struct pool_c *pt = ti->private;
	struct request_queue *q = bdev_get_queue(pt->data_dev->bdev);

	if (!q->merge_bvec_fn)
		return max_size;

	bvm->bi_bdev = pt->data_dev->bdev;

	return min(max_size, q->merge_bvec_fn(q, bvm, biovec));
}

static void pool_io_hints(struct dm_target *ti, struct queue_limits *limits)
{
	struct pool_c *pt = ti->private;
	struct pool *pool = pt->pool;
	sector_t io_opt_sectors = limits->io_opt >> SECTOR_SHIFT;

	/*
	 * If max_sectors is smaller than pool->sectors_per_block adjust it
	 * to the highest possible power-of-2 factor of pool->sectors_per_block.
	 * This is especially beneficial when the pool's data device is a RAID
	 * device that has a full stripe width that matches pool->sectors_per_block
	 * -- because even though partial RAID stripe-sized IOs will be issued to a
	 *    single RAID stripe; when aggregated they will end on a full RAID stripe
	 *    boundary.. which avoids additional partial RAID stripe writes cascading
	 */
	if (limits->max_sectors < pool->sectors_per_block) {
		while (!is_factor(pool->sectors_per_block, limits->max_sectors)) {
			if ((limits->max_sectors & (limits->max_sectors - 1)) == 0)
				limits->max_sectors--;
			limits->max_sectors = rounddown_pow_of_two(limits->max_sectors);
		}
	}

	/*
	 * If the system-determined stacked limits are compatible with the
	 * pool's blocksize (io_opt is a factor) do not override them.
	 */
	if (io_opt_sectors < pool->sectors_per_block ||
	    !is_factor(io_opt_sectors, pool->sectors_per_block)) {
		if (is_factor(pool->sectors_per_block, limits->max_sectors))
			blk_limits_io_min(limits, limits->max_sectors << SECTOR_SHIFT);
		else
			blk_limits_io_min(limits, pool->sectors_per_block << SECTOR_SHIFT);
		blk_limits_io_opt(limits, pool->sectors_per_block << SECTOR_SHIFT);
	}

	/*
	 * pt->adjusted_pf is a staging area for the actual features to use.
	 * They get transferred to the live pool in bind_control_target()
	 * called from pool_preresume().
	 */
	if (!pt->adjusted_pf.discard_enabled) {
		/*
		 * Must explicitly disallow stacking discard limits otherwise the
		 * block layer will stack them if pool's data device has support.
		 * QUEUE_FLAG_DISCARD wouldn't be set but there is no way for the
		 * user to see that, so make sure to set all discard limits to 0.
		 */
		limits->discard_granularity = 0;
		return;
	}

	disable_passdown_if_not_supported(pt);

	/*
	 * The pool uses the same discard limits as the underlying data
	 * device.  DM core has already set this up.
	 */
}

static struct target_type pool_target = {
	.name = "thin-pool",
	.features = DM_TARGET_SINGLETON | DM_TARGET_ALWAYS_WRITEABLE |
		    DM_TARGET_IMMUTABLE,
	.version = {1, 15, 0},
	.module = THIS_MODULE,
	.ctr = pool_ctr,
	.dtr = pool_dtr,
	.map = pool_map,
	.presuspend = pool_presuspend,
	.presuspend_undo = pool_presuspend_undo,
	.postsuspend = pool_postsuspend,
	.preresume = pool_preresume,
	.resume = pool_resume,
	.message = pool_message,
	.status = pool_status,
	.merge = pool_merge,
	.iterate_devices = pool_iterate_devices,
	.io_hints = pool_io_hints,
};

/*----------------------------------------------------------------
 * Thin target methods
 *--------------------------------------------------------------*/
static void thin_get(struct thin_c *tc)
{
	atomic_inc(&tc->refcount);
}

static void thin_put(struct thin_c *tc)
{
	if (atomic_dec_and_test(&tc->refcount))
		complete(&tc->can_destroy);
}

static void thin_dtr(struct dm_target *ti)
{
	struct thin_c *tc = ti->private;
	unsigned long flags;

	spin_lock_irqsave(&tc->pool->lock, flags);
	list_del_rcu(&tc->list);
	spin_unlock_irqrestore(&tc->pool->lock, flags);
	synchronize_rcu();

	thin_put(tc);
	wait_for_completion(&tc->can_destroy);

	mutex_lock(&dm_thin_pool_table.mutex);

	__pool_dec(tc->pool);
	dm_pool_close_thin_device(tc->td);
	dm_put_device(ti, tc->pool_dev);
	if (tc->origin_dev)
		dm_put_device(ti, tc->origin_dev);
	kfree(tc);

	mutex_unlock(&dm_thin_pool_table.mutex);
}

/*
 * Thin target parameters:
 *
 * <pool_dev> <dev_id> [origin_dev]
 *
 * pool_dev: the path to the pool (eg, /dev/mapper/my_pool)
 * dev_id: the internal device identifier
 * origin_dev: a device external to the pool that should act as the origin
 *
 * If the pool device has discards disabled, they get disabled for the thin
 * device as well.
 */
static int thin_ctr(struct dm_target *ti, unsigned argc, char **argv)
{
	int r;
	struct thin_c *tc;
	struct dm_dev *pool_dev, *origin_dev;
	struct mapped_device *pool_md;
	unsigned long flags;

	mutex_lock(&dm_thin_pool_table.mutex);

	if (argc != 2 && argc != 3) {
		ti->error = "Invalid argument count";
		r = -EINVAL;
		goto out_unlock;
	}

	tc = ti->private = kzalloc(sizeof(*tc), GFP_KERNEL);
	if (!tc) {
		ti->error = "Out of memory";
		r = -ENOMEM;
		goto out_unlock;
	}
	tc->thin_md = dm_table_get_md(ti->table);
	spin_lock_init(&tc->lock);
	INIT_LIST_HEAD(&tc->deferred_cells);
	bio_list_init(&tc->deferred_bio_list);
	bio_list_init(&tc->retry_on_resume_list);
	tc->sort_bio_list = RB_ROOT;

	if (argc == 3) {
		r = dm_get_device(ti, argv[2], FMODE_READ, &origin_dev);
		if (r) {
			ti->error = "Error opening origin device";
			goto bad_origin_dev;
		}
		tc->origin_dev = origin_dev;
	}

	r = dm_get_device(ti, argv[0], dm_table_get_mode(ti->table), &pool_dev);
	if (r) {
		ti->error = "Error opening pool device";
		goto bad_pool_dev;
	}
	tc->pool_dev = pool_dev;

	if (read_dev_id(argv[1], (unsigned long long *)&tc->dev_id, 0)) {
		ti->error = "Invalid device id";
		r = -EINVAL;
		goto bad_common;
	}

	pool_md = dm_get_md(tc->pool_dev->bdev->bd_dev);
	if (!pool_md) {
		ti->error = "Couldn't get pool mapped device";
		r = -EINVAL;
		goto bad_common;
	}

	tc->pool = __pool_table_lookup(pool_md);
	if (!tc->pool) {
		ti->error = "Couldn't find pool object";
		r = -EINVAL;
		goto bad_pool_lookup;
	}
	__pool_inc(tc->pool);

	if (get_pool_mode(tc->pool) == PM_FAIL) {
		ti->error = "Couldn't open thin device, Pool is in fail mode";
		r = -EINVAL;
		goto bad_pool;
	}

	r = dm_pool_open_thin_device(tc->pool->pmd, tc->dev_id, &tc->td);
	if (r) {
		ti->error = "Couldn't open thin internal device";
		goto bad_pool;
	}

	r = dm_set_target_max_io_len(ti, tc->pool->sectors_per_block);
	if (r)
		goto bad;

	ti->num_flush_bios = 1;
	ti->flush_supported = true;
	ti->per_bio_data_size = sizeof(struct dm_thin_endio_hook);

	/* In case the pool supports discards, pass them on. */
	ti->discard_zeroes_data_unsupported = true;
	if (tc->pool->pf.discard_enabled) {
		ti->discards_supported = true;
		ti->num_discard_bios = 1;
		ti->split_discard_bios = false;
	}

	mutex_unlock(&dm_thin_pool_table.mutex);

	spin_lock_irqsave(&tc->pool->lock, flags);
	if (tc->pool->suspended) {
		spin_unlock_irqrestore(&tc->pool->lock, flags);
		mutex_lock(&dm_thin_pool_table.mutex); /* reacquire for __pool_dec */
		ti->error = "Unable to activate thin device while pool is suspended";
		r = -EINVAL;
		goto bad;
	}
	atomic_set(&tc->refcount, 1);
	init_completion(&tc->can_destroy);
	list_add_tail_rcu(&tc->list, &tc->pool->active_thins);
	spin_unlock_irqrestore(&tc->pool->lock, flags);
	/*
	 * This synchronize_rcu() call is needed here otherwise we risk a
	 * wake_worker() call finding no bios to process (because the newly
	 * added tc isn't yet visible).  So this reduces latency since we
	 * aren't then dependent on the periodic commit to wake_worker().
	 */
	synchronize_rcu();

	dm_put(pool_md);

	return 0;

bad:
	dm_pool_close_thin_device(tc->td);
bad_pool:
	__pool_dec(tc->pool);
bad_pool_lookup:
	dm_put(pool_md);
bad_common:
	dm_put_device(ti, tc->pool_dev);
bad_pool_dev:
	if (tc->origin_dev)
		dm_put_device(ti, tc->origin_dev);
bad_origin_dev:
	kfree(tc);
out_unlock:
	mutex_unlock(&dm_thin_pool_table.mutex);

	return r;
}

static int thin_map(struct dm_target *ti, struct bio *bio)
{
	bio->bi_iter.bi_sector = dm_target_offset(ti, bio->bi_iter.bi_sector);

	return thin_bio_map(ti, bio);
}

static int thin_endio(struct dm_target *ti, struct bio *bio, int err)
{
	unsigned long flags;
	struct dm_thin_endio_hook *h = dm_per_bio_data(bio, sizeof(struct dm_thin_endio_hook));
	struct list_head work;
	struct dm_thin_new_mapping *m, *tmp;
	struct pool *pool = h->tc->pool;

	if (h->shared_read_entry) {
		INIT_LIST_HEAD(&work);
		dm_deferred_entry_dec(h->shared_read_entry, &work);

		spin_lock_irqsave(&pool->lock, flags);
		list_for_each_entry_safe(m, tmp, &work, list) {
			list_del(&m->list);
			__complete_mapping_preparation(m);
		}
		spin_unlock_irqrestore(&pool->lock, flags);
	}

	if (h->all_io_entry) {
		INIT_LIST_HEAD(&work);
		dm_deferred_entry_dec(h->all_io_entry, &work);
		if (!list_empty(&work)) {
			spin_lock_irqsave(&pool->lock, flags);
			list_for_each_entry_safe(m, tmp, &work, list)
				list_add_tail(&m->list, &pool->prepared_discards);
			spin_unlock_irqrestore(&pool->lock, flags);
			wake_worker(pool);
		}
	}

	if (h->cell)
		cell_defer_no_holder(h->tc, h->cell);

	return 0;
}

static void thin_presuspend(struct dm_target *ti)
{
	struct thin_c *tc = ti->private;

	if (dm_noflush_suspending(ti))
		noflush_work(tc, do_noflush_start);
}

static void thin_postsuspend(struct dm_target *ti)
{
	struct thin_c *tc = ti->private;

	/*
	 * The dm_noflush_suspending flag has been cleared by now, so
	 * unfortunately we must always run this.
	 */
	noflush_work(tc, do_noflush_stop);
}

static int thin_preresume(struct dm_target *ti)
{
	struct thin_c *tc = ti->private;

	if (tc->origin_dev)
		tc->origin_size = get_dev_size(tc->origin_dev->bdev);

	return 0;
}

/*
 * <nr mapped sectors> <highest mapped sector>
 */
static void thin_status(struct dm_target *ti, status_type_t type,
			unsigned status_flags, char *result, unsigned maxlen)
{
	int r;
	ssize_t sz = 0;
	dm_block_t mapped, highest;
	char buf[BDEVNAME_SIZE];
	struct thin_c *tc = ti->private;

	if (get_pool_mode(tc->pool) == PM_FAIL) {
		DMEMIT("Fail");
		return;
	}

	if (!tc->td)
		DMEMIT("-");
	else {
		switch (type) {
		case STATUSTYPE_INFO:
			r = dm_thin_get_mapped_count(tc->td, &mapped);
			if (r) {
				DMERR("dm_thin_get_mapped_count returned %d", r);
				goto err;
			}

			r = dm_thin_get_highest_mapped_block(tc->td, &highest);
			if (r < 0) {
				DMERR("dm_thin_get_highest_mapped_block returned %d", r);
				goto err;
			}

			DMEMIT("%llu ", mapped * tc->pool->sectors_per_block);
			if (r)
				DMEMIT("%llu", ((highest + 1) *
						tc->pool->sectors_per_block) - 1);
			else
				DMEMIT("-");
			break;

		case STATUSTYPE_TABLE:
			DMEMIT("%s %lu",
			       format_dev_t(buf, tc->pool_dev->bdev->bd_dev),
			       (unsigned long) tc->dev_id);
			if (tc->origin_dev)
				DMEMIT(" %s", format_dev_t(buf, tc->origin_dev->bdev->bd_dev));
			break;
		}
	}

	return;

err:
	DMEMIT("Error");
}

static int thin_merge(struct dm_target *ti, struct bvec_merge_data *bvm,
		      struct bio_vec *biovec, int max_size)
{
	struct thin_c *tc = ti->private;
	struct request_queue *q = bdev_get_queue(tc->pool_dev->bdev);

	if (!q->merge_bvec_fn)
		return max_size;

	bvm->bi_bdev = tc->pool_dev->bdev;
	bvm->bi_sector = dm_target_offset(ti, bvm->bi_sector);

	return min(max_size, q->merge_bvec_fn(q, bvm, biovec));
}

static int thin_iterate_devices(struct dm_target *ti,
				iterate_devices_callout_fn fn, void *data)
{
	sector_t blocks;
	struct thin_c *tc = ti->private;
	struct pool *pool = tc->pool;

	/*
	 * We can't call dm_pool_get_data_dev_size() since that blocks.  So
	 * we follow a more convoluted path through to the pool's target.
	 */
	if (!pool->ti)
		return 0;	/* nothing is bound */

	blocks = pool->ti->len;
	(void) sector_div(blocks, pool->sectors_per_block);
	if (blocks)
		return fn(ti, tc->pool_dev, 0, pool->sectors_per_block * blocks, data);

	return 0;
}

static void thin_io_hints(struct dm_target *ti, struct queue_limits *limits)
{
	struct thin_c *tc = ti->private;
	struct pool *pool = tc->pool;

	limits->discard_granularity = pool->sectors_per_block << SECTOR_SHIFT;
	limits->max_discard_sectors = 2048 * 1024 * 16; /* 16G */
}

static struct target_type thin_target = {
	.name = "thin",
	.version = {1, 15, 0},
	.module	= THIS_MODULE,
	.ctr = thin_ctr,
	.dtr = thin_dtr,
	.map = thin_map,
	.end_io = thin_endio,
	.preresume = thin_preresume,
	.presuspend = thin_presuspend,
	.postsuspend = thin_postsuspend,
	.status = thin_status,
	.merge = thin_merge,
	.iterate_devices = thin_iterate_devices,
	.io_hints = thin_io_hints,
};

/*----------------------------------------------------------------*/

static int __init dm_thin_init(void)
{
	int r;

	pool_table_init();

	r = dm_register_target(&thin_target);
	if (r)
		return r;

	r = dm_register_target(&pool_target);
	if (r)
		goto bad_pool_target;

	r = -ENOMEM;

	_new_mapping_cache = KMEM_CACHE(dm_thin_new_mapping, 0);
	if (!_new_mapping_cache)
		goto bad_new_mapping_cache;

	return 0;

bad_new_mapping_cache:
	dm_unregister_target(&pool_target);
bad_pool_target:
	dm_unregister_target(&thin_target);

	return r;
}

static void dm_thin_exit(void)
{
	dm_unregister_target(&thin_target);
	dm_unregister_target(&pool_target);

	kmem_cache_destroy(_new_mapping_cache);
}

module_init(dm_thin_init);
module_exit(dm_thin_exit);

module_param_named(no_space_timeout, no_space_timeout_secs, uint, S_IRUGO | S_IWUSR);
MODULE_PARM_DESC(no_space_timeout, "Out of data space queue IO timeout in seconds");

MODULE_DESCRIPTION(DM_NAME " thin provisioning target");
MODULE_AUTHOR("Joe Thornber <dm-devel@redhat.com>");
MODULE_LICENSE("GPL");<|MERGE_RESOLUTION|>--- conflicted
+++ resolved
@@ -959,12 +959,6 @@
 
 static void process_prepared_mapping_fail(struct dm_thin_new_mapping *m)
 {
-<<<<<<< HEAD
-	if (m->bio)
-		m->bio->bi_end_io = m->saved_bi_end_io;
-
-=======
->>>>>>> e262f347
 	cell_error(m->tc->pool, m->cell);
 	list_del(&m->list);
 	mempool_free(m, m->tc->pool->mapping_pool);
@@ -977,13 +971,6 @@
 	struct bio *bio = m->bio;
 	int r;
 
-<<<<<<< HEAD
-	bio = m->bio;
-	if (bio)
-		bio->bi_end_io = m->saved_bi_end_io;
-
-=======
->>>>>>> e262f347
 	if (m->err) {
 		cell_error(pool, m->cell);
 		goto out;
