/*
 * Portions copyright (C) 2003 Russell King, PXA MMCI Driver
 * Portions copyright (C) 2004-2005 Pierre Ossman, W83L51xD SD/MMC driver
 *
 * Copyright 2008 Embedded Alley Solutions, Inc.
 * Copyright 2009-2011 Freescale Semiconductor, Inc.
 *
 * This program is free software; you can redistribute it and/or modify
 * it under the terms of the GNU General Public License as published by
 * the Free Software Foundation; either version 2 of the License, or
 * (at your option) any later version.
 *
 * This program is distributed in the hope that it will be useful,
 * but WITHOUT ANY WARRANTY; without even the implied warranty of
 * MERCHANTABILITY or FITNESS FOR A PARTICULAR PURPOSE.  See the
 * GNU General Public License for more details.
 *
 * You should have received a copy of the GNU General Public License along
 * with this program; if not, write to the Free Software Foundation, Inc.,
 * 51 Franklin Street, Fifth Floor, Boston, MA 02110-1301 USA.
 */

#include <linux/kernel.h>
#include <linux/init.h>
#include <linux/ioport.h>
#include <linux/of.h>
#include <linux/of_device.h>
#include <linux/of_gpio.h>
#include <linux/platform_device.h>
#include <linux/delay.h>
#include <linux/interrupt.h>
#include <linux/dma-mapping.h>
#include <linux/dmaengine.h>
#include <linux/highmem.h>
#include <linux/clk.h>
#include <linux/err.h>
#include <linux/completion.h>
#include <linux/mmc/host.h>
#include <linux/mmc/mmc.h>
#include <linux/mmc/sdio.h>
#include <linux/mmc/slot-gpio.h>
#include <linux/gpio.h>
#include <linux/regulator/consumer.h>
#include <linux/module.h>
#include <linux/stmp_device.h>
#include <linux/spi/mxs-spi.h>

#define DRIVER_NAME	"mxs-mmc"

#define MXS_MMC_IRQ_BITS	(BM_SSP_CTRL1_SDIO_IRQ		| \
				 BM_SSP_CTRL1_RESP_ERR_IRQ	| \
				 BM_SSP_CTRL1_RESP_TIMEOUT_IRQ	| \
				 BM_SSP_CTRL1_DATA_TIMEOUT_IRQ	| \
				 BM_SSP_CTRL1_DATA_CRC_IRQ	| \
				 BM_SSP_CTRL1_FIFO_UNDERRUN_IRQ	| \
				 BM_SSP_CTRL1_RECV_TIMEOUT_IRQ  | \
				 BM_SSP_CTRL1_FIFO_OVERRUN_IRQ)

/* card detect polling timeout */
#define MXS_MMC_DETECT_TIMEOUT			(HZ/2)

struct mxs_mmc_host {
	struct mxs_ssp			ssp;

	struct mmc_host			*mmc;
	struct mmc_request		*mrq;
	struct mmc_command		*cmd;
	struct mmc_data			*data;

	unsigned char			bus_width;
	spinlock_t			lock;
	int				sdio_irq_en;
	bool				broken_cd;
};

static int mxs_mmc_get_cd(struct mmc_host *mmc)
{
	struct mxs_mmc_host *host = mmc_priv(mmc);
	struct mxs_ssp *ssp = &host->ssp;
	int present, ret;

	if (host->broken_cd)
		return -ENOSYS;

	ret = mmc_gpio_get_cd(mmc);
	if (ret >= 0)
		return ret;

	present = mmc->caps & MMC_CAP_NEEDS_POLL ||
		!(readl(ssp->base + HW_SSP_STATUS(ssp)) &
			BM_SSP_STATUS_CARD_DETECT);

	if (mmc->caps2 & MMC_CAP2_CD_ACTIVE_HIGH)
		present = !present;

	return present;
}

static int mxs_mmc_reset(struct mxs_mmc_host *host)
{
	struct mxs_ssp *ssp = &host->ssp;
	u32 ctrl0, ctrl1;
	int ret;

	ret = stmp_reset_block(ssp->base);
	if (ret)
		return ret;

	ctrl0 = BM_SSP_CTRL0_IGNORE_CRC;
	ctrl1 = BF_SSP(0x3, CTRL1_SSP_MODE) |
		BF_SSP(0x7, CTRL1_WORD_LENGTH) |
		BM_SSP_CTRL1_DMA_ENABLE |
		BM_SSP_CTRL1_POLARITY |
		BM_SSP_CTRL1_RECV_TIMEOUT_IRQ_EN |
		BM_SSP_CTRL1_DATA_CRC_IRQ_EN |
		BM_SSP_CTRL1_DATA_TIMEOUT_IRQ_EN |
		BM_SSP_CTRL1_RESP_TIMEOUT_IRQ_EN |
		BM_SSP_CTRL1_RESP_ERR_IRQ_EN;

	writel(BF_SSP(0xffff, TIMING_TIMEOUT) |
	       BF_SSP(2, TIMING_CLOCK_DIVIDE) |
	       BF_SSP(0, TIMING_CLOCK_RATE),
	       ssp->base + HW_SSP_TIMING(ssp));

	if (host->sdio_irq_en) {
		ctrl0 |= BM_SSP_CTRL0_SDIO_IRQ_CHECK;
		ctrl1 |= BM_SSP_CTRL1_SDIO_IRQ_EN;
	}

	writel(ctrl0, ssp->base + HW_SSP_CTRL0);
	writel(ctrl1, ssp->base + HW_SSP_CTRL1(ssp));
	return 0;
}

static void mxs_mmc_start_cmd(struct mxs_mmc_host *host,
			      struct mmc_command *cmd);

static void mxs_mmc_request_done(struct mxs_mmc_host *host)
{
	struct mmc_command *cmd = host->cmd;
	struct mmc_data *data = host->data;
	struct mmc_request *mrq = host->mrq;
	struct mxs_ssp *ssp = &host->ssp;

	if (mmc_resp_type(cmd) & MMC_RSP_PRESENT) {
		if (mmc_resp_type(cmd) & MMC_RSP_136) {
			cmd->resp[3] = readl(ssp->base + HW_SSP_SDRESP0(ssp));
			cmd->resp[2] = readl(ssp->base + HW_SSP_SDRESP1(ssp));
			cmd->resp[1] = readl(ssp->base + HW_SSP_SDRESP2(ssp));
			cmd->resp[0] = readl(ssp->base + HW_SSP_SDRESP3(ssp));
		} else {
			cmd->resp[0] = readl(ssp->base + HW_SSP_SDRESP0(ssp));
		}
	}

	if (data) {
		dma_unmap_sg(mmc_dev(host->mmc), data->sg,
			     data->sg_len, ssp->dma_dir);
		/*
		 * If there was an error on any block, we mark all
		 * data blocks as being in error.
		 */
		if (!data->error)
			data->bytes_xfered = data->blocks * data->blksz;
		else
			data->bytes_xfered = 0;

		host->data = NULL;
		if (mrq->stop) {
			mxs_mmc_start_cmd(host, mrq->stop);
			return;
		}
	}

	host->mrq = NULL;
	mmc_request_done(host->mmc, mrq);
}

static void mxs_mmc_dma_irq_callback(void *param)
{
	struct mxs_mmc_host *host = param;

	mxs_mmc_request_done(host);
}

static irqreturn_t mxs_mmc_irq_handler(int irq, void *dev_id)
{
	struct mxs_mmc_host *host = dev_id;
	struct mmc_command *cmd = host->cmd;
	struct mmc_data *data = host->data;
	struct mxs_ssp *ssp = &host->ssp;
	u32 stat;

	spin_lock(&host->lock);

	stat = readl(ssp->base + HW_SSP_CTRL1(ssp));
	writel(stat & MXS_MMC_IRQ_BITS,
	       ssp->base + HW_SSP_CTRL1(ssp) + STMP_OFFSET_REG_CLR);

	spin_unlock(&host->lock);

	if ((stat & BM_SSP_CTRL1_SDIO_IRQ) && (stat & BM_SSP_CTRL1_SDIO_IRQ_EN))
		mmc_signal_sdio_irq(host->mmc);

	if (stat & BM_SSP_CTRL1_RESP_TIMEOUT_IRQ)
		cmd->error = -ETIMEDOUT;
	else if (stat & BM_SSP_CTRL1_RESP_ERR_IRQ)
		cmd->error = -EIO;

	if (data) {
		if (stat & (BM_SSP_CTRL1_DATA_TIMEOUT_IRQ |
			    BM_SSP_CTRL1_RECV_TIMEOUT_IRQ))
			data->error = -ETIMEDOUT;
		else if (stat & BM_SSP_CTRL1_DATA_CRC_IRQ)
			data->error = -EILSEQ;
		else if (stat & (BM_SSP_CTRL1_FIFO_UNDERRUN_IRQ |
				 BM_SSP_CTRL1_FIFO_OVERRUN_IRQ))
			data->error = -EIO;
	}

	return IRQ_HANDLED;
}

static struct dma_async_tx_descriptor *mxs_mmc_prep_dma(
	struct mxs_mmc_host *host, unsigned long flags)
{
	struct mxs_ssp *ssp = &host->ssp;
	struct dma_async_tx_descriptor *desc;
	struct mmc_data *data = host->data;
	struct scatterlist * sgl;
	unsigned int sg_len;

	if (data) {
		/* data */
		dma_map_sg(mmc_dev(host->mmc), data->sg,
			   data->sg_len, ssp->dma_dir);
		sgl = data->sg;
		sg_len = data->sg_len;
	} else {
		/* pio */
		sgl = (struct scatterlist *) ssp->ssp_pio_words;
		sg_len = SSP_PIO_NUM;
	}

	desc = dmaengine_prep_slave_sg(ssp->dmach,
				sgl, sg_len, ssp->slave_dirn, flags);
	if (desc) {
		desc->callback = mxs_mmc_dma_irq_callback;
		desc->callback_param = host;
	} else {
		if (data)
			dma_unmap_sg(mmc_dev(host->mmc), data->sg,
				     data->sg_len, ssp->dma_dir);
	}

	return desc;
}

static void mxs_mmc_bc(struct mxs_mmc_host *host)
{
	struct mxs_ssp *ssp = &host->ssp;
	struct mmc_command *cmd = host->cmd;
	struct dma_async_tx_descriptor *desc;
	u32 ctrl0, cmd0, cmd1;

	ctrl0 = BM_SSP_CTRL0_ENABLE | BM_SSP_CTRL0_IGNORE_CRC;
	cmd0 = BF_SSP(cmd->opcode, CMD0_CMD) | BM_SSP_CMD0_APPEND_8CYC;
	cmd1 = cmd->arg;

	if (host->sdio_irq_en) {
		ctrl0 |= BM_SSP_CTRL0_SDIO_IRQ_CHECK;
		cmd0 |= BM_SSP_CMD0_CONT_CLKING_EN | BM_SSP_CMD0_SLOW_CLKING_EN;
	}

	ssp->ssp_pio_words[0] = ctrl0;
	ssp->ssp_pio_words[1] = cmd0;
	ssp->ssp_pio_words[2] = cmd1;
	ssp->dma_dir = DMA_NONE;
	ssp->slave_dirn = DMA_TRANS_NONE;
	desc = mxs_mmc_prep_dma(host, DMA_CTRL_ACK);
	if (!desc)
		goto out;

	dmaengine_submit(desc);
	dma_async_issue_pending(ssp->dmach);
	return;

out:
	dev_warn(mmc_dev(host->mmc),
		 "%s: failed to prep dma\n", __func__);
}

static void mxs_mmc_ac(struct mxs_mmc_host *host)
{
	struct mxs_ssp *ssp = &host->ssp;
	struct mmc_command *cmd = host->cmd;
	struct dma_async_tx_descriptor *desc;
	u32 ignore_crc, get_resp, long_resp;
	u32 ctrl0, cmd0, cmd1;

	ignore_crc = (mmc_resp_type(cmd) & MMC_RSP_CRC) ?
			0 : BM_SSP_CTRL0_IGNORE_CRC;
	get_resp = (mmc_resp_type(cmd) & MMC_RSP_PRESENT) ?
			BM_SSP_CTRL0_GET_RESP : 0;
	long_resp = (mmc_resp_type(cmd) & MMC_RSP_136) ?
			BM_SSP_CTRL0_LONG_RESP : 0;

	ctrl0 = BM_SSP_CTRL0_ENABLE | ignore_crc | get_resp | long_resp;
	cmd0 = BF_SSP(cmd->opcode, CMD0_CMD);
	cmd1 = cmd->arg;

	if (host->sdio_irq_en) {
		ctrl0 |= BM_SSP_CTRL0_SDIO_IRQ_CHECK;
		cmd0 |= BM_SSP_CMD0_CONT_CLKING_EN | BM_SSP_CMD0_SLOW_CLKING_EN;
	}

	ssp->ssp_pio_words[0] = ctrl0;
	ssp->ssp_pio_words[1] = cmd0;
	ssp->ssp_pio_words[2] = cmd1;
	ssp->dma_dir = DMA_NONE;
	ssp->slave_dirn = DMA_TRANS_NONE;
	desc = mxs_mmc_prep_dma(host, DMA_CTRL_ACK);
	if (!desc)
		goto out;

	dmaengine_submit(desc);
	dma_async_issue_pending(ssp->dmach);
	return;

out:
	dev_warn(mmc_dev(host->mmc),
		 "%s: failed to prep dma\n", __func__);
}

static unsigned short mxs_ns_to_ssp_ticks(unsigned clock_rate, unsigned ns)
{
	const unsigned int ssp_timeout_mul = 4096;
	/*
	 * Calculate ticks in ms since ns are large numbers
	 * and might overflow
	 */
	const unsigned int clock_per_ms = clock_rate / 1000;
	const unsigned int ms = ns / 1000;
	const unsigned int ticks = ms * clock_per_ms;
	const unsigned int ssp_ticks = ticks / ssp_timeout_mul;

	WARN_ON(ssp_ticks == 0);
	return ssp_ticks;
}

static void mxs_mmc_adtc(struct mxs_mmc_host *host)
{
	struct mmc_command *cmd = host->cmd;
	struct mmc_data *data = cmd->data;
	struct dma_async_tx_descriptor *desc;
	struct scatterlist *sgl = data->sg, *sg;
	unsigned int sg_len = data->sg_len;
	unsigned int i;

	unsigned short dma_data_dir, timeout;
	enum dma_transfer_direction slave_dirn;
	unsigned int data_size = 0, log2_blksz;
	unsigned int blocks = data->blocks;

	struct mxs_ssp *ssp = &host->ssp;

	u32 ignore_crc, get_resp, long_resp, read;
	u32 ctrl0, cmd0, cmd1, val;

	ignore_crc = (mmc_resp_type(cmd) & MMC_RSP_CRC) ?
			0 : BM_SSP_CTRL0_IGNORE_CRC;
	get_resp = (mmc_resp_type(cmd) & MMC_RSP_PRESENT) ?
			BM_SSP_CTRL0_GET_RESP : 0;
	long_resp = (mmc_resp_type(cmd) & MMC_RSP_136) ?
			BM_SSP_CTRL0_LONG_RESP : 0;

	if (data->flags & MMC_DATA_WRITE) {
		dma_data_dir = DMA_TO_DEVICE;
		slave_dirn = DMA_MEM_TO_DEV;
		read = 0;
	} else {
		dma_data_dir = DMA_FROM_DEVICE;
		slave_dirn = DMA_DEV_TO_MEM;
		read = BM_SSP_CTRL0_READ;
	}

	ctrl0 = BF_SSP(host->bus_width, CTRL0_BUS_WIDTH) |
		ignore_crc | get_resp | long_resp |
		BM_SSP_CTRL0_DATA_XFER | read |
		BM_SSP_CTRL0_WAIT_FOR_IRQ |
		BM_SSP_CTRL0_ENABLE;

	cmd0 = BF_SSP(cmd->opcode, CMD0_CMD);

	/* get logarithm to base 2 of block size for setting register */
	log2_blksz = ilog2(data->blksz);

	/*
	 * take special care of the case that data size from data->sg
	 * is not equal to blocks x blksz
	 */
	for_each_sg(sgl, sg, sg_len, i)
		data_size += sg->length;

	if (data_size != data->blocks * data->blksz)
		blocks = 1;

	/* xfer count, block size and count need to be set differently */
	if (ssp_is_old(ssp)) {
		ctrl0 |= BF_SSP(data_size, CTRL0_XFER_COUNT);
		cmd0 |= BF_SSP(log2_blksz, CMD0_BLOCK_SIZE) |
			BF_SSP(blocks - 1, CMD0_BLOCK_COUNT);
	} else {
		writel(data_size, ssp->base + HW_SSP_XFER_SIZE);
		writel(BF_SSP(log2_blksz, BLOCK_SIZE_BLOCK_SIZE) |
		       BF_SSP(blocks - 1, BLOCK_SIZE_BLOCK_COUNT),
		       ssp->base + HW_SSP_BLOCK_SIZE);
	}

	if ((cmd->opcode == MMC_STOP_TRANSMISSION) ||
	    (cmd->opcode == SD_IO_RW_EXTENDED))
		cmd0 |= BM_SSP_CMD0_APPEND_8CYC;

	cmd1 = cmd->arg;

	if (host->sdio_irq_en) {
		ctrl0 |= BM_SSP_CTRL0_SDIO_IRQ_CHECK;
		cmd0 |= BM_SSP_CMD0_CONT_CLKING_EN | BM_SSP_CMD0_SLOW_CLKING_EN;
	}

	/* set the timeout count */
	timeout = mxs_ns_to_ssp_ticks(ssp->clk_rate, data->timeout_ns);
	val = readl(ssp->base + HW_SSP_TIMING(ssp));
	val &= ~(BM_SSP_TIMING_TIMEOUT);
	val |= BF_SSP(timeout, TIMING_TIMEOUT);
	writel(val, ssp->base + HW_SSP_TIMING(ssp));

	/* pio */
	ssp->ssp_pio_words[0] = ctrl0;
	ssp->ssp_pio_words[1] = cmd0;
	ssp->ssp_pio_words[2] = cmd1;
	ssp->dma_dir = DMA_NONE;
	ssp->slave_dirn = DMA_TRANS_NONE;
	desc = mxs_mmc_prep_dma(host, 0);
	if (!desc)
		goto out;

	/* append data sg */
	WARN_ON(host->data != NULL);
	host->data = data;
	ssp->dma_dir = dma_data_dir;
	ssp->slave_dirn = slave_dirn;
	desc = mxs_mmc_prep_dma(host, DMA_PREP_INTERRUPT | DMA_CTRL_ACK);
	if (!desc)
		goto out;

	dmaengine_submit(desc);
	dma_async_issue_pending(ssp->dmach);
	return;
out:
	dev_warn(mmc_dev(host->mmc),
		 "%s: failed to prep dma\n", __func__);
}

static void mxs_mmc_start_cmd(struct mxs_mmc_host *host,
			      struct mmc_command *cmd)
{
	host->cmd = cmd;

	switch (mmc_cmd_type(cmd)) {
	case MMC_CMD_BC:
		mxs_mmc_bc(host);
		break;
	case MMC_CMD_BCR:
		mxs_mmc_ac(host);
		break;
	case MMC_CMD_AC:
		mxs_mmc_ac(host);
		break;
	case MMC_CMD_ADTC:
		mxs_mmc_adtc(host);
		break;
	default:
		dev_warn(mmc_dev(host->mmc),
			 "%s: unknown MMC command\n", __func__);
		break;
	}
}

static void mxs_mmc_request(struct mmc_host *mmc, struct mmc_request *mrq)
{
	struct mxs_mmc_host *host = mmc_priv(mmc);

	WARN_ON(host->mrq != NULL);
	host->mrq = mrq;
	mxs_mmc_start_cmd(host, mrq->cmd);
}

static void mxs_mmc_set_ios(struct mmc_host *mmc, struct mmc_ios *ios)
{
	struct mxs_mmc_host *host = mmc_priv(mmc);

	if (ios->bus_width == MMC_BUS_WIDTH_8)
		host->bus_width = 2;
	else if (ios->bus_width == MMC_BUS_WIDTH_4)
		host->bus_width = 1;
	else
		host->bus_width = 0;

	if (ios->clock)
		mxs_ssp_set_clk_rate(&host->ssp, ios->clock);
}

static void mxs_mmc_enable_sdio_irq(struct mmc_host *mmc, int enable)
{
	struct mxs_mmc_host *host = mmc_priv(mmc);
	struct mxs_ssp *ssp = &host->ssp;
	unsigned long flags;

	spin_lock_irqsave(&host->lock, flags);

	host->sdio_irq_en = enable;

	if (enable) {
		writel(BM_SSP_CTRL0_SDIO_IRQ_CHECK,
		       ssp->base + HW_SSP_CTRL0 + STMP_OFFSET_REG_SET);
		writel(BM_SSP_CTRL1_SDIO_IRQ_EN,
		       ssp->base + HW_SSP_CTRL1(ssp) + STMP_OFFSET_REG_SET);
	} else {
		writel(BM_SSP_CTRL0_SDIO_IRQ_CHECK,
		       ssp->base + HW_SSP_CTRL0 + STMP_OFFSET_REG_CLR);
		writel(BM_SSP_CTRL1_SDIO_IRQ_EN,
		       ssp->base + HW_SSP_CTRL1(ssp) + STMP_OFFSET_REG_CLR);
	}

	spin_unlock_irqrestore(&host->lock, flags);

	if (enable && readl(ssp->base + HW_SSP_STATUS(ssp)) &
			BM_SSP_STATUS_SDIO_IRQ)
		mmc_signal_sdio_irq(host->mmc);

}

static const struct mmc_host_ops mxs_mmc_ops = {
	.request = mxs_mmc_request,
	.get_ro = mmc_gpio_get_ro,
	.get_cd = mxs_mmc_get_cd,
	.set_ios = mxs_mmc_set_ios,
	.enable_sdio_irq = mxs_mmc_enable_sdio_irq,
};

static struct platform_device_id mxs_ssp_ids[] = {
	{
		.name = "imx23-mmc",
		.driver_data = IMX23_SSP,
	}, {
		.name = "imx28-mmc",
		.driver_data = IMX28_SSP,
	}, {
		/* sentinel */
	}
};
MODULE_DEVICE_TABLE(platform, mxs_ssp_ids);

static const struct of_device_id mxs_mmc_dt_ids[] = {
	{ .compatible = "fsl,imx23-mmc", .data = (void *) IMX23_SSP, },
	{ .compatible = "fsl,imx28-mmc", .data = (void *) IMX28_SSP, },
	{ /* sentinel */ }
};
MODULE_DEVICE_TABLE(of, mxs_mmc_dt_ids);

static int mxs_mmc_probe(struct platform_device *pdev)
{
	const struct of_device_id *of_id =
			of_match_device(mxs_mmc_dt_ids, &pdev->dev);
	struct device_node *np = pdev->dev.of_node;
	struct mxs_mmc_host *host;
	struct mmc_host *mmc;
	struct resource *iores;
	int ret = 0, irq_err;
	struct regulator *reg_vmmc;
	struct mxs_ssp *ssp;

	irq_err = platform_get_irq(pdev, 0);
	if (irq_err < 0)
		return irq_err;

	mmc = mmc_alloc_host(sizeof(struct mxs_mmc_host), &pdev->dev);
	if (!mmc)
		return -ENOMEM;

	host = mmc_priv(mmc);
	ssp = &host->ssp;
	ssp->dev = &pdev->dev;
	iores = platform_get_resource(pdev, IORESOURCE_MEM, 0);
	ssp->base = devm_ioremap_resource(&pdev->dev, iores);
	if (IS_ERR(ssp->base)) {
		ret = PTR_ERR(ssp->base);
		goto out_mmc_free;
	}

	ssp->devid = (enum mxs_ssp_id) of_id->data;

	host->mmc = mmc;
	host->sdio_irq_en = 0;

	reg_vmmc = devm_regulator_get(&pdev->dev, "vmmc");
	if (!IS_ERR(reg_vmmc)) {
		ret = regulator_enable(reg_vmmc);
		if (ret) {
			dev_err(&pdev->dev,
				"Failed to enable vmmc regulator: %d\n", ret);
			goto out_mmc_free;
		}
	}

	ssp->clk = devm_clk_get(&pdev->dev, NULL);
	if (IS_ERR(ssp->clk)) {
		ret = PTR_ERR(ssp->clk);
		goto out_mmc_free;
	}
	ret = clk_prepare_enable(ssp->clk);
	if (ret)
		goto out_mmc_free;

	ret = mxs_mmc_reset(host);
	if (ret) {
		dev_err(&pdev->dev, "Failed to reset mmc: %d\n", ret);
		goto out_clk_disable;
	}

	ssp->dmach = dma_request_slave_channel(&pdev->dev, "rx-tx");
	if (!ssp->dmach) {
		dev_err(mmc_dev(host->mmc),
			"%s: failed to request dma\n", __func__);
		ret = -ENODEV;
		goto out_clk_disable;
	}

	/* set mmc core parameters */
	mmc->ops = &mxs_mmc_ops;
	mmc->caps = MMC_CAP_SD_HIGHSPEED | MMC_CAP_MMC_HIGHSPEED |
		    MMC_CAP_SDIO_IRQ | MMC_CAP_NEEDS_POLL;

	host->broken_cd = of_property_read_bool(np, "broken-cd");

	mmc->f_min = 400000;
	mmc->f_max = 288000000;

	ret = mmc_of_parse(mmc);
	if (ret)
		goto out_clk_disable;

	mmc->ocr_avail = MMC_VDD_32_33 | MMC_VDD_33_34;

	mmc->max_segs = 52;
	mmc->max_blk_size = 1 << 0xf;
	mmc->max_blk_count = (ssp_is_old(ssp)) ? 0xff : 0xffffff;
	mmc->max_req_size = (ssp_is_old(ssp)) ? 0xffff : 0xffffffff;
	mmc->max_seg_size = dma_get_max_seg_size(ssp->dmach->device->dev);

	platform_set_drvdata(pdev, mmc);

	ret = devm_request_irq(&pdev->dev, irq_err, mxs_mmc_irq_handler, 0,
			       dev_name(&pdev->dev), host);
	if (ret)
		goto out_free_dma;

	spin_lock_init(&host->lock);

	ret = mmc_add_host(mmc);
	if (ret)
		goto out_free_dma;

	dev_info(mmc_dev(host->mmc), "initialized\n");

	return 0;

out_free_dma:
	if (ssp->dmach)
		dma_release_channel(ssp->dmach);
out_clk_disable:
	clk_disable_unprepare(ssp->clk);
out_mmc_free:
	mmc_free_host(mmc);
	return ret;
}

static int mxs_mmc_remove(struct platform_device *pdev)
{
	struct mmc_host *mmc = platform_get_drvdata(pdev);
	struct mxs_mmc_host *host = mmc_priv(mmc);
	struct mxs_ssp *ssp = &host->ssp;

	mmc_remove_host(mmc);

	if (ssp->dmach)
		dma_release_channel(ssp->dmach);

	clk_disable_unprepare(ssp->clk);

	mmc_free_host(mmc);

	return 0;
}

#ifdef CONFIG_PM_SLEEP
static int mxs_mmc_suspend(struct device *dev)
{
	struct mmc_host *mmc = dev_get_drvdata(dev);
	struct mxs_mmc_host *host = mmc_priv(mmc);
	struct mxs_ssp *ssp = &host->ssp;

	clk_disable_unprepare(ssp->clk);
	return 0;
}

static int mxs_mmc_resume(struct device *dev)
{
	struct mmc_host *mmc = dev_get_drvdata(dev);
	struct mxs_mmc_host *host = mmc_priv(mmc);
	struct mxs_ssp *ssp = &host->ssp;

	return clk_prepare_enable(ssp->clk);
}
#endif

static SIMPLE_DEV_PM_OPS(mxs_mmc_pm_ops, mxs_mmc_suspend, mxs_mmc_resume);

static struct platform_driver mxs_mmc_driver = {
	.probe		= mxs_mmc_probe,
	.remove		= mxs_mmc_remove,
	.id_table	= mxs_ssp_ids,
	.driver		= {
		.name	= DRIVER_NAME,
<<<<<<< HEAD
#ifdef CONFIG_PM
=======
>>>>>>> e529fea9
		.pm	= &mxs_mmc_pm_ops,
		.of_match_table = mxs_mmc_dt_ids,
	},
};

module_platform_driver(mxs_mmc_driver);

MODULE_DESCRIPTION("FREESCALE MXS MMC peripheral");
MODULE_AUTHOR("Freescale Semiconductor");
MODULE_LICENSE("GPL");
MODULE_ALIAS("platform:" DRIVER_NAME);<|MERGE_RESOLUTION|>--- conflicted
+++ resolved
@@ -733,10 +733,6 @@
 	.id_table	= mxs_ssp_ids,
 	.driver		= {
 		.name	= DRIVER_NAME,
-<<<<<<< HEAD
-#ifdef CONFIG_PM
-=======
->>>>>>> e529fea9
 		.pm	= &mxs_mmc_pm_ops,
 		.of_match_table = mxs_mmc_dt_ids,
 	},
