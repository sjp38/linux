/*
 *  linux/drivers/mmc/card/queue.c
 *
 *  Copyright (C) 2003 Russell King, All Rights Reserved.
 *  Copyright 2006-2007 Pierre Ossman
 *
 * This program is free software; you can redistribute it and/or modify
 * it under the terms of the GNU General Public License version 2 as
 * published by the Free Software Foundation.
 *
 */
#include <linux/slab.h>
#include <linux/module.h>
#include <linux/blkdev.h>
#include <linux/freezer.h>
#include <linux/kthread.h>
#include <linux/scatterlist.h>
#include <linux/dma-mapping.h>

#include <linux/mmc/card.h>
#include <linux/mmc/host.h>
#include "queue.h"

#define MMC_QUEUE_BOUNCESZ	65536

/*
 * Prepare a MMC request. This just filters out odd stuff.
 */
static int mmc_prep_request(struct request_queue *q, struct request *req)
{
	struct mmc_queue *mq = q->queuedata;

	/*
	 * We only like normal block requests and discards.
	 */
	if (req->cmd_type != REQ_TYPE_FS && !(req->cmd_flags & REQ_DISCARD)) {
		blk_dump_rq_flags(req, "MMC bad request");
		return BLKPREP_KILL;
	}

	if (mq && mmc_card_removed(mq->card))
		return BLKPREP_KILL;

	req->cmd_flags |= REQ_DONTPREP;

	return BLKPREP_OK;
}

static int mmc_queue_thread(void *d)
{
	struct mmc_queue *mq = d;
	struct request_queue *q = mq->queue;

	current->flags |= PF_MEMALLOC;

	down(&mq->thread_sem);
	do {
		struct request *req = NULL;
		struct mmc_queue_req *tmp;
		unsigned int cmd_flags = 0;

		spin_lock_irq(q->queue_lock);
		set_current_state(TASK_INTERRUPTIBLE);
		req = blk_fetch_request(q);
		mq->mqrq_cur->req = req;
		spin_unlock_irq(q->queue_lock);

		if (req || mq->mqrq_prev->req) {
			set_current_state(TASK_RUNNING);
			cmd_flags = req ? req->cmd_flags : 0;
			mq->issue_fn(mq, req);
			if (mq->flags & MMC_QUEUE_NEW_REQUEST) {
				mq->flags &= ~MMC_QUEUE_NEW_REQUEST;
				continue; /* fetch again */
			}

			/*
			 * Current request becomes previous request
			 * and vice versa.
			 * In case of special requests, current request
			 * has been finished. Do not assign it to previous
			 * request.
			 */
			if (cmd_flags & MMC_REQ_SPECIAL_MASK)
				mq->mqrq_cur->req = NULL;

			mq->mqrq_prev->brq.mrq.data = NULL;
			mq->mqrq_prev->req = NULL;
			tmp = mq->mqrq_prev;
			mq->mqrq_prev = mq->mqrq_cur;
			mq->mqrq_cur = tmp;
		} else {
			if (kthread_should_stop()) {
				set_current_state(TASK_RUNNING);
				break;
			}
			up(&mq->thread_sem);
			schedule();
			down(&mq->thread_sem);
		}
	} while (1);
	up(&mq->thread_sem);

	return 0;
}

/*
 * Generic MMC request handler.  This is called for any queue on a
 * particular host.  When the host is not busy, we look for a request
 * on any queue on this host, and attempt to issue it.  This may
 * not be the queue we were asked to process.
 */
static void mmc_request_fn(struct request_queue *q)
{
	struct mmc_queue *mq = q->queuedata;
	struct request *req;
	unsigned long flags;
	struct mmc_context_info *cntx;

	if (!mq) {
		while ((req = blk_fetch_request(q)) != NULL) {
			req->cmd_flags |= REQ_QUIET;
			__blk_end_request_all(req, -EIO);
		}
		return;
	}

	cntx = &mq->card->host->context_info;
	if (!mq->mqrq_cur->req && mq->mqrq_prev->req) {
		/*
		 * New MMC request arrived when MMC thread may be
		 * blocked on the previous request to be complete
		 * with no current request fetched
		 */
		spin_lock_irqsave(&cntx->lock, flags);
		if (cntx->is_waiting_last_req) {
			cntx->is_new_req = true;
			wake_up_interruptible(&cntx->wait);
		}
		spin_unlock_irqrestore(&cntx->lock, flags);
	} else if (!mq->mqrq_cur->req && !mq->mqrq_prev->req)
		wake_up_process(mq->thread);
}

static struct scatterlist *mmc_alloc_sg(int sg_len, int *err)
{
	struct scatterlist *sg;

	sg = kmalloc(sizeof(struct scatterlist)*sg_len, GFP_KERNEL);
	if (!sg)
		*err = -ENOMEM;
	else {
		*err = 0;
		sg_init_table(sg, sg_len);
	}

	return sg;
}

static void mmc_queue_setup_discard(struct request_queue *q,
				    struct mmc_card *card)
{
	unsigned max_discard;

	max_discard = mmc_calc_max_discard(card);
	if (!max_discard)
		return;

	queue_flag_set_unlocked(QUEUE_FLAG_DISCARD, q);
	q->limits.max_discard_sectors = max_discard;
	if (card->erased_byte == 0 && !mmc_can_discard(card))
		q->limits.discard_zeroes_data = 1;
	q->limits.discard_granularity = card->pref_erase << 9;
	/* granularity must not be greater than max. discard */
	if (card->pref_erase > max_discard)
		q->limits.discard_granularity = 0;
	if (mmc_can_secure_erase_trim(card))
		queue_flag_set_unlocked(QUEUE_FLAG_SECDISCARD, q);
}

/**
 * mmc_init_queue - initialise a queue structure.
 * @mq: mmc queue
 * @card: mmc card to attach this queue
 * @lock: queue lock
 * @subname: partition subname
 *
 * Initialise a MMC card request queue.
 */
int mmc_init_queue(struct mmc_queue *mq, struct mmc_card *card,
		   spinlock_t *lock, const char *subname)
{
	struct mmc_host *host = card->host;
	u64 limit = BLK_BOUNCE_HIGH;
	int ret;
	struct mmc_queue_req *mqrq_cur = &mq->mqrq[0];
	struct mmc_queue_req *mqrq_prev = &mq->mqrq[1];

	if (mmc_dev(host)->dma_mask && *mmc_dev(host)->dma_mask)
		limit = (u64)dma_max_pfn(mmc_dev(host)) << PAGE_SHIFT;

	mq->card = card;
	mq->queue = blk_init_queue(mmc_request_fn, lock);
	if (!mq->queue)
		return -ENOMEM;

	mq->mqrq_cur = mqrq_cur;
	mq->mqrq_prev = mqrq_prev;
	mq->queue->queuedata = mq;

	blk_queue_prep_rq(mq->queue, mmc_prep_request);
	queue_flag_set_unlocked(QUEUE_FLAG_NONROT, mq->queue);
	queue_flag_clear_unlocked(QUEUE_FLAG_ADD_RANDOM, mq->queue);
	if (mmc_can_erase(card))
		mmc_queue_setup_discard(mq->queue, card);

#ifdef CONFIG_MMC_BLOCK_BOUNCE
	if (host->max_segs == 1) {
		unsigned int bouncesz;

		bouncesz = MMC_QUEUE_BOUNCESZ;

		if (bouncesz > host->max_req_size)
			bouncesz = host->max_req_size;
		if (bouncesz > host->max_seg_size)
			bouncesz = host->max_seg_size;
		if (bouncesz > (host->max_blk_count * 512))
			bouncesz = host->max_blk_count * 512;

		if (bouncesz > 512) {
			mqrq_cur->bounce_buf = kmalloc(bouncesz, GFP_KERNEL);
			if (!mqrq_cur->bounce_buf) {
				pr_warn("%s: unable to allocate bounce cur buffer\n",
					mmc_card_name(card));
<<<<<<< HEAD
			}
			mqrq_prev->bounce_buf = kmalloc(bouncesz, GFP_KERNEL);
			if (!mqrq_prev->bounce_buf) {
				pr_warn("%s: unable to allocate bounce prev buffer\n",
					mmc_card_name(card));
				kfree(mqrq_cur->bounce_buf);
				mqrq_cur->bounce_buf = NULL;
=======
			} else {
				mqrq_prev->bounce_buf =
						kmalloc(bouncesz, GFP_KERNEL);
				if (!mqrq_prev->bounce_buf) {
					pr_warn("%s: unable to allocate bounce prev buffer\n",
						mmc_card_name(card));
					kfree(mqrq_cur->bounce_buf);
					mqrq_cur->bounce_buf = NULL;
				}
>>>>>>> e529fea9
			}
		}

		if (mqrq_cur->bounce_buf && mqrq_prev->bounce_buf) {
			blk_queue_bounce_limit(mq->queue, BLK_BOUNCE_ANY);
			blk_queue_max_hw_sectors(mq->queue, bouncesz / 512);
			blk_queue_max_segments(mq->queue, bouncesz / 512);
			blk_queue_max_segment_size(mq->queue, bouncesz);

			mqrq_cur->sg = mmc_alloc_sg(1, &ret);
			if (ret)
				goto cleanup_queue;

			mqrq_cur->bounce_sg =
				mmc_alloc_sg(bouncesz / 512, &ret);
			if (ret)
				goto cleanup_queue;

			mqrq_prev->sg = mmc_alloc_sg(1, &ret);
			if (ret)
				goto cleanup_queue;

			mqrq_prev->bounce_sg =
				mmc_alloc_sg(bouncesz / 512, &ret);
			if (ret)
				goto cleanup_queue;
		}
	}
#endif

	if (!mqrq_cur->bounce_buf && !mqrq_prev->bounce_buf) {
		blk_queue_bounce_limit(mq->queue, limit);
		blk_queue_max_hw_sectors(mq->queue,
			min(host->max_blk_count, host->max_req_size / 512));
		blk_queue_max_segments(mq->queue, host->max_segs);
		blk_queue_max_segment_size(mq->queue, host->max_seg_size);

		mqrq_cur->sg = mmc_alloc_sg(host->max_segs, &ret);
		if (ret)
			goto cleanup_queue;


		mqrq_prev->sg = mmc_alloc_sg(host->max_segs, &ret);
		if (ret)
			goto cleanup_queue;
	}

	sema_init(&mq->thread_sem, 1);

	mq->thread = kthread_run(mmc_queue_thread, mq, "mmcqd/%d%s",
		host->index, subname ? subname : "");

	if (IS_ERR(mq->thread)) {
		ret = PTR_ERR(mq->thread);
		goto free_bounce_sg;
	}

	return 0;
 free_bounce_sg:
	kfree(mqrq_cur->bounce_sg);
	mqrq_cur->bounce_sg = NULL;
	kfree(mqrq_prev->bounce_sg);
	mqrq_prev->bounce_sg = NULL;

 cleanup_queue:
	kfree(mqrq_cur->sg);
	mqrq_cur->sg = NULL;
	kfree(mqrq_cur->bounce_buf);
	mqrq_cur->bounce_buf = NULL;

	kfree(mqrq_prev->sg);
	mqrq_prev->sg = NULL;
	kfree(mqrq_prev->bounce_buf);
	mqrq_prev->bounce_buf = NULL;

	blk_cleanup_queue(mq->queue);
	return ret;
}

void mmc_cleanup_queue(struct mmc_queue *mq)
{
	struct request_queue *q = mq->queue;
	unsigned long flags;
	struct mmc_queue_req *mqrq_cur = mq->mqrq_cur;
	struct mmc_queue_req *mqrq_prev = mq->mqrq_prev;

	/* Make sure the queue isn't suspended, as that will deadlock */
	mmc_queue_resume(mq);

	/* Then terminate our worker thread */
	kthread_stop(mq->thread);

	/* Empty the queue */
	spin_lock_irqsave(q->queue_lock, flags);
	q->queuedata = NULL;
	blk_start_queue(q);
	spin_unlock_irqrestore(q->queue_lock, flags);

	kfree(mqrq_cur->bounce_sg);
	mqrq_cur->bounce_sg = NULL;

	kfree(mqrq_cur->sg);
	mqrq_cur->sg = NULL;

	kfree(mqrq_cur->bounce_buf);
	mqrq_cur->bounce_buf = NULL;

	kfree(mqrq_prev->bounce_sg);
	mqrq_prev->bounce_sg = NULL;

	kfree(mqrq_prev->sg);
	mqrq_prev->sg = NULL;

	kfree(mqrq_prev->bounce_buf);
	mqrq_prev->bounce_buf = NULL;

	mq->card = NULL;
}
EXPORT_SYMBOL(mmc_cleanup_queue);

int mmc_packed_init(struct mmc_queue *mq, struct mmc_card *card)
{
	struct mmc_queue_req *mqrq_cur = &mq->mqrq[0];
	struct mmc_queue_req *mqrq_prev = &mq->mqrq[1];
	int ret = 0;


	mqrq_cur->packed = kzalloc(sizeof(struct mmc_packed), GFP_KERNEL);
	if (!mqrq_cur->packed) {
		pr_warn("%s: unable to allocate packed cmd for mqrq_cur\n",
			mmc_card_name(card));
		ret = -ENOMEM;
		goto out;
	}

	mqrq_prev->packed = kzalloc(sizeof(struct mmc_packed), GFP_KERNEL);
	if (!mqrq_prev->packed) {
		pr_warn("%s: unable to allocate packed cmd for mqrq_prev\n",
			mmc_card_name(card));
		kfree(mqrq_cur->packed);
		mqrq_cur->packed = NULL;
		ret = -ENOMEM;
		goto out;
	}

	INIT_LIST_HEAD(&mqrq_cur->packed->list);
	INIT_LIST_HEAD(&mqrq_prev->packed->list);

out:
	return ret;
}

void mmc_packed_clean(struct mmc_queue *mq)
{
	struct mmc_queue_req *mqrq_cur = &mq->mqrq[0];
	struct mmc_queue_req *mqrq_prev = &mq->mqrq[1];

	kfree(mqrq_cur->packed);
	mqrq_cur->packed = NULL;
	kfree(mqrq_prev->packed);
	mqrq_prev->packed = NULL;
}

/**
 * mmc_queue_suspend - suspend a MMC request queue
 * @mq: MMC queue to suspend
 *
 * Stop the block request queue, and wait for our thread to
 * complete any outstanding requests.  This ensures that we
 * won't suspend while a request is being processed.
 */
void mmc_queue_suspend(struct mmc_queue *mq)
{
	struct request_queue *q = mq->queue;
	unsigned long flags;

	if (!(mq->flags & MMC_QUEUE_SUSPENDED)) {
		mq->flags |= MMC_QUEUE_SUSPENDED;

		spin_lock_irqsave(q->queue_lock, flags);
		blk_stop_queue(q);
		spin_unlock_irqrestore(q->queue_lock, flags);

		down(&mq->thread_sem);
	}
}

/**
 * mmc_queue_resume - resume a previously suspended MMC request queue
 * @mq: MMC queue to resume
 */
void mmc_queue_resume(struct mmc_queue *mq)
{
	struct request_queue *q = mq->queue;
	unsigned long flags;

	if (mq->flags & MMC_QUEUE_SUSPENDED) {
		mq->flags &= ~MMC_QUEUE_SUSPENDED;

		up(&mq->thread_sem);

		spin_lock_irqsave(q->queue_lock, flags);
		blk_start_queue(q);
		spin_unlock_irqrestore(q->queue_lock, flags);
	}
}

static unsigned int mmc_queue_packed_map_sg(struct mmc_queue *mq,
					    struct mmc_packed *packed,
					    struct scatterlist *sg,
					    enum mmc_packed_type cmd_type)
{
	struct scatterlist *__sg = sg;
	unsigned int sg_len = 0;
	struct request *req;

	if (mmc_packed_wr(cmd_type)) {
		unsigned int hdr_sz = mmc_large_sector(mq->card) ? 4096 : 512;
		unsigned int max_seg_sz = queue_max_segment_size(mq->queue);
		unsigned int len, remain, offset = 0;
		u8 *buf = (u8 *)packed->cmd_hdr;

		remain = hdr_sz;
		do {
			len = min(remain, max_seg_sz);
			sg_set_buf(__sg, buf + offset, len);
			offset += len;
			remain -= len;
			(__sg++)->page_link &= ~0x02;
			sg_len++;
		} while (remain);
	}

	list_for_each_entry(req, &packed->list, queuelist) {
		sg_len += blk_rq_map_sg(mq->queue, req, __sg);
		__sg = sg + (sg_len - 1);
		(__sg++)->page_link &= ~0x02;
	}
	sg_mark_end(sg + (sg_len - 1));
	return sg_len;
}

/*
 * Prepare the sg list(s) to be handed of to the host driver
 */
unsigned int mmc_queue_map_sg(struct mmc_queue *mq, struct mmc_queue_req *mqrq)
{
	unsigned int sg_len;
	size_t buflen;
	struct scatterlist *sg;
	enum mmc_packed_type cmd_type;
	int i;

	cmd_type = mqrq->cmd_type;

	if (!mqrq->bounce_buf) {
		if (mmc_packed_cmd(cmd_type))
			return mmc_queue_packed_map_sg(mq, mqrq->packed,
						       mqrq->sg, cmd_type);
		else
			return blk_rq_map_sg(mq->queue, mqrq->req, mqrq->sg);
	}

	BUG_ON(!mqrq->bounce_sg);

	if (mmc_packed_cmd(cmd_type))
		sg_len = mmc_queue_packed_map_sg(mq, mqrq->packed,
						 mqrq->bounce_sg, cmd_type);
	else
		sg_len = blk_rq_map_sg(mq->queue, mqrq->req, mqrq->bounce_sg);

	mqrq->bounce_sg_len = sg_len;

	buflen = 0;
	for_each_sg(mqrq->bounce_sg, sg, sg_len, i)
		buflen += sg->length;

	sg_init_one(mqrq->sg, mqrq->bounce_buf, buflen);

	return 1;
}

/*
 * If writing, bounce the data to the buffer before the request
 * is sent to the host driver
 */
void mmc_queue_bounce_pre(struct mmc_queue_req *mqrq)
{
	if (!mqrq->bounce_buf)
		return;

	if (rq_data_dir(mqrq->req) != WRITE)
		return;

	sg_copy_to_buffer(mqrq->bounce_sg, mqrq->bounce_sg_len,
		mqrq->bounce_buf, mqrq->sg[0].length);
}

/*
 * If reading, bounce the data from the buffer after the request
 * has been handled by the host driver
 */
void mmc_queue_bounce_post(struct mmc_queue_req *mqrq)
{
	if (!mqrq->bounce_buf)
		return;

	if (rq_data_dir(mqrq->req) != READ)
		return;

	sg_copy_from_buffer(mqrq->bounce_sg, mqrq->bounce_sg_len,
		mqrq->bounce_buf, mqrq->sg[0].length);
}<|MERGE_RESOLUTION|>--- conflicted
+++ resolved
@@ -232,15 +232,6 @@
 			if (!mqrq_cur->bounce_buf) {
 				pr_warn("%s: unable to allocate bounce cur buffer\n",
 					mmc_card_name(card));
-<<<<<<< HEAD
-			}
-			mqrq_prev->bounce_buf = kmalloc(bouncesz, GFP_KERNEL);
-			if (!mqrq_prev->bounce_buf) {
-				pr_warn("%s: unable to allocate bounce prev buffer\n",
-					mmc_card_name(card));
-				kfree(mqrq_cur->bounce_buf);
-				mqrq_cur->bounce_buf = NULL;
-=======
 			} else {
 				mqrq_prev->bounce_buf =
 						kmalloc(bouncesz, GFP_KERNEL);
@@ -250,7 +241,6 @@
 					kfree(mqrq_cur->bounce_buf);
 					mqrq_cur->bounce_buf = NULL;
 				}
->>>>>>> e529fea9
 			}
 		}
 
