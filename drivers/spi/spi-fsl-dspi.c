// SPDX-License-Identifier: GPL-2.0+
//
// Copyright 2013 Freescale Semiconductor, Inc.
//
// Freescale DSPI driver
// This file contains a driver for the Freescale DSPI

#include <linux/clk.h>
#include <linux/delay.h>
#include <linux/dmaengine.h>
#include <linux/dma-mapping.h>
#include <linux/interrupt.h>
#include <linux/kernel.h>
#include <linux/module.h>
#include <linux/of_device.h>
#include <linux/pinctrl/consumer.h>
#include <linux/regmap.h>
#include <linux/spi/spi.h>
#include <linux/spi/spi-fsl-dspi.h>

#define DRIVER_NAME			"fsl-dspi"

#define SPI_MCR				0x00
#define SPI_MCR_MASTER			BIT(31)
#define SPI_MCR_PCSIS(x)		((x) << 16)
#define SPI_MCR_CLR_TXF			BIT(11)
#define SPI_MCR_CLR_RXF			BIT(10)
#define SPI_MCR_XSPI			BIT(3)

#define SPI_TCR				0x08
#define SPI_TCR_GET_TCNT(x)		(((x) & GENMASK(31, 16)) >> 16)

#define SPI_CTAR(x)			(0x0c + (((x) & GENMASK(1, 0)) * 4))
#define SPI_CTAR_FMSZ(x)		(((x) << 27) & GENMASK(30, 27))
#define SPI_CTAR_CPOL			BIT(26)
#define SPI_CTAR_CPHA			BIT(25)
#define SPI_CTAR_LSBFE			BIT(24)
#define SPI_CTAR_PCSSCK(x)		(((x) << 22) & GENMASK(23, 22))
#define SPI_CTAR_PASC(x)		(((x) << 20) & GENMASK(21, 20))
#define SPI_CTAR_PDT(x)			(((x) << 18) & GENMASK(19, 18))
#define SPI_CTAR_PBR(x)			(((x) << 16) & GENMASK(17, 16))
#define SPI_CTAR_CSSCK(x)		(((x) << 12) & GENMASK(15, 12))
#define SPI_CTAR_ASC(x)			(((x) << 8) & GENMASK(11, 8))
#define SPI_CTAR_DT(x)			(((x) << 4) & GENMASK(7, 4))
#define SPI_CTAR_BR(x)			((x) & GENMASK(3, 0))
#define SPI_CTAR_SCALE_BITS		0xf

#define SPI_CTAR0_SLAVE			0x0c

#define SPI_SR				0x2c
#define SPI_SR_TCFQF			BIT(31)
#define SPI_SR_EOQF			BIT(28)
#define SPI_SR_TFUF			BIT(27)
#define SPI_SR_TFFF			BIT(25)
#define SPI_SR_CMDTCF			BIT(23)
#define SPI_SR_SPEF			BIT(21)
#define SPI_SR_RFOF			BIT(19)
#define SPI_SR_TFIWF			BIT(18)
#define SPI_SR_RFDF			BIT(17)
#define SPI_SR_CMDFFF			BIT(16)
#define SPI_SR_CLEAR			(SPI_SR_TCFQF | SPI_SR_EOQF | \
					SPI_SR_TFUF | SPI_SR_TFFF | \
					SPI_SR_CMDTCF | SPI_SR_SPEF | \
					SPI_SR_RFOF | SPI_SR_TFIWF | \
					SPI_SR_RFDF | SPI_SR_CMDFFF)

#define SPI_RSER_TFFFE			BIT(25)
#define SPI_RSER_TFFFD			BIT(24)
#define SPI_RSER_RFDFE			BIT(17)
#define SPI_RSER_RFDFD			BIT(16)

#define SPI_RSER			0x30
#define SPI_RSER_TCFQE			BIT(31)
#define SPI_RSER_EOQFE			BIT(28)
#define SPI_RSER_CMDTCFE		BIT(23)

#define SPI_PUSHR			0x34
#define SPI_PUSHR_CMD_CONT		BIT(15)
#define SPI_PUSHR_CMD_CTAS(x)		(((x) << 12 & GENMASK(14, 12)))
#define SPI_PUSHR_CMD_EOQ		BIT(11)
#define SPI_PUSHR_CMD_CTCNT		BIT(10)
#define SPI_PUSHR_CMD_PCS(x)		(BIT(x) & GENMASK(5, 0))

#define SPI_PUSHR_SLAVE			0x34

#define SPI_POPR			0x38

#define SPI_TXFR0			0x3c
#define SPI_TXFR1			0x40
#define SPI_TXFR2			0x44
#define SPI_TXFR3			0x48
#define SPI_RXFR0			0x7c
#define SPI_RXFR1			0x80
#define SPI_RXFR2			0x84
#define SPI_RXFR3			0x88

#define SPI_CTARE(x)			(0x11c + (((x) & GENMASK(1, 0)) * 4))
#define SPI_CTARE_FMSZE(x)		(((x) & 0x1) << 16)
#define SPI_CTARE_DTCP(x)		((x) & 0x7ff)

#define SPI_SREX			0x13c

#define SPI_FRAME_BITS(bits)		SPI_CTAR_FMSZ((bits) - 1)
#define SPI_FRAME_EBITS(bits)		SPI_CTARE_FMSZE(((bits) - 1) >> 4)

#define DMA_COMPLETION_TIMEOUT		msecs_to_jiffies(3000)

struct chip_data {
	u32			ctar_val;
};

enum dspi_trans_mode {
	DSPI_EOQ_MODE = 0,
	DSPI_XSPI_MODE,
	DSPI_DMA_MODE,
};

struct fsl_dspi_devtype_data {
	enum dspi_trans_mode	trans_mode;
	u8			max_clock_factor;
	int			fifo_size;
};

enum {
	LS1021A,
	LS1012A,
	LS1028A,
	LS1043A,
	LS1046A,
	LS2080A,
	LS2085A,
	LX2160A,
	MCF5441X,
	VF610,
};

static const struct fsl_dspi_devtype_data devtype_data[] = {
	[VF610] = {
		.trans_mode		= DSPI_DMA_MODE,
		.max_clock_factor	= 2,
		.fifo_size		= 4,
	},
	[LS1021A] = {
		/* Has A-011218 DMA erratum */
		.trans_mode		= DSPI_XSPI_MODE,
		.max_clock_factor	= 8,
		.fifo_size		= 4,
	},
	[LS1012A] = {
		/* Has A-011218 DMA erratum */
		.trans_mode		= DSPI_XSPI_MODE,
		.max_clock_factor	= 8,
		.fifo_size		= 16,
	},
	[LS1028A] = {
		.trans_mode		= DSPI_XSPI_MODE,
		.max_clock_factor	= 8,
		.fifo_size		= 4,
	},
	[LS1043A] = {
		/* Has A-011218 DMA erratum */
		.trans_mode		= DSPI_XSPI_MODE,
		.max_clock_factor	= 8,
		.fifo_size		= 16,
	},
	[LS1046A] = {
		/* Has A-011218 DMA erratum */
		.trans_mode		= DSPI_XSPI_MODE,
		.max_clock_factor	= 8,
		.fifo_size		= 16,
	},
	[LS2080A] = {
		.trans_mode		= DSPI_DMA_MODE,
		.max_clock_factor	= 8,
		.fifo_size		= 4,
	},
	[LS2085A] = {
		.trans_mode		= DSPI_DMA_MODE,
		.max_clock_factor	= 8,
		.fifo_size		= 4,
	},
	[LX2160A] = {
		.trans_mode		= DSPI_DMA_MODE,
		.max_clock_factor	= 8,
		.fifo_size		= 4,
	},
	[MCF5441X] = {
		.trans_mode		= DSPI_EOQ_MODE,
		.max_clock_factor	= 8,
		.fifo_size		= 16,
	},
};

struct fsl_dspi_dma {
	u32					*tx_dma_buf;
	struct dma_chan				*chan_tx;
	dma_addr_t				tx_dma_phys;
	struct completion			cmd_tx_complete;
	struct dma_async_tx_descriptor		*tx_desc;

	u32					*rx_dma_buf;
	struct dma_chan				*chan_rx;
	dma_addr_t				rx_dma_phys;
	struct completion			cmd_rx_complete;
	struct dma_async_tx_descriptor		*rx_desc;
};

struct fsl_dspi {
	struct spi_controller			*ctlr;
	struct platform_device			*pdev;

	struct regmap				*regmap;
	struct regmap				*regmap_pushr;
	int					irq;
	struct clk				*clk;

	struct spi_transfer			*cur_transfer;
	struct spi_message			*cur_msg;
	struct chip_data			*cur_chip;
	size_t					progress;
	size_t					len;
	const void				*tx;
	void					*rx;
	u16					tx_cmd;
	const struct fsl_dspi_devtype_data	*devtype_data;

	struct completion			xfer_done;

	struct fsl_dspi_dma			*dma;

	int					oper_word_size;
	int					oper_bits_per_word;

	int					words_in_flight;

	/*
	 * Offsets for CMD and TXDATA within SPI_PUSHR when accessed
	 * individually (in XSPI mode)
	 */
	int					pushr_cmd;
	int					pushr_tx;

	void (*host_to_dev)(struct fsl_dspi *dspi, u32 *txdata);
	void (*dev_to_host)(struct fsl_dspi *dspi, u32 rxdata);
};

static void dspi_native_host_to_dev(struct fsl_dspi *dspi, u32 *txdata)
{
	memcpy(txdata, dspi->tx, dspi->oper_word_size);
	dspi->tx += dspi->oper_word_size;
}

static void dspi_native_dev_to_host(struct fsl_dspi *dspi, u32 rxdata)
{
	memcpy(dspi->rx, &rxdata, dspi->oper_word_size);
	dspi->rx += dspi->oper_word_size;
}

static void dspi_8on32_host_to_dev(struct fsl_dspi *dspi, u32 *txdata)
{
	*txdata = cpu_to_be32(*(u32 *)dspi->tx);
	dspi->tx += sizeof(u32);
}

static void dspi_8on32_dev_to_host(struct fsl_dspi *dspi, u32 rxdata)
{
	*(u32 *)dspi->rx = be32_to_cpu(rxdata);
	dspi->rx += sizeof(u32);
}

static void dspi_8on16_host_to_dev(struct fsl_dspi *dspi, u32 *txdata)
{
	*txdata = cpu_to_be16(*(u16 *)dspi->tx);
	dspi->tx += sizeof(u16);
}

static void dspi_8on16_dev_to_host(struct fsl_dspi *dspi, u32 rxdata)
{
	*(u16 *)dspi->rx = be16_to_cpu(rxdata);
	dspi->rx += sizeof(u16);
}

static void dspi_16on32_host_to_dev(struct fsl_dspi *dspi, u32 *txdata)
{
	u16 hi = *(u16 *)dspi->tx;
	u16 lo = *(u16 *)(dspi->tx + 2);

	*txdata = (u32)hi << 16 | lo;
	dspi->tx += sizeof(u32);
}

static void dspi_16on32_dev_to_host(struct fsl_dspi *dspi, u32 rxdata)
{
	u16 hi = rxdata & 0xffff;
	u16 lo = rxdata >> 16;

	*(u16 *)dspi->rx = lo;
	*(u16 *)(dspi->rx + 2) = hi;
	dspi->rx += sizeof(u32);
}

/*
 * Pop one word from the TX buffer for pushing into the
 * PUSHR register (TX FIFO)
 */
static u32 dspi_pop_tx(struct fsl_dspi *dspi)
{
	u32 txdata = 0;

	if (dspi->tx)
		dspi->host_to_dev(dspi, &txdata);
	dspi->len -= dspi->oper_word_size;
	return txdata;
}

/* Prepare one TX FIFO entry (txdata plus cmd) */
static u32 dspi_pop_tx_pushr(struct fsl_dspi *dspi)
{
	u16 cmd = dspi->tx_cmd, data = dspi_pop_tx(dspi);

	if (spi_controller_is_slave(dspi->ctlr))
		return data;

	if (dspi->len > 0)
		cmd |= SPI_PUSHR_CMD_CONT;
	return cmd << 16 | data;
}

/* Push one word to the RX buffer from the POPR register (RX FIFO) */
static void dspi_push_rx(struct fsl_dspi *dspi, u32 rxdata)
{
	if (!dspi->rx)
		return;
	dspi->dev_to_host(dspi, rxdata);
}

static void dspi_tx_dma_callback(void *arg)
{
	struct fsl_dspi *dspi = arg;
	struct fsl_dspi_dma *dma = dspi->dma;

	complete(&dma->cmd_tx_complete);
}

static void dspi_rx_dma_callback(void *arg)
{
	struct fsl_dspi *dspi = arg;
	struct fsl_dspi_dma *dma = dspi->dma;
	int i;

	if (dspi->rx) {
		for (i = 0; i < dspi->words_in_flight; i++)
			dspi_push_rx(dspi, dspi->dma->rx_dma_buf[i]);
	}

	complete(&dma->cmd_rx_complete);
}

static int dspi_next_xfer_dma_submit(struct fsl_dspi *dspi)
{
	struct device *dev = &dspi->pdev->dev;
	struct fsl_dspi_dma *dma = dspi->dma;
	int time_left;
	int i;

	for (i = 0; i < dspi->words_in_flight; i++)
		dspi->dma->tx_dma_buf[i] = dspi_pop_tx_pushr(dspi);

	dma->tx_desc = dmaengine_prep_slave_single(dma->chan_tx,
					dma->tx_dma_phys,
					dspi->words_in_flight *
					DMA_SLAVE_BUSWIDTH_4_BYTES,
					DMA_MEM_TO_DEV,
					DMA_PREP_INTERRUPT | DMA_CTRL_ACK);
	if (!dma->tx_desc) {
		dev_err(dev, "Not able to get desc for DMA xfer\n");
		return -EIO;
	}

	dma->tx_desc->callback = dspi_tx_dma_callback;
	dma->tx_desc->callback_param = dspi;
	if (dma_submit_error(dmaengine_submit(dma->tx_desc))) {
		dev_err(dev, "DMA submit failed\n");
		return -EINVAL;
	}

	dma->rx_desc = dmaengine_prep_slave_single(dma->chan_rx,
					dma->rx_dma_phys,
					dspi->words_in_flight *
					DMA_SLAVE_BUSWIDTH_4_BYTES,
					DMA_DEV_TO_MEM,
					DMA_PREP_INTERRUPT | DMA_CTRL_ACK);
	if (!dma->rx_desc) {
		dev_err(dev, "Not able to get desc for DMA xfer\n");
		return -EIO;
	}

	dma->rx_desc->callback = dspi_rx_dma_callback;
	dma->rx_desc->callback_param = dspi;
	if (dma_submit_error(dmaengine_submit(dma->rx_desc))) {
		dev_err(dev, "DMA submit failed\n");
		return -EINVAL;
	}

	reinit_completion(&dspi->dma->cmd_rx_complete);
	reinit_completion(&dspi->dma->cmd_tx_complete);

	dma_async_issue_pending(dma->chan_rx);
	dma_async_issue_pending(dma->chan_tx);

	if (spi_controller_is_slave(dspi->ctlr)) {
		wait_for_completion_interruptible(&dspi->dma->cmd_rx_complete);
		return 0;
	}

	time_left = wait_for_completion_timeout(&dspi->dma->cmd_tx_complete,
						DMA_COMPLETION_TIMEOUT);
	if (time_left == 0) {
		dev_err(dev, "DMA tx timeout\n");
		dmaengine_terminate_all(dma->chan_tx);
		dmaengine_terminate_all(dma->chan_rx);
		return -ETIMEDOUT;
	}

	time_left = wait_for_completion_timeout(&dspi->dma->cmd_rx_complete,
						DMA_COMPLETION_TIMEOUT);
	if (time_left == 0) {
		dev_err(dev, "DMA rx timeout\n");
		dmaengine_terminate_all(dma->chan_tx);
		dmaengine_terminate_all(dma->chan_rx);
		return -ETIMEDOUT;
	}

	return 0;
}

static void dspi_setup_accel(struct fsl_dspi *dspi);

static int dspi_dma_xfer(struct fsl_dspi *dspi)
{
	struct spi_message *message = dspi->cur_msg;
	struct device *dev = &dspi->pdev->dev;
	int ret = 0;

	/*
	 * dspi->len gets decremented by dspi_pop_tx_pushr in
	 * dspi_next_xfer_dma_submit
	 */
	while (dspi->len) {
		/* Figure out operational bits-per-word for this chunk */
		dspi_setup_accel(dspi);

		dspi->words_in_flight = dspi->len / dspi->oper_word_size;
		if (dspi->words_in_flight > dspi->devtype_data->fifo_size)
			dspi->words_in_flight = dspi->devtype_data->fifo_size;

		message->actual_length += dspi->words_in_flight *
					  dspi->oper_word_size;

		ret = dspi_next_xfer_dma_submit(dspi);
		if (ret) {
			dev_err(dev, "DMA transfer failed\n");
			break;
		}
	}

	return ret;
}

static int dspi_request_dma(struct fsl_dspi *dspi, phys_addr_t phy_addr)
{
	int dma_bufsize = dspi->devtype_data->fifo_size * 2;
	struct device *dev = &dspi->pdev->dev;
	struct dma_slave_config cfg;
	struct fsl_dspi_dma *dma;
	int ret;

	dma = devm_kzalloc(dev, sizeof(*dma), GFP_KERNEL);
	if (!dma)
		return -ENOMEM;

	dma->chan_rx = dma_request_chan(dev, "rx");
	if (IS_ERR(dma->chan_rx)) {
		dev_err(dev, "rx dma channel not available\n");
		ret = PTR_ERR(dma->chan_rx);
		return ret;
	}

	dma->chan_tx = dma_request_chan(dev, "tx");
	if (IS_ERR(dma->chan_tx)) {
		dev_err(dev, "tx dma channel not available\n");
		ret = PTR_ERR(dma->chan_tx);
		goto err_tx_channel;
	}

	dma->tx_dma_buf = dma_alloc_coherent(dma->chan_tx->device->dev,
					     dma_bufsize, &dma->tx_dma_phys,
					     GFP_KERNEL);
	if (!dma->tx_dma_buf) {
		ret = -ENOMEM;
		goto err_tx_dma_buf;
	}

	dma->rx_dma_buf = dma_alloc_coherent(dma->chan_rx->device->dev,
					     dma_bufsize, &dma->rx_dma_phys,
					     GFP_KERNEL);
	if (!dma->rx_dma_buf) {
		ret = -ENOMEM;
		goto err_rx_dma_buf;
	}

	cfg.src_addr = phy_addr + SPI_POPR;
	cfg.dst_addr = phy_addr + SPI_PUSHR;
	cfg.src_addr_width = DMA_SLAVE_BUSWIDTH_4_BYTES;
	cfg.dst_addr_width = DMA_SLAVE_BUSWIDTH_4_BYTES;
	cfg.src_maxburst = 1;
	cfg.dst_maxburst = 1;

	cfg.direction = DMA_DEV_TO_MEM;
	ret = dmaengine_slave_config(dma->chan_rx, &cfg);
	if (ret) {
		dev_err(dev, "can't configure rx dma channel\n");
		ret = -EINVAL;
		goto err_slave_config;
	}

	cfg.direction = DMA_MEM_TO_DEV;
	ret = dmaengine_slave_config(dma->chan_tx, &cfg);
	if (ret) {
		dev_err(dev, "can't configure tx dma channel\n");
		ret = -EINVAL;
		goto err_slave_config;
	}

	dspi->dma = dma;
	init_completion(&dma->cmd_tx_complete);
	init_completion(&dma->cmd_rx_complete);

	return 0;

err_slave_config:
	dma_free_coherent(dma->chan_rx->device->dev,
			  dma_bufsize, dma->rx_dma_buf, dma->rx_dma_phys);
err_rx_dma_buf:
	dma_free_coherent(dma->chan_tx->device->dev,
			  dma_bufsize, dma->tx_dma_buf, dma->tx_dma_phys);
err_tx_dma_buf:
	dma_release_channel(dma->chan_tx);
err_tx_channel:
	dma_release_channel(dma->chan_rx);

	devm_kfree(dev, dma);
	dspi->dma = NULL;

	return ret;
}

static void dspi_release_dma(struct fsl_dspi *dspi)
{
	int dma_bufsize = dspi->devtype_data->fifo_size * 2;
	struct fsl_dspi_dma *dma = dspi->dma;

	if (!dma)
		return;

	if (dma->chan_tx) {
		dma_unmap_single(dma->chan_tx->device->dev, dma->tx_dma_phys,
				 dma_bufsize, DMA_TO_DEVICE);
		dma_release_channel(dma->chan_tx);
	}

	if (dma->chan_rx) {
		dma_unmap_single(dma->chan_rx->device->dev, dma->rx_dma_phys,
				 dma_bufsize, DMA_FROM_DEVICE);
		dma_release_channel(dma->chan_rx);
	}
}

static void hz_to_spi_baud(char *pbr, char *br, int speed_hz,
			   unsigned long clkrate)
{
	/* Valid baud rate pre-scaler values */
	int pbr_tbl[4] = {2, 3, 5, 7};
	int brs[16] = {	2,	4,	6,	8,
			16,	32,	64,	128,
			256,	512,	1024,	2048,
			4096,	8192,	16384,	32768 };
	int scale_needed, scale, minscale = INT_MAX;
	int i, j;

	scale_needed = clkrate / speed_hz;
	if (clkrate % speed_hz)
		scale_needed++;

	for (i = 0; i < ARRAY_SIZE(brs); i++)
		for (j = 0; j < ARRAY_SIZE(pbr_tbl); j++) {
			scale = brs[i] * pbr_tbl[j];
			if (scale >= scale_needed) {
				if (scale < minscale) {
					minscale = scale;
					*br = i;
					*pbr = j;
				}
				break;
			}
		}

	if (minscale == INT_MAX) {
		pr_warn("Can not find valid baud rate,speed_hz is %d,clkrate is %ld, we use the max prescaler value.\n",
			speed_hz, clkrate);
		*pbr = ARRAY_SIZE(pbr_tbl) - 1;
		*br =  ARRAY_SIZE(brs) - 1;
	}
}

static void ns_delay_scale(char *psc, char *sc, int delay_ns,
			   unsigned long clkrate)
{
	int scale_needed, scale, minscale = INT_MAX;
	int pscale_tbl[4] = {1, 3, 5, 7};
	u32 remainder;
	int i, j;

	scale_needed = div_u64_rem((u64)delay_ns * clkrate, NSEC_PER_SEC,
				   &remainder);
	if (remainder)
		scale_needed++;

	for (i = 0; i < ARRAY_SIZE(pscale_tbl); i++)
		for (j = 0; j <= SPI_CTAR_SCALE_BITS; j++) {
			scale = pscale_tbl[i] * (2 << j);
			if (scale >= scale_needed) {
				if (scale < minscale) {
					minscale = scale;
					*psc = i;
					*sc = j;
				}
				break;
			}
		}

	if (minscale == INT_MAX) {
		pr_warn("Cannot find correct scale values for %dns delay at clkrate %ld, using max prescaler value",
			delay_ns, clkrate);
		*psc = ARRAY_SIZE(pscale_tbl) - 1;
		*sc = SPI_CTAR_SCALE_BITS;
	}
}

static void dspi_pushr_write(struct fsl_dspi *dspi)
{
	regmap_write(dspi->regmap, SPI_PUSHR, dspi_pop_tx_pushr(dspi));
}

static void dspi_pushr_cmd_write(struct fsl_dspi *dspi, u16 cmd)
{
	/*
	 * The only time when the PCS doesn't need continuation after this word
	 * is when it's last. We need to look ahead, because we actually call
	 * dspi_pop_tx (the function that decrements dspi->len) _after_
	 * dspi_pushr_cmd_write with XSPI mode. As for how much in advance? One
	 * word is enough. If there's more to transmit than that,
	 * dspi_xspi_write will know to split the FIFO writes in 2, and
	 * generate a new PUSHR command with the final word that will have PCS
	 * deasserted (not continued) here.
	 */
	if (dspi->len > dspi->oper_word_size)
		cmd |= SPI_PUSHR_CMD_CONT;
	regmap_write(dspi->regmap_pushr, dspi->pushr_cmd, cmd);
}

static void dspi_pushr_txdata_write(struct fsl_dspi *dspi, u16 txdata)
{
	regmap_write(dspi->regmap_pushr, dspi->pushr_tx, txdata);
}

static void dspi_xspi_fifo_write(struct fsl_dspi *dspi, int num_words)
{
	int num_bytes = num_words * dspi->oper_word_size;
	u16 tx_cmd = dspi->tx_cmd;

<<<<<<< HEAD
	if (dspi->devtype_data->xspi_mode && dspi->bits_per_word > 16) {
		/* Write the CMD FIFO entry first, and then the two
		 * corresponding TX FIFO entries.
		 */
		u32 data = dspi_pop_tx(dspi);

		cmd_fifo_write(dspi);
		tx_fifo_write(dspi, data & 0xFFFF);
		tx_fifo_write(dspi, data >> 16);
	} else {
		/* Write one entry to both TX FIFO and CMD FIFO
		 * simultaneously.
		 */
		fifo_write(dspi);
	}
}
=======
	/*
	 * If the PCS needs to de-assert (i.e. we're at the end of the buffer
	 * and cs_change does not want the PCS to stay on), then we need a new
	 * PUSHR command, since this one (for the body of the buffer)
	 * necessarily has the CONT bit set.
	 * So send one word less during this go, to force a split and a command
	 * with a single word next time, when CONT will be unset.
	 */
	if (!(dspi->tx_cmd & SPI_PUSHR_CMD_CONT) && num_bytes == dspi->len)
		tx_cmd |= SPI_PUSHR_CMD_EOQ;

	/* Update CTARE */
	regmap_write(dspi->regmap, SPI_CTARE(0),
		     SPI_FRAME_EBITS(dspi->oper_bits_per_word) |
		     SPI_CTARE_DTCP(num_words));
>>>>>>> 04d5ce62

	/*
	 * Write the CMD FIFO entry first, and then the two
	 * corresponding TX FIFO entries (or one...).
	 */
	dspi_pushr_cmd_write(dspi, tx_cmd);

	/* Fill TX FIFO with as many transfers as possible */
	while (num_words--) {
		u32 data = dspi_pop_tx(dspi);

		dspi_pushr_txdata_write(dspi, data & 0xFFFF);
		if (dspi->oper_bits_per_word > 16)
			dspi_pushr_txdata_write(dspi, data >> 16);
	}
}

static void dspi_eoq_fifo_write(struct fsl_dspi *dspi, int num_words)
{
	u16 xfer_cmd = dspi->tx_cmd;

	/* Fill TX FIFO with as many transfers as possible */
	while (num_words--) {
		dspi->tx_cmd = xfer_cmd;
		/* Request EOQF for last transfer in FIFO */
		if (num_words == 0)
			dspi->tx_cmd |= SPI_PUSHR_CMD_EOQ;
		/* Write combined TX FIFO and CMD FIFO entry */
		dspi_pushr_write(dspi);
	}
}

static u32 dspi_popr_read(struct fsl_dspi *dspi)
{
	u32 rxdata = 0;

	regmap_read(dspi->regmap, SPI_POPR, &rxdata);
	return rxdata;
}

static void dspi_fifo_read(struct fsl_dspi *dspi)
{
	int num_fifo_entries = dspi->words_in_flight;

	/* Read one FIFO entry and push to rx buffer */
	while (num_fifo_entries--)
		dspi_push_rx(dspi, dspi_popr_read(dspi));
}

static void dspi_setup_accel(struct fsl_dspi *dspi)
{
	struct spi_transfer *xfer = dspi->cur_transfer;
	bool odd = !!(dspi->len & 1);

	/* No accel for frames not multiple of 8 bits at the moment */
	if (xfer->bits_per_word % 8)
		goto no_accel;

	if (!odd && dspi->len <= dspi->devtype_data->fifo_size * 2) {
		dspi->oper_bits_per_word = 16;
	} else if (odd && dspi->len <= dspi->devtype_data->fifo_size) {
		dspi->oper_bits_per_word = 8;
	} else {
		/* Start off with maximum supported by hardware */
		if (dspi->devtype_data->trans_mode == DSPI_XSPI_MODE)
			dspi->oper_bits_per_word = 32;
		else
			dspi->oper_bits_per_word = 16;

		/*
		 * And go down only if the buffer can't be sent with
		 * words this big
		 */
		do {
			if (dspi->len >= DIV_ROUND_UP(dspi->oper_bits_per_word, 8))
				break;

			dspi->oper_bits_per_word /= 2;
		} while (dspi->oper_bits_per_word > 8);
	}

	if (xfer->bits_per_word == 8 && dspi->oper_bits_per_word == 32) {
		dspi->dev_to_host = dspi_8on32_dev_to_host;
		dspi->host_to_dev = dspi_8on32_host_to_dev;
	} else if (xfer->bits_per_word == 8 && dspi->oper_bits_per_word == 16) {
		dspi->dev_to_host = dspi_8on16_dev_to_host;
		dspi->host_to_dev = dspi_8on16_host_to_dev;
	} else if (xfer->bits_per_word == 16 && dspi->oper_bits_per_word == 32) {
		dspi->dev_to_host = dspi_16on32_dev_to_host;
		dspi->host_to_dev = dspi_16on32_host_to_dev;
	} else {
no_accel:
		dspi->dev_to_host = dspi_native_dev_to_host;
		dspi->host_to_dev = dspi_native_host_to_dev;
		dspi->oper_bits_per_word = xfer->bits_per_word;
	}

	dspi->oper_word_size = DIV_ROUND_UP(dspi->oper_bits_per_word, 8);

	/*
	 * Update CTAR here (code is common for EOQ, XSPI and DMA modes).
	 * We will update CTARE in the portion specific to XSPI, when we
	 * also know the preload value (DTCP).
	 */
	regmap_write(dspi->regmap, SPI_CTAR(0),
		     dspi->cur_chip->ctar_val |
		     SPI_FRAME_BITS(dspi->oper_bits_per_word));
}

static void dspi_fifo_write(struct fsl_dspi *dspi)
{
	int num_fifo_entries = dspi->devtype_data->fifo_size;
	struct spi_transfer *xfer = dspi->cur_transfer;
	struct spi_message *msg = dspi->cur_msg;
	int num_words, num_bytes;

<<<<<<< HEAD
	spi_take_timestamp_post(dspi->ctlr, dspi->cur_transfer,
				dspi->progress, !dspi->irq);
=======
	dspi_setup_accel(dspi);

	/* In XSPI mode each 32-bit word occupies 2 TX FIFO entries */
	if (dspi->oper_word_size == 4)
		num_fifo_entries /= 2;
>>>>>>> 04d5ce62

	/*
	 * Integer division intentionally trims off odd (or non-multiple of 4)
	 * numbers of bytes at the end of the buffer, which will be sent next
	 * time using a smaller oper_word_size.
	 */
	num_words = dspi->len / dspi->oper_word_size;
	if (num_words > num_fifo_entries)
		num_words = num_fifo_entries;

	/* Update total number of bytes that were transferred */
<<<<<<< HEAD
	msg->actual_length += spi_tcnt * dspi->bytes_per_word;
	dspi->progress += spi_tcnt;
=======
	num_bytes = num_words * dspi->oper_word_size;
	msg->actual_length += num_bytes;
	dspi->progress += num_bytes / DIV_ROUND_UP(xfer->bits_per_word, 8);
>>>>>>> 04d5ce62

	/*
	 * Update shared variable for use in the next interrupt (both in
	 * dspi_fifo_read and in dspi_fifo_write).
	 */
	dspi->words_in_flight = num_words;

	spi_take_timestamp_pre(dspi->ctlr, xfer, dspi->progress, !dspi->irq);

	if (dspi->devtype_data->trans_mode == DSPI_EOQ_MODE)
		dspi_eoq_fifo_write(dspi, num_words);
	else
		dspi_xspi_fifo_write(dspi, num_words);
	/*
	 * Everything after this point is in a potential race with the next
	 * interrupt, so we must never use dspi->words_in_flight again since it
	 * might already be modified by the next dspi_fifo_write.
	 */

	spi_take_timestamp_post(dspi->ctlr, dspi->cur_transfer,
				dspi->progress, !dspi->irq);
}

static int dspi_rxtx(struct fsl_dspi *dspi)
{
	dspi_fifo_read(dspi);

	if (!dspi->len)
		/* Success! */
		return 0;

<<<<<<< HEAD
	spi_take_timestamp_pre(dspi->ctlr, dspi->cur_transfer,
			       dspi->progress, !dspi->irq);

	if (trans_mode == DSPI_EOQ_MODE)
		dspi_eoq_write(dspi);
	else if (trans_mode == DSPI_TCFQ_MODE)
		dspi_tcfq_write(dspi);
=======
	dspi_fifo_write(dspi);
>>>>>>> 04d5ce62

	return -EINPROGRESS;
}

static int dspi_poll(struct fsl_dspi *dspi)
{
	int tries = 1000;
	u32 spi_sr;

	do {
		regmap_read(dspi->regmap, SPI_SR, &spi_sr);
		regmap_write(dspi->regmap, SPI_SR, spi_sr);

		if (spi_sr & (SPI_SR_EOQF | SPI_SR_CMDTCF))
			break;
	} while (--tries);

	if (!tries)
		return -ETIMEDOUT;

	return dspi_rxtx(dspi);
}

static irqreturn_t dspi_interrupt(int irq, void *dev_id)
{
	struct fsl_dspi *dspi = (struct fsl_dspi *)dev_id;
	u32 spi_sr;

	regmap_read(dspi->regmap, SPI_SR, &spi_sr);
	regmap_write(dspi->regmap, SPI_SR, spi_sr);

	if (!(spi_sr & (SPI_SR_EOQF | SPI_SR_CMDTCF)))
		return IRQ_NONE;

	if (dspi_rxtx(dspi) == 0)
		complete(&dspi->xfer_done);

	return IRQ_HANDLED;
}

static int dspi_transfer_one_message(struct spi_controller *ctlr,
				     struct spi_message *message)
{
	struct fsl_dspi *dspi = spi_controller_get_devdata(ctlr);
	struct spi_device *spi = message->spi;
	struct spi_transfer *transfer;
	int status = 0;

	message->actual_length = 0;

	list_for_each_entry(transfer, &message->transfers, transfer_list) {
		dspi->cur_transfer = transfer;
		dspi->cur_msg = message;
		dspi->cur_chip = spi_get_ctldata(spi);
		/* Prepare command word for CMD FIFO */
		dspi->tx_cmd = SPI_PUSHR_CMD_CTAS(0) |
			       SPI_PUSHR_CMD_PCS(spi->chip_select);
		if (list_is_last(&dspi->cur_transfer->transfer_list,
				 &dspi->cur_msg->transfers)) {
			/* Leave PCS activated after last transfer when
			 * cs_change is set.
			 */
			if (transfer->cs_change)
				dspi->tx_cmd |= SPI_PUSHR_CMD_CONT;
		} else {
			/* Keep PCS active between transfers in same message
			 * when cs_change is not set, and de-activate PCS
			 * between transfers in the same message when
			 * cs_change is set.
			 */
			if (!transfer->cs_change)
				dspi->tx_cmd |= SPI_PUSHR_CMD_CONT;
		}

		dspi->tx = transfer->tx_buf;
		dspi->rx = transfer->rx_buf;
		dspi->len = transfer->len;
		dspi->progress = 0;
<<<<<<< HEAD
		/* Validated transfer specific frame size (defaults applied) */
		dspi->bits_per_word = transfer->bits_per_word;
		if (transfer->bits_per_word <= 8)
			dspi->bytes_per_word = 1;
		else if (transfer->bits_per_word <= 16)
			dspi->bytes_per_word = 2;
		else
			dspi->bytes_per_word = 4;
=======
>>>>>>> 04d5ce62

		regmap_update_bits(dspi->regmap, SPI_MCR,
				   SPI_MCR_CLR_TXF | SPI_MCR_CLR_RXF,
				   SPI_MCR_CLR_TXF | SPI_MCR_CLR_RXF);

		spi_take_timestamp_pre(dspi->ctlr, dspi->cur_transfer,
				       dspi->progress, !dspi->irq);

		if (dspi->devtype_data->trans_mode == DSPI_DMA_MODE) {
			status = dspi_dma_xfer(dspi);
		} else {
			dspi_fifo_write(dspi);

			if (dspi->irq) {
				wait_for_completion(&dspi->xfer_done);
				reinit_completion(&dspi->xfer_done);
			} else {
				do {
					status = dspi_poll(dspi);
				} while (status == -EINPROGRESS);
			}
		}
		if (status)
			break;

		spi_transfer_delay_exec(transfer);
	}

	message->status = status;
	spi_finalize_current_message(ctlr);

	return status;
}

static int dspi_setup(struct spi_device *spi)
{
	struct fsl_dspi *dspi = spi_controller_get_devdata(spi->controller);
	unsigned char br = 0, pbr = 0, pcssck = 0, cssck = 0;
	u32 cs_sck_delay = 0, sck_cs_delay = 0;
	struct fsl_dspi_platform_data *pdata;
	unsigned char pasc = 0, asc = 0;
	struct chip_data *chip;
	unsigned long clkrate;

	/* Only alloc on first setup */
	chip = spi_get_ctldata(spi);
	if (chip == NULL) {
		chip = kzalloc(sizeof(struct chip_data), GFP_KERNEL);
		if (!chip)
			return -ENOMEM;
	}

	pdata = dev_get_platdata(&dspi->pdev->dev);

	if (!pdata) {
		of_property_read_u32(spi->dev.of_node, "fsl,spi-cs-sck-delay",
				     &cs_sck_delay);

		of_property_read_u32(spi->dev.of_node, "fsl,spi-sck-cs-delay",
				     &sck_cs_delay);
	} else {
		cs_sck_delay = pdata->cs_sck_delay;
		sck_cs_delay = pdata->sck_cs_delay;
	}

	clkrate = clk_get_rate(dspi->clk);
	hz_to_spi_baud(&pbr, &br, spi->max_speed_hz, clkrate);

	/* Set PCS to SCK delay scale values */
	ns_delay_scale(&pcssck, &cssck, cs_sck_delay, clkrate);

	/* Set After SCK delay scale values */
	ns_delay_scale(&pasc, &asc, sck_cs_delay, clkrate);

	chip->ctar_val = 0;
	if (spi->mode & SPI_CPOL)
		chip->ctar_val |= SPI_CTAR_CPOL;
	if (spi->mode & SPI_CPHA)
		chip->ctar_val |= SPI_CTAR_CPHA;

	if (!spi_controller_is_slave(dspi->ctlr)) {
		chip->ctar_val |= SPI_CTAR_PCSSCK(pcssck) |
				  SPI_CTAR_CSSCK(cssck) |
				  SPI_CTAR_PASC(pasc) |
				  SPI_CTAR_ASC(asc) |
				  SPI_CTAR_PBR(pbr) |
				  SPI_CTAR_BR(br);

		if (spi->mode & SPI_LSB_FIRST)
			chip->ctar_val |= SPI_CTAR_LSBFE;
	}

	spi_set_ctldata(spi, chip);

	return 0;
}

static void dspi_cleanup(struct spi_device *spi)
{
	struct chip_data *chip = spi_get_ctldata((struct spi_device *)spi);

	dev_dbg(&spi->dev, "spi_device %u.%u cleanup\n",
		spi->controller->bus_num, spi->chip_select);

	kfree(chip);
}

static const struct of_device_id fsl_dspi_dt_ids[] = {
	{
		.compatible = "fsl,vf610-dspi",
		.data = &devtype_data[VF610],
	}, {
		.compatible = "fsl,ls1021a-v1.0-dspi",
		.data = &devtype_data[LS1021A],
	}, {
		.compatible = "fsl,ls1012a-dspi",
		.data = &devtype_data[LS1012A],
	}, {
		.compatible = "fsl,ls1028a-dspi",
		.data = &devtype_data[LS1028A],
	}, {
		.compatible = "fsl,ls1043a-dspi",
		.data = &devtype_data[LS1043A],
	}, {
		.compatible = "fsl,ls1046a-dspi",
		.data = &devtype_data[LS1046A],
	}, {
		.compatible = "fsl,ls2080a-dspi",
		.data = &devtype_data[LS2080A],
	}, {
		.compatible = "fsl,ls2085a-dspi",
		.data = &devtype_data[LS2085A],
	}, {
		.compatible = "fsl,lx2160a-dspi",
		.data = &devtype_data[LX2160A],
	},
	{ /* sentinel */ }
};
MODULE_DEVICE_TABLE(of, fsl_dspi_dt_ids);

#ifdef CONFIG_PM_SLEEP
static int dspi_suspend(struct device *dev)
{
	struct spi_controller *ctlr = dev_get_drvdata(dev);
	struct fsl_dspi *dspi = spi_controller_get_devdata(ctlr);

	spi_controller_suspend(ctlr);
	clk_disable_unprepare(dspi->clk);

	pinctrl_pm_select_sleep_state(dev);

	return 0;
}

static int dspi_resume(struct device *dev)
{
	struct spi_controller *ctlr = dev_get_drvdata(dev);
	struct fsl_dspi *dspi = spi_controller_get_devdata(ctlr);
	int ret;

	pinctrl_pm_select_default_state(dev);

	ret = clk_prepare_enable(dspi->clk);
	if (ret)
		return ret;
	spi_controller_resume(ctlr);

	return 0;
}
#endif /* CONFIG_PM_SLEEP */

static SIMPLE_DEV_PM_OPS(dspi_pm, dspi_suspend, dspi_resume);

static const struct regmap_range dspi_volatile_ranges[] = {
	regmap_reg_range(SPI_MCR, SPI_TCR),
	regmap_reg_range(SPI_SR, SPI_SR),
	regmap_reg_range(SPI_PUSHR, SPI_RXFR3),
};

static const struct regmap_access_table dspi_volatile_table = {
	.yes_ranges	= dspi_volatile_ranges,
	.n_yes_ranges	= ARRAY_SIZE(dspi_volatile_ranges),
};

static const struct regmap_config dspi_regmap_config = {
	.reg_bits	= 32,
	.val_bits	= 32,
	.reg_stride	= 4,
	.max_register	= 0x88,
	.volatile_table	= &dspi_volatile_table,
};

static const struct regmap_range dspi_xspi_volatile_ranges[] = {
	regmap_reg_range(SPI_MCR, SPI_TCR),
	regmap_reg_range(SPI_SR, SPI_SR),
	regmap_reg_range(SPI_PUSHR, SPI_RXFR3),
	regmap_reg_range(SPI_SREX, SPI_SREX),
};

static const struct regmap_access_table dspi_xspi_volatile_table = {
	.yes_ranges	= dspi_xspi_volatile_ranges,
	.n_yes_ranges	= ARRAY_SIZE(dspi_xspi_volatile_ranges),
};

static const struct regmap_config dspi_xspi_regmap_config[] = {
	{
		.reg_bits	= 32,
		.val_bits	= 32,
		.reg_stride	= 4,
		.max_register	= 0x13c,
		.volatile_table	= &dspi_xspi_volatile_table,
	},
	{
		.name		= "pushr",
		.reg_bits	= 16,
		.val_bits	= 16,
		.reg_stride	= 2,
		.max_register	= 0x2,
	},
};

static int dspi_init(struct fsl_dspi *dspi)
{
	unsigned int mcr;

	/* Set idle states for all chip select signals to high */
	mcr = SPI_MCR_PCSIS(GENMASK(dspi->ctlr->num_chipselect - 1, 0));

	if (dspi->devtype_data->trans_mode == DSPI_XSPI_MODE)
		mcr |= SPI_MCR_XSPI;
	if (!spi_controller_is_slave(dspi->ctlr))
		mcr |= SPI_MCR_MASTER;

	regmap_write(dspi->regmap, SPI_MCR, mcr);
	regmap_write(dspi->regmap, SPI_SR, SPI_SR_CLEAR);

	switch (dspi->devtype_data->trans_mode) {
	case DSPI_EOQ_MODE:
		regmap_write(dspi->regmap, SPI_RSER, SPI_RSER_EOQFE);
		break;
	case DSPI_XSPI_MODE:
		regmap_write(dspi->regmap, SPI_RSER, SPI_RSER_CMDTCFE);
		break;
	case DSPI_DMA_MODE:
		regmap_write(dspi->regmap, SPI_RSER,
			     SPI_RSER_TFFFE | SPI_RSER_TFFFD |
			     SPI_RSER_RFDFE | SPI_RSER_RFDFD);
		break;
	default:
		dev_err(&dspi->pdev->dev, "unsupported trans_mode %u\n",
			dspi->devtype_data->trans_mode);
		return -EINVAL;
	}

	return 0;
}

static int dspi_slave_abort(struct spi_master *master)
{
	struct fsl_dspi *dspi = spi_master_get_devdata(master);

	/*
	 * Terminate all pending DMA transactions for the SPI working
	 * in SLAVE mode.
	 */
	if (dspi->devtype_data->trans_mode == DSPI_DMA_MODE) {
		dmaengine_terminate_sync(dspi->dma->chan_rx);
		dmaengine_terminate_sync(dspi->dma->chan_tx);
	}

	/* Clear the internal DSPI RX and TX FIFO buffers */
	regmap_update_bits(dspi->regmap, SPI_MCR,
			   SPI_MCR_CLR_TXF | SPI_MCR_CLR_RXF,
			   SPI_MCR_CLR_TXF | SPI_MCR_CLR_RXF);

	return 0;
}

/*
 * EOQ mode will inevitably deassert its PCS signal on last word in a queue
 * (hardware limitation), so we need to inform the spi_device that larger
 * buffers than the FIFO size are going to have the chip select randomly
 * toggling, so it has a chance to adapt its message sizes.
 */
static size_t dspi_max_message_size(struct spi_device *spi)
{
	struct fsl_dspi *dspi = spi_controller_get_devdata(spi->controller);

	if (dspi->devtype_data->trans_mode == DSPI_EOQ_MODE)
		return dspi->devtype_data->fifo_size;

	return SIZE_MAX;
}

static int dspi_probe(struct platform_device *pdev)
{
	struct device_node *np = pdev->dev.of_node;
	const struct regmap_config *regmap_config;
	struct fsl_dspi_platform_data *pdata;
	struct spi_controller *ctlr;
	int ret, cs_num, bus_num = -1;
	struct fsl_dspi *dspi;
	struct resource *res;
	void __iomem *base;
	bool big_endian;

	ctlr = spi_alloc_master(&pdev->dev, sizeof(struct fsl_dspi));
	if (!ctlr)
		return -ENOMEM;

	dspi = spi_controller_get_devdata(ctlr);
	dspi->pdev = pdev;
	dspi->ctlr = ctlr;

	ctlr->setup = dspi_setup;
	ctlr->transfer_one_message = dspi_transfer_one_message;
	ctlr->max_message_size = dspi_max_message_size;
	ctlr->dev.of_node = pdev->dev.of_node;

	ctlr->cleanup = dspi_cleanup;
	ctlr->slave_abort = dspi_slave_abort;
	ctlr->mode_bits = SPI_CPOL | SPI_CPHA | SPI_LSB_FIRST;

	pdata = dev_get_platdata(&pdev->dev);
	if (pdata) {
		ctlr->num_chipselect = pdata->cs_num;
		ctlr->bus_num = pdata->bus_num;

		/* Only Coldfire uses platform data */
		dspi->devtype_data = &devtype_data[MCF5441X];
		big_endian = true;
	} else {

		ret = of_property_read_u32(np, "spi-num-chipselects", &cs_num);
		if (ret < 0) {
			dev_err(&pdev->dev, "can't get spi-num-chipselects\n");
			goto out_ctlr_put;
		}
		ctlr->num_chipselect = cs_num;

		of_property_read_u32(np, "bus-num", &bus_num);
		ctlr->bus_num = bus_num;

		if (of_property_read_bool(np, "spi-slave"))
			ctlr->slave = true;

		dspi->devtype_data = of_device_get_match_data(&pdev->dev);
		if (!dspi->devtype_data) {
			dev_err(&pdev->dev, "can't get devtype_data\n");
			ret = -EFAULT;
			goto out_ctlr_put;
		}

		big_endian = of_device_is_big_endian(np);
	}
	if (big_endian) {
		dspi->pushr_cmd = 0;
		dspi->pushr_tx = 2;
	} else {
		dspi->pushr_cmd = 2;
		dspi->pushr_tx = 0;
	}

	if (dspi->devtype_data->trans_mode == DSPI_XSPI_MODE)
		ctlr->bits_per_word_mask = SPI_BPW_RANGE_MASK(4, 32);
	else
		ctlr->bits_per_word_mask = SPI_BPW_RANGE_MASK(4, 16);

	res = platform_get_resource(pdev, IORESOURCE_MEM, 0);
	base = devm_ioremap_resource(&pdev->dev, res);
	if (IS_ERR(base)) {
		ret = PTR_ERR(base);
		goto out_ctlr_put;
	}

	if (dspi->devtype_data->trans_mode == DSPI_XSPI_MODE)
		regmap_config = &dspi_xspi_regmap_config[0];
	else
		regmap_config = &dspi_regmap_config;
	dspi->regmap = devm_regmap_init_mmio(&pdev->dev, base, regmap_config);
	if (IS_ERR(dspi->regmap)) {
		dev_err(&pdev->dev, "failed to init regmap: %ld\n",
				PTR_ERR(dspi->regmap));
		ret = PTR_ERR(dspi->regmap);
		goto out_ctlr_put;
	}

	if (dspi->devtype_data->trans_mode == DSPI_XSPI_MODE) {
		dspi->regmap_pushr = devm_regmap_init_mmio(
			&pdev->dev, base + SPI_PUSHR,
			&dspi_xspi_regmap_config[1]);
		if (IS_ERR(dspi->regmap_pushr)) {
			dev_err(&pdev->dev,
				"failed to init pushr regmap: %ld\n",
				PTR_ERR(dspi->regmap_pushr));
			ret = PTR_ERR(dspi->regmap_pushr);
			goto out_ctlr_put;
		}
	}

	dspi->clk = devm_clk_get(&pdev->dev, "dspi");
	if (IS_ERR(dspi->clk)) {
		ret = PTR_ERR(dspi->clk);
		dev_err(&pdev->dev, "unable to get clock\n");
		goto out_ctlr_put;
	}
	ret = clk_prepare_enable(dspi->clk);
	if (ret)
		goto out_ctlr_put;

	ret = dspi_init(dspi);
	if (ret)
		goto out_clk_put;

	dspi->irq = platform_get_irq(pdev, 0);
	if (dspi->irq <= 0) {
		dev_info(&pdev->dev,
			 "can't get platform irq, using poll mode\n");
		dspi->irq = 0;
		goto poll_mode;
	}

	ret = devm_request_irq(&pdev->dev, dspi->irq, dspi_interrupt,
			       IRQF_SHARED, pdev->name, dspi);
	if (ret < 0) {
		dev_err(&pdev->dev, "Unable to attach DSPI interrupt\n");
		goto out_clk_put;
	}

	init_completion(&dspi->xfer_done);

poll_mode:

	if (dspi->devtype_data->trans_mode == DSPI_DMA_MODE) {
		ret = dspi_request_dma(dspi, res->start);
		if (ret < 0) {
			dev_err(&pdev->dev, "can't get dma channels\n");
			goto out_clk_put;
		}
	}

	ctlr->max_speed_hz =
		clk_get_rate(dspi->clk) / dspi->devtype_data->max_clock_factor;

	if (dspi->devtype_data->trans_mode != DSPI_DMA_MODE)
		ctlr->ptp_sts_supported = true;

	platform_set_drvdata(pdev, ctlr);

	ret = spi_register_controller(ctlr);
	if (ret != 0) {
		dev_err(&pdev->dev, "Problem registering DSPI ctlr\n");
		goto out_clk_put;
	}

	return ret;

out_clk_put:
	clk_disable_unprepare(dspi->clk);
out_ctlr_put:
	spi_controller_put(ctlr);

	return ret;
}

static int dspi_remove(struct platform_device *pdev)
{
	struct spi_controller *ctlr = platform_get_drvdata(pdev);
	struct fsl_dspi *dspi = spi_controller_get_devdata(ctlr);

	/* Disconnect from the SPI framework */
	dspi_release_dma(dspi);
	clk_disable_unprepare(dspi->clk);
	spi_unregister_controller(dspi->ctlr);

	return 0;
}

static struct platform_driver fsl_dspi_driver = {
	.driver.name		= DRIVER_NAME,
	.driver.of_match_table	= fsl_dspi_dt_ids,
	.driver.owner		= THIS_MODULE,
	.driver.pm		= &dspi_pm,
	.probe			= dspi_probe,
	.remove			= dspi_remove,
};
module_platform_driver(fsl_dspi_driver);

MODULE_DESCRIPTION("Freescale DSPI Controller Driver");
MODULE_LICENSE("GPL");
MODULE_ALIAS("platform:" DRIVER_NAME);<|MERGE_RESOLUTION|>--- conflicted
+++ resolved
@@ -679,24 +679,6 @@
 	int num_bytes = num_words * dspi->oper_word_size;
 	u16 tx_cmd = dspi->tx_cmd;
 
-<<<<<<< HEAD
-	if (dspi->devtype_data->xspi_mode && dspi->bits_per_word > 16) {
-		/* Write the CMD FIFO entry first, and then the two
-		 * corresponding TX FIFO entries.
-		 */
-		u32 data = dspi_pop_tx(dspi);
-
-		cmd_fifo_write(dspi);
-		tx_fifo_write(dspi, data & 0xFFFF);
-		tx_fifo_write(dspi, data >> 16);
-	} else {
-		/* Write one entry to both TX FIFO and CMD FIFO
-		 * simultaneously.
-		 */
-		fifo_write(dspi);
-	}
-}
-=======
 	/*
 	 * If the PCS needs to de-assert (i.e. we're at the end of the buffer
 	 * and cs_change does not want the PCS to stay on), then we need a new
@@ -712,7 +694,6 @@
 	regmap_write(dspi->regmap, SPI_CTARE(0),
 		     SPI_FRAME_EBITS(dspi->oper_bits_per_word) |
 		     SPI_CTARE_DTCP(num_words));
->>>>>>> 04d5ce62
 
 	/*
 	 * Write the CMD FIFO entry first, and then the two
@@ -829,16 +810,11 @@
 	struct spi_message *msg = dspi->cur_msg;
 	int num_words, num_bytes;
 
-<<<<<<< HEAD
-	spi_take_timestamp_post(dspi->ctlr, dspi->cur_transfer,
-				dspi->progress, !dspi->irq);
-=======
 	dspi_setup_accel(dspi);
 
 	/* In XSPI mode each 32-bit word occupies 2 TX FIFO entries */
 	if (dspi->oper_word_size == 4)
 		num_fifo_entries /= 2;
->>>>>>> 04d5ce62
 
 	/*
 	 * Integer division intentionally trims off odd (or non-multiple of 4)
@@ -850,14 +826,9 @@
 		num_words = num_fifo_entries;
 
 	/* Update total number of bytes that were transferred */
-<<<<<<< HEAD
-	msg->actual_length += spi_tcnt * dspi->bytes_per_word;
-	dspi->progress += spi_tcnt;
-=======
 	num_bytes = num_words * dspi->oper_word_size;
 	msg->actual_length += num_bytes;
 	dspi->progress += num_bytes / DIV_ROUND_UP(xfer->bits_per_word, 8);
->>>>>>> 04d5ce62
 
 	/*
 	 * Update shared variable for use in the next interrupt (both in
@@ -889,17 +860,7 @@
 		/* Success! */
 		return 0;
 
-<<<<<<< HEAD
-	spi_take_timestamp_pre(dspi->ctlr, dspi->cur_transfer,
-			       dspi->progress, !dspi->irq);
-
-	if (trans_mode == DSPI_EOQ_MODE)
-		dspi_eoq_write(dspi);
-	else if (trans_mode == DSPI_TCFQ_MODE)
-		dspi_tcfq_write(dspi);
-=======
 	dspi_fifo_write(dspi);
->>>>>>> 04d5ce62
 
 	return -EINPROGRESS;
 }
@@ -978,17 +939,6 @@
 		dspi->rx = transfer->rx_buf;
 		dspi->len = transfer->len;
 		dspi->progress = 0;
-<<<<<<< HEAD
-		/* Validated transfer specific frame size (defaults applied) */
-		dspi->bits_per_word = transfer->bits_per_word;
-		if (transfer->bits_per_word <= 8)
-			dspi->bytes_per_word = 1;
-		else if (transfer->bits_per_word <= 16)
-			dspi->bytes_per_word = 2;
-		else
-			dspi->bytes_per_word = 4;
-=======
->>>>>>> 04d5ce62
 
 		regmap_update_bits(dspi->regmap, SPI_MCR,
 				   SPI_MCR_CLR_TXF | SPI_MCR_CLR_RXF,
