--- conflicted
+++ resolved
@@ -462,14 +462,10 @@
 
 	/* Register the CP15 based counter if we have one */
 	if (type & ARCH_CP15_TIMER) {
-<<<<<<< HEAD
-		arch_timer_read_counter = arch_counter_get_cntvct;
-=======
 		if (arch_timer_use_virtual)
 			arch_timer_read_counter = arch_counter_get_cntvct;
 		else
 			arch_timer_read_counter = arch_counter_get_cntpct;
->>>>>>> e529fea9
 	} else {
 		arch_timer_read_counter = arch_counter_get_cntvct_mem;
 
