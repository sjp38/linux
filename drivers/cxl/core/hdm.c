--- conflicted
+++ resolved
@@ -606,20 +606,12 @@
 static int __cxl_dpa_alloc(struct cxl_endpoint_decoder *cxled, unsigned long long size)
 {
 	struct cxl_memdev *cxlmd = cxled_to_memdev(cxled);
-<<<<<<< HEAD
-	struct cxl_port *port = cxled_to_port(cxled);
-=======
-	resource_size_t free_ram_start, free_pmem_start;
->>>>>>> 5ec67596
 	struct cxl_dev_state *cxlds = cxlmd->cxlds;
 	struct device *dev = &cxled->cxld.dev;
 	struct resource *res, *prev = NULL;
 	resource_size_t start, avail, skip, skip_start;
 	struct resource *p, *last;
-<<<<<<< HEAD
-	int part, rc;
-=======
->>>>>>> 5ec67596
+	int part;
 
 	guard(rwsem_write)(&cxl_dpa_rwsem);
 	if (cxled->cxld.region) {
@@ -636,8 +628,7 @@
 	part = cxled->part;
 	if (part < 0) {
 		dev_dbg(dev, "partition not set\n");
-		rc = -EBUSY;
-		goto out;
+		return -EBUSY;
 	}
 
 	res = &cxlds->part[part].res;
@@ -648,7 +639,6 @@
 	else
 		start = res->start;
 
-<<<<<<< HEAD
 	/*
 	 * To allocate at partition N, a skip needs to be calculated for all
 	 * unallocated space at lower partitions indices.
@@ -667,21 +657,6 @@
 			break;
 		}
 		skip_start = prev->start;
-=======
-		/*
-		 * If some pmem is already allocated, then that allocation
-		 * already handled the skip.
-		 */
-		if (cxlds->pmem_res.child &&
-		    skip_start == cxlds->pmem_res.child->start)
-			skip_end = skip_start - 1;
-		else
-			skip_end = start - 1;
-		skip = skip_end - skip_start + 1;
-	} else {
-		dev_dbg(dev, "mode not set\n");
-		return -EINVAL;
->>>>>>> 5ec67596
 	}
 
 	avail = res->end - start + 1;
@@ -692,14 +667,8 @@
 
 	if (size > avail) {
 		dev_dbg(dev, "%pa exceeds available %s capacity: %pa\n", &size,
-<<<<<<< HEAD
 			res->name, &avail);
-		rc = -ENOSPC;
-		goto out;
-=======
-			cxl_decoder_mode_name(cxled->mode), &avail);
 		return -ENOSPC;
->>>>>>> 5ec67596
 	}
 
 	return __cxl_dpa_reserve(cxled, start, size, skip);
