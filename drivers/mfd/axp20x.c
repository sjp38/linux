/*
 * axp20x.c - MFD core driver for the X-Powers' Power Management ICs
 *
 * AXP20x typically comprises an adaptive USB-Compatible PWM charger, BUCK DC-DC
 * converters, LDOs, multiple 12-bit ADCs of voltage, current and temperature
 * as well as configurable GPIOs.
 *
 * Author: Carlo Caione <carlo@caione.org>
 *
 * This program is free software; you can redistribute it and/or modify
 * it under the terms of the GNU General Public License version 2 as
 * published by the Free Software Foundation.
 */

#include <linux/err.h>
#include <linux/i2c.h>
#include <linux/interrupt.h>
#include <linux/kernel.h>
#include <linux/module.h>
#include <linux/pm_runtime.h>
#include <linux/regmap.h>
#include <linux/slab.h>
#include <linux/regulator/consumer.h>
#include <linux/mfd/axp20x.h>
#include <linux/mfd/core.h>
#include <linux/of_device.h>
#include <linux/of_irq.h>
#include <linux/acpi.h>

#define AXP20X_OFF	0x80

static const char const *axp20x_model_names[] = {
	"AXP202",
	"AXP209",
	"AXP288",
};

static const struct regmap_range axp20x_writeable_ranges[] = {
	regmap_reg_range(AXP20X_DATACACHE(0), AXP20X_IRQ5_STATE),
	regmap_reg_range(AXP20X_DCDC_MODE, AXP20X_FG_RES),
};

static const struct regmap_range axp20x_volatile_ranges[] = {
	regmap_reg_range(AXP20X_IRQ1_EN, AXP20X_IRQ5_STATE),
};

static const struct regmap_access_table axp20x_writeable_table = {
	.yes_ranges	= axp20x_writeable_ranges,
	.n_yes_ranges	= ARRAY_SIZE(axp20x_writeable_ranges),
};

static const struct regmap_access_table axp20x_volatile_table = {
	.yes_ranges	= axp20x_volatile_ranges,
	.n_yes_ranges	= ARRAY_SIZE(axp20x_volatile_ranges),
};

static const struct regmap_range axp288_writeable_ranges[] = {
	regmap_reg_range(AXP20X_DATACACHE(0), AXP20X_IRQ6_STATE),
	regmap_reg_range(AXP20X_DCDC_MODE, AXP288_FG_TUNE5),
};

static const struct regmap_range axp288_volatile_ranges[] = {
	regmap_reg_range(AXP20X_IRQ1_EN, AXP20X_IPSOUT_V_HIGH_L),
};

static const struct regmap_access_table axp288_writeable_table = {
	.yes_ranges	= axp288_writeable_ranges,
	.n_yes_ranges	= ARRAY_SIZE(axp288_writeable_ranges),
};

static const struct regmap_access_table axp288_volatile_table = {
	.yes_ranges	= axp288_volatile_ranges,
	.n_yes_ranges	= ARRAY_SIZE(axp288_volatile_ranges),
};

static struct resource axp20x_pek_resources[] = {
	{
		.name	= "PEK_DBR",
		.start	= AXP20X_IRQ_PEK_RIS_EDGE,
		.end	= AXP20X_IRQ_PEK_RIS_EDGE,
		.flags	= IORESOURCE_IRQ,
	}, {
		.name	= "PEK_DBF",
		.start	= AXP20X_IRQ_PEK_FAL_EDGE,
		.end	= AXP20X_IRQ_PEK_FAL_EDGE,
		.flags	= IORESOURCE_IRQ,
	},
};

static struct resource axp288_battery_resources[] = {
	{
		.start = AXP288_IRQ_QWBTU,
		.end   = AXP288_IRQ_QWBTU,
		.flags = IORESOURCE_IRQ,
	},
	{
		.start = AXP288_IRQ_WBTU,
		.end   = AXP288_IRQ_WBTU,
		.flags = IORESOURCE_IRQ,
	},
	{
		.start = AXP288_IRQ_QWBTO,
		.end   = AXP288_IRQ_QWBTO,
		.flags = IORESOURCE_IRQ,
	},
	{
		.start = AXP288_IRQ_WBTO,
		.end   = AXP288_IRQ_WBTO,
		.flags = IORESOURCE_IRQ,
	},
	{
		.start = AXP288_IRQ_WL2,
		.end   = AXP288_IRQ_WL2,
		.flags = IORESOURCE_IRQ,
	},
	{
		.start = AXP288_IRQ_WL1,
		.end   = AXP288_IRQ_WL1,
		.flags = IORESOURCE_IRQ,
	},
};

static const struct regmap_config axp20x_regmap_config = {
	.reg_bits	= 8,
	.val_bits	= 8,
	.wr_table	= &axp20x_writeable_table,
	.volatile_table	= &axp20x_volatile_table,
	.max_register	= AXP20X_FG_RES,
	.cache_type	= REGCACHE_RBTREE,
};

static const struct regmap_config axp288_regmap_config = {
	.reg_bits	= 8,
	.val_bits	= 8,
	.wr_table	= &axp288_writeable_table,
	.volatile_table	= &axp288_volatile_table,
	.max_register	= AXP288_FG_TUNE5,
	.cache_type	= REGCACHE_RBTREE,
};

#define INIT_REGMAP_IRQ(_variant, _irq, _off, _mask)			\
	[_variant##_IRQ_##_irq] = { .reg_offset = (_off), .mask = BIT(_mask) }

static const struct regmap_irq axp20x_regmap_irqs[] = {
	INIT_REGMAP_IRQ(AXP20X, ACIN_OVER_V,		0, 7),
	INIT_REGMAP_IRQ(AXP20X, ACIN_PLUGIN,		0, 6),
	INIT_REGMAP_IRQ(AXP20X, ACIN_REMOVAL,	        0, 5),
	INIT_REGMAP_IRQ(AXP20X, VBUS_OVER_V,		0, 4),
	INIT_REGMAP_IRQ(AXP20X, VBUS_PLUGIN,		0, 3),
	INIT_REGMAP_IRQ(AXP20X, VBUS_REMOVAL,	        0, 2),
	INIT_REGMAP_IRQ(AXP20X, VBUS_V_LOW,		0, 1),
	INIT_REGMAP_IRQ(AXP20X, BATT_PLUGIN,		1, 7),
	INIT_REGMAP_IRQ(AXP20X, BATT_REMOVAL,	        1, 6),
	INIT_REGMAP_IRQ(AXP20X, BATT_ENT_ACT_MODE,	1, 5),
	INIT_REGMAP_IRQ(AXP20X, BATT_EXIT_ACT_MODE,	1, 4),
	INIT_REGMAP_IRQ(AXP20X, CHARG,		        1, 3),
	INIT_REGMAP_IRQ(AXP20X, CHARG_DONE,		1, 2),
	INIT_REGMAP_IRQ(AXP20X, BATT_TEMP_HIGH,	        1, 1),
	INIT_REGMAP_IRQ(AXP20X, BATT_TEMP_LOW,	        1, 0),
	INIT_REGMAP_IRQ(AXP20X, DIE_TEMP_HIGH,	        2, 7),
	INIT_REGMAP_IRQ(AXP20X, CHARG_I_LOW,		2, 6),
	INIT_REGMAP_IRQ(AXP20X, DCDC1_V_LONG,	        2, 5),
	INIT_REGMAP_IRQ(AXP20X, DCDC2_V_LONG,	        2, 4),
	INIT_REGMAP_IRQ(AXP20X, DCDC3_V_LONG,	        2, 3),
	INIT_REGMAP_IRQ(AXP20X, PEK_SHORT,		2, 1),
	INIT_REGMAP_IRQ(AXP20X, PEK_LONG,		2, 0),
	INIT_REGMAP_IRQ(AXP20X, N_OE_PWR_ON,		3, 7),
	INIT_REGMAP_IRQ(AXP20X, N_OE_PWR_OFF,	        3, 6),
	INIT_REGMAP_IRQ(AXP20X, VBUS_VALID,		3, 5),
	INIT_REGMAP_IRQ(AXP20X, VBUS_NOT_VALID,	        3, 4),
	INIT_REGMAP_IRQ(AXP20X, VBUS_SESS_VALID,	3, 3),
	INIT_REGMAP_IRQ(AXP20X, VBUS_SESS_END,	        3, 2),
	INIT_REGMAP_IRQ(AXP20X, LOW_PWR_LVL1,	        3, 1),
	INIT_REGMAP_IRQ(AXP20X, LOW_PWR_LVL2,	        3, 0),
	INIT_REGMAP_IRQ(AXP20X, TIMER,		        4, 7),
	INIT_REGMAP_IRQ(AXP20X, PEK_RIS_EDGE,	        4, 6),
	INIT_REGMAP_IRQ(AXP20X, PEK_FAL_EDGE,	        4, 5),
	INIT_REGMAP_IRQ(AXP20X, GPIO3_INPUT,		4, 3),
	INIT_REGMAP_IRQ(AXP20X, GPIO2_INPUT,		4, 2),
	INIT_REGMAP_IRQ(AXP20X, GPIO1_INPUT,		4, 1),
	INIT_REGMAP_IRQ(AXP20X, GPIO0_INPUT,		4, 0),
};

/* some IRQs are compatible with axp20x models */
static const struct regmap_irq axp288_regmap_irqs[] = {
	INIT_REGMAP_IRQ(AXP288, VBUS_FALL,              0, 2),
	INIT_REGMAP_IRQ(AXP288, VBUS_RISE,              0, 3),
	INIT_REGMAP_IRQ(AXP288, OV,                     0, 4),

	INIT_REGMAP_IRQ(AXP288, DONE,                   1, 2),
	INIT_REGMAP_IRQ(AXP288, CHARGING,               1, 3),
	INIT_REGMAP_IRQ(AXP288, SAFE_QUIT,              1, 4),
	INIT_REGMAP_IRQ(AXP288, SAFE_ENTER,             1, 5),
	INIT_REGMAP_IRQ(AXP288, ABSENT,                 1, 6),
	INIT_REGMAP_IRQ(AXP288, APPEND,                 1, 7),

	INIT_REGMAP_IRQ(AXP288, QWBTU,                  2, 0),
	INIT_REGMAP_IRQ(AXP288, WBTU,                   2, 1),
	INIT_REGMAP_IRQ(AXP288, QWBTO,                  2, 2),
	INIT_REGMAP_IRQ(AXP288, WBTO,                   2, 3),
	INIT_REGMAP_IRQ(AXP288, QCBTU,                  2, 4),
	INIT_REGMAP_IRQ(AXP288, CBTU,                   2, 5),
	INIT_REGMAP_IRQ(AXP288, QCBTO,                  2, 6),
	INIT_REGMAP_IRQ(AXP288, CBTO,                   2, 7),

	INIT_REGMAP_IRQ(AXP288, WL2,                    3, 0),
	INIT_REGMAP_IRQ(AXP288, WL1,                    3, 1),
	INIT_REGMAP_IRQ(AXP288, GPADC,                  3, 2),
	INIT_REGMAP_IRQ(AXP288, OT,                     3, 7),

	INIT_REGMAP_IRQ(AXP288, GPIO0,                  4, 0),
	INIT_REGMAP_IRQ(AXP288, GPIO1,                  4, 1),
	INIT_REGMAP_IRQ(AXP288, POKO,                   4, 2),
	INIT_REGMAP_IRQ(AXP288, POKL,                   4, 3),
	INIT_REGMAP_IRQ(AXP288, POKS,                   4, 4),
	INIT_REGMAP_IRQ(AXP288, POKN,                   4, 5),
	INIT_REGMAP_IRQ(AXP288, POKP,                   4, 6),
	INIT_REGMAP_IRQ(AXP288, TIMER,                  4, 7),

	INIT_REGMAP_IRQ(AXP288, MV_CHNG,                5, 0),
	INIT_REGMAP_IRQ(AXP288, BC_USB_CHNG,            5, 1),
};

static const struct of_device_id axp20x_of_match[] = {
	{ .compatible = "x-powers,axp202", .data = (void *) AXP202_ID },
	{ .compatible = "x-powers,axp209", .data = (void *) AXP209_ID },
	{ },
};
MODULE_DEVICE_TABLE(of, axp20x_of_match);

/*
 * This is useless for OF-enabled devices, but it is needed by I2C subsystem
 */
static const struct i2c_device_id axp20x_i2c_id[] = {
	{ },
};
MODULE_DEVICE_TABLE(i2c, axp20x_i2c_id);

static const struct acpi_device_id axp20x_acpi_match[] = {
	{
		.id = "INT33F4",
		.driver_data = AXP288_ID,
	},
	{ },
};
MODULE_DEVICE_TABLE(acpi, axp20x_acpi_match);

static const struct regmap_irq_chip axp20x_regmap_irq_chip = {
	.name			= "axp20x_irq_chip",
	.status_base		= AXP20X_IRQ1_STATE,
	.ack_base		= AXP20X_IRQ1_STATE,
	.mask_base		= AXP20X_IRQ1_EN,
	.mask_invert		= true,
	.init_ack_masked	= true,
	.irqs			= axp20x_regmap_irqs,
	.num_irqs		= ARRAY_SIZE(axp20x_regmap_irqs),
	.num_regs		= 5,

};

static const struct regmap_irq_chip axp288_regmap_irq_chip = {
	.name			= "axp288_irq_chip",
	.status_base		= AXP20X_IRQ1_STATE,
	.ack_base		= AXP20X_IRQ1_STATE,
	.mask_base		= AXP20X_IRQ1_EN,
	.mask_invert		= true,
	.init_ack_masked	= true,
	.irqs			= axp288_regmap_irqs,
	.num_irqs		= ARRAY_SIZE(axp288_regmap_irqs),
	.num_regs		= 6,

<<<<<<< HEAD
=======
};

>>>>>>> e529fea9
static struct mfd_cell axp20x_cells[] = {
	{
		.name			= "axp20x-pek",
		.num_resources		= ARRAY_SIZE(axp20x_pek_resources),
		.resources		= axp20x_pek_resources,
	}, {
		.name			= "axp20x-regulator",
<<<<<<< HEAD
=======
	},
};

static struct resource axp288_adc_resources[] = {
	{
		.name  = "GPADC",
		.start = AXP288_IRQ_GPADC,
		.end   = AXP288_IRQ_GPADC,
		.flags = IORESOURCE_IRQ,
	},
};

static struct resource axp288_charger_resources[] = {
	{
		.start = AXP288_IRQ_OV,
		.end   = AXP288_IRQ_OV,
		.flags = IORESOURCE_IRQ,
	},
	{
		.start = AXP288_IRQ_DONE,
		.end   = AXP288_IRQ_DONE,
		.flags = IORESOURCE_IRQ,
	},
	{
		.start = AXP288_IRQ_CHARGING,
		.end   = AXP288_IRQ_CHARGING,
		.flags = IORESOURCE_IRQ,
	},
	{
		.start = AXP288_IRQ_SAFE_QUIT,
		.end   = AXP288_IRQ_SAFE_QUIT,
		.flags = IORESOURCE_IRQ,
	},
	{
		.start = AXP288_IRQ_SAFE_ENTER,
		.end   = AXP288_IRQ_SAFE_ENTER,
		.flags = IORESOURCE_IRQ,
	},
	{
		.start = AXP288_IRQ_QCBTU,
		.end   = AXP288_IRQ_QCBTU,
		.flags = IORESOURCE_IRQ,
	},
	{
		.start = AXP288_IRQ_CBTU,
		.end   = AXP288_IRQ_CBTU,
		.flags = IORESOURCE_IRQ,
	},
	{
		.start = AXP288_IRQ_QCBTO,
		.end   = AXP288_IRQ_QCBTO,
		.flags = IORESOURCE_IRQ,
	},
	{
		.start = AXP288_IRQ_CBTO,
		.end   = AXP288_IRQ_CBTO,
		.flags = IORESOURCE_IRQ,
	},
};

static struct mfd_cell axp288_cells[] = {
	{
		.name = "axp288_adc",
		.num_resources = ARRAY_SIZE(axp288_adc_resources),
		.resources = axp288_adc_resources,
	},
	{
		.name = "axp288_charger",
		.num_resources = ARRAY_SIZE(axp288_charger_resources),
		.resources = axp288_charger_resources,
	},
	{
		.name = "axp288_battery",
		.num_resources = ARRAY_SIZE(axp288_battery_resources),
		.resources = axp288_battery_resources,
	},
	{
		.name = "axp288_pmic_acpi",
>>>>>>> e529fea9
	},
};

static struct axp20x_dev *axp20x_pm_power_off;
static void axp20x_power_off(void)
{
	if (axp20x_pm_power_off->variant == AXP288_ID)
		return;

	regmap_write(axp20x_pm_power_off->regmap, AXP20X_OFF_CTRL,
		     AXP20X_OFF);
}

static int axp20x_match_device(struct axp20x_dev *axp20x, struct device *dev)
{
	const struct acpi_device_id *acpi_id;
	const struct of_device_id *of_id;

	if (dev->of_node) {
		of_id = of_match_device(axp20x_of_match, dev);
		if (!of_id) {
			dev_err(dev, "Unable to match OF ID\n");
			return -ENODEV;
		}
		axp20x->variant = (long) of_id->data;
	} else {
		acpi_id = acpi_match_device(dev->driver->acpi_match_table, dev);
		if (!acpi_id || !acpi_id->driver_data) {
			dev_err(dev, "Unable to match ACPI ID and data\n");
			return -ENODEV;
		}
		axp20x->variant = (long) acpi_id->driver_data;
	}

	switch (axp20x->variant) {
	case AXP202_ID:
	case AXP209_ID:
		axp20x->nr_cells = ARRAY_SIZE(axp20x_cells);
		axp20x->cells = axp20x_cells;
		axp20x->regmap_cfg = &axp20x_regmap_config;
		axp20x->regmap_irq_chip = &axp20x_regmap_irq_chip;
		break;
	case AXP288_ID:
		axp20x->cells = axp288_cells;
		axp20x->nr_cells = ARRAY_SIZE(axp288_cells);
		axp20x->regmap_cfg = &axp288_regmap_config;
		axp20x->regmap_irq_chip = &axp288_regmap_irq_chip;
		break;
	default:
		dev_err(dev, "unsupported AXP20X ID %lu\n", axp20x->variant);
		return -EINVAL;
	}
	dev_info(dev, "AXP20x variant %s found\n",
		axp20x_model_names[axp20x->variant]);

	return 0;
}

static int axp20x_i2c_probe(struct i2c_client *i2c,
			 const struct i2c_device_id *id)
{
	struct axp20x_dev *axp20x;
	int ret;

	axp20x = devm_kzalloc(&i2c->dev, sizeof(*axp20x), GFP_KERNEL);
	if (!axp20x)
		return -ENOMEM;

	ret = axp20x_match_device(axp20x, &i2c->dev);
	if (ret)
		return ret;

	axp20x->i2c_client = i2c;
	axp20x->dev = &i2c->dev;
	dev_set_drvdata(axp20x->dev, axp20x);

	axp20x->regmap = devm_regmap_init_i2c(i2c, axp20x->regmap_cfg);
	if (IS_ERR(axp20x->regmap)) {
		ret = PTR_ERR(axp20x->regmap);
		dev_err(&i2c->dev, "regmap init failed: %d\n", ret);
		return ret;
	}

	ret = regmap_add_irq_chip(axp20x->regmap, i2c->irq,
				  IRQF_ONESHOT | IRQF_SHARED, -1,
				  axp20x->regmap_irq_chip,
				  &axp20x->regmap_irqc);
	if (ret) {
		dev_err(&i2c->dev, "failed to add irq chip: %d\n", ret);
		return ret;
	}

	ret = mfd_add_devices(axp20x->dev, -1, axp20x->cells,
			axp20x->nr_cells, NULL, 0, NULL);

	if (ret) {
		dev_err(&i2c->dev, "failed to add MFD devices: %d\n", ret);
		regmap_del_irq_chip(i2c->irq, axp20x->regmap_irqc);
		return ret;
	}

	if (!pm_power_off) {
		axp20x_pm_power_off = axp20x;
		pm_power_off = axp20x_power_off;
	}

	dev_info(&i2c->dev, "AXP20X driver loaded\n");

	return 0;
}

static int axp20x_i2c_remove(struct i2c_client *i2c)
{
	struct axp20x_dev *axp20x = i2c_get_clientdata(i2c);

	if (axp20x == axp20x_pm_power_off) {
		axp20x_pm_power_off = NULL;
		pm_power_off = NULL;
	}

	mfd_remove_devices(axp20x->dev);
	regmap_del_irq_chip(axp20x->i2c_client->irq, axp20x->regmap_irqc);

	return 0;
}

static struct i2c_driver axp20x_i2c_driver = {
	.driver = {
		.name	= "axp20x",
		.owner	= THIS_MODULE,
		.of_match_table	= of_match_ptr(axp20x_of_match),
		.acpi_match_table = ACPI_PTR(axp20x_acpi_match),
	},
	.probe		= axp20x_i2c_probe,
	.remove		= axp20x_i2c_remove,
	.id_table	= axp20x_i2c_id,
};

module_i2c_driver(axp20x_i2c_driver);

MODULE_DESCRIPTION("PMIC MFD core driver for AXP20X");
MODULE_AUTHOR("Carlo Caione <carlo@caione.org>");
MODULE_LICENSE("GPL");<|MERGE_RESOLUTION|>--- conflicted
+++ resolved
@@ -269,11 +269,8 @@
 	.num_irqs		= ARRAY_SIZE(axp288_regmap_irqs),
 	.num_regs		= 6,
 
-<<<<<<< HEAD
-=======
-};
-
->>>>>>> e529fea9
+};
+
 static struct mfd_cell axp20x_cells[] = {
 	{
 		.name			= "axp20x-pek",
@@ -281,8 +278,6 @@
 		.resources		= axp20x_pek_resources,
 	}, {
 		.name			= "axp20x-regulator",
-<<<<<<< HEAD
-=======
 	},
 };
 
@@ -361,7 +356,6 @@
 	},
 	{
 		.name = "axp288_pmic_acpi",
->>>>>>> e529fea9
 	},
 };
 
