--- conflicted
+++ resolved
@@ -548,11 +548,7 @@
 config LOONGSON_HTVEC
 	bool "Loongson3 HyperTransport Interrupt Vector Controller"
 	depends on MACH_LOONGSON64
-<<<<<<< HEAD
-	default MACH_LOONGSON64
-=======
-	default y
->>>>>>> a87d4e00
+	default y
 	select IRQ_DOMAIN_HIERARCHY
 	help
 	  Support for the Loongson3 HyperTransport Interrupt Vector Controller.
