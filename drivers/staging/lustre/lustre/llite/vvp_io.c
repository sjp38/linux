--- conflicted
+++ resolved
@@ -239,11 +239,7 @@
 
 		down_read(&mm->mmap_sem);
 		while ((vma = our_vma(mm, addr, count)) != NULL) {
-<<<<<<< HEAD
-			struct inode *inode = vma->vm_file->f_dentry->d_inode;
-=======
 			struct inode *inode = file_inode(vma->vm_file);
->>>>>>> e529fea9
 			int flags = CEF_MUST;
 
 			if (ll_file_nolock(vma->vm_file)) {
