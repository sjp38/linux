--- conflicted
+++ resolved
@@ -114,57 +114,6 @@
 	usb_put_hcd(hcd);
 }
 
-<<<<<<< HEAD
-static const struct hc_driver ehci_w90x900_hc_driver = {
-	.description = hcd_name,
-	.product_desc = "Nuvoton w90x900 EHCI Host Controller",
-	.hcd_priv_size = sizeof(struct ehci_hcd),
-
-	/*
-	 * generic hardware linkage
-	 */
-	.irq = ehci_irq,
-	.flags = HCD_USB2|HCD_MEMORY,
-
-	/*
-	 * basic lifecycle operations
-	 */
-	.reset = ehci_setup,
-	.start = ehci_run,
-
-	.stop = ehci_stop,
-	.shutdown = ehci_shutdown,
-
-	/*
-	 * managing i/o requests and associated device resources
-	 */
-	.urb_enqueue = ehci_urb_enqueue,
-	.urb_dequeue = ehci_urb_dequeue,
-	.endpoint_disable = ehci_endpoint_disable,
-	.endpoint_reset = ehci_endpoint_reset,
-
-	/*
-	 * scheduling support
-	 */
-	.get_frame_number = ehci_get_frame,
-
-	/*
-	 * root hub support
-	 */
-	.hub_status_data = ehci_hub_status_data,
-	.hub_control = ehci_hub_control,
-#ifdef	CONFIG_PM
-	.bus_suspend = ehci_bus_suspend,
-	.bus_resume = ehci_bus_resume,
-#endif
-	.relinquish_port	= ehci_relinquish_port,
-	.port_handed_over	= ehci_port_handed_over,
-
-	.clear_tt_buffer_complete = ehci_clear_tt_buffer_complete,
-};
-
-=======
->>>>>>> 9fee8240
 static int ehci_w90x900_probe(struct platform_device *pdev)
 {
 	if (usb_disabled())
