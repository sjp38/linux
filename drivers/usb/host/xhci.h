--- conflicted
+++ resolved
@@ -1850,10 +1850,7 @@
 #define XHCI_ZERO_64B_REGS	BIT_ULL(32)
 #define XHCI_DEFAULT_PM_RUNTIME_ALLOW	BIT_ULL(33)
 #define XHCI_RESET_PLL_ON_DISCONNECT	BIT_ULL(34)
-<<<<<<< HEAD
-=======
 #define XHCI_SNPS_BROKEN_SUSPEND    BIT_ULL(35)
->>>>>>> 8c32d47b
 
 	unsigned int		num_active_eps;
 	unsigned int		limit_active_eps;
