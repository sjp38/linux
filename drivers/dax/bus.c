--- conflicted
+++ resolved
@@ -192,11 +192,7 @@
 	u64 size = 0;
 	int i;
 
-<<<<<<< HEAD
-	WARN_ON_ONCE(!rwsem_is_locked(&dax_dev_rwsem));
-=======
 	lockdep_assert_held(&dax_dev_rwsem);
->>>>>>> 0c383648
 
 	for (i = 0; i < dev_dax->nr_range; i++)
 		size += range_len(&dev_dax->ranges[i].range);
@@ -306,11 +302,7 @@
 	resource_size_t size = resource_size(&dax_region->res);
 	struct resource *res;
 
-<<<<<<< HEAD
-	WARN_ON_ONCE(!rwsem_is_locked(&dax_region_rwsem));
-=======
 	lockdep_assert_held(&dax_region_rwsem);
->>>>>>> 0c383648
 
 	for_each_dax_region_resource(dax_region, res)
 		size -= resource_size(res);
@@ -455,11 +447,7 @@
 	struct range *range = &dev_dax->ranges[i].range;
 	struct dax_region *dax_region = dev_dax->region;
 
-<<<<<<< HEAD
-	WARN_ON_ONCE(!rwsem_is_locked(&dax_region_rwsem));
-=======
 	lockdep_assert_held_write(&dax_region_rwsem);
->>>>>>> 0c383648
 	dev_dbg(&dev_dax->dev, "delete range[%d]: %#llx:%#llx\n", i,
 		(unsigned long long)range->start,
 		(unsigned long long)range->end);
@@ -477,7 +465,7 @@
 		trim_dev_dax_range(dev_dax);
 }
 
-static void __unregister_dev_dax(void *dev)
+static void unregister_dev_dax(void *dev)
 {
 	struct dev_dax *dev_dax = to_dev_dax(dev);
 
@@ -491,17 +479,6 @@
 	up_write(&dax_region_rwsem);
 }
 
-static void unregister_dev_dax(void *dev)
-{
-	if (rwsem_is_locked(&dax_region_rwsem))
-		return __unregister_dev_dax(dev);
-
-	if (WARN_ON_ONCE(down_write_killable(&dax_region_rwsem) != 0))
-		return;
-	__unregister_dev_dax(dev);
-	up_write(&dax_region_rwsem);
-}
-
 static void dax_region_free(struct kref *kref)
 {
 	struct dax_region *dax_region;
@@ -521,11 +498,7 @@
 	struct dax_region *dax_region;
 	int rc = dev_dax->id;
 
-<<<<<<< HEAD
-	WARN_ON_ONCE(!rwsem_is_locked(&dax_dev_rwsem));
-=======
 	lockdep_assert_held_write(&dax_dev_rwsem);
->>>>>>> 0c383648
 
 	if (!dev_dax->dyn_id || dev_dax->id < 0)
 		return -1;
@@ -578,14 +551,8 @@
 	if (!victim)
 		return -ENXIO;
 
-	rc = down_write_killable(&dax_region_rwsem);
-	if (rc)
-		return rc;
-	rc = down_write_killable(&dax_dev_rwsem);
-	if (rc) {
-		up_write(&dax_region_rwsem);
-		return rc;
-	}
+	device_lock(dev);
+	device_lock(victim);
 	dev_dax = to_dev_dax(victim);
 	down_write(&dax_dev_rwsem);
 	if (victim->driver || dev_dax_size(dev_dax))
@@ -608,15 +575,12 @@
 			rc = -EBUSY;
 	}
 	up_write(&dax_dev_rwsem);
-<<<<<<< HEAD
-=======
 	device_unlock(victim);
->>>>>>> 0c383648
 
 	/* won the race to invalidate the device, clean it up */
 	if (do_del)
 		devm_release_action(dev, unregister_dev_dax, victim);
-	up_write(&dax_region_rwsem);
+	device_unlock(dev);
 	put_device(victim);
 
 	return rc;
@@ -728,7 +692,7 @@
 	put_device(parent);
 }
 
-static void __unregister_dax_mapping(void *data)
+static void unregister_dax_mapping(void *data)
 {
 	struct device *dev = data;
 	struct dax_mapping *mapping = to_dax_mapping(dev);
@@ -736,26 +700,10 @@
 
 	dev_dbg(dev, "%s\n", __func__);
 
-<<<<<<< HEAD
-	WARN_ON_ONCE(!rwsem_is_locked(&dax_region_rwsem));
-
-=======
->>>>>>> 0c383648
 	dev_dax->ranges[mapping->range_id].mapping = NULL;
 	mapping->range_id = -1;
 
 	device_unregister(dev);
-}
-
-static void unregister_dax_mapping(void *data)
-{
-	if (rwsem_is_locked(&dax_region_rwsem))
-		return __unregister_dax_mapping(data);
-
-	if (WARN_ON_ONCE(down_write_killable(&dax_region_rwsem) != 0))
-		return;
-	__unregister_dax_mapping(data);
-	up_write(&dax_region_rwsem);
 }
 
 static struct dev_dax_range *get_dax_range(struct device *dev)
@@ -856,11 +804,7 @@
 	struct device *dev;
 	int rc;
 
-<<<<<<< HEAD
-	WARN_ON_ONCE(!rwsem_is_locked(&dax_region_rwsem));
-=======
 	lockdep_assert_held_write(&dax_region_rwsem);
->>>>>>> 0c383648
 
 	if (dev_WARN_ONCE(&dev_dax->dev, !dax_region->dev->driver,
 				"region disabled\n"))
@@ -906,11 +850,7 @@
 	struct resource *alloc;
 	int i, rc;
 
-<<<<<<< HEAD
-	WARN_ON_ONCE(!rwsem_is_locked(&dax_region_rwsem));
-=======
 	lockdep_assert_held_write(&dax_region_rwsem);
->>>>>>> 0c383648
 
 	/* handle the seed alloc special case */
 	if (!size) {
@@ -969,11 +909,7 @@
 	struct device *dev = &dev_dax->dev;
 	int rc;
 
-<<<<<<< HEAD
-	WARN_ON_ONCE(!rwsem_is_locked(&dax_region_rwsem));
-=======
 	lockdep_assert_held_write(&dax_region_rwsem);
->>>>>>> 0c383648
 
 	if (dev_WARN_ONCE(dev, !size, "deletion is handled by dev_dax_shrink\n"))
 		return -EINVAL;
@@ -1001,19 +937,11 @@
 	unsigned long long size;
 	int rc;
 
-<<<<<<< HEAD
-	rc = down_write_killable(&dax_dev_rwsem);
-	if (rc)
-		return rc;
-	size = dev_dax_size(dev_dax);
-	up_write(&dax_dev_rwsem);
-=======
 	rc = down_read_interruptible(&dax_dev_rwsem);
 	if (rc)
 		return rc;
 	size = dev_dax_size(dev_dax);
 	up_read(&dax_dev_rwsem);
->>>>>>> 0c383648
 
 	return sysfs_emit(buf, "%llu\n", size);
 }
@@ -1250,10 +1178,6 @@
 	if (rc)
 		return rc;
 
-<<<<<<< HEAD
-	rc = -ENXIO;
-=======
->>>>>>> 0c383648
 	rc = down_write_killable(&dax_region_rwsem);
 	if (rc)
 		return rc;
@@ -1615,17 +1539,8 @@
 struct dev_dax *devm_create_dev_dax(struct dev_dax_data *data)
 {
 	struct dev_dax *dev_dax;
-<<<<<<< HEAD
-	int rc;
-
-	rc = down_write_killable(&dax_region_rwsem);
-	if (rc)
-		return ERR_PTR(rc);
-
-=======
 
 	down_write(&dax_region_rwsem);
->>>>>>> 0c383648
 	dev_dax = __devm_create_dev_dax(data);
 	up_write(&dax_region_rwsem);
 
