--- conflicted
+++ resolved
@@ -318,13 +318,11 @@
 	struct i915_audio_component *acomp;
 	int ret;
 
-<<<<<<< HEAD
 	if (WARN_ON(hdac_acomp))
 		return -EBUSY;
-=======
+
 	if (!i915_gfx_present())
 		return -ENODEV;
->>>>>>> f03b24a8
 
 	acomp = kzalloc(sizeof(*acomp), GFP_KERNEL);
 	if (!acomp)
