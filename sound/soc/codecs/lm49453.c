--- conflicted
+++ resolved
@@ -1395,19 +1395,7 @@
 	},
 };
 
-<<<<<<< HEAD
-/* power down chip */
-static int lm49453_remove(struct snd_soc_codec *codec)
-{
-	lm49453_set_bias_level(codec, SND_SOC_BIAS_OFF);
-	return 0;
-}
-
 static struct snd_soc_codec_driver soc_codec_dev_lm49453 = {
-	.remove = lm49453_remove,
-=======
-static struct snd_soc_codec_driver soc_codec_dev_lm49453 = {
->>>>>>> e529fea9
 	.set_bias_level = lm49453_set_bias_level,
 	.controls = lm49453_snd_controls,
 	.num_controls = ARRAY_SIZE(lm49453_snd_controls),
