--- conflicted
+++ resolved
@@ -345,7 +345,6 @@
 static int tas2552_codec_probe(struct snd_soc_codec *codec)
 {
 	struct tas2552_data *tas2552 = snd_soc_codec_get_drvdata(codec);
-	struct snd_soc_dapm_context *dapm = &codec->dapm;
 	int ret;
 
 	tas2552->codec = codec;
@@ -390,14 +389,6 @@
 	snd_soc_write(codec, TAS2552_CFG_2, TAS2552_BOOST_EN |
 				  TAS2552_APT_EN | TAS2552_LIM_EN);
 
-<<<<<<< HEAD
-	snd_soc_dapm_new_controls(dapm, tas2552_dapm_widgets,
-				ARRAY_SIZE(tas2552_dapm_widgets));
-	snd_soc_dapm_add_routes(dapm, tas2552_audio_map,
-				ARRAY_SIZE(tas2552_audio_map));
-
-=======
->>>>>>> e529fea9
 	return 0;
 
 patch_fail:
