/*
 * ASoC simple sound card support
 *
 * Copyright (C) 2012 Renesas Solutions Corp.
 * Kuninori Morimoto <kuninori.morimoto.gx@renesas.com>
 *
 * This program is free software; you can redistribute it and/or modify
 * it under the terms of the GNU General Public License version 2 as
 * published by the Free Software Foundation.
 */
#include <linux/clk.h>
#include <linux/device.h>
#include <linux/module.h>
#include <linux/of.h>
#include <linux/platform_device.h>
#include <linux/string.h>
#include <sound/simple_card.h>
#include <sound/soc-dai.h>
#include <sound/soc.h>

struct simple_card_data {
	struct snd_soc_card snd_card;
	unsigned int daifmt;
	struct asoc_simple_dai cpu_dai;
	struct asoc_simple_dai codec_dai;
	struct snd_soc_dai_link snd_link;
};

static int __asoc_simple_card_dai_init(struct snd_soc_dai *dai,
				       struct asoc_simple_dai *set)
{
	int ret;

	if (set->fmt) {
		ret = snd_soc_dai_set_fmt(dai, set->fmt);
		if (ret && ret != -ENOTSUPP) {
			dev_err(dai->dev, "simple-card: set_fmt error\n");
			goto err;
		}
	}

	if (set->sysclk) {
		ret = snd_soc_dai_set_sysclk(dai, 0, set->sysclk, 0);
		if (ret && ret != -ENOTSUPP) {
			dev_err(dai->dev, "simple-card: set_sysclk error\n");
			goto err;
		}
	}

	if (set->slots) {
		ret = snd_soc_dai_set_tdm_slot(dai, 0, 0,
						set->slots,
						set->slot_width);
		if (ret && ret != -ENOTSUPP) {
			dev_err(dai->dev, "simple-card: set_tdm_slot error\n");
			goto err;
		}
	}

	ret = 0;

err:
	return ret;
}

static int asoc_simple_card_dai_init(struct snd_soc_pcm_runtime *rtd)
{
	struct simple_card_data *priv =
				snd_soc_card_get_drvdata(rtd->card);
	struct snd_soc_dai *codec = rtd->codec_dai;
	struct snd_soc_dai *cpu = rtd->cpu_dai;
	int ret;

	ret = __asoc_simple_card_dai_init(codec, &priv->codec_dai);
	if (ret < 0)
		return ret;

	ret = __asoc_simple_card_dai_init(cpu, &priv->cpu_dai);
	if (ret < 0)
		return ret;

	return 0;
}

static int
asoc_simple_card_sub_parse_of(struct device_node *np,
			      unsigned int daifmt,
			      struct asoc_simple_dai *dai,
			      const struct device_node **p_node,
			      const char **name)
{
	struct device_node *node;
	struct clk *clk;
	int ret;

	/*
	 * get node via "sound-dai = <&phandle port>"
	 * it will be used as xxx_of_node on soc_bind_dai_link()
	 */
	node = of_parse_phandle(np, "sound-dai", 0);
	if (!node)
		return -ENODEV;
	*p_node = node;

	/* get dai->name */
	ret = snd_soc_of_get_dai_name(np, name);
	if (ret < 0)
		return ret;

	/* parse TDM slot */
	ret = snd_soc_of_parse_tdm_slot(np, &dai->slots, &dai->slot_width);
	if (ret)
		return ret;

	/* parse TDM slot */
	ret = snd_soc_of_parse_tdm_slot(np, &dai->slots, &dai->slot_width);
	if (ret)
		goto parse_error;

	/*
	 * bitclock-inversion, frame-inversion
	 * bitclock-master,    frame-master
	 * and specific "format" if it has
	 */
	dai->fmt = snd_soc_of_parse_daifmt(np, NULL);
	dai->fmt |= daifmt;

	/*
	 * dai->sysclk come from
	 *  "clocks = <&xxx>" (if system has common clock)
	 *  or "system-clock-frequency = <xxx>"
	 *  or device's module clock.
	 */
	if (of_property_read_bool(np, "clocks")) {
		clk = of_clk_get(np, 0);
		if (IS_ERR(clk)) {
			ret = PTR_ERR(clk);
			return ret;
		}

		dai->sysclk = clk_get_rate(clk);
	} else if (of_property_read_bool(np, "system-clock-frequency")) {
		of_property_read_u32(np,
				     "system-clock-frequency",
				     &dai->sysclk);
	} else {
		clk = of_clk_get(node, 0);
		if (!IS_ERR(clk))
			dai->sysclk = clk_get_rate(clk);
	}

<<<<<<< HEAD
	ret = 0;

parse_error:
	of_node_put(node);

	return ret;
=======
	return 0;
>>>>>>> dc1d78bb
}

static int asoc_simple_card_parse_of(struct device_node *node,
				     struct simple_card_data *priv,
				     struct device *dev)
{
	struct snd_soc_dai_link *dai_link = priv->snd_card.dai_link;
	struct device_node *np;
	char *name;
	int ret;

	/* parsing the card name from DT */
	snd_soc_of_parse_card_name(&priv->snd_card, "simple-audio-card,name");

	/* get CPU/CODEC common format via simple-audio-card,format */
	priv->daifmt = snd_soc_of_parse_daifmt(node, "simple-audio-card,") &
		(SND_SOC_DAIFMT_FORMAT_MASK | SND_SOC_DAIFMT_INV_MASK);

	/* off-codec widgets */
	if (of_property_read_bool(node, "simple-audio-card,widgets")) {
		ret = snd_soc_of_parse_audio_simple_widgets(&priv->snd_card,
					"simple-audio-card,widgets");
		if (ret)
			return ret;
	}

	/* DAPM routes */
	if (of_property_read_bool(node, "simple-audio-card,routing")) {
		ret = snd_soc_of_parse_audio_routing(&priv->snd_card,
					"simple-audio-card,routing");
		if (ret)
			return ret;
	}

	/* CPU sub-node */
	ret = -EINVAL;
	np = of_get_child_by_name(node, "simple-audio-card,cpu");
<<<<<<< HEAD
	if (np)
=======
	if (np) {
>>>>>>> dc1d78bb
		ret = asoc_simple_card_sub_parse_of(np, priv->daifmt,
						  &priv->cpu_dai,
						  &dai_link->cpu_of_node,
						  &dai_link->cpu_dai_name);
<<<<<<< HEAD
=======
		of_node_put(np);
	}
>>>>>>> dc1d78bb
	if (ret < 0)
		return ret;

	/* CODEC sub-node */
	ret = -EINVAL;
	np = of_get_child_by_name(node, "simple-audio-card,codec");
<<<<<<< HEAD
	if (np)
=======
	if (np) {
>>>>>>> dc1d78bb
		ret = asoc_simple_card_sub_parse_of(np, priv->daifmt,
						  &priv->codec_dai,
						  &dai_link->codec_of_node,
						  &dai_link->codec_dai_name);
<<<<<<< HEAD
=======
		of_node_put(np);
	}
>>>>>>> dc1d78bb
	if (ret < 0)
		return ret;

	if (!dai_link->cpu_dai_name || !dai_link->codec_dai_name)
		return -EINVAL;

	/* card name is created from CPU/CODEC dai name */
	name = devm_kzalloc(dev,
			    strlen(dai_link->cpu_dai_name)   +
			    strlen(dai_link->codec_dai_name) + 2,
			    GFP_KERNEL);
	sprintf(name, "%s-%s", dai_link->cpu_dai_name,
				dai_link->codec_dai_name);
	if (!priv->snd_card.name)
		priv->snd_card.name = name;
	dai_link->name = dai_link->stream_name = name;

	/* simple-card assumes platform == cpu */
	dai_link->platform_of_node = dai_link->cpu_of_node;

	dev_dbg(dev, "card-name : %s\n", name);
	dev_dbg(dev, "platform : %04x\n", priv->daifmt);
	dev_dbg(dev, "cpu : %s / %04x / %d\n",
		dai_link->cpu_dai_name,
		priv->cpu_dai.fmt,
		priv->cpu_dai.sysclk);
	dev_dbg(dev, "codec : %s / %04x / %d\n",
		dai_link->codec_dai_name,
		priv->codec_dai.fmt,
		priv->codec_dai.sysclk);

	/*
	 * soc_bind_dai_link() will check cpu name
	 * after of_node matching if dai_link has cpu_dai_name.
	 * but, it will never match if name was created by fmt_single_name()
	 * remove cpu_dai_name to escape name matching.
	 * see
	 *	fmt_single_name()
	 *	fmt_multiple_name()
	 */
	dai_link->cpu_dai_name = NULL;

	return 0;
}

/* update the reference count of the devices nodes at end of probe */
static int asoc_simple_card_unref(struct platform_device *pdev)
{
	struct snd_soc_card *card = platform_get_drvdata(pdev);
	struct snd_soc_dai_link *dai_link;
	struct device_node *np;
	int num_links;

	for (num_links = 0, dai_link = card->dai_link;
	     num_links < card->num_links;
	     num_links++, dai_link++) {
		np = (struct device_node *) dai_link->cpu_of_node;
		if (np)
			of_node_put(np);
		np = (struct device_node *) dai_link->codec_of_node;
		if (np)
			of_node_put(np);
	}
	return 0;
}

static int asoc_simple_card_probe(struct platform_device *pdev)
{
	struct simple_card_data *priv;
	struct snd_soc_dai_link *dai_link;
	struct device_node *np = pdev->dev.of_node;
	struct device *dev = &pdev->dev;
	int ret;

	priv = devm_kzalloc(dev, sizeof(*priv), GFP_KERNEL);
	if (!priv)
		return -ENOMEM;

	/*
	 * init snd_soc_card
	 */
	priv->snd_card.owner = THIS_MODULE;
	priv->snd_card.dev = dev;
	dai_link = &priv->snd_link;
	priv->snd_card.dai_link = dai_link;
	priv->snd_card.num_links = 1;

	if (np && of_device_is_available(np)) {

		ret = asoc_simple_card_parse_of(np, priv, dev);
		if (ret < 0) {
			if (ret != -EPROBE_DEFER)
				dev_err(dev, "parse error %d\n", ret);
			goto err;
		}
	} else {
		struct asoc_simple_card_info *cinfo;

		cinfo = dev->platform_data;
		if (!cinfo) {
			dev_err(dev, "no info for asoc-simple-card\n");
			return -EINVAL;
		}

		if (!cinfo->name	||
		    !cinfo->codec_dai.name	||
		    !cinfo->codec	||
		    !cinfo->platform	||
		    !cinfo->cpu_dai.name) {
			dev_err(dev, "insufficient asoc_simple_card_info settings\n");
			return -EINVAL;
		}

		priv->snd_card.name	= (cinfo->card) ? cinfo->card : cinfo->name;
		dai_link->name		= cinfo->name;
		dai_link->stream_name	= cinfo->name;
		dai_link->platform_name	= cinfo->platform;
		dai_link->codec_name	= cinfo->codec;
		dai_link->cpu_dai_name	= cinfo->cpu_dai.name;
		dai_link->codec_dai_name = cinfo->codec_dai.name;
		memcpy(&priv->cpu_dai, &cinfo->cpu_dai,
						sizeof(priv->cpu_dai));
		memcpy(&priv->codec_dai, &cinfo->codec_dai,
						sizeof(priv->codec_dai));

		priv->cpu_dai.fmt	|= cinfo->daifmt;
		priv->codec_dai.fmt	|= cinfo->daifmt;
	}

	/*
	 * init snd_soc_dai_link
	 */
	dai_link->init = asoc_simple_card_dai_init;
<<<<<<< HEAD

	snd_soc_card_set_drvdata(&priv->snd_card, priv);

	return devm_snd_soc_register_card(&pdev->dev, &priv->snd_card);
=======

	snd_soc_card_set_drvdata(&priv->snd_card, priv);

	ret = devm_snd_soc_register_card(&pdev->dev, &priv->snd_card);

err:
	asoc_simple_card_unref(pdev);
	return ret;
>>>>>>> dc1d78bb
}

static const struct of_device_id asoc_simple_of_match[] = {
	{ .compatible = "simple-audio-card", },
	{},
};
MODULE_DEVICE_TABLE(of, asoc_simple_of_match);

static struct platform_driver asoc_simple_card = {
	.driver = {
		.name	= "asoc-simple-card",
		.owner = THIS_MODULE,
		.of_match_table = asoc_simple_of_match,
	},
	.probe		= asoc_simple_card_probe,
};

module_platform_driver(asoc_simple_card);

MODULE_ALIAS("platform:asoc-simple-card");
MODULE_LICENSE("GPL");
MODULE_DESCRIPTION("ASoC Simple Sound Card");
MODULE_AUTHOR("Kuninori Morimoto <kuninori.morimoto.gx@renesas.com>");<|MERGE_RESOLUTION|>--- conflicted
+++ resolved
@@ -112,11 +112,6 @@
 	if (ret)
 		return ret;
 
-	/* parse TDM slot */
-	ret = snd_soc_of_parse_tdm_slot(np, &dai->slots, &dai->slot_width);
-	if (ret)
-		goto parse_error;
-
 	/*
 	 * bitclock-inversion, frame-inversion
 	 * bitclock-master,    frame-master
@@ -149,16 +144,7 @@
 			dai->sysclk = clk_get_rate(clk);
 	}
 
-<<<<<<< HEAD
-	ret = 0;
-
-parse_error:
-	of_node_put(node);
-
-	return ret;
-=======
 	return 0;
->>>>>>> dc1d78bb
 }
 
 static int asoc_simple_card_parse_of(struct device_node *node,
@@ -196,40 +182,26 @@
 	/* CPU sub-node */
 	ret = -EINVAL;
 	np = of_get_child_by_name(node, "simple-audio-card,cpu");
-<<<<<<< HEAD
-	if (np)
-=======
 	if (np) {
->>>>>>> dc1d78bb
 		ret = asoc_simple_card_sub_parse_of(np, priv->daifmt,
 						  &priv->cpu_dai,
 						  &dai_link->cpu_of_node,
 						  &dai_link->cpu_dai_name);
-<<<<<<< HEAD
-=======
 		of_node_put(np);
 	}
->>>>>>> dc1d78bb
 	if (ret < 0)
 		return ret;
 
 	/* CODEC sub-node */
 	ret = -EINVAL;
 	np = of_get_child_by_name(node, "simple-audio-card,codec");
-<<<<<<< HEAD
-	if (np)
-=======
 	if (np) {
->>>>>>> dc1d78bb
 		ret = asoc_simple_card_sub_parse_of(np, priv->daifmt,
 						  &priv->codec_dai,
 						  &dai_link->codec_of_node,
 						  &dai_link->codec_dai_name);
-<<<<<<< HEAD
-=======
 		of_node_put(np);
 	}
->>>>>>> dc1d78bb
 	if (ret < 0)
 		return ret;
 
@@ -363,12 +335,6 @@
 	 * init snd_soc_dai_link
 	 */
 	dai_link->init = asoc_simple_card_dai_init;
-<<<<<<< HEAD
-
-	snd_soc_card_set_drvdata(&priv->snd_card, priv);
-
-	return devm_snd_soc_register_card(&pdev->dev, &priv->snd_card);
-=======
 
 	snd_soc_card_set_drvdata(&priv->snd_card, priv);
 
@@ -377,7 +343,6 @@
 err:
 	asoc_simple_card_unref(pdev);
 	return ret;
->>>>>>> dc1d78bb
 }
 
 static const struct of_device_id asoc_simple_of_match[] = {
