// SPDX-License-Identifier: GPL-2.0

#include <net/xsk_buff_pool.h>
#include <net/xdp_sock.h>
#include <net/xdp_sock_drv.h>

#include "xsk_queue.h"
#include "xdp_umem.h"
#include "xsk.h"

void xp_add_xsk(struct xsk_buff_pool *pool, struct xdp_sock *xs)
{
	unsigned long flags;

	if (!xs->tx)
		return;

	spin_lock_irqsave(&pool->xsk_tx_list_lock, flags);
	list_add_rcu(&xs->tx_list, &pool->xsk_tx_list);
	spin_unlock_irqrestore(&pool->xsk_tx_list_lock, flags);
}

void xp_del_xsk(struct xsk_buff_pool *pool, struct xdp_sock *xs)
{
	unsigned long flags;

	if (!xs->tx)
		return;

	spin_lock_irqsave(&pool->xsk_tx_list_lock, flags);
	list_del_rcu(&xs->tx_list);
	spin_unlock_irqrestore(&pool->xsk_tx_list_lock, flags);
}

void xp_destroy(struct xsk_buff_pool *pool)
{
	if (!pool)
		return;

	kvfree(pool->tx_descs);
	kvfree(pool->heads);
	kvfree(pool);
}

int xp_alloc_tx_descs(struct xsk_buff_pool *pool, struct xdp_sock *xs)
{
	pool->tx_descs = kvcalloc(xs->tx->nentries, sizeof(*pool->tx_descs),
				  GFP_KERNEL);
	if (!pool->tx_descs)
		return -ENOMEM;

	return 0;
}

struct xsk_buff_pool *xp_create_and_assign_umem(struct xdp_sock *xs,
						struct xdp_umem *umem)
{
	bool unaligned = umem->flags & XDP_UMEM_UNALIGNED_CHUNK_FLAG;
	struct xsk_buff_pool *pool;
	struct xdp_buff_xsk *xskb;
	u32 i, entries;

	entries = unaligned ? umem->chunks : 0;
	pool = kvzalloc(struct_size(pool, free_heads, entries),	GFP_KERNEL);
	if (!pool)
		goto out;

	pool->heads = kvcalloc(umem->chunks, sizeof(*pool->heads), GFP_KERNEL);
	if (!pool->heads)
		goto out;

	if (xs->tx)
		if (xp_alloc_tx_descs(pool, xs))
			goto out;

	pool->chunk_mask = ~((u64)umem->chunk_size - 1);
	pool->addrs_cnt = umem->size;
	pool->heads_cnt = umem->chunks;
	pool->free_heads_cnt = umem->chunks;
	pool->headroom = umem->headroom;
	pool->chunk_size = umem->chunk_size;
	pool->chunk_shift = ffs(umem->chunk_size) - 1;
	pool->unaligned = unaligned;
	pool->frame_len = umem->chunk_size - umem->headroom -
		XDP_PACKET_HEADROOM;
	pool->umem = umem;
	pool->addrs = umem->addrs;
	pool->tx_metadata_len = umem->tx_metadata_len;
	pool->tx_sw_csum = umem->flags & XDP_UMEM_TX_SW_CSUM;
	INIT_LIST_HEAD(&pool->free_list);
	INIT_LIST_HEAD(&pool->xskb_list);
	INIT_LIST_HEAD(&pool->xsk_tx_list);
	spin_lock_init(&pool->xsk_tx_list_lock);
	spin_lock_init(&pool->cq_lock);
	refcount_set(&pool->users, 1);

	pool->fq = xs->fq_tmp;
	pool->cq = xs->cq_tmp;

	for (i = 0; i < pool->free_heads_cnt; i++) {
		xskb = &pool->heads[i];
		xskb->pool = pool;
		xskb->xdp.frame_sz = umem->chunk_size - umem->headroom;
		INIT_LIST_HEAD(&xskb->free_list_node);
		INIT_LIST_HEAD(&xskb->xskb_list_node);
		if (pool->unaligned)
			pool->free_heads[i] = xskb;
		else
			xp_init_xskb_addr(xskb, pool, i * pool->chunk_size);
	}

	return pool;

out:
	xp_destroy(pool);
	return NULL;
}

void xp_set_rxq_info(struct xsk_buff_pool *pool, struct xdp_rxq_info *rxq)
{
	u32 i;

	for (i = 0; i < pool->heads_cnt; i++)
		pool->heads[i].xdp.rxq = rxq;
}
EXPORT_SYMBOL(xp_set_rxq_info);

void xp_fill_cb(struct xsk_buff_pool *pool, struct xsk_cb_desc *desc)
{
	u32 i;

	for (i = 0; i < pool->heads_cnt; i++) {
		struct xdp_buff_xsk *xskb = &pool->heads[i];

		memcpy(xskb->cb + desc->off, desc->src, desc->bytes);
	}
}
EXPORT_SYMBOL(xp_fill_cb);

static void xp_disable_drv_zc(struct xsk_buff_pool *pool)
{
	struct netdev_bpf bpf;
	int err;

	ASSERT_RTNL();

	if (pool->umem->zc) {
		bpf.command = XDP_SETUP_XSK_POOL;
		bpf.xsk.pool = NULL;
		bpf.xsk.queue_id = pool->queue_id;

		err = pool->netdev->netdev_ops->ndo_bpf(pool->netdev, &bpf);

		if (err)
			WARN(1, "Failed to disable zero-copy!\n");
	}
}

#define NETDEV_XDP_ACT_ZC	(NETDEV_XDP_ACT_BASIC |		\
				 NETDEV_XDP_ACT_REDIRECT |	\
				 NETDEV_XDP_ACT_XSK_ZEROCOPY)

int xp_assign_dev(struct xsk_buff_pool *pool,
		  struct net_device *netdev, u16 queue_id, u16 flags)
{
	bool force_zc, force_copy;
	struct netdev_bpf bpf;
	int err = 0;

	ASSERT_RTNL();

	force_zc = flags & XDP_ZEROCOPY;
	force_copy = flags & XDP_COPY;

	if (force_zc && force_copy)
		return -EINVAL;

	if (xsk_get_pool_from_qid(netdev, queue_id))
		return -EBUSY;

	pool->netdev = netdev;
	pool->queue_id = queue_id;
	err = xsk_reg_pool_at_qid(netdev, pool, queue_id);
	if (err)
		return err;

	if (flags & XDP_USE_SG)
		pool->umem->flags |= XDP_UMEM_SG_FLAG;

	if (flags & XDP_USE_NEED_WAKEUP)
		pool->uses_need_wakeup = true;
	/* Tx needs to be explicitly woken up the first time.  Also
	 * for supporting drivers that do not implement this
	 * feature. They will always have to call sendto() or poll().
	 */
	pool->cached_need_wakeup = XDP_WAKEUP_TX;

	dev_hold(netdev);

	if (force_copy)
		/* For copy-mode, we are done. */
		return 0;

	if ((netdev->xdp_features & NETDEV_XDP_ACT_ZC) != NETDEV_XDP_ACT_ZC) {
		err = -EOPNOTSUPP;
		goto err_unreg_pool;
	}

	if (netdev->xdp_zc_max_segs == 1 && (flags & XDP_USE_SG)) {
		err = -EOPNOTSUPP;
		goto err_unreg_pool;
	}

	bpf.command = XDP_SETUP_XSK_POOL;
	bpf.xsk.pool = pool;
	bpf.xsk.queue_id = queue_id;

	err = netdev->netdev_ops->ndo_bpf(netdev, &bpf);
	if (err)
		goto err_unreg_pool;

	if (!pool->dma_pages) {
		WARN(1, "Driver did not DMA map zero-copy buffers");
		err = -EINVAL;
		goto err_unreg_xsk;
	}
	pool->umem->zc = true;
	return 0;

err_unreg_xsk:
	xp_disable_drv_zc(pool);
err_unreg_pool:
	if (!force_zc)
		err = 0; /* fallback to copy mode */
	if (err) {
		xsk_clear_pool_at_qid(netdev, queue_id);
		dev_put(netdev);
	}
	return err;
}

int xp_assign_dev_shared(struct xsk_buff_pool *pool, struct xdp_sock *umem_xs,
			 struct net_device *dev, u16 queue_id)
{
	u16 flags;
	struct xdp_umem *umem = umem_xs->umem;

	/* One fill and completion ring required for each queue id. */
	if (!pool->fq || !pool->cq)
		return -EINVAL;

	flags = umem->zc ? XDP_ZEROCOPY : XDP_COPY;
	if (umem_xs->pool->uses_need_wakeup)
		flags |= XDP_USE_NEED_WAKEUP;

	return xp_assign_dev(pool, dev, queue_id, flags);
}

void xp_clear_dev(struct xsk_buff_pool *pool)
{
	if (!pool->netdev)
		return;

	xp_disable_drv_zc(pool);
	xsk_clear_pool_at_qid(pool->netdev, pool->queue_id);
	dev_put(pool->netdev);
	pool->netdev = NULL;
}

static void xp_release_deferred(struct work_struct *work)
{
	struct xsk_buff_pool *pool = container_of(work, struct xsk_buff_pool,
						  work);

	rtnl_lock();
	xp_clear_dev(pool);
	rtnl_unlock();

	if (pool->fq) {
		xskq_destroy(pool->fq);
		pool->fq = NULL;
	}

	if (pool->cq) {
		xskq_destroy(pool->cq);
		pool->cq = NULL;
	}

	xdp_put_umem(pool->umem, false);
	xp_destroy(pool);
}

void xp_get_pool(struct xsk_buff_pool *pool)
{
	refcount_inc(&pool->users);
}

bool xp_put_pool(struct xsk_buff_pool *pool)
{
	if (!pool)
		return false;

	if (refcount_dec_and_test(&pool->users)) {
		INIT_WORK(&pool->work, xp_release_deferred);
		schedule_work(&pool->work);
		return true;
	}

	return false;
}

static struct xsk_dma_map *xp_find_dma_map(struct xsk_buff_pool *pool)
{
	struct xsk_dma_map *dma_map;

	list_for_each_entry(dma_map, &pool->umem->xsk_dma_list, list) {
		if (dma_map->netdev == pool->netdev)
			return dma_map;
	}

	return NULL;
}

static struct xsk_dma_map *xp_create_dma_map(struct device *dev, struct net_device *netdev,
					     u32 nr_pages, struct xdp_umem *umem)
{
	struct xsk_dma_map *dma_map;

	dma_map = kzalloc(sizeof(*dma_map), GFP_KERNEL);
	if (!dma_map)
		return NULL;

	dma_map->dma_pages = kvcalloc(nr_pages, sizeof(*dma_map->dma_pages), GFP_KERNEL);
	if (!dma_map->dma_pages) {
		kfree(dma_map);
		return NULL;
	}

	dma_map->netdev = netdev;
	dma_map->dev = dev;
	dma_map->dma_pages_cnt = nr_pages;
	refcount_set(&dma_map->users, 1);
	list_add(&dma_map->list, &umem->xsk_dma_list);
	return dma_map;
}

static void xp_destroy_dma_map(struct xsk_dma_map *dma_map)
{
	list_del(&dma_map->list);
	kvfree(dma_map->dma_pages);
	kfree(dma_map);
}

static void __xp_dma_unmap(struct xsk_dma_map *dma_map, unsigned long attrs)
{
	dma_addr_t *dma;
	u32 i;

	for (i = 0; i < dma_map->dma_pages_cnt; i++) {
		dma = &dma_map->dma_pages[i];
		if (*dma) {
			*dma &= ~XSK_NEXT_PG_CONTIG_MASK;
			dma_unmap_page_attrs(dma_map->dev, *dma, PAGE_SIZE,
					     DMA_BIDIRECTIONAL, attrs);
			*dma = 0;
		}
	}

	xp_destroy_dma_map(dma_map);
}

void xp_dma_unmap(struct xsk_buff_pool *pool, unsigned long attrs)
{
	struct xsk_dma_map *dma_map;

	if (!pool->dma_pages)
		return;

	dma_map = xp_find_dma_map(pool);
	if (!dma_map) {
		WARN(1, "Could not find dma_map for device");
		return;
	}

	if (!refcount_dec_and_test(&dma_map->users))
		return;

	__xp_dma_unmap(dma_map, attrs);
	kvfree(pool->dma_pages);
	pool->dma_pages = NULL;
	pool->dma_pages_cnt = 0;
	pool->dev = NULL;
}
EXPORT_SYMBOL(xp_dma_unmap);

static void xp_check_dma_contiguity(struct xsk_dma_map *dma_map)
{
	u32 i;

	for (i = 0; i < dma_map->dma_pages_cnt - 1; i++) {
		if (dma_map->dma_pages[i] + PAGE_SIZE == dma_map->dma_pages[i + 1])
			dma_map->dma_pages[i] |= XSK_NEXT_PG_CONTIG_MASK;
		else
			dma_map->dma_pages[i] &= ~XSK_NEXT_PG_CONTIG_MASK;
	}
}

static int xp_init_dma_info(struct xsk_buff_pool *pool, struct xsk_dma_map *dma_map)
{
	if (!pool->unaligned) {
		u32 i;

		for (i = 0; i < pool->heads_cnt; i++) {
			struct xdp_buff_xsk *xskb = &pool->heads[i];

			xp_init_xskb_dma(xskb, pool, dma_map->dma_pages, xskb->orig_addr);
		}
	}

	pool->dma_pages = kvcalloc(dma_map->dma_pages_cnt, sizeof(*pool->dma_pages), GFP_KERNEL);
	if (!pool->dma_pages)
		return -ENOMEM;

	pool->dev = dma_map->dev;
	pool->dma_pages_cnt = dma_map->dma_pages_cnt;
	memcpy(pool->dma_pages, dma_map->dma_pages,
	       pool->dma_pages_cnt * sizeof(*pool->dma_pages));

	return 0;
}

int xp_dma_map(struct xsk_buff_pool *pool, struct device *dev,
	       unsigned long attrs, struct page **pages, u32 nr_pages)
{
	struct xsk_dma_map *dma_map;
	dma_addr_t dma;
	int err;
	u32 i;

	dma_map = xp_find_dma_map(pool);
	if (dma_map) {
		err = xp_init_dma_info(pool, dma_map);
		if (err)
			return err;

		refcount_inc(&dma_map->users);
		return 0;
	}

	dma_map = xp_create_dma_map(dev, pool->netdev, nr_pages, pool->umem);
	if (!dma_map)
		return -ENOMEM;

	for (i = 0; i < dma_map->dma_pages_cnt; i++) {
		dma = dma_map_page_attrs(dev, pages[i], 0, PAGE_SIZE,
					 DMA_BIDIRECTIONAL, attrs);
		if (dma_mapping_error(dev, dma)) {
			__xp_dma_unmap(dma_map, attrs);
			return -ENOMEM;
		}
		dma_map->dma_pages[i] = dma;
	}

	if (pool->unaligned)
		xp_check_dma_contiguity(dma_map);

	err = xp_init_dma_info(pool, dma_map);
	if (err) {
		__xp_dma_unmap(dma_map, attrs);
		return err;
	}

	return 0;
}
EXPORT_SYMBOL(xp_dma_map);

static bool xp_addr_crosses_non_contig_pg(struct xsk_buff_pool *pool,
					  u64 addr)
{
	return xp_desc_crosses_non_contig_pg(pool, addr, pool->chunk_size);
}

static bool xp_check_unaligned(struct xsk_buff_pool *pool, u64 *addr)
{
	*addr = xp_unaligned_extract_addr(*addr);
	if (*addr >= pool->addrs_cnt ||
	    *addr + pool->chunk_size > pool->addrs_cnt ||
	    xp_addr_crosses_non_contig_pg(pool, *addr))
		return false;
	return true;
}

static bool xp_check_aligned(struct xsk_buff_pool *pool, u64 *addr)
{
	*addr = xp_aligned_extract_addr(pool, *addr);
	return *addr < pool->addrs_cnt;
}

static struct xdp_buff_xsk *__xp_alloc(struct xsk_buff_pool *pool)
{
	struct xdp_buff_xsk *xskb;
	u64 addr;
	bool ok;

	if (pool->free_heads_cnt == 0)
		return NULL;

	for (;;) {
		if (!xskq_cons_peek_addr_unchecked(pool->fq, &addr)) {
			pool->fq->queue_empty_descs++;
			return NULL;
		}

		ok = pool->unaligned ? xp_check_unaligned(pool, &addr) :
		     xp_check_aligned(pool, &addr);
		if (!ok) {
			pool->fq->invalid_descs++;
			xskq_cons_release(pool->fq);
			continue;
		}
		break;
	}

	if (pool->unaligned) {
		xskb = pool->free_heads[--pool->free_heads_cnt];
		xp_init_xskb_addr(xskb, pool, addr);
		if (pool->dma_pages)
			xp_init_xskb_dma(xskb, pool, pool->dma_pages, addr);
	} else {
		xskb = &pool->heads[xp_aligned_extract_idx(pool, addr)];
	}

	xskq_cons_release(pool->fq);
	return xskb;
}

struct xdp_buff *xp_alloc(struct xsk_buff_pool *pool)
{
	struct xdp_buff_xsk *xskb;

	if (!pool->free_list_cnt) {
		xskb = __xp_alloc(pool);
		if (!xskb)
			return NULL;
	} else {
		pool->free_list_cnt--;
		xskb = list_first_entry(&pool->free_list, struct xdp_buff_xsk,
					free_list_node);
		list_del_init(&xskb->free_list_node);
	}

	xskb->xdp.data = xskb->xdp.data_hard_start + XDP_PACKET_HEADROOM;
	xskb->xdp.data_meta = xskb->xdp.data;
	xskb->xdp.flags = 0;
<<<<<<< HEAD
=======

	if (pool->dev)
		xp_dma_sync_for_device(pool, xskb->dma, pool->frame_len);
>>>>>>> 0c383648

	return &xskb->xdp;
}
EXPORT_SYMBOL(xp_alloc);

static u32 xp_alloc_new_from_fq(struct xsk_buff_pool *pool, struct xdp_buff **xdp, u32 max)
{
	u32 i, cached_cons, nb_entries;

	if (max > pool->free_heads_cnt)
		max = pool->free_heads_cnt;
	max = xskq_cons_nb_entries(pool->fq, max);

	cached_cons = pool->fq->cached_cons;
	nb_entries = max;
	i = max;
	while (i--) {
		struct xdp_buff_xsk *xskb;
		u64 addr;
		bool ok;

		__xskq_cons_read_addr_unchecked(pool->fq, cached_cons++, &addr);

		ok = pool->unaligned ? xp_check_unaligned(pool, &addr) :
			xp_check_aligned(pool, &addr);
		if (unlikely(!ok)) {
			pool->fq->invalid_descs++;
			nb_entries--;
			continue;
		}

		if (pool->unaligned) {
			xskb = pool->free_heads[--pool->free_heads_cnt];
			xp_init_xskb_addr(xskb, pool, addr);
			if (pool->dma_pages)
				xp_init_xskb_dma(xskb, pool, pool->dma_pages, addr);
		} else {
			xskb = &pool->heads[xp_aligned_extract_idx(pool, addr)];
		}

		*xdp = &xskb->xdp;
		xdp++;
	}

	xskq_cons_release_n(pool->fq, max);
	return nb_entries;
}

static u32 xp_alloc_reused(struct xsk_buff_pool *pool, struct xdp_buff **xdp, u32 nb_entries)
{
	struct xdp_buff_xsk *xskb;
	u32 i;

	nb_entries = min_t(u32, nb_entries, pool->free_list_cnt);

	i = nb_entries;
	while (i--) {
		xskb = list_first_entry(&pool->free_list, struct xdp_buff_xsk, free_list_node);
		list_del_init(&xskb->free_list_node);

		*xdp = &xskb->xdp;
		xdp++;
	}
	pool->free_list_cnt -= nb_entries;

	return nb_entries;
}

u32 xp_alloc_batch(struct xsk_buff_pool *pool, struct xdp_buff **xdp, u32 max)
{
	u32 nb_entries1 = 0, nb_entries2;

	if (unlikely(pool->dev && dma_dev_need_sync(pool->dev))) {
		struct xdp_buff *buff;

		/* Slow path */
		buff = xp_alloc(pool);
		if (buff)
			*xdp = buff;
		return !!buff;
	}

	if (unlikely(pool->free_list_cnt)) {
		nb_entries1 = xp_alloc_reused(pool, xdp, max);
		if (nb_entries1 == max)
			return nb_entries1;

		max -= nb_entries1;
		xdp += nb_entries1;
	}

	nb_entries2 = xp_alloc_new_from_fq(pool, xdp, max);
	if (!nb_entries2)
		pool->fq->queue_empty_descs++;

	return nb_entries1 + nb_entries2;
}
EXPORT_SYMBOL(xp_alloc_batch);

bool xp_can_alloc(struct xsk_buff_pool *pool, u32 count)
{
	if (pool->free_list_cnt >= count)
		return true;
	return xskq_cons_has_entries(pool->fq, count - pool->free_list_cnt);
}
EXPORT_SYMBOL(xp_can_alloc);

void xp_free(struct xdp_buff_xsk *xskb)
{
	if (!list_empty(&xskb->free_list_node))
		return;

	xskb->pool->free_list_cnt++;
	list_add(&xskb->free_list_node, &xskb->pool->free_list);
}
EXPORT_SYMBOL(xp_free);

void *xp_raw_get_data(struct xsk_buff_pool *pool, u64 addr)
{
	addr = pool->unaligned ? xp_unaligned_add_offset_to_addr(addr) : addr;
	return pool->addrs + addr;
}
EXPORT_SYMBOL(xp_raw_get_data);

dma_addr_t xp_raw_get_dma(struct xsk_buff_pool *pool, u64 addr)
{
	addr = pool->unaligned ? xp_unaligned_add_offset_to_addr(addr) : addr;
	return (pool->dma_pages[addr >> PAGE_SHIFT] &
		~XSK_NEXT_PG_CONTIG_MASK) +
		(addr & ~PAGE_MASK);
}
EXPORT_SYMBOL(xp_raw_get_dma);<|MERGE_RESOLUTION|>--- conflicted
+++ resolved
@@ -552,12 +552,9 @@
 	xskb->xdp.data = xskb->xdp.data_hard_start + XDP_PACKET_HEADROOM;
 	xskb->xdp.data_meta = xskb->xdp.data;
 	xskb->xdp.flags = 0;
-<<<<<<< HEAD
-=======
 
 	if (pool->dev)
 		xp_dma_sync_for_device(pool, xskb->dma, pool->frame_len);
->>>>>>> 0c383648
 
 	return &xskb->xdp;
 }
