/*
 * net/tipc/link.h: Include file for TIPC link code
 *
 * Copyright (c) 1995-2006, 2013-2014, Ericsson AB
 * Copyright (c) 2004-2005, 2010-2011, Wind River Systems
 * All rights reserved.
 *
 * Redistribution and use in source and binary forms, with or without
 * modification, are permitted provided that the following conditions are met:
 *
 * 1. Redistributions of source code must retain the above copyright
 *    notice, this list of conditions and the following disclaimer.
 * 2. Redistributions in binary form must reproduce the above copyright
 *    notice, this list of conditions and the following disclaimer in the
 *    documentation and/or other materials provided with the distribution.
 * 3. Neither the names of the copyright holders nor the names of its
 *    contributors may be used to endorse or promote products derived from
 *    this software without specific prior written permission.
 *
 * Alternatively, this software may be distributed under the terms of the
 * GNU General Public License ("GPL") version 2 as published by the Free
 * Software Foundation.
 *
 * THIS SOFTWARE IS PROVIDED BY THE COPYRIGHT HOLDERS AND CONTRIBUTORS "AS IS"
 * AND ANY EXPRESS OR IMPLIED WARRANTIES, INCLUDING, BUT NOT LIMITED TO, THE
 * IMPLIED WARRANTIES OF MERCHANTABILITY AND FITNESS FOR A PARTICULAR PURPOSE
 * ARE DISCLAIMED. IN NO EVENT SHALL THE COPYRIGHT OWNER OR CONTRIBUTORS BE
 * LIABLE FOR ANY DIRECT, INDIRECT, INCIDENTAL, SPECIAL, EXEMPLARY, OR
 * CONSEQUENTIAL DAMAGES (INCLUDING, BUT NOT LIMITED TO, PROCUREMENT OF
 * SUBSTITUTE GOODS OR SERVICES; LOSS OF USE, DATA, OR PROFITS; OR BUSINESS
 * INTERRUPTION) HOWEVER CAUSED AND ON ANY THEORY OF LIABILITY, WHETHER IN
 * CONTRACT, STRICT LIABILITY, OR TORT (INCLUDING NEGLIGENCE OR OTHERWISE)
 * ARISING IN ANY WAY OUT OF THE USE OF THIS SOFTWARE, EVEN IF ADVISED OF THE
 * POSSIBILITY OF SUCH DAMAGE.
 */

#ifndef _TIPC_LINK_H
#define _TIPC_LINK_H

#include <net/genetlink.h>
#include "msg.h"
#include "node.h"

/* Out-of-range value for link sequence numbers
 */
#define INVALID_LINK_SEQ 0x10000

/* Link working states
 */
#define WORKING_WORKING 560810u
#define WORKING_UNKNOWN 560811u
#define RESET_UNKNOWN   560812u
#define RESET_RESET     560813u

/* Link endpoint execution states
 */
#define LINK_STARTED    0x0001
#define LINK_STOPPED    0x0002

/* Starting value for maximum packet size negotiation on unicast links
 * (unless bearer MTU is less)
 */
#define MAX_PKT_DEFAULT 1500

struct tipc_stats {
	u32 sent_info;		/* used in counting # sent packets */
	u32 recv_info;		/* used in counting # recv'd packets */
	u32 sent_states;
	u32 recv_states;
	u32 sent_probes;
	u32 recv_probes;
	u32 sent_nacks;
	u32 recv_nacks;
	u32 sent_acks;
	u32 sent_bundled;
	u32 sent_bundles;
	u32 recv_bundled;
	u32 recv_bundles;
	u32 retransmitted;
	u32 sent_fragmented;
	u32 sent_fragments;
	u32 recv_fragmented;
	u32 recv_fragments;
	u32 link_congs;		/* # port sends blocked by congestion */
	u32 deferred_recv;
	u32 duplicates;
	u32 max_queue_sz;	/* send queue size high water mark */
	u32 accu_queue_sz;	/* used for send queue size profiling */
	u32 queue_sz_counts;	/* used for send queue size profiling */
	u32 msg_length_counts;	/* used for message length profiling */
	u32 msg_lengths_total;	/* used for message length profiling */
	u32 msg_length_profile[7]; /* used for msg. length profiling */
};

/**
 * struct tipc_link - TIPC link data structure
 * @addr: network address of link's peer node
 * @name: link name character string
 * @media_addr: media address to use when sending messages over link
 * @timer: link timer
 * @owner: pointer to peer node
 * @flags: execution state flags for link endpoint instance
 * @checkpoint: reference point for triggering link continuity checking
 * @peer_session: link session # being used by peer end of link
 * @peer_bearer_id: bearer id used by link's peer endpoint
 * @bearer_id: local bearer id used by link
 * @tolerance: minimum link continuity loss needed to reset link [in ms]
 * @continuity_interval: link continuity testing interval [in ms]
 * @abort_limit: # of unacknowledged continuity probes needed to reset link
 * @state: current state of link FSM
 * @fsm_msg_cnt: # of protocol messages link FSM has sent in current state
 * @proto_msg: template for control messages generated by link
 * @pmsg: convenience pointer to "proto_msg" field
 * @priority: current link priority
 * @net_plane: current link network plane ('A' through 'H')
 * @queue_limit: outbound message queue congestion thresholds (indexed by user)
 * @exp_msg_count: # of tunnelled messages expected during link changeover
 * @reset_checkpoint: seq # of last acknowledged message at time of link reset
 * @max_pkt: current maximum packet size for this link
 * @max_pkt_target: desired maximum packet size for this link
 * @max_pkt_probes: # of probes based on current (max_pkt, max_pkt_target)
 * @outqueue: outbound message queue
 * @next_out_no: next sequence number to use for outbound messages
 * @last_retransmitted: sequence number of most recently retransmitted message
 * @stale_count: # of identical retransmit requests made by peer
 * @next_in_no: next sequence number to expect for inbound messages
 * @deferred_queue: deferred queue saved OOS b'cast message received from node
 * @unacked_window: # of inbound messages rx'd without ack'ing back to peer
 * @next_out: ptr to first unsent outbound message in queue
 * @waiting_sks: linked list of sockets waiting for link congestion to abate
 * @long_msg_seq_no: next identifier to use for outbound fragmented messages
 * @reasm_buf: head of partially reassembled inbound message fragments
 * @stats: collects statistics regarding link activity
 */
struct tipc_link {
	u32 addr;
	char name[TIPC_MAX_LINK_NAME];
	struct tipc_media_addr media_addr;
	struct timer_list timer;
	struct tipc_node *owner;

	/* Management and link supervision data */
	unsigned int flags;
	u32 checkpoint;
	u32 peer_session;
	u32 peer_bearer_id;
	u32 bearer_id;
	u32 tolerance;
	u32 continuity_interval;
	u32 abort_limit;
	int state;
	u32 fsm_msg_cnt;
	struct {
		unchar hdr[INT_H_SIZE];
		unchar body[TIPC_MAX_IF_NAME];
	} proto_msg;
	struct tipc_msg *pmsg;
	u32 priority;
	char net_plane;
	u32 queue_limit[15];	/* queue_limit[0]==window limit */

	/* Changeover */
	u32 exp_msg_count;
	u32 reset_checkpoint;

	/* Max packet negotiation */
	u32 max_pkt;
	u32 max_pkt_target;
	u32 max_pkt_probes;

	/* Sending */
	struct sk_buff_head outqueue;
	u32 next_out_no;
	u32 last_retransmitted;
	u32 stale_count;

	/* Reception */
	u32 next_in_no;
	struct sk_buff_head deferred_queue;
	u32 unacked_window;

	/* Congestion handling */
	struct sk_buff *next_out;
	struct sk_buff_head waiting_sks;

	/* Fragmentation/reassembly */
	u32 long_msg_seq_no;
	struct sk_buff *reasm_buf;

	/* Statistics */
	struct tipc_stats stats;
};

struct tipc_port;

struct tipc_link *tipc_link_create(struct tipc_node *n_ptr,
			      struct tipc_bearer *b_ptr,
			      const struct tipc_media_addr *media_addr);
void tipc_link_delete_list(unsigned int bearer_id, bool shutting_down);
void tipc_link_failover_send_queue(struct tipc_link *l_ptr);
void tipc_link_dup_queue_xmit(struct tipc_link *l_ptr, struct tipc_link *dest);
void tipc_link_reset_fragments(struct tipc_link *l_ptr);
int tipc_link_is_up(struct tipc_link *l_ptr);
int tipc_link_is_active(struct tipc_link *l_ptr);
void tipc_link_purge_queues(struct tipc_link *l_ptr);
struct sk_buff *tipc_link_cmd_config(const void *req_tlv_area,
				     int req_tlv_space,
				     u16 cmd);
struct sk_buff *tipc_link_cmd_show_stats(const void *req_tlv_area,
					 int req_tlv_space);
struct sk_buff *tipc_link_cmd_reset_stats(const void *req_tlv_area,
					  int req_tlv_space);
void tipc_link_reset_all(struct tipc_node *node);
void tipc_link_reset(struct tipc_link *l_ptr);
void tipc_link_reset_list(unsigned int bearer_id);
int tipc_link_xmit_skb(struct sk_buff *skb, u32 dest, u32 selector);
int tipc_link_xmit(struct sk_buff_head *list, u32 dest, u32 selector);
int __tipc_link_xmit(struct tipc_link *link, struct sk_buff_head *list);
u32 tipc_link_get_max_pkt(u32 dest, u32 selector);
void tipc_link_bundle_rcv(struct sk_buff *buf);
void tipc_link_proto_xmit(struct tipc_link *l_ptr, u32 msg_typ, int prob,
			  u32 gap, u32 tolerance, u32 priority, u32 acked_mtu);
<<<<<<< HEAD
void tipc_link_push_queue(struct tipc_link *l_ptr);
u32 tipc_link_defer_pkt(struct sk_buff **head, struct sk_buff **tail,
			struct sk_buff *buf);
=======
void tipc_link_push_packets(struct tipc_link *l_ptr);
u32 tipc_link_defer_pkt(struct sk_buff_head *list, struct sk_buff *buf);
>>>>>>> e529fea9
void tipc_link_set_queue_limits(struct tipc_link *l_ptr, u32 window);
void tipc_link_retransmit(struct tipc_link *l_ptr,
			  struct sk_buff *start, u32 retransmits);
struct sk_buff *tipc_skb_queue_next(const struct sk_buff_head *list,
				    const struct sk_buff *skb);

int tipc_nl_link_dump(struct sk_buff *skb, struct netlink_callback *cb);
int tipc_nl_link_get(struct sk_buff *skb, struct genl_info *info);
int tipc_nl_link_set(struct sk_buff *skb, struct genl_info *info);
int tipc_nl_link_reset_stats(struct sk_buff *skb, struct genl_info *info);
int tipc_nl_parse_link_prop(struct nlattr *prop, struct nlattr *props[]);

/*
 * Link sequence number manipulation routines (uses modulo 2**16 arithmetic)
 */
static inline u32 buf_seqno(struct sk_buff *buf)
{
	return msg_seqno(buf_msg(buf));
}

static inline u32 mod(u32 x)
{
	return x & 0xffffu;
}

static inline int less_eq(u32 left, u32 right)
{
	return mod(right - left) < 32768u;
}

static inline int more(u32 left, u32 right)
{
	return !less_eq(left, right);
}

static inline int less(u32 left, u32 right)
{
	return less_eq(left, right) && (mod(right) != mod(left));
}

static inline u32 lesser(u32 left, u32 right)
{
	return less_eq(left, right) ? left : right;
}


/*
 * Link status checking routines
 */
static inline int link_working_working(struct tipc_link *l_ptr)
{
	return l_ptr->state == WORKING_WORKING;
}

static inline int link_working_unknown(struct tipc_link *l_ptr)
{
	return l_ptr->state == WORKING_UNKNOWN;
}

static inline int link_reset_unknown(struct tipc_link *l_ptr)
{
	return l_ptr->state == RESET_UNKNOWN;
}

static inline int link_reset_reset(struct tipc_link *l_ptr)
{
	return l_ptr->state == RESET_RESET;
}

static inline int link_congested(struct tipc_link *l_ptr)
{
	return skb_queue_len(&l_ptr->outqueue) >= l_ptr->queue_limit[0];
}

#endif<|MERGE_RESOLUTION|>--- conflicted
+++ resolved
@@ -220,14 +220,8 @@
 void tipc_link_bundle_rcv(struct sk_buff *buf);
 void tipc_link_proto_xmit(struct tipc_link *l_ptr, u32 msg_typ, int prob,
 			  u32 gap, u32 tolerance, u32 priority, u32 acked_mtu);
-<<<<<<< HEAD
-void tipc_link_push_queue(struct tipc_link *l_ptr);
-u32 tipc_link_defer_pkt(struct sk_buff **head, struct sk_buff **tail,
-			struct sk_buff *buf);
-=======
 void tipc_link_push_packets(struct tipc_link *l_ptr);
 u32 tipc_link_defer_pkt(struct sk_buff_head *list, struct sk_buff *buf);
->>>>>>> e529fea9
 void tipc_link_set_queue_limits(struct tipc_link *l_ptr, u32 window);
 void tipc_link_retransmit(struct tipc_link *l_ptr,
 			  struct sk_buff *start, u32 retransmits);
