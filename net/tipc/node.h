/*
 * net/tipc/node.h: Include file for TIPC node management routines
 *
 * Copyright (c) 2000-2006, 2014, Ericsson AB
 * Copyright (c) 2005, 2010-2014, Wind River Systems
 * All rights reserved.
 *
 * Redistribution and use in source and binary forms, with or without
 * modification, are permitted provided that the following conditions are met:
 *
 * 1. Redistributions of source code must retain the above copyright
 *    notice, this list of conditions and the following disclaimer.
 * 2. Redistributions in binary form must reproduce the above copyright
 *    notice, this list of conditions and the following disclaimer in the
 *    documentation and/or other materials provided with the distribution.
 * 3. Neither the names of the copyright holders nor the names of its
 *    contributors may be used to endorse or promote products derived from
 *    this software without specific prior written permission.
 *
 * Alternatively, this software may be distributed under the terms of the
 * GNU General Public License ("GPL") version 2 as published by the Free
 * Software Foundation.
 *
 * THIS SOFTWARE IS PROVIDED BY THE COPYRIGHT HOLDERS AND CONTRIBUTORS "AS IS"
 * AND ANY EXPRESS OR IMPLIED WARRANTIES, INCLUDING, BUT NOT LIMITED TO, THE
 * IMPLIED WARRANTIES OF MERCHANTABILITY AND FITNESS FOR A PARTICULAR PURPOSE
 * ARE DISCLAIMED. IN NO EVENT SHALL THE COPYRIGHT OWNER OR CONTRIBUTORS BE
 * LIABLE FOR ANY DIRECT, INDIRECT, INCIDENTAL, SPECIAL, EXEMPLARY, OR
 * CONSEQUENTIAL DAMAGES (INCLUDING, BUT NOT LIMITED TO, PROCUREMENT OF
 * SUBSTITUTE GOODS OR SERVICES; LOSS OF USE, DATA, OR PROFITS; OR BUSINESS
 * INTERRUPTION) HOWEVER CAUSED AND ON ANY THEORY OF LIABILITY, WHETHER IN
 * CONTRACT, STRICT LIABILITY, OR TORT (INCLUDING NEGLIGENCE OR OTHERWISE)
 * ARISING IN ANY WAY OUT OF THE USE OF THIS SOFTWARE, EVEN IF ADVISED OF THE
 * POSSIBILITY OF SUCH DAMAGE.
 */

#ifndef _TIPC_NODE_H
#define _TIPC_NODE_H

#include "addr.h"
#include "net.h"
#include "bearer.h"
#include "msg.h"

/*
 * Out-of-range value for node signature
 */
#define INVALID_NODE_SIG 0x10000

/* Flags used to take different actions according to flag type
 * TIPC_WAIT_PEER_LINKS_DOWN: wait to see that peer's links are down
 * TIPC_WAIT_OWN_LINKS_DOWN: wait until peer node is declared down
 * TIPC_NOTIFY_NODE_DOWN: notify node is down
 * TIPC_NOTIFY_NODE_UP: notify node is up
 * TIPC_DISTRIBUTE_NAME: publish or withdraw link state name type
 */
enum {
	TIPC_WAIT_PEER_LINKS_DOWN	= (1 << 1),
	TIPC_WAIT_OWN_LINKS_DOWN	= (1 << 2),
	TIPC_NOTIFY_NODE_DOWN		= (1 << 3),
	TIPC_NOTIFY_NODE_UP		= (1 << 4),
	TIPC_WAKEUP_USERS		= (1 << 5),
	TIPC_WAKEUP_BCAST_USERS		= (1 << 6),
	TIPC_NOTIFY_LINK_UP		= (1 << 7),
	TIPC_NOTIFY_LINK_DOWN		= (1 << 8)
};

/**
 * struct tipc_node_bclink - TIPC node bclink structure
 * @acked: sequence # of last outbound b'cast message acknowledged by node
 * @last_in: sequence # of last in-sequence b'cast message received from node
 * @last_sent: sequence # of last b'cast message sent by node
 * @oos_state: state tracker for handling OOS b'cast messages
 * @deferred_queue: deferred queue saved OOS b'cast message received from node
 * @reasm_buf: broadcast reassembly queue head from node
 * @recv_permitted: true if node is allowed to receive b'cast messages
 */
struct tipc_node_bclink {
	u32 acked;
	u32 last_in;
	u32 last_sent;
	u32 oos_state;
	u32 deferred_size;
	struct sk_buff_head deferred_queue;
	struct sk_buff *reasm_buf;
	bool recv_permitted;
};

/**
 * struct tipc_node - TIPC node structure
 * @addr: network address of node
 * @lock: spinlock governing access to structure
 * @hash: links to adjacent nodes in unsorted hash chain
 * @active_links: pointers to active links to node
 * @links: pointers to all links to node
 * @action_flags: bit mask of different types of node actions
 * @bclink: broadcast-related info
 * @list: links to adjacent nodes in sorted list of cluster's nodes
 * @working_links: number of working links to node (both active and standby)
 * @link_cnt: number of links to node
 * @signature: node instance identifier
 * @link_id: local and remote bearer ids of changing link, if any
<<<<<<< HEAD
 * @nsub: list of "node down" subscriptions monitoring node
=======
 * @publ_list: list of publications
>>>>>>> e529fea9
 * @rcu: rcu struct for tipc_node
 */
struct tipc_node {
	u32 addr;
	spinlock_t lock;
	struct hlist_node hash;
	struct tipc_link *active_links[2];
	u32 act_mtus[2];
	struct tipc_link *links[MAX_BEARERS];
	unsigned int action_flags;
	struct tipc_node_bclink bclink;
	struct list_head list;
	int link_cnt;
	int working_links;
	u32 signature;
	u32 link_id;
<<<<<<< HEAD
	struct list_head nsub;
=======
	struct list_head publ_list;
>>>>>>> e529fea9
	struct sk_buff_head waiting_sks;
	struct list_head conn_sks;
	struct rcu_head rcu;
};

extern struct list_head tipc_node_list;

struct tipc_node *tipc_node_find(u32 addr);
struct tipc_node *tipc_node_create(u32 addr);
void tipc_node_stop(void);
void tipc_node_attach_link(struct tipc_node *n_ptr, struct tipc_link *l_ptr);
void tipc_node_detach_link(struct tipc_node *n_ptr, struct tipc_link *l_ptr);
void tipc_node_link_down(struct tipc_node *n_ptr, struct tipc_link *l_ptr);
void tipc_node_link_up(struct tipc_node *n_ptr, struct tipc_link *l_ptr);
int tipc_node_active_links(struct tipc_node *n_ptr);
int tipc_node_is_up(struct tipc_node *n_ptr);
struct sk_buff *tipc_node_get_links(const void *req_tlv_area, int req_tlv_space);
struct sk_buff *tipc_node_get_nodes(const void *req_tlv_area, int req_tlv_space);
int tipc_node_get_linkname(u32 bearer_id, u32 node, char *linkname, size_t len);
void tipc_node_unlock(struct tipc_node *node);
int tipc_node_add_conn(u32 dnode, u32 port, u32 peer_port);
void tipc_node_remove_conn(u32 dnode, u32 port);
<<<<<<< HEAD
=======

int tipc_nl_node_dump(struct sk_buff *skb, struct netlink_callback *cb);
>>>>>>> e529fea9

static inline void tipc_node_lock(struct tipc_node *node)
{
	spin_lock_bh(&node->lock);
}

static inline bool tipc_node_blocked(struct tipc_node *node)
{
	return (node->action_flags & (TIPC_WAIT_PEER_LINKS_DOWN |
		TIPC_NOTIFY_NODE_DOWN | TIPC_WAIT_OWN_LINKS_DOWN));
}

static inline uint tipc_node_get_mtu(u32 addr, u32 selector)
{
	struct tipc_node *node;
	u32 mtu;

	node = tipc_node_find(addr);

	if (likely(node))
		mtu = node->act_mtus[selector & 1];
	else
		mtu = MAX_MSG_SIZE;

	return mtu;
}

#endif<|MERGE_RESOLUTION|>--- conflicted
+++ resolved
@@ -100,11 +100,7 @@
  * @link_cnt: number of links to node
  * @signature: node instance identifier
  * @link_id: local and remote bearer ids of changing link, if any
-<<<<<<< HEAD
- * @nsub: list of "node down" subscriptions monitoring node
-=======
  * @publ_list: list of publications
->>>>>>> e529fea9
  * @rcu: rcu struct for tipc_node
  */
 struct tipc_node {
@@ -121,11 +117,7 @@
 	int working_links;
 	u32 signature;
 	u32 link_id;
-<<<<<<< HEAD
-	struct list_head nsub;
-=======
 	struct list_head publ_list;
->>>>>>> e529fea9
 	struct sk_buff_head waiting_sks;
 	struct list_head conn_sks;
 	struct rcu_head rcu;
@@ -148,11 +140,8 @@
 void tipc_node_unlock(struct tipc_node *node);
 int tipc_node_add_conn(u32 dnode, u32 port, u32 peer_port);
 void tipc_node_remove_conn(u32 dnode, u32 port);
-<<<<<<< HEAD
-=======
 
 int tipc_nl_node_dump(struct sk_buff *skb, struct netlink_callback *cb);
->>>>>>> e529fea9
 
 static inline void tipc_node_lock(struct tipc_node *node)
 {
