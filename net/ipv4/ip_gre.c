--- conflicted
+++ resolved
@@ -789,11 +789,7 @@
 	    nla_put_u16(skb, IFLA_GRE_ENCAP_DPORT,
 			t->encap.dport) ||
 	    nla_put_u16(skb, IFLA_GRE_ENCAP_FLAGS,
-<<<<<<< HEAD
-			t->encap.dport))
-=======
 			t->encap.flags))
->>>>>>> e529fea9
 		goto nla_put_failure;
 
 	return 0;
