// SPDX-License-Identifier: GPL-2.0-or-later
/*
 * INET		An implementation of the TCP/IP protocol suite for the LINUX
 *		operating system.  INET is implemented using the  BSD Socket
 *		interface as the means of communication with the user level.
 *
 *		IPv4 Forwarding Information Base: semantics.
 *
 * Authors:	Alexey Kuznetsov, <kuznet@ms2.inr.ac.ru>
 */

#include <linux/uaccess.h>
#include <linux/bitops.h>
#include <linux/types.h>
#include <linux/kernel.h>
#include <linux/jiffies.h>
#include <linux/mm.h>
#include <linux/string.h>
#include <linux/socket.h>
#include <linux/sockios.h>
#include <linux/errno.h>
#include <linux/in.h>
#include <linux/inet.h>
#include <linux/inetdevice.h>
#include <linux/netdevice.h>
#include <linux/if_arp.h>
#include <linux/proc_fs.h>
#include <linux/skbuff.h>
#include <linux/init.h>
#include <linux/slab.h>
#include <linux/netlink.h>

#include <net/arp.h>
#include <net/ip.h>
#include <net/protocol.h>
#include <net/route.h>
#include <net/tcp.h>
#include <net/sock.h>
#include <net/ip_fib.h>
#include <net/ip6_fib.h>
#include <net/netlink.h>
#include <net/rtnh.h>
#include <net/lwtunnel.h>
#include <net/fib_notifier.h>
#include <net/addrconf.h>

#include "fib_lookup.h"

static DEFINE_SPINLOCK(fib_info_lock);
static struct hlist_head *fib_info_hash;
static struct hlist_head *fib_info_laddrhash;
static unsigned int fib_info_hash_size;
static unsigned int fib_info_cnt;

#define DEVINDEX_HASHBITS 8
#define DEVINDEX_HASHSIZE (1U << DEVINDEX_HASHBITS)
static struct hlist_head fib_info_devhash[DEVINDEX_HASHSIZE];

#ifdef CONFIG_IP_ROUTE_MULTIPATH

#define for_nexthops(fi) {						\
	int nhsel; const struct fib_nh *nh;				\
	for (nhsel = 0, nh = (fi)->fib_nh;				\
	     nhsel < (fi)->fib_nhs;					\
	     nh++, nhsel++)

#define change_nexthops(fi) {						\
	int nhsel; struct fib_nh *nexthop_nh;				\
	for (nhsel = 0,	nexthop_nh = (struct fib_nh *)((fi)->fib_nh);	\
	     nhsel < (fi)->fib_nhs;					\
	     nexthop_nh++, nhsel++)

#else /* CONFIG_IP_ROUTE_MULTIPATH */

/* Hope, that gcc will optimize it to get rid of dummy loop */

#define for_nexthops(fi) {						\
	int nhsel; const struct fib_nh *nh = (fi)->fib_nh;		\
	for (nhsel = 0; nhsel < 1; nhsel++)

#define change_nexthops(fi) {						\
	int nhsel;							\
	struct fib_nh *nexthop_nh = (struct fib_nh *)((fi)->fib_nh);	\
	for (nhsel = 0; nhsel < 1; nhsel++)

#endif /* CONFIG_IP_ROUTE_MULTIPATH */

#define endfor_nexthops(fi) }


const struct fib_prop fib_props[RTN_MAX + 1] = {
	[RTN_UNSPEC] = {
		.error	= 0,
		.scope	= RT_SCOPE_NOWHERE,
	},
	[RTN_UNICAST] = {
		.error	= 0,
		.scope	= RT_SCOPE_UNIVERSE,
	},
	[RTN_LOCAL] = {
		.error	= 0,
		.scope	= RT_SCOPE_HOST,
	},
	[RTN_BROADCAST] = {
		.error	= 0,
		.scope	= RT_SCOPE_LINK,
	},
	[RTN_ANYCAST] = {
		.error	= 0,
		.scope	= RT_SCOPE_LINK,
	},
	[RTN_MULTICAST] = {
		.error	= 0,
		.scope	= RT_SCOPE_UNIVERSE,
	},
	[RTN_BLACKHOLE] = {
		.error	= -EINVAL,
		.scope	= RT_SCOPE_UNIVERSE,
	},
	[RTN_UNREACHABLE] = {
		.error	= -EHOSTUNREACH,
		.scope	= RT_SCOPE_UNIVERSE,
	},
	[RTN_PROHIBIT] = {
		.error	= -EACCES,
		.scope	= RT_SCOPE_UNIVERSE,
	},
	[RTN_THROW] = {
		.error	= -EAGAIN,
		.scope	= RT_SCOPE_UNIVERSE,
	},
	[RTN_NAT] = {
		.error	= -EINVAL,
		.scope	= RT_SCOPE_NOWHERE,
	},
	[RTN_XRESOLVE] = {
		.error	= -EINVAL,
		.scope	= RT_SCOPE_NOWHERE,
	},
};

static void rt_fibinfo_free(struct rtable __rcu **rtp)
{
	struct rtable *rt = rcu_dereference_protected(*rtp, 1);

	if (!rt)
		return;

	/* Not even needed : RCU_INIT_POINTER(*rtp, NULL);
	 * because we waited an RCU grace period before calling
	 * free_fib_info_rcu()
	 */

	dst_dev_put(&rt->dst);
	dst_release_immediate(&rt->dst);
}

static void free_nh_exceptions(struct fib_nh_common *nhc)
{
	struct fnhe_hash_bucket *hash;
	int i;

	hash = rcu_dereference_protected(nhc->nhc_exceptions, 1);
	if (!hash)
		return;
	for (i = 0; i < FNHE_HASH_SIZE; i++) {
		struct fib_nh_exception *fnhe;

		fnhe = rcu_dereference_protected(hash[i].chain, 1);
		while (fnhe) {
			struct fib_nh_exception *next;

			next = rcu_dereference_protected(fnhe->fnhe_next, 1);

			rt_fibinfo_free(&fnhe->fnhe_rth_input);
			rt_fibinfo_free(&fnhe->fnhe_rth_output);

			kfree(fnhe);

			fnhe = next;
		}
	}
	kfree(hash);
}

static void rt_fibinfo_free_cpus(struct rtable __rcu * __percpu *rtp)
{
	int cpu;

	if (!rtp)
		return;

	for_each_possible_cpu(cpu) {
		struct rtable *rt;

		rt = rcu_dereference_protected(*per_cpu_ptr(rtp, cpu), 1);
		if (rt) {
			dst_dev_put(&rt->dst);
			dst_release_immediate(&rt->dst);
		}
	}
	free_percpu(rtp);
}

void fib_nh_common_release(struct fib_nh_common *nhc)
{
	if (nhc->nhc_dev)
		dev_put(nhc->nhc_dev);

	lwtstate_put(nhc->nhc_lwtstate);
	rt_fibinfo_free_cpus(nhc->nhc_pcpu_rth_output);
	rt_fibinfo_free(&nhc->nhc_rth_input);
	free_nh_exceptions(nhc);
}
EXPORT_SYMBOL_GPL(fib_nh_common_release);

void fib_nh_release(struct net *net, struct fib_nh *fib_nh)
{
#ifdef CONFIG_IP_ROUTE_CLASSID
	if (fib_nh->nh_tclassid)
		net->ipv4.fib_num_tclassid_users--;
#endif
	fib_nh_common_release(&fib_nh->nh_common);
}

/* Release a nexthop info record */
static void free_fib_info_rcu(struct rcu_head *head)
{
	struct fib_info *fi = container_of(head, struct fib_info, rcu);

	change_nexthops(fi) {
		fib_nh_release(fi->fib_net, nexthop_nh);
	} endfor_nexthops(fi);

	ip_fib_metrics_put(fi->fib_metrics);

	kfree(fi);
}

void free_fib_info(struct fib_info *fi)
{
	if (fi->fib_dead == 0) {
		pr_warn("Freeing alive fib_info %p\n", fi);
		return;
	}
	fib_info_cnt--;

	call_rcu(&fi->rcu, free_fib_info_rcu);
}
EXPORT_SYMBOL_GPL(free_fib_info);

void fib_release_info(struct fib_info *fi)
{
	spin_lock_bh(&fib_info_lock);
	if (fi && --fi->fib_treeref == 0) {
		hlist_del(&fi->fib_hash);
		if (fi->fib_prefsrc)
			hlist_del(&fi->fib_lhash);
		change_nexthops(fi) {
			if (!nexthop_nh->fib_nh_dev)
				continue;
			hlist_del(&nexthop_nh->nh_hash);
		} endfor_nexthops(fi)
		fi->fib_dead = 1;
		fib_info_put(fi);
	}
	spin_unlock_bh(&fib_info_lock);
}

static inline int nh_comp(const struct fib_info *fi, const struct fib_info *ofi)
{
	const struct fib_nh *onh = ofi->fib_nh;

	for_nexthops(fi) {
		if (nh->fib_nh_oif != onh->fib_nh_oif ||
		    nh->fib_nh_gw_family != onh->fib_nh_gw_family ||
		    nh->fib_nh_scope != onh->fib_nh_scope ||
#ifdef CONFIG_IP_ROUTE_MULTIPATH
		    nh->fib_nh_weight != onh->fib_nh_weight ||
#endif
#ifdef CONFIG_IP_ROUTE_CLASSID
		    nh->nh_tclassid != onh->nh_tclassid ||
#endif
		    lwtunnel_cmp_encap(nh->fib_nh_lws, onh->fib_nh_lws) ||
		    ((nh->fib_nh_flags ^ onh->fib_nh_flags) & ~RTNH_COMPARE_MASK))
			return -1;

		if (nh->fib_nh_gw_family == AF_INET &&
		    nh->fib_nh_gw4 != onh->fib_nh_gw4)
			return -1;

		if (nh->fib_nh_gw_family == AF_INET6 &&
		    ipv6_addr_cmp(&nh->fib_nh_gw6, &onh->fib_nh_gw6))
			return -1;

		onh++;
	} endfor_nexthops(fi);
	return 0;
}

static inline unsigned int fib_devindex_hashfn(unsigned int val)
{
	unsigned int mask = DEVINDEX_HASHSIZE - 1;

	return (val ^
		(val >> DEVINDEX_HASHBITS) ^
		(val >> (DEVINDEX_HASHBITS * 2))) & mask;
}

static inline unsigned int fib_info_hashfn(const struct fib_info *fi)
{
	unsigned int mask = (fib_info_hash_size - 1);
	unsigned int val = fi->fib_nhs;

	val ^= (fi->fib_protocol << 8) | fi->fib_scope;
	val ^= (__force u32)fi->fib_prefsrc;
	val ^= fi->fib_priority;
	for_nexthops(fi) {
		val ^= fib_devindex_hashfn(nh->fib_nh_oif);
	} endfor_nexthops(fi)

	return (val ^ (val >> 7) ^ (val >> 12)) & mask;
}

static struct fib_info *fib_find_info(const struct fib_info *nfi)
{
	struct hlist_head *head;
	struct fib_info *fi;
	unsigned int hash;

	hash = fib_info_hashfn(nfi);
	head = &fib_info_hash[hash];

	hlist_for_each_entry(fi, head, fib_hash) {
		if (!net_eq(fi->fib_net, nfi->fib_net))
			continue;
		if (fi->fib_nhs != nfi->fib_nhs)
			continue;
		if (nfi->fib_protocol == fi->fib_protocol &&
		    nfi->fib_scope == fi->fib_scope &&
		    nfi->fib_prefsrc == fi->fib_prefsrc &&
		    nfi->fib_priority == fi->fib_priority &&
		    nfi->fib_type == fi->fib_type &&
		    memcmp(nfi->fib_metrics, fi->fib_metrics,
			   sizeof(u32) * RTAX_MAX) == 0 &&
		    !((nfi->fib_flags ^ fi->fib_flags) & ~RTNH_COMPARE_MASK) &&
		    (nfi->fib_nhs == 0 || nh_comp(fi, nfi) == 0))
			return fi;
	}

	return NULL;
}

/* Check, that the gateway is already configured.
 * Used only by redirect accept routine.
 */
int ip_fib_check_default(__be32 gw, struct net_device *dev)
{
	struct hlist_head *head;
	struct fib_nh *nh;
	unsigned int hash;

	spin_lock(&fib_info_lock);

	hash = fib_devindex_hashfn(dev->ifindex);
	head = &fib_info_devhash[hash];
	hlist_for_each_entry(nh, head, nh_hash) {
		if (nh->fib_nh_dev == dev &&
		    nh->fib_nh_gw4 == gw &&
		    !(nh->fib_nh_flags & RTNH_F_DEAD)) {
			spin_unlock(&fib_info_lock);
			return 0;
		}
	}

	spin_unlock(&fib_info_lock);

	return -1;
}

static inline size_t fib_nlmsg_size(struct fib_info *fi)
{
	size_t payload = NLMSG_ALIGN(sizeof(struct rtmsg))
			 + nla_total_size(4) /* RTA_TABLE */
			 + nla_total_size(4) /* RTA_DST */
			 + nla_total_size(4) /* RTA_PRIORITY */
			 + nla_total_size(4) /* RTA_PREFSRC */
			 + nla_total_size(TCP_CA_NAME_MAX); /* RTAX_CC_ALGO */

	/* space for nested metrics */
	payload += nla_total_size((RTAX_MAX * nla_total_size(4)));

	if (fi->fib_nhs) {
		size_t nh_encapsize = 0;
		/* Also handles the special case fib_nhs == 1 */

		/* each nexthop is packed in an attribute */
		size_t nhsize = nla_total_size(sizeof(struct rtnexthop));

		/* may contain flow and gateway attribute */
		nhsize += 2 * nla_total_size(4);

		/* grab encap info */
		for_nexthops(fi) {
			if (nh->fib_nh_lws) {
				/* RTA_ENCAP_TYPE */
				nh_encapsize += lwtunnel_get_encap_size(
						nh->fib_nh_lws);
				/* RTA_ENCAP */
				nh_encapsize +=  nla_total_size(2);
			}
		} endfor_nexthops(fi);

		/* all nexthops are packed in a nested attribute */
		payload += nla_total_size((fi->fib_nhs * nhsize) +
					  nh_encapsize);

	}

	return payload;
}

void rtmsg_fib(int event, __be32 key, struct fib_alias *fa,
	       int dst_len, u32 tb_id, const struct nl_info *info,
	       unsigned int nlm_flags)
{
	struct sk_buff *skb;
	u32 seq = info->nlh ? info->nlh->nlmsg_seq : 0;
	int err = -ENOBUFS;

	skb = nlmsg_new(fib_nlmsg_size(fa->fa_info), GFP_KERNEL);
	if (!skb)
		goto errout;

	err = fib_dump_info(skb, info->portid, seq, event, tb_id,
			    fa->fa_type, key, dst_len,
			    fa->fa_tos, fa->fa_info, nlm_flags);
	if (err < 0) {
		/* -EMSGSIZE implies BUG in fib_nlmsg_size() */
		WARN_ON(err == -EMSGSIZE);
		kfree_skb(skb);
		goto errout;
	}
	rtnl_notify(skb, info->nl_net, info->portid, RTNLGRP_IPV4_ROUTE,
		    info->nlh, GFP_KERNEL);
	return;
errout:
	if (err < 0)
		rtnl_set_sk_err(info->nl_net, RTNLGRP_IPV4_ROUTE, err);
}

static int fib_detect_death(struct fib_info *fi, int order,
			    struct fib_info **last_resort, int *last_idx,
			    int dflt)
{
	const struct fib_nh_common *nhc = fib_info_nhc(fi, 0);
	struct neighbour *n;
	int state = NUD_NONE;

	if (likely(nhc->nhc_gw_family == AF_INET))
		n = neigh_lookup(&arp_tbl, &nhc->nhc_gw.ipv4, nhc->nhc_dev);
	else if (nhc->nhc_gw_family == AF_INET6)
		n = neigh_lookup(ipv6_stub->nd_tbl, &nhc->nhc_gw.ipv6,
				 nhc->nhc_dev);
	else
		n = NULL;

	if (n) {
		state = n->nud_state;
		neigh_release(n);
	} else {
		return 0;
	}
	if (state == NUD_REACHABLE)
		return 0;
	if ((state & NUD_VALID) && order != dflt)
		return 0;
	if ((state & NUD_VALID) ||
	    (*last_idx < 0 && order > dflt && state != NUD_INCOMPLETE)) {
		*last_resort = fi;
		*last_idx = order;
	}
	return 1;
}

int fib_nh_common_init(struct fib_nh_common *nhc, struct nlattr *encap,
		       u16 encap_type, void *cfg, gfp_t gfp_flags,
		       struct netlink_ext_ack *extack)
{
	int err;

	nhc->nhc_pcpu_rth_output = alloc_percpu_gfp(struct rtable __rcu *,
						    gfp_flags);
	if (!nhc->nhc_pcpu_rth_output)
		return -ENOMEM;

	if (encap) {
		struct lwtunnel_state *lwtstate;

		if (encap_type == LWTUNNEL_ENCAP_NONE) {
			NL_SET_ERR_MSG(extack, "LWT encap type not specified");
			err = -EINVAL;
			goto lwt_failure;
		}
		err = lwtunnel_build_state(encap_type, encap, nhc->nhc_family,
					   cfg, &lwtstate, extack);
		if (err)
			goto lwt_failure;

		nhc->nhc_lwtstate = lwtstate_get(lwtstate);
	}

	return 0;

lwt_failure:
	rt_fibinfo_free_cpus(nhc->nhc_pcpu_rth_output);
	nhc->nhc_pcpu_rth_output = NULL;
	return err;
}
EXPORT_SYMBOL_GPL(fib_nh_common_init);

int fib_nh_init(struct net *net, struct fib_nh *nh,
		struct fib_config *cfg, int nh_weight,
		struct netlink_ext_ack *extack)
{
	int err;

	nh->fib_nh_family = AF_INET;

	err = fib_nh_common_init(&nh->nh_common, cfg->fc_encap,
				 cfg->fc_encap_type, cfg, GFP_KERNEL, extack);
	if (err)
		return err;

	nh->fib_nh_oif = cfg->fc_oif;
	nh->fib_nh_gw_family = cfg->fc_gw_family;
	if (cfg->fc_gw_family == AF_INET)
		nh->fib_nh_gw4 = cfg->fc_gw4;
	else if (cfg->fc_gw_family == AF_INET6)
		nh->fib_nh_gw6 = cfg->fc_gw6;

	nh->fib_nh_flags = cfg->fc_flags;

#ifdef CONFIG_IP_ROUTE_CLASSID
	nh->nh_tclassid = cfg->fc_flow;
	if (nh->nh_tclassid)
		net->ipv4.fib_num_tclassid_users++;
#endif
#ifdef CONFIG_IP_ROUTE_MULTIPATH
	nh->fib_nh_weight = nh_weight;
#endif
	return 0;
}

#ifdef CONFIG_IP_ROUTE_MULTIPATH

static int fib_count_nexthops(struct rtnexthop *rtnh, int remaining,
			      struct netlink_ext_ack *extack)
{
	int nhs = 0;

	while (rtnh_ok(rtnh, remaining)) {
		nhs++;
		rtnh = rtnh_next(rtnh, &remaining);
	}

	/* leftover implies invalid nexthop configuration, discard it */
	if (remaining > 0) {
		NL_SET_ERR_MSG(extack,
			       "Invalid nexthop configuration - extra data after nexthops");
		nhs = 0;
	}

	return nhs;
}

static int fib_get_nhs(struct fib_info *fi, struct rtnexthop *rtnh,
		       int remaining, struct fib_config *cfg,
		       struct netlink_ext_ack *extack)
{
	struct net *net = fi->fib_net;
	struct fib_config fib_cfg;
	int ret;

	change_nexthops(fi) {
		int attrlen;

		memset(&fib_cfg, 0, sizeof(fib_cfg));

		if (!rtnh_ok(rtnh, remaining)) {
			NL_SET_ERR_MSG(extack,
				       "Invalid nexthop configuration - extra data after nexthop");
			return -EINVAL;
		}

		if (rtnh->rtnh_flags & (RTNH_F_DEAD | RTNH_F_LINKDOWN)) {
			NL_SET_ERR_MSG(extack,
				       "Invalid flags for nexthop - can not contain DEAD or LINKDOWN");
			return -EINVAL;
		}

		fib_cfg.fc_flags = (cfg->fc_flags & ~0xFF) | rtnh->rtnh_flags;
		fib_cfg.fc_oif = rtnh->rtnh_ifindex;

		attrlen = rtnh_attrlen(rtnh);
		if (attrlen > 0) {
			struct nlattr *nla, *nlav, *attrs = rtnh_attrs(rtnh);

			nla = nla_find(attrs, attrlen, RTA_GATEWAY);
			nlav = nla_find(attrs, attrlen, RTA_VIA);
			if (nla && nlav) {
				NL_SET_ERR_MSG(extack,
					       "Nexthop configuration can not contain both GATEWAY and VIA");
				return -EINVAL;
			}
			if (nla) {
				fib_cfg.fc_gw4 = nla_get_in_addr(nla);
				if (fib_cfg.fc_gw4)
					fib_cfg.fc_gw_family = AF_INET;
			} else if (nlav) {
				ret = fib_gw_from_via(&fib_cfg, nlav, extack);
				if (ret)
					goto errout;
			}

			nla = nla_find(attrs, attrlen, RTA_FLOW);
			if (nla)
				fib_cfg.fc_flow = nla_get_u32(nla);

			fib_cfg.fc_encap = nla_find(attrs, attrlen, RTA_ENCAP);
			nla = nla_find(attrs, attrlen, RTA_ENCAP_TYPE);
			if (nla)
				fib_cfg.fc_encap_type = nla_get_u16(nla);
		}

		ret = fib_nh_init(net, nexthop_nh, &fib_cfg,
				  rtnh->rtnh_hops + 1, extack);
		if (ret)
			goto errout;

		rtnh = rtnh_next(rtnh, &remaining);
	} endfor_nexthops(fi);

	ret = -EINVAL;
	if (cfg->fc_oif && fi->fib_nh->fib_nh_oif != cfg->fc_oif) {
		NL_SET_ERR_MSG(extack,
			       "Nexthop device index does not match RTA_OIF");
		goto errout;
	}
	if (cfg->fc_gw_family) {
		if (cfg->fc_gw_family != fi->fib_nh->fib_nh_gw_family ||
		    (cfg->fc_gw_family == AF_INET &&
		     fi->fib_nh->fib_nh_gw4 != cfg->fc_gw4) ||
		    (cfg->fc_gw_family == AF_INET6 &&
		     ipv6_addr_cmp(&fi->fib_nh->fib_nh_gw6, &cfg->fc_gw6))) {
			NL_SET_ERR_MSG(extack,
				       "Nexthop gateway does not match RTA_GATEWAY or RTA_VIA");
			goto errout;
		}
	}
#ifdef CONFIG_IP_ROUTE_CLASSID
	if (cfg->fc_flow && fi->fib_nh->nh_tclassid != cfg->fc_flow) {
		NL_SET_ERR_MSG(extack,
			       "Nexthop class id does not match RTA_FLOW");
		goto errout;
	}
#endif
	ret = 0;
errout:
	return ret;
}

static void fib_rebalance(struct fib_info *fi)
{
	int total;
	int w;

	if (fi->fib_nhs < 2)
		return;

	total = 0;
	for_nexthops(fi) {
		if (nh->fib_nh_flags & RTNH_F_DEAD)
			continue;

		if (ip_ignore_linkdown(nh->fib_nh_dev) &&
		    nh->fib_nh_flags & RTNH_F_LINKDOWN)
			continue;

		total += nh->fib_nh_weight;
	} endfor_nexthops(fi);

	w = 0;
	change_nexthops(fi) {
		int upper_bound;

		if (nexthop_nh->fib_nh_flags & RTNH_F_DEAD) {
			upper_bound = -1;
		} else if (ip_ignore_linkdown(nexthop_nh->fib_nh_dev) &&
			   nexthop_nh->fib_nh_flags & RTNH_F_LINKDOWN) {
			upper_bound = -1;
		} else {
			w += nexthop_nh->fib_nh_weight;
			upper_bound = DIV_ROUND_CLOSEST_ULL((u64)w << 31,
							    total) - 1;
		}

		atomic_set(&nexthop_nh->fib_nh_upper_bound, upper_bound);
	} endfor_nexthops(fi);
}
#else /* CONFIG_IP_ROUTE_MULTIPATH */

static int fib_get_nhs(struct fib_info *fi, struct rtnexthop *rtnh,
		       int remaining, struct fib_config *cfg,
		       struct netlink_ext_ack *extack)
{
	NL_SET_ERR_MSG(extack, "Multipath support not enabled in kernel");

	return -EINVAL;
}

#define fib_rebalance(fi) do { } while (0)

#endif /* CONFIG_IP_ROUTE_MULTIPATH */

static int fib_encap_match(u16 encap_type,
			   struct nlattr *encap,
			   const struct fib_nh *nh,
			   const struct fib_config *cfg,
			   struct netlink_ext_ack *extack)
{
	struct lwtunnel_state *lwtstate;
	int ret, result = 0;

	if (encap_type == LWTUNNEL_ENCAP_NONE)
		return 0;

	ret = lwtunnel_build_state(encap_type, encap, AF_INET,
				   cfg, &lwtstate, extack);
	if (!ret) {
		result = lwtunnel_cmp_encap(lwtstate, nh->fib_nh_lws);
		lwtstate_free(lwtstate);
	}

	return result;
}

int fib_nh_match(struct fib_config *cfg, struct fib_info *fi,
		 struct netlink_ext_ack *extack)
{
#ifdef CONFIG_IP_ROUTE_MULTIPATH
	struct rtnexthop *rtnh;
	int remaining;
#endif

	if (cfg->fc_priority && cfg->fc_priority != fi->fib_priority)
		return 1;

	if (cfg->fc_oif || cfg->fc_gw_family) {
		if (cfg->fc_encap) {
			if (fib_encap_match(cfg->fc_encap_type, cfg->fc_encap,
					    fi->fib_nh, cfg, extack))
				return 1;
		}
#ifdef CONFIG_IP_ROUTE_CLASSID
		if (cfg->fc_flow &&
		    cfg->fc_flow != fi->fib_nh->nh_tclassid)
			return 1;
#endif
		if ((cfg->fc_oif && cfg->fc_oif != fi->fib_nh->fib_nh_oif) ||
		    (cfg->fc_gw_family &&
		     cfg->fc_gw_family != fi->fib_nh->fib_nh_gw_family))
			return 1;

		if (cfg->fc_gw_family == AF_INET &&
		    cfg->fc_gw4 != fi->fib_nh->fib_nh_gw4)
			return 1;

		if (cfg->fc_gw_family == AF_INET6 &&
		    ipv6_addr_cmp(&cfg->fc_gw6, &fi->fib_nh->fib_nh_gw6))
			return 1;

		return 0;
	}

#ifdef CONFIG_IP_ROUTE_MULTIPATH
	if (!cfg->fc_mp)
		return 0;

	rtnh = cfg->fc_mp;
	remaining = cfg->fc_mp_len;

	for_nexthops(fi) {
		int attrlen;

		if (!rtnh_ok(rtnh, remaining))
			return -EINVAL;

		if (rtnh->rtnh_ifindex && rtnh->rtnh_ifindex != nh->fib_nh_oif)
			return 1;

		attrlen = rtnh_attrlen(rtnh);
		if (attrlen > 0) {
			struct nlattr *nla, *nlav, *attrs = rtnh_attrs(rtnh);

			nla = nla_find(attrs, attrlen, RTA_GATEWAY);
			nlav = nla_find(attrs, attrlen, RTA_VIA);
			if (nla && nlav) {
				NL_SET_ERR_MSG(extack,
					       "Nexthop configuration can not contain both GATEWAY and VIA");
				return -EINVAL;
			}

			if (nla) {
				if (nh->fib_nh_gw_family != AF_INET ||
				    nla_get_in_addr(nla) != nh->fib_nh_gw4)
					return 1;
			} else if (nlav) {
				struct fib_config cfg2;
				int err;

				err = fib_gw_from_via(&cfg2, nlav, extack);
				if (err)
					return err;

				switch (nh->fib_nh_gw_family) {
				case AF_INET:
					if (cfg2.fc_gw_family != AF_INET ||
					    cfg2.fc_gw4 != nh->fib_nh_gw4)
						return 1;
					break;
				case AF_INET6:
					if (cfg2.fc_gw_family != AF_INET6 ||
					    ipv6_addr_cmp(&cfg2.fc_gw6,
							  &nh->fib_nh_gw6))
						return 1;
					break;
				}
			}

#ifdef CONFIG_IP_ROUTE_CLASSID
			nla = nla_find(attrs, attrlen, RTA_FLOW);
			if (nla && nla_get_u32(nla) != nh->nh_tclassid)
				return 1;
#endif
		}

		rtnh = rtnh_next(rtnh, &remaining);
	} endfor_nexthops(fi);
#endif
	return 0;
}

bool fib_metrics_match(struct fib_config *cfg, struct fib_info *fi)
{
	struct nlattr *nla;
	int remaining;

	if (!cfg->fc_mx)
		return true;

	nla_for_each_attr(nla, cfg->fc_mx, cfg->fc_mx_len, remaining) {
		int type = nla_type(nla);
		u32 fi_val, val;

		if (!type)
			continue;
		if (type > RTAX_MAX)
			return false;

		if (type == RTAX_CC_ALGO) {
			char tmp[TCP_CA_NAME_MAX];
			bool ecn_ca = false;

			nla_strlcpy(tmp, nla, sizeof(tmp));
			val = tcp_ca_get_key_by_name(fi->fib_net, tmp, &ecn_ca);
		} else {
			if (nla_len(nla) != sizeof(u32))
				return false;
			val = nla_get_u32(nla);
		}

		fi_val = fi->fib_metrics->metrics[type - 1];
		if (type == RTAX_FEATURES)
			fi_val &= ~DST_FEATURE_ECN_CA;

		if (fi_val != val)
			return false;
	}

	return true;
}

static int fib_check_nh_v6_gw(struct net *net, struct fib_nh *nh,
			      u32 table, struct netlink_ext_ack *extack)
{
	struct fib6_config cfg = {
		.fc_table = table,
		.fc_flags = nh->fib_nh_flags | RTF_GATEWAY,
		.fc_ifindex = nh->fib_nh_oif,
		.fc_gateway = nh->fib_nh_gw6,
	};
	struct fib6_nh fib6_nh = {};
	int err;

	err = ipv6_stub->fib6_nh_init(net, &fib6_nh, &cfg, GFP_KERNEL, extack);
	if (!err) {
		nh->fib_nh_dev = fib6_nh.fib_nh_dev;
		dev_hold(nh->fib_nh_dev);
		nh->fib_nh_oif = nh->fib_nh_dev->ifindex;
		nh->fib_nh_scope = RT_SCOPE_LINK;

		ipv6_stub->fib6_nh_release(&fib6_nh);
	}

	return err;
}

/*
 * Picture
 * -------
 *
 * Semantics of nexthop is very messy by historical reasons.
 * We have to take into account, that:
 * a) gateway can be actually local interface address,
 *    so that gatewayed route is direct.
 * b) gateway must be on-link address, possibly
 *    described not by an ifaddr, but also by a direct route.
 * c) If both gateway and interface are specified, they should not
 *    contradict.
 * d) If we use tunnel routes, gateway could be not on-link.
 *
 * Attempt to reconcile all of these (alas, self-contradictory) conditions
 * results in pretty ugly and hairy code with obscure logic.
 *
 * I chose to generalized it instead, so that the size
 * of code does not increase practically, but it becomes
 * much more general.
 * Every prefix is assigned a "scope" value: "host" is local address,
 * "link" is direct route,
 * [ ... "site" ... "interior" ... ]
 * and "universe" is true gateway route with global meaning.
 *
 * Every prefix refers to a set of "nexthop"s (gw, oif),
 * where gw must have narrower scope. This recursion stops
 * when gw has LOCAL scope or if "nexthop" is declared ONLINK,
 * which means that gw is forced to be on link.
 *
 * Code is still hairy, but now it is apparently logically
 * consistent and very flexible. F.e. as by-product it allows
 * to co-exists in peace independent exterior and interior
 * routing processes.
 *
 * Normally it looks as following.
 *
 * {universe prefix}  -> (gw, oif) [scope link]
 *		  |
 *		  |-> {link prefix} -> (gw, oif) [scope local]
 *					|
 *					|-> {local prefix} (terminal node)
 */
static int fib_check_nh_v4_gw(struct net *net, struct fib_nh *nh, u32 table,
			      u8 scope, struct netlink_ext_ack *extack)
{
	struct net_device *dev;
	struct fib_result res;
<<<<<<< HEAD
	int err;
=======
	int err = 0;
>>>>>>> cca47861

	if (nh->fib_nh_flags & RTNH_F_ONLINK) {
		unsigned int addr_type;

		if (scope >= RT_SCOPE_LINK) {
			NL_SET_ERR_MSG(extack, "Nexthop has invalid scope");
			return -EINVAL;
		}
		dev = __dev_get_by_index(net, nh->fib_nh_oif);
		if (!dev) {
			NL_SET_ERR_MSG(extack, "Nexthop device required for onlink");
			return -ENODEV;
		}
		if (!(dev->flags & IFF_UP)) {
			NL_SET_ERR_MSG(extack, "Nexthop device is not up");
			return -ENETDOWN;
		}
		addr_type = inet_addr_type_dev_table(net, dev, nh->fib_nh_gw4);
		if (addr_type != RTN_UNICAST) {
			NL_SET_ERR_MSG(extack, "Nexthop has invalid gateway");
			return -EINVAL;
		}
		if (!netif_carrier_ok(dev))
			nh->fib_nh_flags |= RTNH_F_LINKDOWN;
		nh->fib_nh_dev = dev;
		dev_hold(dev);
		nh->fib_nh_scope = RT_SCOPE_LINK;
		return 0;
	}
	rcu_read_lock();
	{
		struct fib_table *tbl = NULL;
		struct flowi4 fl4 = {
			.daddr = nh->fib_nh_gw4,
			.flowi4_scope = scope + 1,
			.flowi4_oif = nh->fib_nh_oif,
			.flowi4_iif = LOOPBACK_IFINDEX,
		};

		/* It is not necessary, but requires a bit of thinking */
		if (fl4.flowi4_scope < RT_SCOPE_LINK)
			fl4.flowi4_scope = RT_SCOPE_LINK;

		if (table)
			tbl = fib_get_table(net, table);

		if (tbl)
			err = fib_table_lookup(tbl, &fl4, &res,
					       FIB_LOOKUP_IGNORE_LINKSTATE |
					       FIB_LOOKUP_NOREF);

		/* on error or if no table given do full lookup. This
		 * is needed for example when nexthops are in the local
		 * table rather than the given table
		 */
		if (!tbl || err) {
			err = fib_lookup(net, &fl4, &res,
					 FIB_LOOKUP_IGNORE_LINKSTATE);
		}

		if (err) {
			NL_SET_ERR_MSG(extack, "Nexthop has invalid gateway");
			goto out;
		}
	}

	err = -EINVAL;
	if (res.type != RTN_UNICAST && res.type != RTN_LOCAL) {
		NL_SET_ERR_MSG(extack, "Nexthop has invalid gateway");
		goto out;
	}
	nh->fib_nh_scope = res.scope;
	nh->fib_nh_oif = FIB_RES_OIF(res);
	nh->fib_nh_dev = dev = FIB_RES_DEV(res);
	if (!dev) {
		NL_SET_ERR_MSG(extack,
			       "No egress device for nexthop gateway");
		goto out;
	}
	dev_hold(dev);
	if (!netif_carrier_ok(dev))
		nh->fib_nh_flags |= RTNH_F_LINKDOWN;
	err = (dev->flags & IFF_UP) ? 0 : -ENETDOWN;
out:
	rcu_read_unlock();
	return err;
}

static int fib_check_nh_nongw(struct net *net, struct fib_nh *nh,
			      struct netlink_ext_ack *extack)
{
	struct in_device *in_dev;
	int err;

	if (nh->fib_nh_flags & (RTNH_F_PERVASIVE | RTNH_F_ONLINK)) {
		NL_SET_ERR_MSG(extack,
			       "Invalid flags for nexthop - PERVASIVE and ONLINK can not be set");
		return -EINVAL;
	}

	rcu_read_lock();

	err = -ENODEV;
	in_dev = inetdev_by_index(net, nh->fib_nh_oif);
	if (!in_dev)
		goto out;
	err = -ENETDOWN;
	if (!(in_dev->dev->flags & IFF_UP)) {
		NL_SET_ERR_MSG(extack, "Device for nexthop is not up");
		goto out;
	}

	nh->fib_nh_dev = in_dev->dev;
	dev_hold(nh->fib_nh_dev);
	nh->fib_nh_scope = RT_SCOPE_HOST;
	if (!netif_carrier_ok(nh->fib_nh_dev))
		nh->fib_nh_flags |= RTNH_F_LINKDOWN;
	err = 0;
out:
	rcu_read_unlock();
	return err;
}

static int fib_check_nh(struct fib_config *cfg, struct fib_nh *nh,
			struct netlink_ext_ack *extack)
{
	struct net *net = cfg->fc_nlinfo.nl_net;
	u32 table = cfg->fc_table;
	int err;

	if (nh->fib_nh_gw_family == AF_INET)
		err = fib_check_nh_v4_gw(net, nh, table, cfg->fc_scope, extack);
	else if (nh->fib_nh_gw_family == AF_INET6)
		err = fib_check_nh_v6_gw(net, nh, table, extack);
	else
		err = fib_check_nh_nongw(net, nh, extack);

	return err;
}

static inline unsigned int fib_laddr_hashfn(__be32 val)
{
	unsigned int mask = (fib_info_hash_size - 1);

	return ((__force u32)val ^
		((__force u32)val >> 7) ^
		((__force u32)val >> 14)) & mask;
}

static struct hlist_head *fib_info_hash_alloc(int bytes)
{
	if (bytes <= PAGE_SIZE)
		return kzalloc(bytes, GFP_KERNEL);
	else
		return (struct hlist_head *)
			__get_free_pages(GFP_KERNEL | __GFP_ZERO,
					 get_order(bytes));
}

static void fib_info_hash_free(struct hlist_head *hash, int bytes)
{
	if (!hash)
		return;

	if (bytes <= PAGE_SIZE)
		kfree(hash);
	else
		free_pages((unsigned long) hash, get_order(bytes));
}

static void fib_info_hash_move(struct hlist_head *new_info_hash,
			       struct hlist_head *new_laddrhash,
			       unsigned int new_size)
{
	struct hlist_head *old_info_hash, *old_laddrhash;
	unsigned int old_size = fib_info_hash_size;
	unsigned int i, bytes;

	spin_lock_bh(&fib_info_lock);
	old_info_hash = fib_info_hash;
	old_laddrhash = fib_info_laddrhash;
	fib_info_hash_size = new_size;

	for (i = 0; i < old_size; i++) {
		struct hlist_head *head = &fib_info_hash[i];
		struct hlist_node *n;
		struct fib_info *fi;

		hlist_for_each_entry_safe(fi, n, head, fib_hash) {
			struct hlist_head *dest;
			unsigned int new_hash;

			new_hash = fib_info_hashfn(fi);
			dest = &new_info_hash[new_hash];
			hlist_add_head(&fi->fib_hash, dest);
		}
	}
	fib_info_hash = new_info_hash;

	for (i = 0; i < old_size; i++) {
		struct hlist_head *lhead = &fib_info_laddrhash[i];
		struct hlist_node *n;
		struct fib_info *fi;

		hlist_for_each_entry_safe(fi, n, lhead, fib_lhash) {
			struct hlist_head *ldest;
			unsigned int new_hash;

			new_hash = fib_laddr_hashfn(fi->fib_prefsrc);
			ldest = &new_laddrhash[new_hash];
			hlist_add_head(&fi->fib_lhash, ldest);
		}
	}
	fib_info_laddrhash = new_laddrhash;

	spin_unlock_bh(&fib_info_lock);

	bytes = old_size * sizeof(struct hlist_head *);
	fib_info_hash_free(old_info_hash, bytes);
	fib_info_hash_free(old_laddrhash, bytes);
}

__be32 fib_info_update_nh_saddr(struct net *net, struct fib_nh *nh)
{
	nh->nh_saddr = inet_select_addr(nh->fib_nh_dev,
					nh->fib_nh_gw4,
					nh->nh_parent->fib_scope);
	nh->nh_saddr_genid = atomic_read(&net->ipv4.dev_addr_genid);

	return nh->nh_saddr;
}

__be32 fib_result_prefsrc(struct net *net, struct fib_result *res)
{
	struct fib_nh_common *nhc = res->nhc;
	struct fib_nh *nh;

	if (res->fi->fib_prefsrc)
		return res->fi->fib_prefsrc;

	nh = container_of(nhc, struct fib_nh, nh_common);
	if (nh->nh_saddr_genid == atomic_read(&net->ipv4.dev_addr_genid))
		return nh->nh_saddr;

	return fib_info_update_nh_saddr(net, nh);
}

static bool fib_valid_prefsrc(struct fib_config *cfg, __be32 fib_prefsrc)
{
	if (cfg->fc_type != RTN_LOCAL || !cfg->fc_dst ||
	    fib_prefsrc != cfg->fc_dst) {
		u32 tb_id = cfg->fc_table;
		int rc;

		if (tb_id == RT_TABLE_MAIN)
			tb_id = RT_TABLE_LOCAL;

		rc = inet_addr_type_table(cfg->fc_nlinfo.nl_net,
					  fib_prefsrc, tb_id);

		if (rc != RTN_LOCAL && tb_id != RT_TABLE_LOCAL) {
			rc = inet_addr_type_table(cfg->fc_nlinfo.nl_net,
						  fib_prefsrc, RT_TABLE_LOCAL);
		}

		if (rc != RTN_LOCAL)
			return false;
	}
	return true;
}

struct fib_info *fib_create_info(struct fib_config *cfg,
				 struct netlink_ext_ack *extack)
{
	int err;
	struct fib_info *fi = NULL;
	struct fib_info *ofi;
	int nhs = 1;
	struct net *net = cfg->fc_nlinfo.nl_net;

	if (cfg->fc_type > RTN_MAX)
		goto err_inval;

	/* Fast check to catch the most weird cases */
	if (fib_props[cfg->fc_type].scope > cfg->fc_scope) {
		NL_SET_ERR_MSG(extack, "Invalid scope");
		goto err_inval;
	}

	if (cfg->fc_flags & (RTNH_F_DEAD | RTNH_F_LINKDOWN)) {
		NL_SET_ERR_MSG(extack,
			       "Invalid rtm_flags - can not contain DEAD or LINKDOWN");
		goto err_inval;
	}

#ifdef CONFIG_IP_ROUTE_MULTIPATH
	if (cfg->fc_mp) {
		nhs = fib_count_nexthops(cfg->fc_mp, cfg->fc_mp_len, extack);
		if (nhs == 0)
			goto err_inval;
	}
#endif

	err = -ENOBUFS;
	if (fib_info_cnt >= fib_info_hash_size) {
		unsigned int new_size = fib_info_hash_size << 1;
		struct hlist_head *new_info_hash;
		struct hlist_head *new_laddrhash;
		unsigned int bytes;

		if (!new_size)
			new_size = 16;
		bytes = new_size * sizeof(struct hlist_head *);
		new_info_hash = fib_info_hash_alloc(bytes);
		new_laddrhash = fib_info_hash_alloc(bytes);
		if (!new_info_hash || !new_laddrhash) {
			fib_info_hash_free(new_info_hash, bytes);
			fib_info_hash_free(new_laddrhash, bytes);
		} else
			fib_info_hash_move(new_info_hash, new_laddrhash, new_size);

		if (!fib_info_hash_size)
			goto failure;
	}

	fi = kzalloc(struct_size(fi, fib_nh, nhs), GFP_KERNEL);
	if (!fi)
		goto failure;
	fi->fib_metrics = ip_fib_metrics_init(fi->fib_net, cfg->fc_mx,
					      cfg->fc_mx_len, extack);
	if (unlikely(IS_ERR(fi->fib_metrics))) {
		err = PTR_ERR(fi->fib_metrics);
		kfree(fi);
		return ERR_PTR(err);
	}

	fib_info_cnt++;
	fi->fib_net = net;
	fi->fib_protocol = cfg->fc_protocol;
	fi->fib_scope = cfg->fc_scope;
	fi->fib_flags = cfg->fc_flags;
	fi->fib_priority = cfg->fc_priority;
	fi->fib_prefsrc = cfg->fc_prefsrc;
	fi->fib_type = cfg->fc_type;
	fi->fib_tb_id = cfg->fc_table;

	fi->fib_nhs = nhs;
	change_nexthops(fi) {
		nexthop_nh->nh_parent = fi;
	} endfor_nexthops(fi)

	if (cfg->fc_mp)
		err = fib_get_nhs(fi, cfg->fc_mp, cfg->fc_mp_len, cfg, extack);
	else
		err = fib_nh_init(net, fi->fib_nh, cfg, 1, extack);

	if (err != 0)
		goto failure;

	if (fib_props[cfg->fc_type].error) {
		if (cfg->fc_gw_family || cfg->fc_oif || cfg->fc_mp) {
			NL_SET_ERR_MSG(extack,
				       "Gateway, device and multipath can not be specified for this route type");
			goto err_inval;
		}
		goto link_it;
	} else {
		switch (cfg->fc_type) {
		case RTN_UNICAST:
		case RTN_LOCAL:
		case RTN_BROADCAST:
		case RTN_ANYCAST:
		case RTN_MULTICAST:
			break;
		default:
			NL_SET_ERR_MSG(extack, "Invalid route type");
			goto err_inval;
		}
	}

	if (cfg->fc_scope > RT_SCOPE_HOST) {
		NL_SET_ERR_MSG(extack, "Invalid scope");
		goto err_inval;
	}

	if (cfg->fc_scope == RT_SCOPE_HOST) {
		struct fib_nh *nh = fi->fib_nh;

		/* Local address is added. */
		if (nhs != 1) {
			NL_SET_ERR_MSG(extack,
				       "Route with host scope can not have multiple nexthops");
			goto err_inval;
		}
		if (nh->fib_nh_gw_family) {
			NL_SET_ERR_MSG(extack,
				       "Route with host scope can not have a gateway");
			goto err_inval;
		}
		nh->fib_nh_scope = RT_SCOPE_NOWHERE;
		nh->fib_nh_dev = dev_get_by_index(net, fi->fib_nh->fib_nh_oif);
		err = -ENODEV;
		if (!nh->fib_nh_dev)
			goto failure;
	} else {
		int linkdown = 0;

		change_nexthops(fi) {
			err = fib_check_nh(cfg, nexthop_nh, extack);
			if (err != 0)
				goto failure;
			if (nexthop_nh->fib_nh_flags & RTNH_F_LINKDOWN)
				linkdown++;
		} endfor_nexthops(fi)
		if (linkdown == fi->fib_nhs)
			fi->fib_flags |= RTNH_F_LINKDOWN;
	}

	if (fi->fib_prefsrc && !fib_valid_prefsrc(cfg, fi->fib_prefsrc)) {
		NL_SET_ERR_MSG(extack, "Invalid prefsrc address");
		goto err_inval;
	}

	change_nexthops(fi) {
		fib_info_update_nh_saddr(net, nexthop_nh);
		if (nexthop_nh->fib_nh_gw_family == AF_INET6)
			fi->fib_nh_is_v6 = true;
	} endfor_nexthops(fi)

	fib_rebalance(fi);

link_it:
	ofi = fib_find_info(fi);
	if (ofi) {
		fi->fib_dead = 1;
		free_fib_info(fi);
		ofi->fib_treeref++;
		return ofi;
	}

	fi->fib_treeref++;
	refcount_set(&fi->fib_clntref, 1);
	spin_lock_bh(&fib_info_lock);
	hlist_add_head(&fi->fib_hash,
		       &fib_info_hash[fib_info_hashfn(fi)]);
	if (fi->fib_prefsrc) {
		struct hlist_head *head;

		head = &fib_info_laddrhash[fib_laddr_hashfn(fi->fib_prefsrc)];
		hlist_add_head(&fi->fib_lhash, head);
	}
	change_nexthops(fi) {
		struct hlist_head *head;
		unsigned int hash;

		if (!nexthop_nh->fib_nh_dev)
			continue;
		hash = fib_devindex_hashfn(nexthop_nh->fib_nh_dev->ifindex);
		head = &fib_info_devhash[hash];
		hlist_add_head(&nexthop_nh->nh_hash, head);
	} endfor_nexthops(fi)
	spin_unlock_bh(&fib_info_lock);
	return fi;

err_inval:
	err = -EINVAL;

failure:
	if (fi) {
		fi->fib_dead = 1;
		free_fib_info(fi);
	}

	return ERR_PTR(err);
}

int fib_nexthop_info(struct sk_buff *skb, const struct fib_nh_common *nhc,
		     unsigned char *flags, bool skip_oif)
{
	if (nhc->nhc_flags & RTNH_F_DEAD)
		*flags |= RTNH_F_DEAD;

	if (nhc->nhc_flags & RTNH_F_LINKDOWN) {
		*flags |= RTNH_F_LINKDOWN;

		rcu_read_lock();
		switch (nhc->nhc_family) {
		case AF_INET:
			if (ip_ignore_linkdown(nhc->nhc_dev))
				*flags |= RTNH_F_DEAD;
			break;
		case AF_INET6:
			if (ip6_ignore_linkdown(nhc->nhc_dev))
				*flags |= RTNH_F_DEAD;
			break;
		}
		rcu_read_unlock();
	}

	switch (nhc->nhc_gw_family) {
	case AF_INET:
		if (nla_put_in_addr(skb, RTA_GATEWAY, nhc->nhc_gw.ipv4))
			goto nla_put_failure;
		break;
	case AF_INET6:
		/* if gateway family does not match nexthop family
		 * gateway is encoded as RTA_VIA
		 */
		if (nhc->nhc_gw_family != nhc->nhc_family) {
			int alen = sizeof(struct in6_addr);
			struct nlattr *nla;
			struct rtvia *via;

			nla = nla_reserve(skb, RTA_VIA, alen + 2);
			if (!nla)
				goto nla_put_failure;

			via = nla_data(nla);
			via->rtvia_family = AF_INET6;
			memcpy(via->rtvia_addr, &nhc->nhc_gw.ipv6, alen);
		} else if (nla_put_in6_addr(skb, RTA_GATEWAY,
					    &nhc->nhc_gw.ipv6) < 0) {
			goto nla_put_failure;
		}
		break;
	}

	*flags |= (nhc->nhc_flags & RTNH_F_ONLINK);
	if (nhc->nhc_flags & RTNH_F_OFFLOAD)
		*flags |= RTNH_F_OFFLOAD;

	if (!skip_oif && nhc->nhc_dev &&
	    nla_put_u32(skb, RTA_OIF, nhc->nhc_dev->ifindex))
		goto nla_put_failure;

	if (nhc->nhc_lwtstate &&
	    lwtunnel_fill_encap(skb, nhc->nhc_lwtstate,
				RTA_ENCAP, RTA_ENCAP_TYPE) < 0)
		goto nla_put_failure;

	return 0;

nla_put_failure:
	return -EMSGSIZE;
}
EXPORT_SYMBOL_GPL(fib_nexthop_info);

#if IS_ENABLED(CONFIG_IP_ROUTE_MULTIPATH) || IS_ENABLED(CONFIG_IPV6)
int fib_add_nexthop(struct sk_buff *skb, const struct fib_nh_common *nhc,
		    int nh_weight)
{
	const struct net_device *dev = nhc->nhc_dev;
	struct rtnexthop *rtnh;
	unsigned char flags = 0;

	rtnh = nla_reserve_nohdr(skb, sizeof(*rtnh));
	if (!rtnh)
		goto nla_put_failure;

	rtnh->rtnh_hops = nh_weight - 1;
	rtnh->rtnh_ifindex = dev ? dev->ifindex : 0;

	if (fib_nexthop_info(skb, nhc, &flags, true) < 0)
		goto nla_put_failure;

	rtnh->rtnh_flags = flags;

	/* length of rtnetlink header + attributes */
	rtnh->rtnh_len = nlmsg_get_pos(skb) - (void *)rtnh;

	return 0;

nla_put_failure:
	return -EMSGSIZE;
}
EXPORT_SYMBOL_GPL(fib_add_nexthop);
#endif

#ifdef CONFIG_IP_ROUTE_MULTIPATH
static int fib_add_multipath(struct sk_buff *skb, struct fib_info *fi)
{
	struct nlattr *mp;

	mp = nla_nest_start_noflag(skb, RTA_MULTIPATH);
	if (!mp)
		goto nla_put_failure;

	for_nexthops(fi) {
		if (fib_add_nexthop(skb, &nh->nh_common, nh->fib_nh_weight) < 0)
			goto nla_put_failure;
#ifdef CONFIG_IP_ROUTE_CLASSID
		if (nh->nh_tclassid &&
		    nla_put_u32(skb, RTA_FLOW, nh->nh_tclassid))
			goto nla_put_failure;
#endif
	} endfor_nexthops(fi);

	nla_nest_end(skb, mp);

	return 0;

nla_put_failure:
	return -EMSGSIZE;
}
#else
static int fib_add_multipath(struct sk_buff *skb, struct fib_info *fi)
{
	return 0;
}
#endif

int fib_dump_info(struct sk_buff *skb, u32 portid, u32 seq, int event,
		  u32 tb_id, u8 type, __be32 dst, int dst_len, u8 tos,
		  struct fib_info *fi, unsigned int flags)
{
	struct nlmsghdr *nlh;
	struct rtmsg *rtm;

	nlh = nlmsg_put(skb, portid, seq, event, sizeof(*rtm), flags);
	if (!nlh)
		return -EMSGSIZE;

	rtm = nlmsg_data(nlh);
	rtm->rtm_family = AF_INET;
	rtm->rtm_dst_len = dst_len;
	rtm->rtm_src_len = 0;
	rtm->rtm_tos = tos;
	if (tb_id < 256)
		rtm->rtm_table = tb_id;
	else
		rtm->rtm_table = RT_TABLE_COMPAT;
	if (nla_put_u32(skb, RTA_TABLE, tb_id))
		goto nla_put_failure;
	rtm->rtm_type = type;
	rtm->rtm_flags = fi->fib_flags;
	rtm->rtm_scope = fi->fib_scope;
	rtm->rtm_protocol = fi->fib_protocol;

	if (rtm->rtm_dst_len &&
	    nla_put_in_addr(skb, RTA_DST, dst))
		goto nla_put_failure;
	if (fi->fib_priority &&
	    nla_put_u32(skb, RTA_PRIORITY, fi->fib_priority))
		goto nla_put_failure;
	if (rtnetlink_put_metrics(skb, fi->fib_metrics->metrics) < 0)
		goto nla_put_failure;

	if (fi->fib_prefsrc &&
	    nla_put_in_addr(skb, RTA_PREFSRC, fi->fib_prefsrc))
		goto nla_put_failure;
	if (fi->fib_nhs == 1) {
		struct fib_nh *nh = &fi->fib_nh[0];
		unsigned char flags = 0;

		if (fib_nexthop_info(skb, &nh->nh_common, &flags, false) < 0)
			goto nla_put_failure;

		rtm->rtm_flags = flags;
#ifdef CONFIG_IP_ROUTE_CLASSID
		if (nh->nh_tclassid &&
		    nla_put_u32(skb, RTA_FLOW, nh->nh_tclassid))
			goto nla_put_failure;
#endif
	} else {
		if (fib_add_multipath(skb, fi) < 0)
			goto nla_put_failure;
	}

	nlmsg_end(skb, nlh);
	return 0;

nla_put_failure:
	nlmsg_cancel(skb, nlh);
	return -EMSGSIZE;
}

/*
 * Update FIB if:
 * - local address disappeared -> we must delete all the entries
 *   referring to it.
 * - device went down -> we must shutdown all nexthops going via it.
 */
int fib_sync_down_addr(struct net_device *dev, __be32 local)
{
	int ret = 0;
	unsigned int hash = fib_laddr_hashfn(local);
	struct hlist_head *head = &fib_info_laddrhash[hash];
	struct net *net = dev_net(dev);
	int tb_id = l3mdev_fib_table(dev);
	struct fib_info *fi;

	if (!fib_info_laddrhash || local == 0)
		return 0;

	hlist_for_each_entry(fi, head, fib_lhash) {
		if (!net_eq(fi->fib_net, net) ||
		    fi->fib_tb_id != tb_id)
			continue;
		if (fi->fib_prefsrc == local) {
			fi->fib_flags |= RTNH_F_DEAD;
			ret++;
		}
	}
	return ret;
}

static int call_fib_nh_notifiers(struct fib_nh *nh,
				 enum fib_event_type event_type)
{
	bool ignore_link_down = ip_ignore_linkdown(nh->fib_nh_dev);
	struct fib_nh_notifier_info info = {
		.fib_nh = nh,
	};

	switch (event_type) {
	case FIB_EVENT_NH_ADD:
		if (nh->fib_nh_flags & RTNH_F_DEAD)
			break;
		if (ignore_link_down && nh->fib_nh_flags & RTNH_F_LINKDOWN)
			break;
		return call_fib4_notifiers(dev_net(nh->fib_nh_dev), event_type,
					   &info.info);
	case FIB_EVENT_NH_DEL:
		if ((ignore_link_down && nh->fib_nh_flags & RTNH_F_LINKDOWN) ||
		    (nh->fib_nh_flags & RTNH_F_DEAD))
			return call_fib4_notifiers(dev_net(nh->fib_nh_dev),
						   event_type, &info.info);
	default:
		break;
	}

	return NOTIFY_DONE;
}

/* Update the PMTU of exceptions when:
 * - the new MTU of the first hop becomes smaller than the PMTU
 * - the old MTU was the same as the PMTU, and it limited discovery of
 *   larger MTUs on the path. With that limit raised, we can now
 *   discover larger MTUs
 * A special case is locked exceptions, for which the PMTU is smaller
 * than the minimal accepted PMTU:
 * - if the new MTU is greater than the PMTU, don't make any change
 * - otherwise, unlock and set PMTU
 */
static void nh_update_mtu(struct fib_nh_common *nhc, u32 new, u32 orig)
{
	struct fnhe_hash_bucket *bucket;
	int i;

	bucket = rcu_dereference_protected(nhc->nhc_exceptions, 1);
	if (!bucket)
		return;

	for (i = 0; i < FNHE_HASH_SIZE; i++) {
		struct fib_nh_exception *fnhe;

		for (fnhe = rcu_dereference_protected(bucket[i].chain, 1);
		     fnhe;
		     fnhe = rcu_dereference_protected(fnhe->fnhe_next, 1)) {
			if (fnhe->fnhe_mtu_locked) {
				if (new <= fnhe->fnhe_pmtu) {
					fnhe->fnhe_pmtu = new;
					fnhe->fnhe_mtu_locked = false;
				}
			} else if (new < fnhe->fnhe_pmtu ||
				   orig == fnhe->fnhe_pmtu) {
				fnhe->fnhe_pmtu = new;
			}
		}
	}
}

void fib_sync_mtu(struct net_device *dev, u32 orig_mtu)
{
	unsigned int hash = fib_devindex_hashfn(dev->ifindex);
	struct hlist_head *head = &fib_info_devhash[hash];
	struct fib_nh *nh;

	hlist_for_each_entry(nh, head, nh_hash) {
		if (nh->fib_nh_dev == dev)
			nh_update_mtu(&nh->nh_common, dev->mtu, orig_mtu);
	}
}

/* Event              force Flags           Description
 * NETDEV_CHANGE      0     LINKDOWN        Carrier OFF, not for scope host
 * NETDEV_DOWN        0     LINKDOWN|DEAD   Link down, not for scope host
 * NETDEV_DOWN        1     LINKDOWN|DEAD   Last address removed
 * NETDEV_UNREGISTER  1     LINKDOWN|DEAD   Device removed
 */
int fib_sync_down_dev(struct net_device *dev, unsigned long event, bool force)
{
	int ret = 0;
	int scope = RT_SCOPE_NOWHERE;
	struct fib_info *prev_fi = NULL;
	unsigned int hash = fib_devindex_hashfn(dev->ifindex);
	struct hlist_head *head = &fib_info_devhash[hash];
	struct fib_nh *nh;

	if (force)
		scope = -1;

	hlist_for_each_entry(nh, head, nh_hash) {
		struct fib_info *fi = nh->nh_parent;
		int dead;

		BUG_ON(!fi->fib_nhs);
		if (nh->fib_nh_dev != dev || fi == prev_fi)
			continue;
		prev_fi = fi;
		dead = 0;
		change_nexthops(fi) {
			if (nexthop_nh->fib_nh_flags & RTNH_F_DEAD)
				dead++;
			else if (nexthop_nh->fib_nh_dev == dev &&
				 nexthop_nh->fib_nh_scope != scope) {
				switch (event) {
				case NETDEV_DOWN:
				case NETDEV_UNREGISTER:
					nexthop_nh->fib_nh_flags |= RTNH_F_DEAD;
					/* fall through */
				case NETDEV_CHANGE:
					nexthop_nh->fib_nh_flags |= RTNH_F_LINKDOWN;
					break;
				}
				call_fib_nh_notifiers(nexthop_nh,
						      FIB_EVENT_NH_DEL);
				dead++;
			}
#ifdef CONFIG_IP_ROUTE_MULTIPATH
			if (event == NETDEV_UNREGISTER &&
			    nexthop_nh->fib_nh_dev == dev) {
				dead = fi->fib_nhs;
				break;
			}
#endif
		} endfor_nexthops(fi)
		if (dead == fi->fib_nhs) {
			switch (event) {
			case NETDEV_DOWN:
			case NETDEV_UNREGISTER:
				fi->fib_flags |= RTNH_F_DEAD;
				/* fall through */
			case NETDEV_CHANGE:
				fi->fib_flags |= RTNH_F_LINKDOWN;
				break;
			}
			ret++;
		}

		fib_rebalance(fi);
	}

	return ret;
}

/* Must be invoked inside of an RCU protected region.  */
static void fib_select_default(const struct flowi4 *flp, struct fib_result *res)
{
	struct fib_info *fi = NULL, *last_resort = NULL;
	struct hlist_head *fa_head = res->fa_head;
	struct fib_table *tb = res->table;
	u8 slen = 32 - res->prefixlen;
	int order = -1, last_idx = -1;
	struct fib_alias *fa, *fa1 = NULL;
	u32 last_prio = res->fi->fib_priority;
	u8 last_tos = 0;

	hlist_for_each_entry_rcu(fa, fa_head, fa_list) {
		struct fib_info *next_fi = fa->fa_info;

		if (fa->fa_slen != slen)
			continue;
		if (fa->fa_tos && fa->fa_tos != flp->flowi4_tos)
			continue;
		if (fa->tb_id != tb->tb_id)
			continue;
		if (next_fi->fib_priority > last_prio &&
		    fa->fa_tos == last_tos) {
			if (last_tos)
				continue;
			break;
		}
		if (next_fi->fib_flags & RTNH_F_DEAD)
			continue;
		last_tos = fa->fa_tos;
		last_prio = next_fi->fib_priority;

		if (next_fi->fib_scope != res->scope ||
		    fa->fa_type != RTN_UNICAST)
			continue;
		if (!next_fi->fib_nh[0].fib_nh_gw4 ||
		    next_fi->fib_nh[0].fib_nh_scope != RT_SCOPE_LINK)
			continue;

		fib_alias_accessed(fa);

		if (!fi) {
			if (next_fi != res->fi)
				break;
			fa1 = fa;
		} else if (!fib_detect_death(fi, order, &last_resort,
					     &last_idx, fa1->fa_default)) {
			fib_result_assign(res, fi);
			fa1->fa_default = order;
			goto out;
		}
		fi = next_fi;
		order++;
	}

	if (order <= 0 || !fi) {
		if (fa1)
			fa1->fa_default = -1;
		goto out;
	}

	if (!fib_detect_death(fi, order, &last_resort, &last_idx,
			      fa1->fa_default)) {
		fib_result_assign(res, fi);
		fa1->fa_default = order;
		goto out;
	}

	if (last_idx >= 0)
		fib_result_assign(res, last_resort);
	fa1->fa_default = last_idx;
out:
	return;
}

/*
 * Dead device goes up. We wake up dead nexthops.
 * It takes sense only on multipath routes.
 */
int fib_sync_up(struct net_device *dev, unsigned char nh_flags)
{
	struct fib_info *prev_fi;
	unsigned int hash;
	struct hlist_head *head;
	struct fib_nh *nh;
	int ret;

	if (!(dev->flags & IFF_UP))
		return 0;

	if (nh_flags & RTNH_F_DEAD) {
		unsigned int flags = dev_get_flags(dev);

		if (flags & (IFF_RUNNING | IFF_LOWER_UP))
			nh_flags |= RTNH_F_LINKDOWN;
	}

	prev_fi = NULL;
	hash = fib_devindex_hashfn(dev->ifindex);
	head = &fib_info_devhash[hash];
	ret = 0;

	hlist_for_each_entry(nh, head, nh_hash) {
		struct fib_info *fi = nh->nh_parent;
		int alive;

		BUG_ON(!fi->fib_nhs);
		if (nh->fib_nh_dev != dev || fi == prev_fi)
			continue;

		prev_fi = fi;
		alive = 0;
		change_nexthops(fi) {
			if (!(nexthop_nh->fib_nh_flags & nh_flags)) {
				alive++;
				continue;
			}
			if (!nexthop_nh->fib_nh_dev ||
			    !(nexthop_nh->fib_nh_dev->flags & IFF_UP))
				continue;
			if (nexthop_nh->fib_nh_dev != dev ||
			    !__in_dev_get_rtnl(dev))
				continue;
			alive++;
			nexthop_nh->fib_nh_flags &= ~nh_flags;
			call_fib_nh_notifiers(nexthop_nh, FIB_EVENT_NH_ADD);
		} endfor_nexthops(fi)

		if (alive > 0) {
			fi->fib_flags &= ~nh_flags;
			ret++;
		}

		fib_rebalance(fi);
	}

	return ret;
}

#ifdef CONFIG_IP_ROUTE_MULTIPATH
static bool fib_good_nh(const struct fib_nh *nh)
{
	int state = NUD_REACHABLE;

	if (nh->fib_nh_scope == RT_SCOPE_LINK) {
		struct neighbour *n;

		rcu_read_lock_bh();

		if (likely(nh->fib_nh_gw_family == AF_INET))
			n = __ipv4_neigh_lookup_noref(nh->fib_nh_dev,
						   (__force u32)nh->fib_nh_gw4);
		else if (nh->fib_nh_gw_family == AF_INET6)
			n = __ipv6_neigh_lookup_noref_stub(nh->fib_nh_dev,
							   &nh->fib_nh_gw6);
		else
			n = NULL;
		if (n)
			state = n->nud_state;

		rcu_read_unlock_bh();
	}

	return !!(state & NUD_VALID);
}

void fib_select_multipath(struct fib_result *res, int hash)
{
	struct fib_info *fi = res->fi;
	struct net *net = fi->fib_net;
	bool first = false;

	change_nexthops(fi) {
		if (net->ipv4.sysctl_fib_multipath_use_neigh) {
			if (!fib_good_nh(nexthop_nh))
				continue;
			if (!first) {
				res->nh_sel = nhsel;
				res->nhc = &nexthop_nh->nh_common;
				first = true;
			}
		}

		if (hash > atomic_read(&nexthop_nh->fib_nh_upper_bound))
			continue;

		res->nh_sel = nhsel;
		res->nhc = &nexthop_nh->nh_common;
		return;
	} endfor_nexthops(fi);
}
#endif

void fib_select_path(struct net *net, struct fib_result *res,
		     struct flowi4 *fl4, const struct sk_buff *skb)
{
	if (fl4->flowi4_oif && !(fl4->flowi4_flags & FLOWI_FLAG_SKIP_NH_OIF))
		goto check_saddr;

#ifdef CONFIG_IP_ROUTE_MULTIPATH
	if (res->fi->fib_nhs > 1) {
		int h = fib_multipath_hash(net, fl4, skb, NULL);

		fib_select_multipath(res, h);
	}
	else
#endif
	if (!res->prefixlen &&
	    res->table->tb_num_default > 1 &&
	    res->type == RTN_UNICAST)
		fib_select_default(fl4, res);

check_saddr:
	if (!fl4->saddr)
		fl4->saddr = fib_result_prefsrc(net, res);
}<|MERGE_RESOLUTION|>--- conflicted
+++ resolved
@@ -964,11 +964,7 @@
 {
 	struct net_device *dev;
 	struct fib_result res;
-<<<<<<< HEAD
-	int err;
-=======
 	int err = 0;
->>>>>>> cca47861
 
 	if (nh->fib_nh_flags & RTNH_F_ONLINK) {
 		unsigned int addr_type;
