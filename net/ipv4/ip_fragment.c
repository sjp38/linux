/*
 * INET		An implementation of the TCP/IP protocol suite for the LINUX
 *		operating system.  INET is implemented using the  BSD Socket
 *		interface as the means of communication with the user level.
 *
 *		The IP fragmentation functionality.
 *
 * Authors:	Fred N. van Kempen <waltje@uWalt.NL.Mugnet.ORG>
 *		Alan Cox <alan@lxorguk.ukuu.org.uk>
 *
 * Fixes:
 *		Alan Cox	:	Split from ip.c , see ip_input.c for history.
 *		David S. Miller :	Begin massive cleanup...
 *		Andi Kleen	:	Add sysctls.
 *		xxxx		:	Overlapfrag bug.
 *		Ultima          :       ip_expire() kernel panic.
 *		Bill Hawes	:	Frag accounting and evictor fixes.
 *		John McDonald	:	0 length frag bug.
 *		Alexey Kuznetsov:	SMP races, threading, cleanup.
 *		Patrick McHardy :	LRU queue of frag heads for evictor.
 */

#define pr_fmt(fmt) "IPv4: " fmt

#include <linux/compiler.h>
#include <linux/module.h>
#include <linux/types.h>
#include <linux/mm.h>
#include <linux/jiffies.h>
#include <linux/skbuff.h>
#include <linux/list.h>
#include <linux/ip.h>
#include <linux/icmp.h>
#include <linux/netdevice.h>
#include <linux/jhash.h>
#include <linux/random.h>
#include <linux/slab.h>
#include <net/route.h>
#include <net/dst.h>
#include <net/sock.h>
#include <net/ip.h>
#include <net/icmp.h>
#include <net/checksum.h>
#include <net/inetpeer.h>
#include <net/inet_frag.h>
#include <linux/tcp.h>
#include <linux/udp.h>
#include <linux/inet.h>
#include <linux/netfilter_ipv4.h>
#include <net/inet_ecn.h>

/* NOTE. Logic of IP defragmentation is parallel to corresponding IPv6
 * code now. If you change something here, _PLEASE_ update ipv6/reassembly.c
 * as well. Or notify me, at least. --ANK
 */

static int sysctl_ipfrag_max_dist __read_mostly = 64;
static const char ip_frag_cache_name[] = "ip4-frags";

struct ipfrag_skb_cb
{
	struct inet_skb_parm	h;
	int			offset;
};

#define FRAG_CB(skb)	((struct ipfrag_skb_cb *)((skb)->cb))

/* Describe an entry in the "incomplete datagrams" queue. */
struct ipq {
	struct inet_frag_queue q;

	u32		user;
	__be32		saddr;
	__be32		daddr;
	__be16		id;
	u8		protocol;
	u8		ecn; /* RFC3168 support */
	int             iif;
	unsigned int    rid;
	struct inet_peer *peer;
};

static u8 ip4_frag_ecn(u8 tos)
{
	return 1 << (tos & INET_ECN_MASK);
}

static struct inet_frags ip4_frags;

int ip_frag_mem(struct net *net)
{
	return sum_frag_mem_limit(&net->ipv4.frags);
}

static int ip_frag_reasm(struct ipq *qp, struct sk_buff *prev,
			 struct net_device *dev);

struct ip4_create_arg {
	struct iphdr *iph;
	u32 user;
};

static unsigned int ipqhashfn(__be16 id, __be32 saddr, __be32 daddr, u8 prot)
{
	net_get_random_once(&ip4_frags.rnd, sizeof(ip4_frags.rnd));
	return jhash_3words((__force u32)id << 16 | prot,
			    (__force u32)saddr, (__force u32)daddr,
			    ip4_frags.rnd);
}

static unsigned int ip4_hashfn(const struct inet_frag_queue *q)
{
	const struct ipq *ipq;

	ipq = container_of(q, struct ipq, q);
	return ipqhashfn(ipq->id, ipq->saddr, ipq->daddr, ipq->protocol);
}

static bool ip4_frag_match(const struct inet_frag_queue *q, const void *a)
{
	const struct ipq *qp;
	const struct ip4_create_arg *arg = a;

	qp = container_of(q, struct ipq, q);
	return	qp->id == arg->iph->id &&
		qp->saddr == arg->iph->saddr &&
		qp->daddr == arg->iph->daddr &&
		qp->protocol == arg->iph->protocol &&
		qp->user == arg->user;
}

static void ip4_frag_init(struct inet_frag_queue *q, const void *a)
{
	struct ipq *qp = container_of(q, struct ipq, q);
	struct netns_ipv4 *ipv4 = container_of(q->net, struct netns_ipv4,
					       frags);
	struct net *net = container_of(ipv4, struct net, ipv4);

	const struct ip4_create_arg *arg = a;

	qp->protocol = arg->iph->protocol;
	qp->id = arg->iph->id;
	qp->ecn = ip4_frag_ecn(arg->iph->tos);
	qp->saddr = arg->iph->saddr;
	qp->daddr = arg->iph->daddr;
	qp->user = arg->user;
	qp->peer = sysctl_ipfrag_max_dist ?
		inet_getpeer_v4(net->ipv4.peers, arg->iph->saddr, 1) : NULL;
}

static void ip4_frag_free(struct inet_frag_queue *q)
{
	struct ipq *qp;

	qp = container_of(q, struct ipq, q);
	if (qp->peer)
		inet_putpeer(qp->peer);
}


/* Destruction primitives. */

static void ipq_put(struct ipq *ipq)
{
	inet_frag_put(&ipq->q, &ip4_frags);
}

/* Kill ipq entry. It is not destroyed immediately,
 * because caller (and someone more) holds reference count.
 */
static void ipq_kill(struct ipq *ipq)
{
	inet_frag_kill(&ipq->q, &ip4_frags);
}

/*
 * Oops, a fragment queue timed out.  Kill it and send an ICMP reply.
 */
static void ip_expire(unsigned long arg)
{
	struct ipq *qp;
	struct net *net;

	qp = container_of((struct inet_frag_queue *) arg, struct ipq, q);
	net = container_of(qp->q.net, struct net, ipv4.frags);

	spin_lock(&qp->q.lock);

	if (qp->q.flags & INET_FRAG_COMPLETE)
		goto out;

	ipq_kill(qp);
	IP_INC_STATS_BH(net, IPSTATS_MIB_REASMFAILS);

	if (!(qp->q.flags & INET_FRAG_EVICTED)) {
		struct sk_buff *head = qp->q.fragments;
		const struct iphdr *iph;
		int err;

		IP_INC_STATS_BH(net, IPSTATS_MIB_REASMTIMEOUT);

		if (!(qp->q.flags & INET_FRAG_FIRST_IN) || !qp->q.fragments)
			goto out;

		rcu_read_lock();
		head->dev = dev_get_by_index_rcu(net, qp->iif);
		if (!head->dev)
			goto out_rcu_unlock;

		/* skb has no dst, perform route lookup again */
		iph = ip_hdr(head);
		err = ip_route_input_noref(head, iph->daddr, iph->saddr,
					   iph->tos, head->dev);
		if (err)
			goto out_rcu_unlock;

		/* Only an end host needs to send an ICMP
		 * "Fragment Reassembly Timeout" message, per RFC792.
		 */
		if (qp->user == IP_DEFRAG_AF_PACKET ||
		    ((qp->user >= IP_DEFRAG_CONNTRACK_IN) &&
		     (qp->user <= __IP_DEFRAG_CONNTRACK_IN_END) &&
		     (skb_rtable(head)->rt_type != RTN_LOCAL)))
			goto out_rcu_unlock;

		/* Send an ICMP "Fragment Reassembly Timeout" message. */
		icmp_send(head, ICMP_TIME_EXCEEDED, ICMP_EXC_FRAGTIME, 0);
out_rcu_unlock:
		rcu_read_unlock();
	}
out:
	spin_unlock(&qp->q.lock);
	ipq_put(qp);
}

/* Find the correct entry in the "incomplete datagrams" queue for
 * this IP datagram, and create new one, if nothing is found.
 */
static struct ipq *ip_find(struct net *net, struct iphdr *iph, u32 user)
{
	struct inet_frag_queue *q;
	struct ip4_create_arg arg;
	unsigned int hash;

	arg.iph = iph;
	arg.user = user;

	hash = ipqhashfn(iph->id, iph->saddr, iph->daddr, iph->protocol);

	q = inet_frag_find(&net->ipv4.frags, &ip4_frags, &arg, hash);
	if (IS_ERR_OR_NULL(q)) {
		inet_frag_maybe_warn_overflow(q, pr_fmt());
		return NULL;
	}
	return container_of(q, struct ipq, q);
}

/* Is the fragment too far ahead to be part of ipq? */
static int ip_frag_too_far(struct ipq *qp)
{
	struct inet_peer *peer = qp->peer;
	unsigned int max = sysctl_ipfrag_max_dist;
	unsigned int start, end;

	int rc;

	if (!peer || !max)
		return 0;

	start = qp->rid;
	end = atomic_inc_return(&peer->rid);
	qp->rid = end;

	rc = qp->q.fragments && (end - start) > max;

	if (rc) {
		struct net *net;

		net = container_of(qp->q.net, struct net, ipv4.frags);
		IP_INC_STATS_BH(net, IPSTATS_MIB_REASMFAILS);
	}

	return rc;
}

static int ip_frag_reinit(struct ipq *qp)
{
	struct sk_buff *fp;
	unsigned int sum_truesize = 0;

	if (!mod_timer(&qp->q.timer, jiffies + qp->q.net->timeout)) {
		atomic_inc(&qp->q.refcnt);
		return -ETIMEDOUT;
	}

	fp = qp->q.fragments;
	do {
		struct sk_buff *xp = fp->next;

		sum_truesize += fp->truesize;
		kfree_skb(fp);
		fp = xp;
	} while (fp);
	sub_frag_mem_limit(&qp->q, sum_truesize);

	qp->q.flags = 0;
	qp->q.len = 0;
	qp->q.meat = 0;
	qp->q.fragments = NULL;
	qp->q.fragments_tail = NULL;
	qp->iif = 0;
	qp->ecn = 0;

	return 0;
}

/* Add new segment to existing queue. */
static int ip_frag_queue(struct ipq *qp, struct sk_buff *skb)
{
	struct sk_buff *prev, *next;
	struct net_device *dev;
	int flags, offset;
	int ihl, end;
	int err = -ENOENT;
	u8 ecn;

	if (qp->q.flags & INET_FRAG_COMPLETE)
		goto err;

	if (!(IPCB(skb)->flags & IPSKB_FRAG_COMPLETE) &&
	    unlikely(ip_frag_too_far(qp)) &&
	    unlikely(err = ip_frag_reinit(qp))) {
		ipq_kill(qp);
		goto err;
	}

	ecn = ip4_frag_ecn(ip_hdr(skb)->tos);
	offset = ntohs(ip_hdr(skb)->frag_off);
	flags = offset & ~IP_OFFSET;
	offset &= IP_OFFSET;
	offset <<= 3;		/* offset is in 8-byte chunks */
	ihl = ip_hdrlen(skb);

	/* Determine the position of this fragment. */
	end = offset + skb->len - ihl;
	err = -EINVAL;

	/* Is this the final fragment? */
	if ((flags & IP_MF) == 0) {
		/* If we already have some bits beyond end
		 * or have different end, the segment is corrupted.
		 */
		if (end < qp->q.len ||
		    ((qp->q.flags & INET_FRAG_LAST_IN) && end != qp->q.len))
			goto err;
		qp->q.flags |= INET_FRAG_LAST_IN;
		qp->q.len = end;
	} else {
		if (end&7) {
			end &= ~7;
			if (skb->ip_summed != CHECKSUM_UNNECESSARY)
				skb->ip_summed = CHECKSUM_NONE;
		}
		if (end > qp->q.len) {
			/* Some bits beyond end -> corruption. */
			if (qp->q.flags & INET_FRAG_LAST_IN)
				goto err;
			qp->q.len = end;
		}
	}
	if (end == offset)
		goto err;

	err = -ENOMEM;
	if (pskb_pull(skb, ihl) == NULL)
		goto err;

	err = pskb_trim_rcsum(skb, end - offset);
	if (err)
		goto err;

	/* Find out which fragments are in front and at the back of us
	 * in the chain of fragments so far.  We must know where to put
	 * this fragment, right?
	 */
	prev = qp->q.fragments_tail;
	if (!prev || FRAG_CB(prev)->offset < offset) {
		next = NULL;
		goto found;
	}
	prev = NULL;
	for (next = qp->q.fragments; next != NULL; next = next->next) {
		if (FRAG_CB(next)->offset >= offset)
			break;	/* bingo! */
		prev = next;
	}

found:
	/* We found where to put this one.  Check for overlap with
	 * preceding fragment, and, if needed, align things so that
	 * any overlaps are eliminated.
	 */
	if (prev) {
		int i = (FRAG_CB(prev)->offset + prev->len) - offset;

		if (i > 0) {
			offset += i;
			err = -EINVAL;
			if (end <= offset)
				goto err;
			err = -ENOMEM;
			if (!pskb_pull(skb, i))
				goto err;
			if (skb->ip_summed != CHECKSUM_UNNECESSARY)
				skb->ip_summed = CHECKSUM_NONE;
		}
	}

	err = -ENOMEM;

	while (next && FRAG_CB(next)->offset < end) {
		int i = end - FRAG_CB(next)->offset; /* overlap is 'i' bytes */

		if (i < next->len) {
			/* Eat head of the next overlapped fragment
			 * and leave the loop. The next ones cannot overlap.
			 */
			if (!pskb_pull(next, i))
				goto err;
			FRAG_CB(next)->offset += i;
			qp->q.meat -= i;
			if (next->ip_summed != CHECKSUM_UNNECESSARY)
				next->ip_summed = CHECKSUM_NONE;
			break;
		} else {
			struct sk_buff *free_it = next;

			/* Old fragment is completely overridden with
			 * new one drop it.
			 */
			next = next->next;

			if (prev)
				prev->next = next;
			else
				qp->q.fragments = next;

			qp->q.meat -= free_it->len;
			sub_frag_mem_limit(&qp->q, free_it->truesize);
			kfree_skb(free_it);
		}
	}

	FRAG_CB(skb)->offset = offset;

	/* Insert this fragment in the chain of fragments. */
	skb->next = next;
	if (!next)
		qp->q.fragments_tail = skb;
	if (prev)
		prev->next = skb;
	else
		qp->q.fragments = skb;

	dev = skb->dev;
	if (dev) {
		qp->iif = dev->ifindex;
		skb->dev = NULL;
	}
	qp->q.stamp = skb->tstamp;
	qp->q.meat += skb->len;
	qp->ecn |= ecn;
	add_frag_mem_limit(&qp->q, skb->truesize);
	if (offset == 0)
		qp->q.flags |= INET_FRAG_FIRST_IN;

	if (ip_hdr(skb)->frag_off & htons(IP_DF) &&
	    skb->len + ihl > qp->q.max_size)
		qp->q.max_size = skb->len + ihl;

	if (qp->q.flags == (INET_FRAG_FIRST_IN | INET_FRAG_LAST_IN) &&
	    qp->q.meat == qp->q.len) {
		unsigned long orefdst = skb->_skb_refdst;

		skb->_skb_refdst = 0UL;
		err = ip_frag_reasm(qp, prev, dev);
		skb->_skb_refdst = orefdst;
		return err;
	}

	skb_dst_drop(skb);
	return -EINPROGRESS;

err:
	kfree_skb(skb);
	return err;
}


/* Build a new IP datagram from all its fragments. */

static int ip_frag_reasm(struct ipq *qp, struct sk_buff *prev,
			 struct net_device *dev)
{
	struct net *net = container_of(qp->q.net, struct net, ipv4.frags);
	struct iphdr *iph;
	struct sk_buff *fp, *head = qp->q.fragments;
	int len;
	int ihlen;
	int err;
	int sum_truesize;
	u8 ecn;

	ipq_kill(qp);

	ecn = ip_frag_ecn_table[qp->ecn];
	if (unlikely(ecn == 0xff)) {
		err = -EINVAL;
		goto out_fail;
	}
	/* Make the one we just received the head. */
	if (prev) {
		head = prev->next;
		fp = skb_clone(head, GFP_ATOMIC);
		if (!fp)
			goto out_nomem;

		fp->next = head->next;
		if (!fp->next)
			qp->q.fragments_tail = fp;
		prev->next = fp;

		skb_morph(head, qp->q.fragments);
		head->next = qp->q.fragments->next;

		consume_skb(qp->q.fragments);
		qp->q.fragments = head;
	}

	WARN_ON(head == NULL);
	WARN_ON(FRAG_CB(head)->offset != 0);

	/* Allocate a new buffer for the datagram. */
	ihlen = ip_hdrlen(head);
	len = ihlen + qp->q.len;

	err = -E2BIG;
	if (len > 65535)
		goto out_oversize;

	/* Head of list must not be cloned. */
	if (skb_unclone(head, GFP_ATOMIC))
		goto out_nomem;

	/* If the first fragment is fragmented itself, we split
	 * it to two chunks: the first with data and paged part
	 * and the second, holding only fragments. */
	if (skb_has_frag_list(head)) {
		struct sk_buff *clone;
		int i, plen = 0;

		if ((clone = alloc_skb(0, GFP_ATOMIC)) == NULL)
			goto out_nomem;
		clone->next = head->next;
		head->next = clone;
		skb_shinfo(clone)->frag_list = skb_shinfo(head)->frag_list;
		skb_frag_list_init(head);
		for (i = 0; i < skb_shinfo(head)->nr_frags; i++)
			plen += skb_frag_size(&skb_shinfo(head)->frags[i]);
		clone->len = clone->data_len = head->data_len - plen;
		head->data_len -= clone->len;
		head->len -= clone->len;
		clone->csum = 0;
		clone->ip_summed = head->ip_summed;
		add_frag_mem_limit(&qp->q, clone->truesize);
	}

	skb_push(head, head->data - skb_network_header(head));

	sum_truesize = head->truesize;
	for (fp = head->next; fp;) {
		bool headstolen;
		int delta;
		struct sk_buff *next = fp->next;

		sum_truesize += fp->truesize;
		if (head->ip_summed != fp->ip_summed)
			head->ip_summed = CHECKSUM_NONE;
		else if (head->ip_summed == CHECKSUM_COMPLETE)
			head->csum = csum_add(head->csum, fp->csum);

		if (skb_try_coalesce(head, fp, &headstolen, &delta)) {
			kfree_skb_partial(fp, headstolen);
		} else {
			if (!skb_shinfo(head)->frag_list)
				skb_shinfo(head)->frag_list = fp;
			head->data_len += fp->len;
			head->len += fp->len;
			head->truesize += fp->truesize;
		}
		fp = next;
	}
	sub_frag_mem_limit(&qp->q, sum_truesize);

	head->next = NULL;
	head->dev = dev;
	head->tstamp = qp->q.stamp;
	IPCB(head)->frag_max_size = qp->q.max_size;

	iph = ip_hdr(head);
	/* max_size != 0 implies at least one fragment had IP_DF set */
	iph->frag_off = qp->q.max_size ? htons(IP_DF) : 0;
	iph->tot_len = htons(len);
	iph->tos |= ecn;
	IP_INC_STATS_BH(net, IPSTATS_MIB_REASMOKS);
	qp->q.fragments = NULL;
	qp->q.fragments_tail = NULL;
	return 0;

out_nomem:
	net_dbg_ratelimited("queue_glue: no memory for gluing queue %p\n", qp);
	err = -ENOMEM;
	goto out_fail;
out_oversize:
	net_info_ratelimited("Oversized IP packet from %pI4\n", &qp->saddr);
out_fail:
	IP_INC_STATS_BH(net, IPSTATS_MIB_REASMFAILS);
	return err;
}

/* Process an incoming IP datagram fragment. */
int ip_defrag(struct sk_buff *skb, u32 user)
{
	struct ipq *qp;
	struct net *net;

	net = skb->dev ? dev_net(skb->dev) : dev_net(skb_dst(skb)->dev);
	IP_INC_STATS_BH(net, IPSTATS_MIB_REASMREQDS);

	/* Lookup (or create) queue header */
	if ((qp = ip_find(net, ip_hdr(skb), user)) != NULL) {
		int ret;

		spin_lock(&qp->q.lock);

		ret = ip_frag_queue(qp, skb);

		spin_unlock(&qp->q.lock);
		ipq_put(qp);
		return ret;
	}

	IP_INC_STATS_BH(net, IPSTATS_MIB_REASMFAILS);
	kfree_skb(skb);
	return -ENOMEM;
}
EXPORT_SYMBOL(ip_defrag);

struct sk_buff *ip_check_defrag(struct sk_buff *skb, u32 user)
{
	struct iphdr iph;
	u32 len;

	if (skb->protocol != htons(ETH_P_IP))
		return skb;

	if (!skb_copy_bits(skb, 0, &iph, sizeof(iph)))
		return skb;

	if (iph.ihl < 5 || iph.version != 4)
		return skb;

	len = ntohs(iph.tot_len);
	if (skb->len < len || len < (iph.ihl * 4))
		return skb;

	if (ip_is_fragment(&iph)) {
		skb = skb_share_check(skb, GFP_ATOMIC);
		if (skb) {
			if (!pskb_may_pull(skb, iph.ihl*4))
				return skb;
			if (pskb_trim_rcsum(skb, len))
				return skb;
			memset(IPCB(skb), 0, sizeof(struct inet_skb_parm));
			if (ip_defrag(skb, user))
				return NULL;
			skb_clear_hash(skb);
		}
	}
	return skb;
}
EXPORT_SYMBOL(ip_check_defrag);

#ifdef CONFIG_SYSCTL
static int zero;

static struct ctl_table ip4_frags_ns_ctl_table[] = {
	{
		.procname	= "ipfrag_high_thresh",
		.data		= &init_net.ipv4.frags.high_thresh,
		.maxlen		= sizeof(int),
		.mode		= 0644,
		.proc_handler	= proc_dointvec_minmax,
		.extra1		= &init_net.ipv4.frags.low_thresh
	},
	{
		.procname	= "ipfrag_low_thresh",
		.data		= &init_net.ipv4.frags.low_thresh,
		.maxlen		= sizeof(int),
		.mode		= 0644,
		.proc_handler	= proc_dointvec_minmax,
		.extra1		= &zero,
		.extra2		= &init_net.ipv4.frags.high_thresh
	},
	{
		.procname	= "ipfrag_time",
		.data		= &init_net.ipv4.frags.timeout,
		.maxlen		= sizeof(int),
		.mode		= 0644,
		.proc_handler	= proc_dointvec_jiffies,
	},
	{ }
};

/* secret interval has been deprecated */
static int ip4_frags_secret_interval_unused;
static struct ctl_table ip4_frags_ctl_table[] = {
	{
		.procname	= "ipfrag_secret_interval",
		.data		= &ip4_frags_secret_interval_unused,
		.maxlen		= sizeof(int),
		.mode		= 0644,
		.proc_handler	= proc_dointvec_jiffies,
	},
	{
		.procname	= "ipfrag_max_dist",
		.data		= &sysctl_ipfrag_max_dist,
		.maxlen		= sizeof(int),
		.mode		= 0644,
		.proc_handler	= proc_dointvec_minmax,
		.extra1		= &zero
	},
	{ }
};

static int __net_init ip4_frags_ns_ctl_register(struct net *net)
{
	struct ctl_table *table;
	struct ctl_table_header *hdr;

	table = ip4_frags_ns_ctl_table;
	if (!net_eq(net, &init_net)) {
		table = kmemdup(table, sizeof(ip4_frags_ns_ctl_table), GFP_KERNEL);
		if (table == NULL)
			goto err_alloc;

		table[0].data = &net->ipv4.frags.high_thresh;
		table[0].extra1 = &net->ipv4.frags.low_thresh;
		table[0].extra2 = &init_net.ipv4.frags.high_thresh;
		table[1].data = &net->ipv4.frags.low_thresh;
		table[1].extra2 = &net->ipv4.frags.high_thresh;
		table[2].data = &net->ipv4.frags.timeout;

		/* Don't export sysctls to unprivileged users */
		if (net->user_ns != &init_user_ns)
			table[0].procname = NULL;
	}

	hdr = register_net_sysctl(net, "net/ipv4", table);
	if (hdr == NULL)
		goto err_reg;

	net->ipv4.frags_hdr = hdr;
	return 0;

err_reg:
	if (!net_eq(net, &init_net))
		kfree(table);
err_alloc:
	return -ENOMEM;
}

static void __net_exit ip4_frags_ns_ctl_unregister(struct net *net)
{
	struct ctl_table *table;

	table = net->ipv4.frags_hdr->ctl_table_arg;
	unregister_net_sysctl_table(net->ipv4.frags_hdr);
	kfree(table);
}

static void __init ip4_frags_ctl_register(void)
{
	register_net_sysctl(&init_net, "net/ipv4", ip4_frags_ctl_table);
}
#else
static int ip4_frags_ns_ctl_register(struct net *net)
{
	return 0;
}

static void ip4_frags_ns_ctl_unregister(struct net *net)
{
}

<<<<<<< HEAD
static inline void __init ip4_frags_ctl_register(void)
=======
static void __init ip4_frags_ctl_register(void)
>>>>>>> e529fea9
{
}
#endif

static int __net_init ipv4_frags_init_net(struct net *net)
{
	/* Fragment cache limits.
	 *
	 * The fragment memory accounting code, (tries to) account for
	 * the real memory usage, by measuring both the size of frag
	 * queue struct (inet_frag_queue (ipv4:ipq/ipv6:frag_queue))
	 * and the SKB's truesize.
	 *
	 * A 64K fragment consumes 129736 bytes (44*2944)+200
	 * (1500 truesize == 2944, sizeof(struct ipq) == 200)
	 *
	 * We will commit 4MB at one time. Should we cross that limit
	 * we will prune down to 3MB, making room for approx 8 big 64K
	 * fragments 8x128k.
	 */
	net->ipv4.frags.high_thresh = 4 * 1024 * 1024;
	net->ipv4.frags.low_thresh  = 3 * 1024 * 1024;
	/*
	 * Important NOTE! Fragment queue must be destroyed before MSL expires.
	 * RFC791 is wrong proposing to prolongate timer each fragment arrival
	 * by TTL.
	 */
	net->ipv4.frags.timeout = IP_FRAG_TIME;

	inet_frags_init_net(&net->ipv4.frags);

	return ip4_frags_ns_ctl_register(net);
}

static void __net_exit ipv4_frags_exit_net(struct net *net)
{
	ip4_frags_ns_ctl_unregister(net);
	inet_frags_exit_net(&net->ipv4.frags, &ip4_frags);
}

static struct pernet_operations ip4_frags_ops = {
	.init = ipv4_frags_init_net,
	.exit = ipv4_frags_exit_net,
};

void __init ipfrag_init(void)
{
	ip4_frags_ctl_register();
	register_pernet_subsys(&ip4_frags_ops);
	ip4_frags.hashfn = ip4_hashfn;
	ip4_frags.constructor = ip4_frag_init;
	ip4_frags.destructor = ip4_frag_free;
	ip4_frags.skb_free = NULL;
	ip4_frags.qsize = sizeof(struct ipq);
	ip4_frags.match = ip4_frag_match;
	ip4_frags.frag_expire = ip_expire;
	ip4_frags.frags_cache_name = ip_frag_cache_name;
	if (inet_frags_init(&ip4_frags))
		panic("IP: failed to allocate ip4_frags cache\n");
}<|MERGE_RESOLUTION|>--- conflicted
+++ resolved
@@ -803,11 +803,7 @@
 {
 }
 
-<<<<<<< HEAD
-static inline void __init ip4_frags_ctl_register(void)
-=======
 static void __init ip4_frags_ctl_register(void)
->>>>>>> e529fea9
 {
 }
 #endif
