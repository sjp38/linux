--- conflicted
+++ resolved
@@ -29,11 +29,7 @@
 	netdev_features_t features,
 	struct sk_buff *(*gso_inner_segment)(struct sk_buff *skb,
 					     netdev_features_t features),
-<<<<<<< HEAD
-	__be16 new_protocol)
-=======
 	__be16 new_protocol, bool is_ipv6)
->>>>>>> e529fea9
 {
 	struct sk_buff *segs = ERR_PTR(-EINVAL);
 	u16 mac_offset = skb->mac_header;
@@ -59,11 +55,8 @@
 	skb_set_network_header(skb, skb_inner_network_offset(skb));
 	skb->mac_len = skb_inner_network_offset(skb);
 	skb->protocol = new_protocol;
-<<<<<<< HEAD
-=======
 	skb->encap_hdr_csum = need_csum;
 	skb->remcsum_offload = remcsum;
->>>>>>> e529fea9
 
 	/* Try to offload checksum if possible */
 	offload_csum = !!(need_csum &&
@@ -174,11 +167,7 @@
 	}
 
 	segs = __skb_udp_tunnel_segment(skb, features, gso_inner_segment,
-<<<<<<< HEAD
-					protocol);
-=======
 					protocol, is_ipv6);
->>>>>>> e529fea9
 
 out_unlock:
 	rcu_read_unlock();
