--- conflicted
+++ resolved
@@ -56,18 +56,10 @@
 	  If unsure, say Y.
 
 config OPENVSWITCH_GENEVE
-<<<<<<< HEAD
-	bool "Open vSwitch Geneve tunneling support"
-	depends on INET
-	depends on OPENVSWITCH
-	depends on GENEVE && !(OPENVSWITCH=y && GENEVE=m)
-	default y
-=======
 	tristate "Open vSwitch Geneve tunneling support"
 	depends on OPENVSWITCH
 	depends on GENEVE
 	default OPENVSWITCH
->>>>>>> e529fea9
 	---help---
 	  If you say Y here, then the Open vSwitch will be able create geneve vport.
 
