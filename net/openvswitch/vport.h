--- conflicted
+++ resolved
@@ -224,19 +224,7 @@
 }
 
 void ovs_vport_receive(struct vport *, struct sk_buff *,
-<<<<<<< HEAD
-		       struct ovs_tunnel_info *);
-
-/* List of statically compiled vport implementations.  Don't forget to also
- * add yours to the list at the top of vport.c. */
-extern const struct vport_ops ovs_netdev_vport_ops;
-extern const struct vport_ops ovs_internal_vport_ops;
-extern const struct vport_ops ovs_gre_vport_ops;
-extern const struct vport_ops ovs_vxlan_vport_ops;
-extern const struct vport_ops ovs_geneve_vport_ops;
-=======
 		       const struct ovs_tunnel_info *);
->>>>>>> e529fea9
 
 static inline void ovs_skb_postpush_rcsum(struct sk_buff *skb,
 				      const void *start, unsigned int len)
