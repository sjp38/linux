/* SCTP kernel implementation
 * (C) Copyright IBM Corp. 2001, 2004
 * Copyright (c) 1999-2000 Cisco, Inc.
 * Copyright (c) 1999-2001 Motorola, Inc.
 * Copyright (c) 2001-2003 Intel Corp.
 * Copyright (c) 2001-2002 Nokia, Inc.
 * Copyright (c) 2001 La Monte H.P. Yarroll
 *
 * This file is part of the SCTP kernel implementation
 *
 * These functions interface with the sockets layer to implement the
 * SCTP Extensions for the Sockets API.
 *
 * Note that the descriptions from the specification are USER level
 * functions--this file is the functions which populate the struct proto
 * for SCTP which is the BOTTOM of the sockets interface.
 *
 * This SCTP implementation is free software;
 * you can redistribute it and/or modify it under the terms of
 * the GNU General Public License as published by
 * the Free Software Foundation; either version 2, or (at your option)
 * any later version.
 *
 * This SCTP implementation is distributed in the hope that it
 * will be useful, but WITHOUT ANY WARRANTY; without even the implied
 *                 ************************
 * warranty of MERCHANTABILITY or FITNESS FOR A PARTICULAR PURPOSE.
 * See the GNU General Public License for more details.
 *
 * You should have received a copy of the GNU General Public License
 * along with GNU CC; see the file COPYING.  If not, see
 * <http://www.gnu.org/licenses/>.
 *
 * Please send any bug reports or fixes you make to the
 * email address(es):
 *    lksctp developers <linux-sctp@vger.kernel.org>
 *
 * Written or modified by:
 *    La Monte H.P. Yarroll <piggy@acm.org>
 *    Narasimha Budihal     <narsi@refcode.org>
 *    Karl Knutson          <karl@athena.chicago.il.us>
 *    Jon Grimm             <jgrimm@us.ibm.com>
 *    Xingang Guo           <xingang.guo@intel.com>
 *    Daisy Chang           <daisyc@us.ibm.com>
 *    Sridhar Samudrala     <samudrala@us.ibm.com>
 *    Inaky Perez-Gonzalez  <inaky.gonzalez@intel.com>
 *    Ardelle Fan	    <ardelle.fan@intel.com>
 *    Ryan Layer	    <rmlayer@us.ibm.com>
 *    Anup Pemmaiah         <pemmaiah@cc.usu.edu>
 *    Kevin Gao             <kevin.gao@intel.com>
 */

#define pr_fmt(fmt) KBUILD_MODNAME ": " fmt

#include <crypto/hash.h>
#include <linux/types.h>
#include <linux/kernel.h>
#include <linux/wait.h>
#include <linux/time.h>
#include <linux/sched/signal.h>
#include <linux/ip.h>
#include <linux/capability.h>
#include <linux/fcntl.h>
#include <linux/poll.h>
#include <linux/init.h>
#include <linux/slab.h>
#include <linux/file.h>
#include <linux/compat.h>
#include <linux/rhashtable.h>

#include <net/ip.h>
#include <net/icmp.h>
#include <net/route.h>
#include <net/ipv6.h>
#include <net/inet_common.h>
#include <net/busy_poll.h>

#include <linux/socket.h> /* for sa_family_t */
#include <linux/export.h>
#include <net/sock.h>
#include <net/sctp/sctp.h>
#include <net/sctp/sm.h>
#include <net/sctp/stream_sched.h>

/* Forward declarations for internal helper functions. */
static bool sctp_writeable(struct sock *sk);
static void sctp_wfree(struct sk_buff *skb);
static int sctp_wait_for_sndbuf(struct sctp_association *asoc, long *timeo_p,
				size_t msg_len);
static int sctp_wait_for_packet(struct sock *sk, int *err, long *timeo_p);
static int sctp_wait_for_connect(struct sctp_association *, long *timeo_p);
static int sctp_wait_for_accept(struct sock *sk, long timeo);
static void sctp_wait_for_close(struct sock *sk, long timeo);
static void sctp_destruct_sock(struct sock *sk);
static struct sctp_af *sctp_sockaddr_af(struct sctp_sock *opt,
					union sctp_addr *addr, int len);
static int sctp_bindx_add(struct sock *, struct sockaddr *, int);
static int sctp_bindx_rem(struct sock *, struct sockaddr *, int);
static int sctp_send_asconf_add_ip(struct sock *, struct sockaddr *, int);
static int sctp_send_asconf_del_ip(struct sock *, struct sockaddr *, int);
static int sctp_send_asconf(struct sctp_association *asoc,
			    struct sctp_chunk *chunk);
static int sctp_do_bind(struct sock *, union sctp_addr *, int);
static int sctp_autobind(struct sock *sk);
static void sctp_sock_migrate(struct sock *oldsk, struct sock *newsk,
			      struct sctp_association *assoc,
			      enum sctp_socket_type type);

static unsigned long sctp_memory_pressure;
static atomic_long_t sctp_memory_allocated;
struct percpu_counter sctp_sockets_allocated;

static void sctp_enter_memory_pressure(struct sock *sk)
{
	sctp_memory_pressure = 1;
}


/* Get the sndbuf space available at the time on the association.  */
static inline int sctp_wspace(struct sctp_association *asoc)
{
	struct sock *sk = asoc->base.sk;

	return asoc->ep->sndbuf_policy ? sk->sk_sndbuf - asoc->sndbuf_used
				       : sk_stream_wspace(sk);
}

/* Increment the used sndbuf space count of the corresponding association by
 * the size of the outgoing data chunk.
 * Also, set the skb destructor for sndbuf accounting later.
 *
 * Since it is always 1-1 between chunk and skb, and also a new skb is always
 * allocated for chunk bundling in sctp_packet_transmit(), we can use the
 * destructor in the data chunk skb for the purpose of the sndbuf space
 * tracking.
 */
static inline void sctp_set_owner_w(struct sctp_chunk *chunk)
{
	struct sctp_association *asoc = chunk->asoc;
	struct sock *sk = asoc->base.sk;

	/* The sndbuf space is tracked per association.  */
	sctp_association_hold(asoc);

	if (chunk->shkey)
		sctp_auth_shkey_hold(chunk->shkey);

	skb_set_owner_w(chunk->skb, sk);

	chunk->skb->destructor = sctp_wfree;
	/* Save the chunk pointer in skb for sctp_wfree to use later.  */
	skb_shinfo(chunk->skb)->destructor_arg = chunk;

	refcount_add(sizeof(struct sctp_chunk), &sk->sk_wmem_alloc);
	asoc->sndbuf_used += chunk->skb->truesize + sizeof(struct sctp_chunk);
	sk->sk_wmem_queued += chunk->skb->truesize + sizeof(struct sctp_chunk);
	sk_mem_charge(sk, chunk->skb->truesize);
}

static void sctp_clear_owner_w(struct sctp_chunk *chunk)
{
	skb_orphan(chunk->skb);
}

static void sctp_for_each_tx_datachunk(struct sctp_association *asoc,
				       void (*cb)(struct sctp_chunk *))

{
	struct sctp_outq *q = &asoc->outqueue;
	struct sctp_transport *t;
	struct sctp_chunk *chunk;

	list_for_each_entry(t, &asoc->peer.transport_addr_list, transports)
		list_for_each_entry(chunk, &t->transmitted, transmitted_list)
			cb(chunk);

	list_for_each_entry(chunk, &q->retransmit, transmitted_list)
		cb(chunk);

	list_for_each_entry(chunk, &q->sacked, transmitted_list)
		cb(chunk);

	list_for_each_entry(chunk, &q->abandoned, transmitted_list)
		cb(chunk);

	list_for_each_entry(chunk, &q->out_chunk_list, list)
		cb(chunk);
}

static void sctp_for_each_rx_skb(struct sctp_association *asoc, struct sock *sk,
				 void (*cb)(struct sk_buff *, struct sock *))

{
	struct sk_buff *skb, *tmp;

	sctp_skb_for_each(skb, &asoc->ulpq.lobby, tmp)
		cb(skb, sk);

	sctp_skb_for_each(skb, &asoc->ulpq.reasm, tmp)
		cb(skb, sk);

	sctp_skb_for_each(skb, &asoc->ulpq.reasm_uo, tmp)
		cb(skb, sk);
}

/* Verify that this is a valid address. */
static inline int sctp_verify_addr(struct sock *sk, union sctp_addr *addr,
				   int len)
{
	struct sctp_af *af;

	/* Verify basic sockaddr. */
	af = sctp_sockaddr_af(sctp_sk(sk), addr, len);
	if (!af)
		return -EINVAL;

	/* Is this a valid SCTP address?  */
	if (!af->addr_valid(addr, sctp_sk(sk), NULL))
		return -EINVAL;

	if (!sctp_sk(sk)->pf->send_verify(sctp_sk(sk), (addr)))
		return -EINVAL;

	return 0;
}

/* Look up the association by its id.  If this is not a UDP-style
 * socket, the ID field is always ignored.
 */
struct sctp_association *sctp_id2assoc(struct sock *sk, sctp_assoc_t id)
{
	struct sctp_association *asoc = NULL;

	/* If this is not a UDP-style socket, assoc id should be ignored. */
	if (!sctp_style(sk, UDP)) {
		/* Return NULL if the socket state is not ESTABLISHED. It
		 * could be a TCP-style listening socket or a socket which
		 * hasn't yet called connect() to establish an association.
		 */
		if (!sctp_sstate(sk, ESTABLISHED) && !sctp_sstate(sk, CLOSING))
			return NULL;

		/* Get the first and the only association from the list. */
		if (!list_empty(&sctp_sk(sk)->ep->asocs))
			asoc = list_entry(sctp_sk(sk)->ep->asocs.next,
					  struct sctp_association, asocs);
		return asoc;
	}

	/* Otherwise this is a UDP-style socket. */
	if (!id || (id == (sctp_assoc_t)-1))
		return NULL;

	spin_lock_bh(&sctp_assocs_id_lock);
	asoc = (struct sctp_association *)idr_find(&sctp_assocs_id, (int)id);
	if (asoc && (asoc->base.sk != sk || asoc->base.dead))
		asoc = NULL;
	spin_unlock_bh(&sctp_assocs_id_lock);

	return asoc;
}

/* Look up the transport from an address and an assoc id. If both address and
 * id are specified, the associations matching the address and the id should be
 * the same.
 */
static struct sctp_transport *sctp_addr_id2transport(struct sock *sk,
					      struct sockaddr_storage *addr,
					      sctp_assoc_t id)
{
	struct sctp_association *addr_asoc = NULL, *id_asoc = NULL;
	struct sctp_af *af = sctp_get_af_specific(addr->ss_family);
	union sctp_addr *laddr = (union sctp_addr *)addr;
	struct sctp_transport *transport;

	if (!af || sctp_verify_addr(sk, laddr, af->sockaddr_len))
		return NULL;

	addr_asoc = sctp_endpoint_lookup_assoc(sctp_sk(sk)->ep,
					       laddr,
					       &transport);

	if (!addr_asoc)
		return NULL;

	id_asoc = sctp_id2assoc(sk, id);
	if (id_asoc && (id_asoc != addr_asoc))
		return NULL;

	sctp_get_pf_specific(sk->sk_family)->addr_to_user(sctp_sk(sk),
						(union sctp_addr *)addr);

	return transport;
}

/* API 3.1.2 bind() - UDP Style Syntax
 * The syntax of bind() is,
 *
 *   ret = bind(int sd, struct sockaddr *addr, int addrlen);
 *
 *   sd      - the socket descriptor returned by socket().
 *   addr    - the address structure (struct sockaddr_in or struct
 *             sockaddr_in6 [RFC 2553]),
 *   addr_len - the size of the address structure.
 */
static int sctp_bind(struct sock *sk, struct sockaddr *addr, int addr_len)
{
	int retval = 0;

	lock_sock(sk);

	pr_debug("%s: sk:%p, addr:%p, addr_len:%d\n", __func__, sk,
		 addr, addr_len);

	/* Disallow binding twice. */
	if (!sctp_sk(sk)->ep->base.bind_addr.port)
		retval = sctp_do_bind(sk, (union sctp_addr *)addr,
				      addr_len);
	else
		retval = -EINVAL;

	release_sock(sk);

	return retval;
}

static long sctp_get_port_local(struct sock *, union sctp_addr *);

/* Verify this is a valid sockaddr. */
static struct sctp_af *sctp_sockaddr_af(struct sctp_sock *opt,
					union sctp_addr *addr, int len)
{
	struct sctp_af *af;

	/* Check minimum size.  */
	if (len < sizeof (struct sockaddr))
		return NULL;

	if (!opt->pf->af_supported(addr->sa.sa_family, opt))
		return NULL;

	if (addr->sa.sa_family == AF_INET6) {
		if (len < SIN6_LEN_RFC2133)
			return NULL;
		/* V4 mapped address are really of AF_INET family */
		if (ipv6_addr_v4mapped(&addr->v6.sin6_addr) &&
		    !opt->pf->af_supported(AF_INET, opt))
			return NULL;
	}

	/* If we get this far, af is valid. */
	af = sctp_get_af_specific(addr->sa.sa_family);

	if (len < af->sockaddr_len)
		return NULL;

	return af;
}

/* Bind a local address either to an endpoint or to an association.  */
static int sctp_do_bind(struct sock *sk, union sctp_addr *addr, int len)
{
	struct net *net = sock_net(sk);
	struct sctp_sock *sp = sctp_sk(sk);
	struct sctp_endpoint *ep = sp->ep;
	struct sctp_bind_addr *bp = &ep->base.bind_addr;
	struct sctp_af *af;
	unsigned short snum;
	int ret = 0;

	/* Common sockaddr verification. */
	af = sctp_sockaddr_af(sp, addr, len);
	if (!af) {
		pr_debug("%s: sk:%p, newaddr:%p, len:%d EINVAL\n",
			 __func__, sk, addr, len);
		return -EINVAL;
	}

	snum = ntohs(addr->v4.sin_port);

	pr_debug("%s: sk:%p, new addr:%pISc, port:%d, new port:%d, len:%d\n",
		 __func__, sk, &addr->sa, bp->port, snum, len);

	/* PF specific bind() address verification. */
	if (!sp->pf->bind_verify(sp, addr))
		return -EADDRNOTAVAIL;

	/* We must either be unbound, or bind to the same port.
	 * It's OK to allow 0 ports if we are already bound.
	 * We'll just inhert an already bound port in this case
	 */
	if (bp->port) {
		if (!snum)
			snum = bp->port;
		else if (snum != bp->port) {
			pr_debug("%s: new port %d doesn't match existing port "
				 "%d\n", __func__, snum, bp->port);
			return -EINVAL;
		}
	}

	if (snum && snum < inet_prot_sock(net) &&
	    !ns_capable(net->user_ns, CAP_NET_BIND_SERVICE))
		return -EACCES;

	/* See if the address matches any of the addresses we may have
	 * already bound before checking against other endpoints.
	 */
	if (sctp_bind_addr_match(bp, addr, sp))
		return -EINVAL;

	/* Make sure we are allowed to bind here.
	 * The function sctp_get_port_local() does duplicate address
	 * detection.
	 */
	addr->v4.sin_port = htons(snum);
	if ((ret = sctp_get_port_local(sk, addr))) {
		return -EADDRINUSE;
	}

	/* Refresh ephemeral port.  */
	if (!bp->port)
		bp->port = inet_sk(sk)->inet_num;

	/* Add the address to the bind address list.
	 * Use GFP_ATOMIC since BHs will be disabled.
	 */
	ret = sctp_add_bind_addr(bp, addr, af->sockaddr_len,
				 SCTP_ADDR_SRC, GFP_ATOMIC);

	/* Copy back into socket for getsockname() use. */
	if (!ret) {
		inet_sk(sk)->inet_sport = htons(inet_sk(sk)->inet_num);
		sp->pf->to_sk_saddr(addr, sk);
	}

	return ret;
}

 /* ADDIP Section 4.1.1 Congestion Control of ASCONF Chunks
 *
 * R1) One and only one ASCONF Chunk MAY be in transit and unacknowledged
 * at any one time.  If a sender, after sending an ASCONF chunk, decides
 * it needs to transfer another ASCONF Chunk, it MUST wait until the
 * ASCONF-ACK Chunk returns from the previous ASCONF Chunk before sending a
 * subsequent ASCONF. Note this restriction binds each side, so at any
 * time two ASCONF may be in-transit on any given association (one sent
 * from each endpoint).
 */
static int sctp_send_asconf(struct sctp_association *asoc,
			    struct sctp_chunk *chunk)
{
	struct net 	*net = sock_net(asoc->base.sk);
	int		retval = 0;

	/* If there is an outstanding ASCONF chunk, queue it for later
	 * transmission.
	 */
	if (asoc->addip_last_asconf) {
		list_add_tail(&chunk->list, &asoc->addip_chunk_list);
		goto out;
	}

	/* Hold the chunk until an ASCONF_ACK is received. */
	sctp_chunk_hold(chunk);
	retval = sctp_primitive_ASCONF(net, asoc, chunk);
	if (retval)
		sctp_chunk_free(chunk);
	else
		asoc->addip_last_asconf = chunk;

out:
	return retval;
}

/* Add a list of addresses as bind addresses to local endpoint or
 * association.
 *
 * Basically run through each address specified in the addrs/addrcnt
 * array/length pair, determine if it is IPv6 or IPv4 and call
 * sctp_do_bind() on it.
 *
 * If any of them fails, then the operation will be reversed and the
 * ones that were added will be removed.
 *
 * Only sctp_setsockopt_bindx() is supposed to call this function.
 */
static int sctp_bindx_add(struct sock *sk, struct sockaddr *addrs, int addrcnt)
{
	int cnt;
	int retval = 0;
	void *addr_buf;
	struct sockaddr *sa_addr;
	struct sctp_af *af;

	pr_debug("%s: sk:%p, addrs:%p, addrcnt:%d\n", __func__, sk,
		 addrs, addrcnt);

	addr_buf = addrs;
	for (cnt = 0; cnt < addrcnt; cnt++) {
		/* The list may contain either IPv4 or IPv6 address;
		 * determine the address length for walking thru the list.
		 */
		sa_addr = addr_buf;
		af = sctp_get_af_specific(sa_addr->sa_family);
		if (!af) {
			retval = -EINVAL;
			goto err_bindx_add;
		}

		retval = sctp_do_bind(sk, (union sctp_addr *)sa_addr,
				      af->sockaddr_len);

		addr_buf += af->sockaddr_len;

err_bindx_add:
		if (retval < 0) {
			/* Failed. Cleanup the ones that have been added */
			if (cnt > 0)
				sctp_bindx_rem(sk, addrs, cnt);
			return retval;
		}
	}

	return retval;
}

/* Send an ASCONF chunk with Add IP address parameters to all the peers of the
 * associations that are part of the endpoint indicating that a list of local
 * addresses are added to the endpoint.
 *
 * If any of the addresses is already in the bind address list of the
 * association, we do not send the chunk for that association.  But it will not
 * affect other associations.
 *
 * Only sctp_setsockopt_bindx() is supposed to call this function.
 */
static int sctp_send_asconf_add_ip(struct sock		*sk,
				   struct sockaddr	*addrs,
				   int 			addrcnt)
{
	struct net *net = sock_net(sk);
	struct sctp_sock		*sp;
	struct sctp_endpoint		*ep;
	struct sctp_association		*asoc;
	struct sctp_bind_addr		*bp;
	struct sctp_chunk		*chunk;
	struct sctp_sockaddr_entry	*laddr;
	union sctp_addr			*addr;
	union sctp_addr			saveaddr;
	void				*addr_buf;
	struct sctp_af			*af;
	struct list_head		*p;
	int 				i;
	int 				retval = 0;

	if (!net->sctp.addip_enable)
		return retval;

	sp = sctp_sk(sk);
	ep = sp->ep;

	pr_debug("%s: sk:%p, addrs:%p, addrcnt:%d\n",
		 __func__, sk, addrs, addrcnt);

	list_for_each_entry(asoc, &ep->asocs, asocs) {
		if (!asoc->peer.asconf_capable)
			continue;

		if (asoc->peer.addip_disabled_mask & SCTP_PARAM_ADD_IP)
			continue;

		if (!sctp_state(asoc, ESTABLISHED))
			continue;

		/* Check if any address in the packed array of addresses is
		 * in the bind address list of the association. If so,
		 * do not send the asconf chunk to its peer, but continue with
		 * other associations.
		 */
		addr_buf = addrs;
		for (i = 0; i < addrcnt; i++) {
			addr = addr_buf;
			af = sctp_get_af_specific(addr->v4.sin_family);
			if (!af) {
				retval = -EINVAL;
				goto out;
			}

			if (sctp_assoc_lookup_laddr(asoc, addr))
				break;

			addr_buf += af->sockaddr_len;
		}
		if (i < addrcnt)
			continue;

		/* Use the first valid address in bind addr list of
		 * association as Address Parameter of ASCONF CHUNK.
		 */
		bp = &asoc->base.bind_addr;
		p = bp->address_list.next;
		laddr = list_entry(p, struct sctp_sockaddr_entry, list);
		chunk = sctp_make_asconf_update_ip(asoc, &laddr->a, addrs,
						   addrcnt, SCTP_PARAM_ADD_IP);
		if (!chunk) {
			retval = -ENOMEM;
			goto out;
		}

		/* Add the new addresses to the bind address list with
		 * use_as_src set to 0.
		 */
		addr_buf = addrs;
		for (i = 0; i < addrcnt; i++) {
			addr = addr_buf;
			af = sctp_get_af_specific(addr->v4.sin_family);
			memcpy(&saveaddr, addr, af->sockaddr_len);
			retval = sctp_add_bind_addr(bp, &saveaddr,
						    sizeof(saveaddr),
						    SCTP_ADDR_NEW, GFP_ATOMIC);
			addr_buf += af->sockaddr_len;
		}
		if (asoc->src_out_of_asoc_ok) {
			struct sctp_transport *trans;

			list_for_each_entry(trans,
			    &asoc->peer.transport_addr_list, transports) {
				trans->cwnd = min(4*asoc->pathmtu, max_t(__u32,
				    2*asoc->pathmtu, 4380));
				trans->ssthresh = asoc->peer.i.a_rwnd;
				trans->rto = asoc->rto_initial;
				sctp_max_rto(asoc, trans);
				trans->rtt = trans->srtt = trans->rttvar = 0;
				/* Clear the source and route cache */
				sctp_transport_route(trans, NULL,
						     sctp_sk(asoc->base.sk));
			}
		}
		retval = sctp_send_asconf(asoc, chunk);
	}

out:
	return retval;
}

/* Remove a list of addresses from bind addresses list.  Do not remove the
 * last address.
 *
 * Basically run through each address specified in the addrs/addrcnt
 * array/length pair, determine if it is IPv6 or IPv4 and call
 * sctp_del_bind() on it.
 *
 * If any of them fails, then the operation will be reversed and the
 * ones that were removed will be added back.
 *
 * At least one address has to be left; if only one address is
 * available, the operation will return -EBUSY.
 *
 * Only sctp_setsockopt_bindx() is supposed to call this function.
 */
static int sctp_bindx_rem(struct sock *sk, struct sockaddr *addrs, int addrcnt)
{
	struct sctp_sock *sp = sctp_sk(sk);
	struct sctp_endpoint *ep = sp->ep;
	int cnt;
	struct sctp_bind_addr *bp = &ep->base.bind_addr;
	int retval = 0;
	void *addr_buf;
	union sctp_addr *sa_addr;
	struct sctp_af *af;

	pr_debug("%s: sk:%p, addrs:%p, addrcnt:%d\n",
		 __func__, sk, addrs, addrcnt);

	addr_buf = addrs;
	for (cnt = 0; cnt < addrcnt; cnt++) {
		/* If the bind address list is empty or if there is only one
		 * bind address, there is nothing more to be removed (we need
		 * at least one address here).
		 */
		if (list_empty(&bp->address_list) ||
		    (sctp_list_single_entry(&bp->address_list))) {
			retval = -EBUSY;
			goto err_bindx_rem;
		}

		sa_addr = addr_buf;
		af = sctp_get_af_specific(sa_addr->sa.sa_family);
		if (!af) {
			retval = -EINVAL;
			goto err_bindx_rem;
		}

		if (!af->addr_valid(sa_addr, sp, NULL)) {
			retval = -EADDRNOTAVAIL;
			goto err_bindx_rem;
		}

		if (sa_addr->v4.sin_port &&
		    sa_addr->v4.sin_port != htons(bp->port)) {
			retval = -EINVAL;
			goto err_bindx_rem;
		}

		if (!sa_addr->v4.sin_port)
			sa_addr->v4.sin_port = htons(bp->port);

		/* FIXME - There is probably a need to check if sk->sk_saddr and
		 * sk->sk_rcv_addr are currently set to one of the addresses to
		 * be removed. This is something which needs to be looked into
		 * when we are fixing the outstanding issues with multi-homing
		 * socket routing and failover schemes. Refer to comments in
		 * sctp_do_bind(). -daisy
		 */
		retval = sctp_del_bind_addr(bp, sa_addr);

		addr_buf += af->sockaddr_len;
err_bindx_rem:
		if (retval < 0) {
			/* Failed. Add the ones that has been removed back */
			if (cnt > 0)
				sctp_bindx_add(sk, addrs, cnt);
			return retval;
		}
	}

	return retval;
}

/* Send an ASCONF chunk with Delete IP address parameters to all the peers of
 * the associations that are part of the endpoint indicating that a list of
 * local addresses are removed from the endpoint.
 *
 * If any of the addresses is already in the bind address list of the
 * association, we do not send the chunk for that association.  But it will not
 * affect other associations.
 *
 * Only sctp_setsockopt_bindx() is supposed to call this function.
 */
static int sctp_send_asconf_del_ip(struct sock		*sk,
				   struct sockaddr	*addrs,
				   int			addrcnt)
{
	struct net *net = sock_net(sk);
	struct sctp_sock	*sp;
	struct sctp_endpoint	*ep;
	struct sctp_association	*asoc;
	struct sctp_transport	*transport;
	struct sctp_bind_addr	*bp;
	struct sctp_chunk	*chunk;
	union sctp_addr		*laddr;
	void			*addr_buf;
	struct sctp_af		*af;
	struct sctp_sockaddr_entry *saddr;
	int 			i;
	int 			retval = 0;
	int			stored = 0;

	chunk = NULL;
	if (!net->sctp.addip_enable)
		return retval;

	sp = sctp_sk(sk);
	ep = sp->ep;

	pr_debug("%s: sk:%p, addrs:%p, addrcnt:%d\n",
		 __func__, sk, addrs, addrcnt);

	list_for_each_entry(asoc, &ep->asocs, asocs) {

		if (!asoc->peer.asconf_capable)
			continue;

		if (asoc->peer.addip_disabled_mask & SCTP_PARAM_DEL_IP)
			continue;

		if (!sctp_state(asoc, ESTABLISHED))
			continue;

		/* Check if any address in the packed array of addresses is
		 * not present in the bind address list of the association.
		 * If so, do not send the asconf chunk to its peer, but
		 * continue with other associations.
		 */
		addr_buf = addrs;
		for (i = 0; i < addrcnt; i++) {
			laddr = addr_buf;
			af = sctp_get_af_specific(laddr->v4.sin_family);
			if (!af) {
				retval = -EINVAL;
				goto out;
			}

			if (!sctp_assoc_lookup_laddr(asoc, laddr))
				break;

			addr_buf += af->sockaddr_len;
		}
		if (i < addrcnt)
			continue;

		/* Find one address in the association's bind address list
		 * that is not in the packed array of addresses. This is to
		 * make sure that we do not delete all the addresses in the
		 * association.
		 */
		bp = &asoc->base.bind_addr;
		laddr = sctp_find_unmatch_addr(bp, (union sctp_addr *)addrs,
					       addrcnt, sp);
		if ((laddr == NULL) && (addrcnt == 1)) {
			if (asoc->asconf_addr_del_pending)
				continue;
			asoc->asconf_addr_del_pending =
			    kzalloc(sizeof(union sctp_addr), GFP_ATOMIC);
			if (asoc->asconf_addr_del_pending == NULL) {
				retval = -ENOMEM;
				goto out;
			}
			asoc->asconf_addr_del_pending->sa.sa_family =
				    addrs->sa_family;
			asoc->asconf_addr_del_pending->v4.sin_port =
				    htons(bp->port);
			if (addrs->sa_family == AF_INET) {
				struct sockaddr_in *sin;

				sin = (struct sockaddr_in *)addrs;
				asoc->asconf_addr_del_pending->v4.sin_addr.s_addr = sin->sin_addr.s_addr;
			} else if (addrs->sa_family == AF_INET6) {
				struct sockaddr_in6 *sin6;

				sin6 = (struct sockaddr_in6 *)addrs;
				asoc->asconf_addr_del_pending->v6.sin6_addr = sin6->sin6_addr;
			}

			pr_debug("%s: keep the last address asoc:%p %pISc at %p\n",
				 __func__, asoc, &asoc->asconf_addr_del_pending->sa,
				 asoc->asconf_addr_del_pending);

			asoc->src_out_of_asoc_ok = 1;
			stored = 1;
			goto skip_mkasconf;
		}

		if (laddr == NULL)
			return -EINVAL;

		/* We do not need RCU protection throughout this loop
		 * because this is done under a socket lock from the
		 * setsockopt call.
		 */
		chunk = sctp_make_asconf_update_ip(asoc, laddr, addrs, addrcnt,
						   SCTP_PARAM_DEL_IP);
		if (!chunk) {
			retval = -ENOMEM;
			goto out;
		}

skip_mkasconf:
		/* Reset use_as_src flag for the addresses in the bind address
		 * list that are to be deleted.
		 */
		addr_buf = addrs;
		for (i = 0; i < addrcnt; i++) {
			laddr = addr_buf;
			af = sctp_get_af_specific(laddr->v4.sin_family);
			list_for_each_entry(saddr, &bp->address_list, list) {
				if (sctp_cmp_addr_exact(&saddr->a, laddr))
					saddr->state = SCTP_ADDR_DEL;
			}
			addr_buf += af->sockaddr_len;
		}

		/* Update the route and saddr entries for all the transports
		 * as some of the addresses in the bind address list are
		 * about to be deleted and cannot be used as source addresses.
		 */
		list_for_each_entry(transport, &asoc->peer.transport_addr_list,
					transports) {
			sctp_transport_route(transport, NULL,
					     sctp_sk(asoc->base.sk));
		}

		if (stored)
			/* We don't need to transmit ASCONF */
			continue;
		retval = sctp_send_asconf(asoc, chunk);
	}
out:
	return retval;
}

/* set addr events to assocs in the endpoint.  ep and addr_wq must be locked */
int sctp_asconf_mgmt(struct sctp_sock *sp, struct sctp_sockaddr_entry *addrw)
{
	struct sock *sk = sctp_opt2sk(sp);
	union sctp_addr *addr;
	struct sctp_af *af;

	/* It is safe to write port space in caller. */
	addr = &addrw->a;
	addr->v4.sin_port = htons(sp->ep->base.bind_addr.port);
	af = sctp_get_af_specific(addr->sa.sa_family);
	if (!af)
		return -EINVAL;
	if (sctp_verify_addr(sk, addr, af->sockaddr_len))
		return -EINVAL;

	if (addrw->state == SCTP_ADDR_NEW)
		return sctp_send_asconf_add_ip(sk, (struct sockaddr *)addr, 1);
	else
		return sctp_send_asconf_del_ip(sk, (struct sockaddr *)addr, 1);
}

/* Helper for tunneling sctp_bindx() requests through sctp_setsockopt()
 *
 * API 8.1
 * int sctp_bindx(int sd, struct sockaddr *addrs, int addrcnt,
 *                int flags);
 *
 * If sd is an IPv4 socket, the addresses passed must be IPv4 addresses.
 * If the sd is an IPv6 socket, the addresses passed can either be IPv4
 * or IPv6 addresses.
 *
 * A single address may be specified as INADDR_ANY or IN6ADDR_ANY, see
 * Section 3.1.2 for this usage.
 *
 * addrs is a pointer to an array of one or more socket addresses. Each
 * address is contained in its appropriate structure (i.e. struct
 * sockaddr_in or struct sockaddr_in6) the family of the address type
 * must be used to distinguish the address length (note that this
 * representation is termed a "packed array" of addresses). The caller
 * specifies the number of addresses in the array with addrcnt.
 *
 * On success, sctp_bindx() returns 0. On failure, sctp_bindx() returns
 * -1, and sets errno to the appropriate error code.
 *
 * For SCTP, the port given in each socket address must be the same, or
 * sctp_bindx() will fail, setting errno to EINVAL.
 *
 * The flags parameter is formed from the bitwise OR of zero or more of
 * the following currently defined flags:
 *
 * SCTP_BINDX_ADD_ADDR
 *
 * SCTP_BINDX_REM_ADDR
 *
 * SCTP_BINDX_ADD_ADDR directs SCTP to add the given addresses to the
 * association, and SCTP_BINDX_REM_ADDR directs SCTP to remove the given
 * addresses from the association. The two flags are mutually exclusive;
 * if both are given, sctp_bindx() will fail with EINVAL. A caller may
 * not remove all addresses from an association; sctp_bindx() will
 * reject such an attempt with EINVAL.
 *
 * An application can use sctp_bindx(SCTP_BINDX_ADD_ADDR) to associate
 * additional addresses with an endpoint after calling bind().  Or use
 * sctp_bindx(SCTP_BINDX_REM_ADDR) to remove some addresses a listening
 * socket is associated with so that no new association accepted will be
 * associated with those addresses. If the endpoint supports dynamic
 * address a SCTP_BINDX_REM_ADDR or SCTP_BINDX_ADD_ADDR may cause a
 * endpoint to send the appropriate message to the peer to change the
 * peers address lists.
 *
 * Adding and removing addresses from a connected association is
 * optional functionality. Implementations that do not support this
 * functionality should return EOPNOTSUPP.
 *
 * Basically do nothing but copying the addresses from user to kernel
 * land and invoking either sctp_bindx_add() or sctp_bindx_rem() on the sk.
 * This is used for tunneling the sctp_bindx() request through sctp_setsockopt()
 * from userspace.
 *
 * On exit there is no need to do sockfd_put(), sys_setsockopt() does
 * it.
 *
 * sk        The sk of the socket
 * addrs     The pointer to the addresses in user land
 * addrssize Size of the addrs buffer
 * op        Operation to perform (add or remove, see the flags of
 *           sctp_bindx)
 *
 * Returns 0 if ok, <0 errno code on error.
 */
static int sctp_setsockopt_bindx(struct sock *sk,
				 struct sockaddr __user *addrs,
				 int addrs_size, int op)
{
	struct sockaddr *kaddrs;
	int err;
	int addrcnt = 0;
	int walk_size = 0;
	struct sockaddr *sa_addr;
	void *addr_buf;
	struct sctp_af *af;

	pr_debug("%s: sk:%p addrs:%p addrs_size:%d opt:%d\n",
		 __func__, sk, addrs, addrs_size, op);

	if (unlikely(addrs_size <= 0))
		return -EINVAL;

	kaddrs = vmemdup_user(addrs, addrs_size);
	if (unlikely(IS_ERR(kaddrs)))
		return PTR_ERR(kaddrs);

	/* Walk through the addrs buffer and count the number of addresses. */
	addr_buf = kaddrs;
	while (walk_size < addrs_size) {
		if (walk_size + sizeof(sa_family_t) > addrs_size) {
			kvfree(kaddrs);
			return -EINVAL;
		}

		sa_addr = addr_buf;
		af = sctp_get_af_specific(sa_addr->sa_family);

		/* If the address family is not supported or if this address
		 * causes the address buffer to overflow return EINVAL.
		 */
		if (!af || (walk_size + af->sockaddr_len) > addrs_size) {
			kvfree(kaddrs);
			return -EINVAL;
		}
		addrcnt++;
		addr_buf += af->sockaddr_len;
		walk_size += af->sockaddr_len;
	}

	/* Do the work. */
	switch (op) {
	case SCTP_BINDX_ADD_ADDR:
		/* Allow security module to validate bindx addresses. */
		err = security_sctp_bind_connect(sk, SCTP_SOCKOPT_BINDX_ADD,
						 (struct sockaddr *)kaddrs,
						 addrs_size);
		if (err)
			goto out;
		err = sctp_bindx_add(sk, kaddrs, addrcnt);
		if (err)
			goto out;
		err = sctp_send_asconf_add_ip(sk, kaddrs, addrcnt);
		break;

	case SCTP_BINDX_REM_ADDR:
		err = sctp_bindx_rem(sk, kaddrs, addrcnt);
		if (err)
			goto out;
		err = sctp_send_asconf_del_ip(sk, kaddrs, addrcnt);
		break;

	default:
		err = -EINVAL;
		break;
	}

out:
	kvfree(kaddrs);

	return err;
}

/* __sctp_connect(struct sock* sk, struct sockaddr *kaddrs, int addrs_size)
 *
 * Common routine for handling connect() and sctp_connectx().
 * Connect will come in with just a single address.
 */
static int __sctp_connect(struct sock *sk,
			  struct sockaddr *kaddrs,
			  int addrs_size, int flags,
			  sctp_assoc_t *assoc_id)
{
	struct net *net = sock_net(sk);
	struct sctp_sock *sp;
	struct sctp_endpoint *ep;
	struct sctp_association *asoc = NULL;
	struct sctp_association *asoc2;
	struct sctp_transport *transport;
	union sctp_addr to;
	enum sctp_scope scope;
	long timeo;
	int err = 0;
	int addrcnt = 0;
	int walk_size = 0;
	union sctp_addr *sa_addr = NULL;
	void *addr_buf;
	unsigned short port;

	sp = sctp_sk(sk);
	ep = sp->ep;

	/* connect() cannot be done on a socket that is already in ESTABLISHED
	 * state - UDP-style peeled off socket or a TCP-style socket that
	 * is already connected.
	 * It cannot be done even on a TCP-style listening socket.
	 */
	if (sctp_sstate(sk, ESTABLISHED) || sctp_sstate(sk, CLOSING) ||
	    (sctp_style(sk, TCP) && sctp_sstate(sk, LISTENING))) {
		err = -EISCONN;
		goto out_free;
	}

	/* Walk through the addrs buffer and count the number of addresses. */
	addr_buf = kaddrs;
	while (walk_size < addrs_size) {
		struct sctp_af *af;

		if (walk_size + sizeof(sa_family_t) > addrs_size) {
			err = -EINVAL;
			goto out_free;
		}

		sa_addr = addr_buf;
		af = sctp_get_af_specific(sa_addr->sa.sa_family);

		/* If the address family is not supported or if this address
		 * causes the address buffer to overflow return EINVAL.
		 */
		if (!af || (walk_size + af->sockaddr_len) > addrs_size) {
			err = -EINVAL;
			goto out_free;
		}

		port = ntohs(sa_addr->v4.sin_port);

		/* Save current address so we can work with it */
		memcpy(&to, sa_addr, af->sockaddr_len);

		err = sctp_verify_addr(sk, &to, af->sockaddr_len);
		if (err)
			goto out_free;

		/* Make sure the destination port is correctly set
		 * in all addresses.
		 */
		if (asoc && asoc->peer.port && asoc->peer.port != port) {
			err = -EINVAL;
			goto out_free;
		}

		/* Check if there already is a matching association on the
		 * endpoint (other than the one created here).
		 */
		asoc2 = sctp_endpoint_lookup_assoc(ep, &to, &transport);
		if (asoc2 && asoc2 != asoc) {
			if (asoc2->state >= SCTP_STATE_ESTABLISHED)
				err = -EISCONN;
			else
				err = -EALREADY;
			goto out_free;
		}

		/* If we could not find a matching association on the endpoint,
		 * make sure that there is no peeled-off association matching
		 * the peer address even on another socket.
		 */
		if (sctp_endpoint_is_peeled_off(ep, &to)) {
			err = -EADDRNOTAVAIL;
			goto out_free;
		}

		if (!asoc) {
			/* If a bind() or sctp_bindx() is not called prior to
			 * an sctp_connectx() call, the system picks an
			 * ephemeral port and will choose an address set
			 * equivalent to binding with a wildcard address.
			 */
			if (!ep->base.bind_addr.port) {
				if (sctp_autobind(sk)) {
					err = -EAGAIN;
					goto out_free;
				}
			} else {
				/*
				 * If an unprivileged user inherits a 1-many
				 * style socket with open associations on a
				 * privileged port, it MAY be permitted to
				 * accept new associations, but it SHOULD NOT
				 * be permitted to open new associations.
				 */
				if (ep->base.bind_addr.port <
				    inet_prot_sock(net) &&
				    !ns_capable(net->user_ns,
				    CAP_NET_BIND_SERVICE)) {
					err = -EACCES;
					goto out_free;
				}
			}

			scope = sctp_scope(&to);
			asoc = sctp_association_new(ep, sk, scope, GFP_KERNEL);
			if (!asoc) {
				err = -ENOMEM;
				goto out_free;
			}

			err = sctp_assoc_set_bind_addr_from_ep(asoc, scope,
							      GFP_KERNEL);
			if (err < 0) {
				goto out_free;
			}

		}

		/* Prime the peer's transport structures.  */
		transport = sctp_assoc_add_peer(asoc, &to, GFP_KERNEL,
						SCTP_UNKNOWN);
		if (!transport) {
			err = -ENOMEM;
			goto out_free;
		}

		addrcnt++;
		addr_buf += af->sockaddr_len;
		walk_size += af->sockaddr_len;
	}

	/* In case the user of sctp_connectx() wants an association
	 * id back, assign one now.
	 */
	if (assoc_id) {
		err = sctp_assoc_set_id(asoc, GFP_KERNEL);
		if (err < 0)
			goto out_free;
	}

	err = sctp_primitive_ASSOCIATE(net, asoc, NULL);
	if (err < 0) {
		goto out_free;
	}

	/* Initialize sk's dport and daddr for getpeername() */
	inet_sk(sk)->inet_dport = htons(asoc->peer.port);
	sp->pf->to_sk_daddr(sa_addr, sk);
	sk->sk_err = 0;

	timeo = sock_sndtimeo(sk, flags & O_NONBLOCK);

	if (assoc_id)
		*assoc_id = asoc->assoc_id;

	err = sctp_wait_for_connect(asoc, &timeo);
	/* Note: the asoc may be freed after the return of
	 * sctp_wait_for_connect.
	 */

	/* Don't free association on exit. */
	asoc = NULL;

out_free:
	pr_debug("%s: took out_free path with asoc:%p kaddrs:%p err:%d\n",
		 __func__, asoc, kaddrs, err);

	if (asoc) {
		/* sctp_primitive_ASSOCIATE may have added this association
		 * To the hash table, try to unhash it, just in case, its a noop
		 * if it wasn't hashed so we're safe
		 */
		sctp_association_free(asoc);
	}
	return err;
}

/* Helper for tunneling sctp_connectx() requests through sctp_setsockopt()
 *
 * API 8.9
 * int sctp_connectx(int sd, struct sockaddr *addrs, int addrcnt,
 * 			sctp_assoc_t *asoc);
 *
 * If sd is an IPv4 socket, the addresses passed must be IPv4 addresses.
 * If the sd is an IPv6 socket, the addresses passed can either be IPv4
 * or IPv6 addresses.
 *
 * A single address may be specified as INADDR_ANY or IN6ADDR_ANY, see
 * Section 3.1.2 for this usage.
 *
 * addrs is a pointer to an array of one or more socket addresses. Each
 * address is contained in its appropriate structure (i.e. struct
 * sockaddr_in or struct sockaddr_in6) the family of the address type
 * must be used to distengish the address length (note that this
 * representation is termed a "packed array" of addresses). The caller
 * specifies the number of addresses in the array with addrcnt.
 *
 * On success, sctp_connectx() returns 0. It also sets the assoc_id to
 * the association id of the new association.  On failure, sctp_connectx()
 * returns -1, and sets errno to the appropriate error code.  The assoc_id
 * is not touched by the kernel.
 *
 * For SCTP, the port given in each socket address must be the same, or
 * sctp_connectx() will fail, setting errno to EINVAL.
 *
 * An application can use sctp_connectx to initiate an association with
 * an endpoint that is multi-homed.  Much like sctp_bindx() this call
 * allows a caller to specify multiple addresses at which a peer can be
 * reached.  The way the SCTP stack uses the list of addresses to set up
 * the association is implementation dependent.  This function only
 * specifies that the stack will try to make use of all the addresses in
 * the list when needed.
 *
 * Note that the list of addresses passed in is only used for setting up
 * the association.  It does not necessarily equal the set of addresses
 * the peer uses for the resulting association.  If the caller wants to
 * find out the set of peer addresses, it must use sctp_getpaddrs() to
 * retrieve them after the association has been set up.
 *
 * Basically do nothing but copying the addresses from user to kernel
 * land and invoking either sctp_connectx(). This is used for tunneling
 * the sctp_connectx() request through sctp_setsockopt() from userspace.
 *
 * On exit there is no need to do sockfd_put(), sys_setsockopt() does
 * it.
 *
 * sk        The sk of the socket
 * addrs     The pointer to the addresses in user land
 * addrssize Size of the addrs buffer
 *
 * Returns >=0 if ok, <0 errno code on error.
 */
static int __sctp_setsockopt_connectx(struct sock *sk,
				      struct sockaddr __user *addrs,
				      int addrs_size,
				      sctp_assoc_t *assoc_id)
{
	struct sockaddr *kaddrs;
	int err = 0, flags = 0;

	pr_debug("%s: sk:%p addrs:%p addrs_size:%d\n",
		 __func__, sk, addrs, addrs_size);

	if (unlikely(addrs_size <= 0))
		return -EINVAL;

	kaddrs = vmemdup_user(addrs, addrs_size);
	if (unlikely(IS_ERR(kaddrs)))
		return PTR_ERR(kaddrs);

	/* Allow security module to validate connectx addresses. */
	err = security_sctp_bind_connect(sk, SCTP_SOCKOPT_CONNECTX,
					 (struct sockaddr *)kaddrs,
					  addrs_size);
	if (err)
		goto out_free;

	/* in-kernel sockets don't generally have a file allocated to them
	 * if all they do is call sock_create_kern().
	 */
	if (sk->sk_socket->file)
		flags = sk->sk_socket->file->f_flags;

	err = __sctp_connect(sk, kaddrs, addrs_size, flags, assoc_id);

out_free:
	kvfree(kaddrs);

	return err;
}

/*
 * This is an older interface.  It's kept for backward compatibility
 * to the option that doesn't provide association id.
 */
static int sctp_setsockopt_connectx_old(struct sock *sk,
					struct sockaddr __user *addrs,
					int addrs_size)
{
	return __sctp_setsockopt_connectx(sk, addrs, addrs_size, NULL);
}

/*
 * New interface for the API.  The since the API is done with a socket
 * option, to make it simple we feed back the association id is as a return
 * indication to the call.  Error is always negative and association id is
 * always positive.
 */
static int sctp_setsockopt_connectx(struct sock *sk,
				    struct sockaddr __user *addrs,
				    int addrs_size)
{
	sctp_assoc_t assoc_id = 0;
	int err = 0;

	err = __sctp_setsockopt_connectx(sk, addrs, addrs_size, &assoc_id);

	if (err)
		return err;
	else
		return assoc_id;
}

/*
 * New (hopefully final) interface for the API.
 * We use the sctp_getaddrs_old structure so that use-space library
 * can avoid any unnecessary allocations. The only different part
 * is that we store the actual length of the address buffer into the
 * addrs_num structure member. That way we can re-use the existing
 * code.
 */
#ifdef CONFIG_COMPAT
struct compat_sctp_getaddrs_old {
	sctp_assoc_t	assoc_id;
	s32		addr_num;
	compat_uptr_t	addrs;		/* struct sockaddr * */
};
#endif

static int sctp_getsockopt_connectx3(struct sock *sk, int len,
				     char __user *optval,
				     int __user *optlen)
{
	struct sctp_getaddrs_old param;
	sctp_assoc_t assoc_id = 0;
	int err = 0;

#ifdef CONFIG_COMPAT
	if (in_compat_syscall()) {
		struct compat_sctp_getaddrs_old param32;

		if (len < sizeof(param32))
			return -EINVAL;
		if (copy_from_user(&param32, optval, sizeof(param32)))
			return -EFAULT;

		param.assoc_id = param32.assoc_id;
		param.addr_num = param32.addr_num;
		param.addrs = compat_ptr(param32.addrs);
	} else
#endif
	{
		if (len < sizeof(param))
			return -EINVAL;
		if (copy_from_user(&param, optval, sizeof(param)))
			return -EFAULT;
	}

	err = __sctp_setsockopt_connectx(sk, (struct sockaddr __user *)
					 param.addrs, param.addr_num,
					 &assoc_id);
	if (err == 0 || err == -EINPROGRESS) {
		if (copy_to_user(optval, &assoc_id, sizeof(assoc_id)))
			return -EFAULT;
		if (put_user(sizeof(assoc_id), optlen))
			return -EFAULT;
	}

	return err;
}

/* API 3.1.4 close() - UDP Style Syntax
 * Applications use close() to perform graceful shutdown (as described in
 * Section 10.1 of [SCTP]) on ALL the associations currently represented
 * by a UDP-style socket.
 *
 * The syntax is
 *
 *   ret = close(int sd);
 *
 *   sd      - the socket descriptor of the associations to be closed.
 *
 * To gracefully shutdown a specific association represented by the
 * UDP-style socket, an application should use the sendmsg() call,
 * passing no user data, but including the appropriate flag in the
 * ancillary data (see Section xxxx).
 *
 * If sd in the close() call is a branched-off socket representing only
 * one association, the shutdown is performed on that association only.
 *
 * 4.1.6 close() - TCP Style Syntax
 *
 * Applications use close() to gracefully close down an association.
 *
 * The syntax is:
 *
 *    int close(int sd);
 *
 *      sd      - the socket descriptor of the association to be closed.
 *
 * After an application calls close() on a socket descriptor, no further
 * socket operations will succeed on that descriptor.
 *
 * API 7.1.4 SO_LINGER
 *
 * An application using the TCP-style socket can use this option to
 * perform the SCTP ABORT primitive.  The linger option structure is:
 *
 *  struct  linger {
 *     int     l_onoff;                // option on/off
 *     int     l_linger;               // linger time
 * };
 *
 * To enable the option, set l_onoff to 1.  If the l_linger value is set
 * to 0, calling close() is the same as the ABORT primitive.  If the
 * value is set to a negative value, the setsockopt() call will return
 * an error.  If the value is set to a positive value linger_time, the
 * close() can be blocked for at most linger_time ms.  If the graceful
 * shutdown phase does not finish during this period, close() will
 * return but the graceful shutdown phase continues in the system.
 */
static void sctp_close(struct sock *sk, long timeout)
{
	struct net *net = sock_net(sk);
	struct sctp_endpoint *ep;
	struct sctp_association *asoc;
	struct list_head *pos, *temp;
	unsigned int data_was_unread;

	pr_debug("%s: sk:%p, timeout:%ld\n", __func__, sk, timeout);

	lock_sock_nested(sk, SINGLE_DEPTH_NESTING);
	sk->sk_shutdown = SHUTDOWN_MASK;
	inet_sk_set_state(sk, SCTP_SS_CLOSING);

	ep = sctp_sk(sk)->ep;

	/* Clean up any skbs sitting on the receive queue.  */
	data_was_unread = sctp_queue_purge_ulpevents(&sk->sk_receive_queue);
	data_was_unread += sctp_queue_purge_ulpevents(&sctp_sk(sk)->pd_lobby);

	/* Walk all associations on an endpoint.  */
	list_for_each_safe(pos, temp, &ep->asocs) {
		asoc = list_entry(pos, struct sctp_association, asocs);

		if (sctp_style(sk, TCP)) {
			/* A closed association can still be in the list if
			 * it belongs to a TCP-style listening socket that is
			 * not yet accepted. If so, free it. If not, send an
			 * ABORT or SHUTDOWN based on the linger options.
			 */
			if (sctp_state(asoc, CLOSED)) {
				sctp_association_free(asoc);
				continue;
			}
		}

		if (data_was_unread || !skb_queue_empty(&asoc->ulpq.lobby) ||
		    !skb_queue_empty(&asoc->ulpq.reasm) ||
		    !skb_queue_empty(&asoc->ulpq.reasm_uo) ||
		    (sock_flag(sk, SOCK_LINGER) && !sk->sk_lingertime)) {
			struct sctp_chunk *chunk;

			chunk = sctp_make_abort_user(asoc, NULL, 0);
			sctp_primitive_ABORT(net, asoc, chunk);
		} else
			sctp_primitive_SHUTDOWN(net, asoc, NULL);
	}

	/* On a TCP-style socket, block for at most linger_time if set. */
	if (sctp_style(sk, TCP) && timeout)
		sctp_wait_for_close(sk, timeout);

	/* This will run the backlog queue.  */
	release_sock(sk);

	/* Supposedly, no process has access to the socket, but
	 * the net layers still may.
	 * Also, sctp_destroy_sock() needs to be called with addr_wq_lock
	 * held and that should be grabbed before socket lock.
	 */
	spin_lock_bh(&net->sctp.addr_wq_lock);
	bh_lock_sock_nested(sk);

	/* Hold the sock, since sk_common_release() will put sock_put()
	 * and we have just a little more cleanup.
	 */
	sock_hold(sk);
	sk_common_release(sk);

	bh_unlock_sock(sk);
	spin_unlock_bh(&net->sctp.addr_wq_lock);

	sock_put(sk);

	SCTP_DBG_OBJCNT_DEC(sock);
}

/* Handle EPIPE error. */
static int sctp_error(struct sock *sk, int flags, int err)
{
	if (err == -EPIPE)
		err = sock_error(sk) ? : -EPIPE;
	if (err == -EPIPE && !(flags & MSG_NOSIGNAL))
		send_sig(SIGPIPE, current, 0);
	return err;
}

/* API 3.1.3 sendmsg() - UDP Style Syntax
 *
 * An application uses sendmsg() and recvmsg() calls to transmit data to
 * and receive data from its peer.
 *
 *  ssize_t sendmsg(int socket, const struct msghdr *message,
 *                  int flags);
 *
 *  socket  - the socket descriptor of the endpoint.
 *  message - pointer to the msghdr structure which contains a single
 *            user message and possibly some ancillary data.
 *
 *            See Section 5 for complete description of the data
 *            structures.
 *
 *  flags   - flags sent or received with the user message, see Section
 *            5 for complete description of the flags.
 *
 * Note:  This function could use a rewrite especially when explicit
 * connect support comes in.
 */
/* BUG:  We do not implement the equivalent of sk_stream_wait_memory(). */

static int sctp_msghdr_parse(const struct msghdr *msg,
			     struct sctp_cmsgs *cmsgs);

static int sctp_sendmsg_parse(struct sock *sk, struct sctp_cmsgs *cmsgs,
			      struct sctp_sndrcvinfo *srinfo,
			      const struct msghdr *msg, size_t msg_len)
{
	__u16 sflags;
	int err;

	if (sctp_sstate(sk, LISTENING) && sctp_style(sk, TCP))
		return -EPIPE;

	if (msg_len > sk->sk_sndbuf)
		return -EMSGSIZE;

	memset(cmsgs, 0, sizeof(*cmsgs));
	err = sctp_msghdr_parse(msg, cmsgs);
	if (err) {
		pr_debug("%s: msghdr parse err:%x\n", __func__, err);
		return err;
	}

	memset(srinfo, 0, sizeof(*srinfo));
	if (cmsgs->srinfo) {
		srinfo->sinfo_stream = cmsgs->srinfo->sinfo_stream;
		srinfo->sinfo_flags = cmsgs->srinfo->sinfo_flags;
		srinfo->sinfo_ppid = cmsgs->srinfo->sinfo_ppid;
		srinfo->sinfo_context = cmsgs->srinfo->sinfo_context;
		srinfo->sinfo_assoc_id = cmsgs->srinfo->sinfo_assoc_id;
		srinfo->sinfo_timetolive = cmsgs->srinfo->sinfo_timetolive;
	}

	if (cmsgs->sinfo) {
		srinfo->sinfo_stream = cmsgs->sinfo->snd_sid;
		srinfo->sinfo_flags = cmsgs->sinfo->snd_flags;
		srinfo->sinfo_ppid = cmsgs->sinfo->snd_ppid;
		srinfo->sinfo_context = cmsgs->sinfo->snd_context;
		srinfo->sinfo_assoc_id = cmsgs->sinfo->snd_assoc_id;
	}

	if (cmsgs->prinfo) {
		srinfo->sinfo_timetolive = cmsgs->prinfo->pr_value;
		SCTP_PR_SET_POLICY(srinfo->sinfo_flags,
				   cmsgs->prinfo->pr_policy);
	}

	sflags = srinfo->sinfo_flags;
	if (!sflags && msg_len)
		return 0;

	if (sctp_style(sk, TCP) && (sflags & (SCTP_EOF | SCTP_ABORT)))
		return -EINVAL;

	if (((sflags & SCTP_EOF) && msg_len > 0) ||
	    (!(sflags & (SCTP_EOF | SCTP_ABORT)) && msg_len == 0))
		return -EINVAL;

	if ((sflags & SCTP_ADDR_OVER) && !msg->msg_name)
		return -EINVAL;

	return 0;
}

static int sctp_sendmsg_new_asoc(struct sock *sk, __u16 sflags,
				 struct sctp_cmsgs *cmsgs,
				 union sctp_addr *daddr,
				 struct sctp_transport **tp)
{
	struct sctp_endpoint *ep = sctp_sk(sk)->ep;
	struct net *net = sock_net(sk);
	struct sctp_association *asoc;
	enum sctp_scope scope;
	struct cmsghdr *cmsg;
	__be32 flowinfo = 0;
	struct sctp_af *af;
	int err;

	*tp = NULL;

	if (sflags & (SCTP_EOF | SCTP_ABORT))
		return -EINVAL;

	if (sctp_style(sk, TCP) && (sctp_sstate(sk, ESTABLISHED) ||
				    sctp_sstate(sk, CLOSING)))
		return -EADDRNOTAVAIL;

	if (sctp_endpoint_is_peeled_off(ep, daddr))
		return -EADDRNOTAVAIL;

	if (!ep->base.bind_addr.port) {
		if (sctp_autobind(sk))
			return -EAGAIN;
	} else {
		if (ep->base.bind_addr.port < inet_prot_sock(net) &&
		    !ns_capable(net->user_ns, CAP_NET_BIND_SERVICE))
			return -EACCES;
	}

	scope = sctp_scope(daddr);

	/* Label connection socket for first association 1-to-many
	 * style for client sequence socket()->sendmsg(). This
	 * needs to be done before sctp_assoc_add_peer() as that will
	 * set up the initial packet that needs to account for any
	 * security ip options (CIPSO/CALIPSO) added to the packet.
	 */
	af = sctp_get_af_specific(daddr->sa.sa_family);
	if (!af)
		return -EINVAL;
	err = security_sctp_bind_connect(sk, SCTP_SENDMSG_CONNECT,
					 (struct sockaddr *)daddr,
					 af->sockaddr_len);
	if (err < 0)
		return err;

	asoc = sctp_association_new(ep, sk, scope, GFP_KERNEL);
	if (!asoc)
		return -ENOMEM;

	if (sctp_assoc_set_bind_addr_from_ep(asoc, scope, GFP_KERNEL) < 0) {
		err = -ENOMEM;
		goto free;
	}

	if (cmsgs->init) {
		struct sctp_initmsg *init = cmsgs->init;

		if (init->sinit_num_ostreams) {
			__u16 outcnt = init->sinit_num_ostreams;

			asoc->c.sinit_num_ostreams = outcnt;
			/* outcnt has been changed, need to re-init stream */
			err = sctp_stream_init(&asoc->stream, outcnt, 0,
					       GFP_KERNEL);
			if (err)
				goto free;
		}

		if (init->sinit_max_instreams)
			asoc->c.sinit_max_instreams = init->sinit_max_instreams;

		if (init->sinit_max_attempts)
			asoc->max_init_attempts = init->sinit_max_attempts;

		if (init->sinit_max_init_timeo)
			asoc->max_init_timeo =
				msecs_to_jiffies(init->sinit_max_init_timeo);
	}

	*tp = sctp_assoc_add_peer(asoc, daddr, GFP_KERNEL, SCTP_UNKNOWN);
	if (!*tp) {
		err = -ENOMEM;
		goto free;
	}

	if (!cmsgs->addrs_msg)
		return 0;

	if (daddr->sa.sa_family == AF_INET6)
		flowinfo = daddr->v6.sin6_flowinfo;

	/* sendv addr list parse */
	for_each_cmsghdr(cmsg, cmsgs->addrs_msg) {
		struct sctp_transport *transport;
		struct sctp_association *old;
		union sctp_addr _daddr;
		int dlen;

		if (cmsg->cmsg_level != IPPROTO_SCTP ||
		    (cmsg->cmsg_type != SCTP_DSTADDRV4 &&
		     cmsg->cmsg_type != SCTP_DSTADDRV6))
			continue;

		daddr = &_daddr;
		memset(daddr, 0, sizeof(*daddr));
		dlen = cmsg->cmsg_len - sizeof(struct cmsghdr);
		if (cmsg->cmsg_type == SCTP_DSTADDRV4) {
			if (dlen < sizeof(struct in_addr)) {
				err = -EINVAL;
				goto free;
			}

			dlen = sizeof(struct in_addr);
			daddr->v4.sin_family = AF_INET;
			daddr->v4.sin_port = htons(asoc->peer.port);
			memcpy(&daddr->v4.sin_addr, CMSG_DATA(cmsg), dlen);
		} else {
			if (dlen < sizeof(struct in6_addr)) {
				err = -EINVAL;
				goto free;
			}

			dlen = sizeof(struct in6_addr);
			daddr->v6.sin6_flowinfo = flowinfo;
			daddr->v6.sin6_family = AF_INET6;
			daddr->v6.sin6_port = htons(asoc->peer.port);
			memcpy(&daddr->v6.sin6_addr, CMSG_DATA(cmsg), dlen);
		}
		err = sctp_verify_addr(sk, daddr, sizeof(*daddr));
		if (err)
			goto free;

		old = sctp_endpoint_lookup_assoc(ep, daddr, &transport);
		if (old && old != asoc) {
			if (old->state >= SCTP_STATE_ESTABLISHED)
				err = -EISCONN;
			else
				err = -EALREADY;
			goto free;
		}

		if (sctp_endpoint_is_peeled_off(ep, daddr)) {
			err = -EADDRNOTAVAIL;
			goto free;
		}

		transport = sctp_assoc_add_peer(asoc, daddr, GFP_KERNEL,
						SCTP_UNKNOWN);
		if (!transport) {
			err = -ENOMEM;
			goto free;
		}
	}

	return 0;

free:
	sctp_association_free(asoc);
	return err;
}

static int sctp_sendmsg_check_sflags(struct sctp_association *asoc,
				     __u16 sflags, struct msghdr *msg,
				     size_t msg_len)
{
	struct sock *sk = asoc->base.sk;
	struct net *net = sock_net(sk);

	if (sctp_state(asoc, CLOSED) && sctp_style(sk, TCP))
		return -EPIPE;

	if ((sflags & SCTP_SENDALL) && sctp_style(sk, UDP) &&
	    !sctp_state(asoc, ESTABLISHED))
		return 0;

	if (sflags & SCTP_EOF) {
		pr_debug("%s: shutting down association:%p\n", __func__, asoc);
		sctp_primitive_SHUTDOWN(net, asoc, NULL);

		return 0;
	}

	if (sflags & SCTP_ABORT) {
		struct sctp_chunk *chunk;

		chunk = sctp_make_abort_user(asoc, msg, msg_len);
		if (!chunk)
			return -ENOMEM;

		pr_debug("%s: aborting association:%p\n", __func__, asoc);
		sctp_primitive_ABORT(net, asoc, chunk);

		return 0;
	}

	return 1;
}

static int sctp_sendmsg_to_asoc(struct sctp_association *asoc,
				struct msghdr *msg, size_t msg_len,
				struct sctp_transport *transport,
				struct sctp_sndrcvinfo *sinfo)
{
	struct sock *sk = asoc->base.sk;
	struct sctp_sock *sp = sctp_sk(sk);
	struct net *net = sock_net(sk);
	struct sctp_datamsg *datamsg;
	bool wait_connect = false;
	struct sctp_chunk *chunk;
	long timeo;
	int err;

	if (sinfo->sinfo_stream >= asoc->stream.outcnt) {
		err = -EINVAL;
		goto err;
	}

	if (unlikely(!SCTP_SO(&asoc->stream, sinfo->sinfo_stream)->ext)) {
		err = sctp_stream_init_ext(&asoc->stream, sinfo->sinfo_stream);
		if (err)
			goto err;
	}

	if (sp->disable_fragments && msg_len > asoc->frag_point) {
		err = -EMSGSIZE;
		goto err;
	}

	if (asoc->pmtu_pending) {
		if (sp->param_flags & SPP_PMTUD_ENABLE)
			sctp_assoc_sync_pmtu(asoc);
		asoc->pmtu_pending = 0;
	}

	if (sctp_wspace(asoc) < (int)msg_len)
		sctp_prsctp_prune(asoc, sinfo, msg_len - sctp_wspace(asoc));

	if (sctp_wspace(asoc) <= 0) {
		timeo = sock_sndtimeo(sk, msg->msg_flags & MSG_DONTWAIT);
		err = sctp_wait_for_sndbuf(asoc, &timeo, msg_len);
		if (err)
			goto err;
	}

	if (sctp_state(asoc, CLOSED)) {
		err = sctp_primitive_ASSOCIATE(net, asoc, NULL);
		if (err)
			goto err;

		if (sp->strm_interleave) {
			timeo = sock_sndtimeo(sk, 0);
			err = sctp_wait_for_connect(asoc, &timeo);
			if (err) {
				err = -ESRCH;
				goto err;
			}
		} else {
			wait_connect = true;
		}

		pr_debug("%s: we associated primitively\n", __func__);
	}

	datamsg = sctp_datamsg_from_user(asoc, sinfo, &msg->msg_iter);
	if (IS_ERR(datamsg)) {
		err = PTR_ERR(datamsg);
		goto err;
	}

	asoc->force_delay = !!(msg->msg_flags & MSG_MORE);

	list_for_each_entry(chunk, &datamsg->chunks, frag_list) {
		sctp_chunk_hold(chunk);
		sctp_set_owner_w(chunk);
		chunk->transport = transport;
	}

	err = sctp_primitive_SEND(net, asoc, datamsg);
	if (err) {
		sctp_datamsg_free(datamsg);
		goto err;
	}

	pr_debug("%s: we sent primitively\n", __func__);

	sctp_datamsg_put(datamsg);

	if (unlikely(wait_connect)) {
		timeo = sock_sndtimeo(sk, msg->msg_flags & MSG_DONTWAIT);
		sctp_wait_for_connect(asoc, &timeo);
	}

	err = msg_len;

err:
	return err;
}

static union sctp_addr *sctp_sendmsg_get_daddr(struct sock *sk,
					       const struct msghdr *msg,
					       struct sctp_cmsgs *cmsgs)
{
	union sctp_addr *daddr = NULL;
	int err;

	if (!sctp_style(sk, UDP_HIGH_BANDWIDTH) && msg->msg_name) {
		int len = msg->msg_namelen;

		if (len > sizeof(*daddr))
			len = sizeof(*daddr);

		daddr = (union sctp_addr *)msg->msg_name;

		err = sctp_verify_addr(sk, daddr, len);
		if (err)
			return ERR_PTR(err);
	}

	return daddr;
}

static void sctp_sendmsg_update_sinfo(struct sctp_association *asoc,
				      struct sctp_sndrcvinfo *sinfo,
				      struct sctp_cmsgs *cmsgs)
{
	if (!cmsgs->srinfo && !cmsgs->sinfo) {
		sinfo->sinfo_stream = asoc->default_stream;
		sinfo->sinfo_ppid = asoc->default_ppid;
		sinfo->sinfo_context = asoc->default_context;
		sinfo->sinfo_assoc_id = sctp_assoc2id(asoc);

		if (!cmsgs->prinfo)
			sinfo->sinfo_flags = asoc->default_flags;
	}

	if (!cmsgs->srinfo && !cmsgs->prinfo)
		sinfo->sinfo_timetolive = asoc->default_timetolive;

	if (cmsgs->authinfo) {
		/* Reuse sinfo_tsn to indicate that authinfo was set and
		 * sinfo_ssn to save the keyid on tx path.
		 */
		sinfo->sinfo_tsn = 1;
		sinfo->sinfo_ssn = cmsgs->authinfo->auth_keynumber;
	}
}

static int sctp_sendmsg(struct sock *sk, struct msghdr *msg, size_t msg_len)
{
	struct sctp_endpoint *ep = sctp_sk(sk)->ep;
	struct sctp_transport *transport = NULL;
	struct sctp_sndrcvinfo _sinfo, *sinfo;
	struct sctp_association *asoc;
	struct sctp_cmsgs cmsgs;
	union sctp_addr *daddr;
	bool new = false;
	__u16 sflags;
	int err;

	/* Parse and get snd_info */
	err = sctp_sendmsg_parse(sk, &cmsgs, &_sinfo, msg, msg_len);
	if (err)
		goto out;

	sinfo  = &_sinfo;
	sflags = sinfo->sinfo_flags;

	/* Get daddr from msg */
	daddr = sctp_sendmsg_get_daddr(sk, msg, &cmsgs);
	if (IS_ERR(daddr)) {
		err = PTR_ERR(daddr);
		goto out;
	}

	lock_sock(sk);

	/* SCTP_SENDALL process */
	if ((sflags & SCTP_SENDALL) && sctp_style(sk, UDP)) {
		list_for_each_entry(asoc, &ep->asocs, asocs) {
			err = sctp_sendmsg_check_sflags(asoc, sflags, msg,
							msg_len);
			if (err == 0)
				continue;
			if (err < 0)
				goto out_unlock;

			sctp_sendmsg_update_sinfo(asoc, sinfo, &cmsgs);

			err = sctp_sendmsg_to_asoc(asoc, msg, msg_len,
						   NULL, sinfo);
			if (err < 0)
				goto out_unlock;

			iov_iter_revert(&msg->msg_iter, err);
		}

		goto out_unlock;
	}

	/* Get and check or create asoc */
	if (daddr) {
		asoc = sctp_endpoint_lookup_assoc(ep, daddr, &transport);
		if (asoc) {
			err = sctp_sendmsg_check_sflags(asoc, sflags, msg,
							msg_len);
			if (err <= 0)
				goto out_unlock;
		} else {
			err = sctp_sendmsg_new_asoc(sk, sflags, &cmsgs, daddr,
						    &transport);
			if (err)
				goto out_unlock;

			asoc = transport->asoc;
			new = true;
		}

		if (!sctp_style(sk, TCP) && !(sflags & SCTP_ADDR_OVER))
			transport = NULL;
	} else {
		asoc = sctp_id2assoc(sk, sinfo->sinfo_assoc_id);
		if (!asoc) {
			err = -EPIPE;
			goto out_unlock;
		}

		err = sctp_sendmsg_check_sflags(asoc, sflags, msg, msg_len);
		if (err <= 0)
			goto out_unlock;
	}

	/* Update snd_info with the asoc */
	sctp_sendmsg_update_sinfo(asoc, sinfo, &cmsgs);

	/* Send msg to the asoc */
	err = sctp_sendmsg_to_asoc(asoc, msg, msg_len, transport, sinfo);
	if (err < 0 && err != -ESRCH && new)
		sctp_association_free(asoc);

out_unlock:
	release_sock(sk);
out:
	return sctp_error(sk, msg->msg_flags, err);
}

/* This is an extended version of skb_pull() that removes the data from the
 * start of a skb even when data is spread across the list of skb's in the
 * frag_list. len specifies the total amount of data that needs to be removed.
 * when 'len' bytes could be removed from the skb, it returns 0.
 * If 'len' exceeds the total skb length,  it returns the no. of bytes that
 * could not be removed.
 */
static int sctp_skb_pull(struct sk_buff *skb, int len)
{
	struct sk_buff *list;
	int skb_len = skb_headlen(skb);
	int rlen;

	if (len <= skb_len) {
		__skb_pull(skb, len);
		return 0;
	}
	len -= skb_len;
	__skb_pull(skb, skb_len);

	skb_walk_frags(skb, list) {
		rlen = sctp_skb_pull(list, len);
		skb->len -= (len-rlen);
		skb->data_len -= (len-rlen);

		if (!rlen)
			return 0;

		len = rlen;
	}

	return len;
}

/* API 3.1.3  recvmsg() - UDP Style Syntax
 *
 *  ssize_t recvmsg(int socket, struct msghdr *message,
 *                    int flags);
 *
 *  socket  - the socket descriptor of the endpoint.
 *  message - pointer to the msghdr structure which contains a single
 *            user message and possibly some ancillary data.
 *
 *            See Section 5 for complete description of the data
 *            structures.
 *
 *  flags   - flags sent or received with the user message, see Section
 *            5 for complete description of the flags.
 */
static int sctp_recvmsg(struct sock *sk, struct msghdr *msg, size_t len,
			int noblock, int flags, int *addr_len)
{
	struct sctp_ulpevent *event = NULL;
	struct sctp_sock *sp = sctp_sk(sk);
	struct sk_buff *skb, *head_skb;
	int copied;
	int err = 0;
	int skb_len;

	pr_debug("%s: sk:%p, msghdr:%p, len:%zd, noblock:%d, flags:0x%x, "
		 "addr_len:%p)\n", __func__, sk, msg, len, noblock, flags,
		 addr_len);

	lock_sock(sk);

	if (sctp_style(sk, TCP) && !sctp_sstate(sk, ESTABLISHED) &&
	    !sctp_sstate(sk, CLOSING) && !sctp_sstate(sk, CLOSED)) {
		err = -ENOTCONN;
		goto out;
	}

	skb = sctp_skb_recv_datagram(sk, flags, noblock, &err);
	if (!skb)
		goto out;

	/* Get the total length of the skb including any skb's in the
	 * frag_list.
	 */
	skb_len = skb->len;

	copied = skb_len;
	if (copied > len)
		copied = len;

	err = skb_copy_datagram_msg(skb, 0, msg, copied);

	event = sctp_skb2event(skb);

	if (err)
		goto out_free;

	if (event->chunk && event->chunk->head_skb)
		head_skb = event->chunk->head_skb;
	else
		head_skb = skb;
	sock_recv_ts_and_drops(msg, sk, head_skb);
	if (sctp_ulpevent_is_notification(event)) {
		msg->msg_flags |= MSG_NOTIFICATION;
		sp->pf->event_msgname(event, msg->msg_name, addr_len);
	} else {
		sp->pf->skb_msgname(head_skb, msg->msg_name, addr_len);
	}

	/* Check if we allow SCTP_NXTINFO. */
	if (sp->recvnxtinfo)
		sctp_ulpevent_read_nxtinfo(event, msg, sk);
	/* Check if we allow SCTP_RCVINFO. */
	if (sp->recvrcvinfo)
		sctp_ulpevent_read_rcvinfo(event, msg);
	/* Check if we allow SCTP_SNDRCVINFO. */
	if (sp->subscribe.sctp_data_io_event)
		sctp_ulpevent_read_sndrcvinfo(event, msg);

	err = copied;

	/* If skb's length exceeds the user's buffer, update the skb and
	 * push it back to the receive_queue so that the next call to
	 * recvmsg() will return the remaining data. Don't set MSG_EOR.
	 */
	if (skb_len > copied) {
		msg->msg_flags &= ~MSG_EOR;
		if (flags & MSG_PEEK)
			goto out_free;
		sctp_skb_pull(skb, copied);
		skb_queue_head(&sk->sk_receive_queue, skb);

		/* When only partial message is copied to the user, increase
		 * rwnd by that amount. If all the data in the skb is read,
		 * rwnd is updated when the event is freed.
		 */
		if (!sctp_ulpevent_is_notification(event))
			sctp_assoc_rwnd_increase(event->asoc, copied);
		goto out;
	} else if ((event->msg_flags & MSG_NOTIFICATION) ||
		   (event->msg_flags & MSG_EOR))
		msg->msg_flags |= MSG_EOR;
	else
		msg->msg_flags &= ~MSG_EOR;

out_free:
	if (flags & MSG_PEEK) {
		/* Release the skb reference acquired after peeking the skb in
		 * sctp_skb_recv_datagram().
		 */
		kfree_skb(skb);
	} else {
		/* Free the event which includes releasing the reference to
		 * the owner of the skb, freeing the skb and updating the
		 * rwnd.
		 */
		sctp_ulpevent_free(event);
	}
out:
	release_sock(sk);
	return err;
}

/* 7.1.12 Enable/Disable message fragmentation (SCTP_DISABLE_FRAGMENTS)
 *
 * This option is a on/off flag.  If enabled no SCTP message
 * fragmentation will be performed.  Instead if a message being sent
 * exceeds the current PMTU size, the message will NOT be sent and
 * instead a error will be indicated to the user.
 */
static int sctp_setsockopt_disable_fragments(struct sock *sk,
					     char __user *optval,
					     unsigned int optlen)
{
	int val;

	if (optlen < sizeof(int))
		return -EINVAL;

	if (get_user(val, (int __user *)optval))
		return -EFAULT;

	sctp_sk(sk)->disable_fragments = (val == 0) ? 0 : 1;

	return 0;
}

static int sctp_setsockopt_events(struct sock *sk, char __user *optval,
				  unsigned int optlen)
{
	struct sctp_association *asoc;
	struct sctp_ulpevent *event;

	if (optlen > sizeof(struct sctp_event_subscribe))
		return -EINVAL;
	if (copy_from_user(&sctp_sk(sk)->subscribe, optval, optlen))
		return -EFAULT;

	/* At the time when a user app subscribes to SCTP_SENDER_DRY_EVENT,
	 * if there is no data to be sent or retransmit, the stack will
	 * immediately send up this notification.
	 */
	if (sctp_ulpevent_type_enabled(SCTP_SENDER_DRY_EVENT,
				       &sctp_sk(sk)->subscribe)) {
		asoc = sctp_id2assoc(sk, 0);

		if (asoc && sctp_outq_is_empty(&asoc->outqueue)) {
			event = sctp_ulpevent_make_sender_dry_event(asoc,
					GFP_USER | __GFP_NOWARN);
			if (!event)
				return -ENOMEM;

			asoc->stream.si->enqueue_event(&asoc->ulpq, event);
		}
	}

	return 0;
}

/* 7.1.8 Automatic Close of associations (SCTP_AUTOCLOSE)
 *
 * This socket option is applicable to the UDP-style socket only.  When
 * set it will cause associations that are idle for more than the
 * specified number of seconds to automatically close.  An association
 * being idle is defined an association that has NOT sent or received
 * user data.  The special value of '0' indicates that no automatic
 * close of any associations should be performed.  The option expects an
 * integer defining the number of seconds of idle time before an
 * association is closed.
 */
static int sctp_setsockopt_autoclose(struct sock *sk, char __user *optval,
				     unsigned int optlen)
{
	struct sctp_sock *sp = sctp_sk(sk);
	struct net *net = sock_net(sk);

	/* Applicable to UDP-style socket only */
	if (sctp_style(sk, TCP))
		return -EOPNOTSUPP;
	if (optlen != sizeof(int))
		return -EINVAL;
	if (copy_from_user(&sp->autoclose, optval, optlen))
		return -EFAULT;

	if (sp->autoclose > net->sctp.max_autoclose)
		sp->autoclose = net->sctp.max_autoclose;

	return 0;
}

/* 7.1.13 Peer Address Parameters (SCTP_PEER_ADDR_PARAMS)
 *
 * Applications can enable or disable heartbeats for any peer address of
 * an association, modify an address's heartbeat interval, force a
 * heartbeat to be sent immediately, and adjust the address's maximum
 * number of retransmissions sent before an address is considered
 * unreachable.  The following structure is used to access and modify an
 * address's parameters:
 *
 *  struct sctp_paddrparams {
 *     sctp_assoc_t            spp_assoc_id;
 *     struct sockaddr_storage spp_address;
 *     uint32_t                spp_hbinterval;
 *     uint16_t                spp_pathmaxrxt;
 *     uint32_t                spp_pathmtu;
 *     uint32_t                spp_sackdelay;
 *     uint32_t                spp_flags;
 *     uint32_t                spp_ipv6_flowlabel;
 *     uint8_t                 spp_dscp;
 * };
 *
 *   spp_assoc_id    - (one-to-many style socket) This is filled in the
 *                     application, and identifies the association for
 *                     this query.
 *   spp_address     - This specifies which address is of interest.
 *   spp_hbinterval  - This contains the value of the heartbeat interval,
 *                     in milliseconds.  If a  value of zero
 *                     is present in this field then no changes are to
 *                     be made to this parameter.
 *   spp_pathmaxrxt  - This contains the maximum number of
 *                     retransmissions before this address shall be
 *                     considered unreachable. If a  value of zero
 *                     is present in this field then no changes are to
 *                     be made to this parameter.
 *   spp_pathmtu     - When Path MTU discovery is disabled the value
 *                     specified here will be the "fixed" path mtu.
 *                     Note that if the spp_address field is empty
 *                     then all associations on this address will
 *                     have this fixed path mtu set upon them.
 *
 *   spp_sackdelay   - When delayed sack is enabled, this value specifies
 *                     the number of milliseconds that sacks will be delayed
 *                     for. This value will apply to all addresses of an
 *                     association if the spp_address field is empty. Note
 *                     also, that if delayed sack is enabled and this
 *                     value is set to 0, no change is made to the last
 *                     recorded delayed sack timer value.
 *
 *   spp_flags       - These flags are used to control various features
 *                     on an association. The flag field may contain
 *                     zero or more of the following options.
 *
 *                     SPP_HB_ENABLE  - Enable heartbeats on the
 *                     specified address. Note that if the address
 *                     field is empty all addresses for the association
 *                     have heartbeats enabled upon them.
 *
 *                     SPP_HB_DISABLE - Disable heartbeats on the
 *                     speicifed address. Note that if the address
 *                     field is empty all addresses for the association
 *                     will have their heartbeats disabled. Note also
 *                     that SPP_HB_ENABLE and SPP_HB_DISABLE are
 *                     mutually exclusive, only one of these two should
 *                     be specified. Enabling both fields will have
 *                     undetermined results.
 *
 *                     SPP_HB_DEMAND - Request a user initiated heartbeat
 *                     to be made immediately.
 *
 *                     SPP_HB_TIME_IS_ZERO - Specify's that the time for
 *                     heartbeat delayis to be set to the value of 0
 *                     milliseconds.
 *
 *                     SPP_PMTUD_ENABLE - This field will enable PMTU
 *                     discovery upon the specified address. Note that
 *                     if the address feild is empty then all addresses
 *                     on the association are effected.
 *
 *                     SPP_PMTUD_DISABLE - This field will disable PMTU
 *                     discovery upon the specified address. Note that
 *                     if the address feild is empty then all addresses
 *                     on the association are effected. Not also that
 *                     SPP_PMTUD_ENABLE and SPP_PMTUD_DISABLE are mutually
 *                     exclusive. Enabling both will have undetermined
 *                     results.
 *
 *                     SPP_SACKDELAY_ENABLE - Setting this flag turns
 *                     on delayed sack. The time specified in spp_sackdelay
 *                     is used to specify the sack delay for this address. Note
 *                     that if spp_address is empty then all addresses will
 *                     enable delayed sack and take on the sack delay
 *                     value specified in spp_sackdelay.
 *                     SPP_SACKDELAY_DISABLE - Setting this flag turns
 *                     off delayed sack. If the spp_address field is blank then
 *                     delayed sack is disabled for the entire association. Note
 *                     also that this field is mutually exclusive to
 *                     SPP_SACKDELAY_ENABLE, setting both will have undefined
 *                     results.
 *
 *                     SPP_IPV6_FLOWLABEL:  Setting this flag enables the
 *                     setting of the IPV6 flow label value.  The value is
 *                     contained in the spp_ipv6_flowlabel field.
 *                     Upon retrieval, this flag will be set to indicate that
 *                     the spp_ipv6_flowlabel field has a valid value returned.
 *                     If a specific destination address is set (in the
 *                     spp_address field), then the value returned is that of
 *                     the address.  If just an association is specified (and
 *                     no address), then the association's default flow label
 *                     is returned.  If neither an association nor a destination
 *                     is specified, then the socket's default flow label is
 *                     returned.  For non-IPv6 sockets, this flag will be left
 *                     cleared.
 *
 *                     SPP_DSCP:  Setting this flag enables the setting of the
 *                     Differentiated Services Code Point (DSCP) value
 *                     associated with either the association or a specific
 *                     address.  The value is obtained in the spp_dscp field.
 *                     Upon retrieval, this flag will be set to indicate that
 *                     the spp_dscp field has a valid value returned.  If a
 *                     specific destination address is set when called (in the
 *                     spp_address field), then that specific destination
 *                     address's DSCP value is returned.  If just an association
 *                     is specified, then the association's default DSCP is
 *                     returned.  If neither an association nor a destination is
 *                     specified, then the socket's default DSCP is returned.
 *
 *   spp_ipv6_flowlabel
 *                   - This field is used in conjunction with the
 *                     SPP_IPV6_FLOWLABEL flag and contains the IPv6 flow label.
 *                     The 20 least significant bits are used for the flow
 *                     label.  This setting has precedence over any IPv6-layer
 *                     setting.
 *
 *   spp_dscp        - This field is used in conjunction with the SPP_DSCP flag
 *                     and contains the DSCP.  The 6 most significant bits are
 *                     used for the DSCP.  This setting has precedence over any
 *                     IPv4- or IPv6- layer setting.
 */
static int sctp_apply_peer_addr_params(struct sctp_paddrparams *params,
				       struct sctp_transport   *trans,
				       struct sctp_association *asoc,
				       struct sctp_sock        *sp,
				       int                      hb_change,
				       int                      pmtud_change,
				       int                      sackdelay_change)
{
	int error;

	if (params->spp_flags & SPP_HB_DEMAND && trans) {
		struct net *net = sock_net(trans->asoc->base.sk);

		error = sctp_primitive_REQUESTHEARTBEAT(net, trans->asoc, trans);
		if (error)
			return error;
	}

	/* Note that unless the spp_flag is set to SPP_HB_ENABLE the value of
	 * this field is ignored.  Note also that a value of zero indicates
	 * the current setting should be left unchanged.
	 */
	if (params->spp_flags & SPP_HB_ENABLE) {

		/* Re-zero the interval if the SPP_HB_TIME_IS_ZERO is
		 * set.  This lets us use 0 value when this flag
		 * is set.
		 */
		if (params->spp_flags & SPP_HB_TIME_IS_ZERO)
			params->spp_hbinterval = 0;

		if (params->spp_hbinterval ||
		    (params->spp_flags & SPP_HB_TIME_IS_ZERO)) {
			if (trans) {
				trans->hbinterval =
				    msecs_to_jiffies(params->spp_hbinterval);
			} else if (asoc) {
				asoc->hbinterval =
				    msecs_to_jiffies(params->spp_hbinterval);
			} else {
				sp->hbinterval = params->spp_hbinterval;
			}
		}
	}

	if (hb_change) {
		if (trans) {
			trans->param_flags =
				(trans->param_flags & ~SPP_HB) | hb_change;
		} else if (asoc) {
			asoc->param_flags =
				(asoc->param_flags & ~SPP_HB) | hb_change;
		} else {
			sp->param_flags =
				(sp->param_flags & ~SPP_HB) | hb_change;
		}
	}

	/* When Path MTU discovery is disabled the value specified here will
	 * be the "fixed" path mtu (i.e. the value of the spp_flags field must
	 * include the flag SPP_PMTUD_DISABLE for this field to have any
	 * effect).
	 */
	if ((params->spp_flags & SPP_PMTUD_DISABLE) && params->spp_pathmtu) {
		if (trans) {
			trans->pathmtu = params->spp_pathmtu;
			sctp_assoc_sync_pmtu(asoc);
		} else if (asoc) {
			sctp_assoc_set_pmtu(asoc, params->spp_pathmtu);
		} else {
			sp->pathmtu = params->spp_pathmtu;
		}
	}

	if (pmtud_change) {
		if (trans) {
			int update = (trans->param_flags & SPP_PMTUD_DISABLE) &&
				(params->spp_flags & SPP_PMTUD_ENABLE);
			trans->param_flags =
				(trans->param_flags & ~SPP_PMTUD) | pmtud_change;
			if (update) {
				sctp_transport_pmtu(trans, sctp_opt2sk(sp));
				sctp_assoc_sync_pmtu(asoc);
			}
		} else if (asoc) {
			asoc->param_flags =
				(asoc->param_flags & ~SPP_PMTUD) | pmtud_change;
		} else {
			sp->param_flags =
				(sp->param_flags & ~SPP_PMTUD) | pmtud_change;
		}
	}

	/* Note that unless the spp_flag is set to SPP_SACKDELAY_ENABLE the
	 * value of this field is ignored.  Note also that a value of zero
	 * indicates the current setting should be left unchanged.
	 */
	if ((params->spp_flags & SPP_SACKDELAY_ENABLE) && params->spp_sackdelay) {
		if (trans) {
			trans->sackdelay =
				msecs_to_jiffies(params->spp_sackdelay);
		} else if (asoc) {
			asoc->sackdelay =
				msecs_to_jiffies(params->spp_sackdelay);
		} else {
			sp->sackdelay = params->spp_sackdelay;
		}
	}

	if (sackdelay_change) {
		if (trans) {
			trans->param_flags =
				(trans->param_flags & ~SPP_SACKDELAY) |
				sackdelay_change;
		} else if (asoc) {
			asoc->param_flags =
				(asoc->param_flags & ~SPP_SACKDELAY) |
				sackdelay_change;
		} else {
			sp->param_flags =
				(sp->param_flags & ~SPP_SACKDELAY) |
				sackdelay_change;
		}
	}

	/* Note that a value of zero indicates the current setting should be
	   left unchanged.
	 */
	if (params->spp_pathmaxrxt) {
		if (trans) {
			trans->pathmaxrxt = params->spp_pathmaxrxt;
		} else if (asoc) {
			asoc->pathmaxrxt = params->spp_pathmaxrxt;
		} else {
			sp->pathmaxrxt = params->spp_pathmaxrxt;
		}
	}

	if (params->spp_flags & SPP_IPV6_FLOWLABEL) {
		if (trans) {
			if (trans->ipaddr.sa.sa_family == AF_INET6) {
				trans->flowlabel = params->spp_ipv6_flowlabel &
						   SCTP_FLOWLABEL_VAL_MASK;
				trans->flowlabel |= SCTP_FLOWLABEL_SET_MASK;
			}
		} else if (asoc) {
			struct sctp_transport *t;

			list_for_each_entry(t, &asoc->peer.transport_addr_list,
					    transports) {
				if (t->ipaddr.sa.sa_family != AF_INET6)
					continue;
				t->flowlabel = params->spp_ipv6_flowlabel &
					       SCTP_FLOWLABEL_VAL_MASK;
				t->flowlabel |= SCTP_FLOWLABEL_SET_MASK;
			}
			asoc->flowlabel = params->spp_ipv6_flowlabel &
					  SCTP_FLOWLABEL_VAL_MASK;
			asoc->flowlabel |= SCTP_FLOWLABEL_SET_MASK;
		} else if (sctp_opt2sk(sp)->sk_family == AF_INET6) {
			sp->flowlabel = params->spp_ipv6_flowlabel &
					SCTP_FLOWLABEL_VAL_MASK;
			sp->flowlabel |= SCTP_FLOWLABEL_SET_MASK;
		}
	}

	if (params->spp_flags & SPP_DSCP) {
		if (trans) {
			trans->dscp = params->spp_dscp & SCTP_DSCP_VAL_MASK;
			trans->dscp |= SCTP_DSCP_SET_MASK;
		} else if (asoc) {
			struct sctp_transport *t;

			list_for_each_entry(t, &asoc->peer.transport_addr_list,
					    transports) {
				t->dscp = params->spp_dscp &
					  SCTP_DSCP_VAL_MASK;
				t->dscp |= SCTP_DSCP_SET_MASK;
			}
			asoc->dscp = params->spp_dscp & SCTP_DSCP_VAL_MASK;
			asoc->dscp |= SCTP_DSCP_SET_MASK;
		} else {
			sp->dscp = params->spp_dscp & SCTP_DSCP_VAL_MASK;
			sp->dscp |= SCTP_DSCP_SET_MASK;
		}
	}

	return 0;
}

static int sctp_setsockopt_peer_addr_params(struct sock *sk,
					    char __user *optval,
					    unsigned int optlen)
{
	struct sctp_paddrparams  params;
	struct sctp_transport   *trans = NULL;
	struct sctp_association *asoc = NULL;
	struct sctp_sock        *sp = sctp_sk(sk);
	int error;
	int hb_change, pmtud_change, sackdelay_change;

	if (optlen == sizeof(params)) {
		if (copy_from_user(&params, optval, optlen))
			return -EFAULT;
	} else if (optlen == ALIGN(offsetof(struct sctp_paddrparams,
					    spp_ipv6_flowlabel), 4)) {
		if (copy_from_user(&params, optval, optlen))
			return -EFAULT;
		if (params.spp_flags & (SPP_DSCP | SPP_IPV6_FLOWLABEL))
			return -EINVAL;
	} else {
		return -EINVAL;
	}

	/* Validate flags and value parameters. */
	hb_change        = params.spp_flags & SPP_HB;
	pmtud_change     = params.spp_flags & SPP_PMTUD;
	sackdelay_change = params.spp_flags & SPP_SACKDELAY;

	if (hb_change        == SPP_HB ||
	    pmtud_change     == SPP_PMTUD ||
	    sackdelay_change == SPP_SACKDELAY ||
	    params.spp_sackdelay > 500 ||
	    (params.spp_pathmtu &&
	     params.spp_pathmtu < SCTP_DEFAULT_MINSEGMENT))
		return -EINVAL;

	/* If an address other than INADDR_ANY is specified, and
	 * no transport is found, then the request is invalid.
	 */
	if (!sctp_is_any(sk, (union sctp_addr *)&params.spp_address)) {
		trans = sctp_addr_id2transport(sk, &params.spp_address,
					       params.spp_assoc_id);
		if (!trans)
			return -EINVAL;
	}

	/* Get association, if assoc_id != 0 and the socket is a one
	 * to many style socket, and an association was not found, then
	 * the id was invalid.
	 */
	asoc = sctp_id2assoc(sk, params.spp_assoc_id);
	if (!asoc && params.spp_assoc_id && sctp_style(sk, UDP))
		return -EINVAL;

	/* Heartbeat demand can only be sent on a transport or
	 * association, but not a socket.
	 */
	if (params.spp_flags & SPP_HB_DEMAND && !trans && !asoc)
		return -EINVAL;

	/* Process parameters. */
	error = sctp_apply_peer_addr_params(&params, trans, asoc, sp,
					    hb_change, pmtud_change,
					    sackdelay_change);

	if (error)
		return error;

	/* If changes are for association, also apply parameters to each
	 * transport.
	 */
	if (!trans && asoc) {
		list_for_each_entry(trans, &asoc->peer.transport_addr_list,
				transports) {
			sctp_apply_peer_addr_params(&params, trans, asoc, sp,
						    hb_change, pmtud_change,
						    sackdelay_change);
		}
	}

	return 0;
}

static inline __u32 sctp_spp_sackdelay_enable(__u32 param_flags)
{
	return (param_flags & ~SPP_SACKDELAY) | SPP_SACKDELAY_ENABLE;
}

static inline __u32 sctp_spp_sackdelay_disable(__u32 param_flags)
{
	return (param_flags & ~SPP_SACKDELAY) | SPP_SACKDELAY_DISABLE;
}

/*
 * 7.1.23.  Get or set delayed ack timer (SCTP_DELAYED_SACK)
 *
 * This option will effect the way delayed acks are performed.  This
 * option allows you to get or set the delayed ack time, in
 * milliseconds.  It also allows changing the delayed ack frequency.
 * Changing the frequency to 1 disables the delayed sack algorithm.  If
 * the assoc_id is 0, then this sets or gets the endpoints default
 * values.  If the assoc_id field is non-zero, then the set or get
 * effects the specified association for the one to many model (the
 * assoc_id field is ignored by the one to one model).  Note that if
 * sack_delay or sack_freq are 0 when setting this option, then the
 * current values will remain unchanged.
 *
 * struct sctp_sack_info {
 *     sctp_assoc_t            sack_assoc_id;
 *     uint32_t                sack_delay;
 *     uint32_t                sack_freq;
 * };
 *
 * sack_assoc_id -  This parameter, indicates which association the user
 *    is performing an action upon.  Note that if this field's value is
 *    zero then the endpoints default value is changed (effecting future
 *    associations only).
 *
 * sack_delay -  This parameter contains the number of milliseconds that
 *    the user is requesting the delayed ACK timer be set to.  Note that
 *    this value is defined in the standard to be between 200 and 500
 *    milliseconds.
 *
 * sack_freq -  This parameter contains the number of packets that must
 *    be received before a sack is sent without waiting for the delay
 *    timer to expire.  The default value for this is 2, setting this
 *    value to 1 will disable the delayed sack algorithm.
 */

static int sctp_setsockopt_delayed_ack(struct sock *sk,
				       char __user *optval, unsigned int optlen)
{
	struct sctp_sack_info    params;
	struct sctp_transport   *trans = NULL;
	struct sctp_association *asoc = NULL;
	struct sctp_sock        *sp = sctp_sk(sk);

	if (optlen == sizeof(struct sctp_sack_info)) {
		if (copy_from_user(&params, optval, optlen))
			return -EFAULT;

		if (params.sack_delay == 0 && params.sack_freq == 0)
			return 0;
	} else if (optlen == sizeof(struct sctp_assoc_value)) {
		pr_warn_ratelimited(DEPRECATED
				    "%s (pid %d) "
				    "Use of struct sctp_assoc_value in delayed_ack socket option.\n"
				    "Use struct sctp_sack_info instead\n",
				    current->comm, task_pid_nr(current));
		if (copy_from_user(&params, optval, optlen))
			return -EFAULT;

		if (params.sack_delay == 0)
			params.sack_freq = 1;
		else
			params.sack_freq = 0;
	} else
		return -EINVAL;

	/* Validate value parameter. */
	if (params.sack_delay > 500)
		return -EINVAL;

	/* Get association, if sack_assoc_id != 0 and the socket is a one
	 * to many style socket, and an association was not found, then
	 * the id was invalid.
	 */
	asoc = sctp_id2assoc(sk, params.sack_assoc_id);
	if (!asoc && params.sack_assoc_id && sctp_style(sk, UDP))
		return -EINVAL;

	if (params.sack_delay) {
		if (asoc) {
			asoc->sackdelay =
				msecs_to_jiffies(params.sack_delay);
			asoc->param_flags =
				sctp_spp_sackdelay_enable(asoc->param_flags);
		} else {
			sp->sackdelay = params.sack_delay;
			sp->param_flags =
				sctp_spp_sackdelay_enable(sp->param_flags);
		}
	}

	if (params.sack_freq == 1) {
		if (asoc) {
			asoc->param_flags =
				sctp_spp_sackdelay_disable(asoc->param_flags);
		} else {
			sp->param_flags =
				sctp_spp_sackdelay_disable(sp->param_flags);
		}
	} else if (params.sack_freq > 1) {
		if (asoc) {
			asoc->sackfreq = params.sack_freq;
			asoc->param_flags =
				sctp_spp_sackdelay_enable(asoc->param_flags);
		} else {
			sp->sackfreq = params.sack_freq;
			sp->param_flags =
				sctp_spp_sackdelay_enable(sp->param_flags);
		}
	}

	/* If change is for association, also apply to each transport. */
	if (asoc) {
		list_for_each_entry(trans, &asoc->peer.transport_addr_list,
				transports) {
			if (params.sack_delay) {
				trans->sackdelay =
					msecs_to_jiffies(params.sack_delay);
				trans->param_flags =
					sctp_spp_sackdelay_enable(trans->param_flags);
			}
			if (params.sack_freq == 1) {
				trans->param_flags =
					sctp_spp_sackdelay_disable(trans->param_flags);
			} else if (params.sack_freq > 1) {
				trans->sackfreq = params.sack_freq;
				trans->param_flags =
					sctp_spp_sackdelay_enable(trans->param_flags);
			}
		}
	}

	return 0;
}

/* 7.1.3 Initialization Parameters (SCTP_INITMSG)
 *
 * Applications can specify protocol parameters for the default association
 * initialization.  The option name argument to setsockopt() and getsockopt()
 * is SCTP_INITMSG.
 *
 * Setting initialization parameters is effective only on an unconnected
 * socket (for UDP-style sockets only future associations are effected
 * by the change).  With TCP-style sockets, this option is inherited by
 * sockets derived from a listener socket.
 */
static int sctp_setsockopt_initmsg(struct sock *sk, char __user *optval, unsigned int optlen)
{
	struct sctp_initmsg sinit;
	struct sctp_sock *sp = sctp_sk(sk);

	if (optlen != sizeof(struct sctp_initmsg))
		return -EINVAL;
	if (copy_from_user(&sinit, optval, optlen))
		return -EFAULT;

	if (sinit.sinit_num_ostreams)
		sp->initmsg.sinit_num_ostreams = sinit.sinit_num_ostreams;
	if (sinit.sinit_max_instreams)
		sp->initmsg.sinit_max_instreams = sinit.sinit_max_instreams;
	if (sinit.sinit_max_attempts)
		sp->initmsg.sinit_max_attempts = sinit.sinit_max_attempts;
	if (sinit.sinit_max_init_timeo)
		sp->initmsg.sinit_max_init_timeo = sinit.sinit_max_init_timeo;

	return 0;
}

/*
 * 7.1.14 Set default send parameters (SCTP_DEFAULT_SEND_PARAM)
 *
 *   Applications that wish to use the sendto() system call may wish to
 *   specify a default set of parameters that would normally be supplied
 *   through the inclusion of ancillary data.  This socket option allows
 *   such an application to set the default sctp_sndrcvinfo structure.
 *   The application that wishes to use this socket option simply passes
 *   in to this call the sctp_sndrcvinfo structure defined in Section
 *   5.2.2) The input parameters accepted by this call include
 *   sinfo_stream, sinfo_flags, sinfo_ppid, sinfo_context,
 *   sinfo_timetolive.  The user must provide the sinfo_assoc_id field in
 *   to this call if the caller is using the UDP model.
 */
static int sctp_setsockopt_default_send_param(struct sock *sk,
					      char __user *optval,
					      unsigned int optlen)
{
	struct sctp_sock *sp = sctp_sk(sk);
	struct sctp_association *asoc;
	struct sctp_sndrcvinfo info;

	if (optlen != sizeof(info))
		return -EINVAL;
	if (copy_from_user(&info, optval, optlen))
		return -EFAULT;
	if (info.sinfo_flags &
	    ~(SCTP_UNORDERED | SCTP_ADDR_OVER |
	      SCTP_ABORT | SCTP_EOF))
		return -EINVAL;

	asoc = sctp_id2assoc(sk, info.sinfo_assoc_id);
	if (!asoc && info.sinfo_assoc_id && sctp_style(sk, UDP))
		return -EINVAL;
	if (asoc) {
		asoc->default_stream = info.sinfo_stream;
		asoc->default_flags = info.sinfo_flags;
		asoc->default_ppid = info.sinfo_ppid;
		asoc->default_context = info.sinfo_context;
		asoc->default_timetolive = info.sinfo_timetolive;
	} else {
		sp->default_stream = info.sinfo_stream;
		sp->default_flags = info.sinfo_flags;
		sp->default_ppid = info.sinfo_ppid;
		sp->default_context = info.sinfo_context;
		sp->default_timetolive = info.sinfo_timetolive;
	}

	return 0;
}

/* RFC6458, Section 8.1.31. Set/get Default Send Parameters
 * (SCTP_DEFAULT_SNDINFO)
 */
static int sctp_setsockopt_default_sndinfo(struct sock *sk,
					   char __user *optval,
					   unsigned int optlen)
{
	struct sctp_sock *sp = sctp_sk(sk);
	struct sctp_association *asoc;
	struct sctp_sndinfo info;

	if (optlen != sizeof(info))
		return -EINVAL;
	if (copy_from_user(&info, optval, optlen))
		return -EFAULT;
	if (info.snd_flags &
	    ~(SCTP_UNORDERED | SCTP_ADDR_OVER |
	      SCTP_ABORT | SCTP_EOF))
		return -EINVAL;

	asoc = sctp_id2assoc(sk, info.snd_assoc_id);
	if (!asoc && info.snd_assoc_id && sctp_style(sk, UDP))
		return -EINVAL;
	if (asoc) {
		asoc->default_stream = info.snd_sid;
		asoc->default_flags = info.snd_flags;
		asoc->default_ppid = info.snd_ppid;
		asoc->default_context = info.snd_context;
	} else {
		sp->default_stream = info.snd_sid;
		sp->default_flags = info.snd_flags;
		sp->default_ppid = info.snd_ppid;
		sp->default_context = info.snd_context;
	}

	return 0;
}

/* 7.1.10 Set Primary Address (SCTP_PRIMARY_ADDR)
 *
 * Requests that the local SCTP stack use the enclosed peer address as
 * the association primary.  The enclosed address must be one of the
 * association peer's addresses.
 */
static int sctp_setsockopt_primary_addr(struct sock *sk, char __user *optval,
					unsigned int optlen)
{
	struct sctp_prim prim;
	struct sctp_transport *trans;
	struct sctp_af *af;
	int err;

	if (optlen != sizeof(struct sctp_prim))
		return -EINVAL;

	if (copy_from_user(&prim, optval, sizeof(struct sctp_prim)))
		return -EFAULT;

	/* Allow security module to validate address but need address len. */
	af = sctp_get_af_specific(prim.ssp_addr.ss_family);
	if (!af)
		return -EINVAL;

	err = security_sctp_bind_connect(sk, SCTP_PRIMARY_ADDR,
					 (struct sockaddr *)&prim.ssp_addr,
					 af->sockaddr_len);
	if (err)
		return err;

	trans = sctp_addr_id2transport(sk, &prim.ssp_addr, prim.ssp_assoc_id);
	if (!trans)
		return -EINVAL;

	sctp_assoc_set_primary(trans->asoc, trans);

	return 0;
}

/*
 * 7.1.5 SCTP_NODELAY
 *
 * Turn on/off any Nagle-like algorithm.  This means that packets are
 * generally sent as soon as possible and no unnecessary delays are
 * introduced, at the cost of more packets in the network.  Expects an
 *  integer boolean flag.
 */
static int sctp_setsockopt_nodelay(struct sock *sk, char __user *optval,
				   unsigned int optlen)
{
	int val;

	if (optlen < sizeof(int))
		return -EINVAL;
	if (get_user(val, (int __user *)optval))
		return -EFAULT;

	sctp_sk(sk)->nodelay = (val == 0) ? 0 : 1;
	return 0;
}

/*
 *
 * 7.1.1 SCTP_RTOINFO
 *
 * The protocol parameters used to initialize and bound retransmission
 * timeout (RTO) are tunable. sctp_rtoinfo structure is used to access
 * and modify these parameters.
 * All parameters are time values, in milliseconds.  A value of 0, when
 * modifying the parameters, indicates that the current value should not
 * be changed.
 *
 */
static int sctp_setsockopt_rtoinfo(struct sock *sk, char __user *optval, unsigned int optlen)
{
	struct sctp_rtoinfo rtoinfo;
	struct sctp_association *asoc;
	unsigned long rto_min, rto_max;
	struct sctp_sock *sp = sctp_sk(sk);

	if (optlen != sizeof (struct sctp_rtoinfo))
		return -EINVAL;

	if (copy_from_user(&rtoinfo, optval, optlen))
		return -EFAULT;

	asoc = sctp_id2assoc(sk, rtoinfo.srto_assoc_id);

	/* Set the values to the specific association */
	if (!asoc && rtoinfo.srto_assoc_id && sctp_style(sk, UDP))
		return -EINVAL;

	rto_max = rtoinfo.srto_max;
	rto_min = rtoinfo.srto_min;

	if (rto_max)
		rto_max = asoc ? msecs_to_jiffies(rto_max) : rto_max;
	else
		rto_max = asoc ? asoc->rto_max : sp->rtoinfo.srto_max;

	if (rto_min)
		rto_min = asoc ? msecs_to_jiffies(rto_min) : rto_min;
	else
		rto_min = asoc ? asoc->rto_min : sp->rtoinfo.srto_min;

	if (rto_min > rto_max)
		return -EINVAL;

	if (asoc) {
		if (rtoinfo.srto_initial != 0)
			asoc->rto_initial =
				msecs_to_jiffies(rtoinfo.srto_initial);
		asoc->rto_max = rto_max;
		asoc->rto_min = rto_min;
	} else {
		/* If there is no association or the association-id = 0
		 * set the values to the endpoint.
		 */
		if (rtoinfo.srto_initial != 0)
			sp->rtoinfo.srto_initial = rtoinfo.srto_initial;
		sp->rtoinfo.srto_max = rto_max;
		sp->rtoinfo.srto_min = rto_min;
	}

	return 0;
}

/*
 *
 * 7.1.2 SCTP_ASSOCINFO
 *
 * This option is used to tune the maximum retransmission attempts
 * of the association.
 * Returns an error if the new association retransmission value is
 * greater than the sum of the retransmission value  of the peer.
 * See [SCTP] for more information.
 *
 */
static int sctp_setsockopt_associnfo(struct sock *sk, char __user *optval, unsigned int optlen)
{

	struct sctp_assocparams assocparams;
	struct sctp_association *asoc;

	if (optlen != sizeof(struct sctp_assocparams))
		return -EINVAL;
	if (copy_from_user(&assocparams, optval, optlen))
		return -EFAULT;

	asoc = sctp_id2assoc(sk, assocparams.sasoc_assoc_id);

	if (!asoc && assocparams.sasoc_assoc_id && sctp_style(sk, UDP))
		return -EINVAL;

	/* Set the values to the specific association */
	if (asoc) {
		if (assocparams.sasoc_asocmaxrxt != 0) {
			__u32 path_sum = 0;
			int   paths = 0;
			struct sctp_transport *peer_addr;

			list_for_each_entry(peer_addr, &asoc->peer.transport_addr_list,
					transports) {
				path_sum += peer_addr->pathmaxrxt;
				paths++;
			}

			/* Only validate asocmaxrxt if we have more than
			 * one path/transport.  We do this because path
			 * retransmissions are only counted when we have more
			 * then one path.
			 */
			if (paths > 1 &&
			    assocparams.sasoc_asocmaxrxt > path_sum)
				return -EINVAL;

			asoc->max_retrans = assocparams.sasoc_asocmaxrxt;
		}

		if (assocparams.sasoc_cookie_life != 0)
			asoc->cookie_life = ms_to_ktime(assocparams.sasoc_cookie_life);
	} else {
		/* Set the values to the endpoint */
		struct sctp_sock *sp = sctp_sk(sk);

		if (assocparams.sasoc_asocmaxrxt != 0)
			sp->assocparams.sasoc_asocmaxrxt =
						assocparams.sasoc_asocmaxrxt;
		if (assocparams.sasoc_cookie_life != 0)
			sp->assocparams.sasoc_cookie_life =
						assocparams.sasoc_cookie_life;
	}
	return 0;
}

/*
 * 7.1.16 Set/clear IPv4 mapped addresses (SCTP_I_WANT_MAPPED_V4_ADDR)
 *
 * This socket option is a boolean flag which turns on or off mapped V4
 * addresses.  If this option is turned on and the socket is type
 * PF_INET6, then IPv4 addresses will be mapped to V6 representation.
 * If this option is turned off, then no mapping will be done of V4
 * addresses and a user will receive both PF_INET6 and PF_INET type
 * addresses on the socket.
 */
static int sctp_setsockopt_mappedv4(struct sock *sk, char __user *optval, unsigned int optlen)
{
	int val;
	struct sctp_sock *sp = sctp_sk(sk);

	if (optlen < sizeof(int))
		return -EINVAL;
	if (get_user(val, (int __user *)optval))
		return -EFAULT;
	if (val)
		sp->v4mapped = 1;
	else
		sp->v4mapped = 0;

	return 0;
}

/*
 * 8.1.16.  Get or Set the Maximum Fragmentation Size (SCTP_MAXSEG)
 * This option will get or set the maximum size to put in any outgoing
 * SCTP DATA chunk.  If a message is larger than this size it will be
 * fragmented by SCTP into the specified size.  Note that the underlying
 * SCTP implementation may fragment into smaller sized chunks when the
 * PMTU of the underlying association is smaller than the value set by
 * the user.  The default value for this option is '0' which indicates
 * the user is NOT limiting fragmentation and only the PMTU will effect
 * SCTP's choice of DATA chunk size.  Note also that values set larger
 * than the maximum size of an IP datagram will effectively let SCTP
 * control fragmentation (i.e. the same as setting this option to 0).
 *
 * The following structure is used to access and modify this parameter:
 *
 * struct sctp_assoc_value {
 *   sctp_assoc_t assoc_id;
 *   uint32_t assoc_value;
 * };
 *
 * assoc_id:  This parameter is ignored for one-to-one style sockets.
 *    For one-to-many style sockets this parameter indicates which
 *    association the user is performing an action upon.  Note that if
 *    this field's value is zero then the endpoints default value is
 *    changed (effecting future associations only).
 * assoc_value:  This parameter specifies the maximum size in bytes.
 */
static int sctp_setsockopt_maxseg(struct sock *sk, char __user *optval, unsigned int optlen)
{
	struct sctp_sock *sp = sctp_sk(sk);
	struct sctp_assoc_value params;
	struct sctp_association *asoc;
	int val;

	if (optlen == sizeof(int)) {
		pr_warn_ratelimited(DEPRECATED
				    "%s (pid %d) "
				    "Use of int in maxseg socket option.\n"
				    "Use struct sctp_assoc_value instead\n",
				    current->comm, task_pid_nr(current));
		if (copy_from_user(&val, optval, optlen))
			return -EFAULT;
		params.assoc_id = 0;
	} else if (optlen == sizeof(struct sctp_assoc_value)) {
		if (copy_from_user(&params, optval, optlen))
			return -EFAULT;
		val = params.assoc_value;
	} else {
		return -EINVAL;
	}

	asoc = sctp_id2assoc(sk, params.assoc_id);

	if (val) {
		int min_len, max_len;
		__u16 datasize = asoc ? sctp_datachk_len(&asoc->stream) :
				 sizeof(struct sctp_data_chunk);

		min_len = sctp_mtu_payload(sp, SCTP_DEFAULT_MINSEGMENT,
					   datasize);
		max_len = SCTP_MAX_CHUNK_LEN - datasize;

		if (val < min_len || val > max_len)
			return -EINVAL;
	}

	if (asoc) {
		asoc->user_frag = val;
		sctp_assoc_update_frag_point(asoc);
	} else {
		if (params.assoc_id && sctp_style(sk, UDP))
			return -EINVAL;
		sp->user_frag = val;
	}

	return 0;
}


/*
 *  7.1.9 Set Peer Primary Address (SCTP_SET_PEER_PRIMARY_ADDR)
 *
 *   Requests that the peer mark the enclosed address as the association
 *   primary. The enclosed address must be one of the association's
 *   locally bound addresses. The following structure is used to make a
 *   set primary request:
 */
static int sctp_setsockopt_peer_primary_addr(struct sock *sk, char __user *optval,
					     unsigned int optlen)
{
	struct net *net = sock_net(sk);
	struct sctp_sock	*sp;
	struct sctp_association	*asoc = NULL;
	struct sctp_setpeerprim	prim;
	struct sctp_chunk	*chunk;
	struct sctp_af		*af;
	int 			err;

	sp = sctp_sk(sk);

	if (!net->sctp.addip_enable)
		return -EPERM;

	if (optlen != sizeof(struct sctp_setpeerprim))
		return -EINVAL;

	if (copy_from_user(&prim, optval, optlen))
		return -EFAULT;

	asoc = sctp_id2assoc(sk, prim.sspp_assoc_id);
	if (!asoc)
		return -EINVAL;

	if (!asoc->peer.asconf_capable)
		return -EPERM;

	if (asoc->peer.addip_disabled_mask & SCTP_PARAM_SET_PRIMARY)
		return -EPERM;

	if (!sctp_state(asoc, ESTABLISHED))
		return -ENOTCONN;

	af = sctp_get_af_specific(prim.sspp_addr.ss_family);
	if (!af)
		return -EINVAL;

	if (!af->addr_valid((union sctp_addr *)&prim.sspp_addr, sp, NULL))
		return -EADDRNOTAVAIL;

	if (!sctp_assoc_lookup_laddr(asoc, (union sctp_addr *)&prim.sspp_addr))
		return -EADDRNOTAVAIL;

	/* Allow security module to validate address. */
	err = security_sctp_bind_connect(sk, SCTP_SET_PEER_PRIMARY_ADDR,
					 (struct sockaddr *)&prim.sspp_addr,
					 af->sockaddr_len);
	if (err)
		return err;

	/* Create an ASCONF chunk with SET_PRIMARY parameter	*/
	chunk = sctp_make_asconf_set_prim(asoc,
					  (union sctp_addr *)&prim.sspp_addr);
	if (!chunk)
		return -ENOMEM;

	err = sctp_send_asconf(asoc, chunk);

	pr_debug("%s: we set peer primary addr primitively\n", __func__);

	return err;
}

static int sctp_setsockopt_adaptation_layer(struct sock *sk, char __user *optval,
					    unsigned int optlen)
{
	struct sctp_setadaptation adaptation;

	if (optlen != sizeof(struct sctp_setadaptation))
		return -EINVAL;
	if (copy_from_user(&adaptation, optval, optlen))
		return -EFAULT;

	sctp_sk(sk)->adaptation_ind = adaptation.ssb_adaptation_ind;

	return 0;
}

/*
 * 7.1.29.  Set or Get the default context (SCTP_CONTEXT)
 *
 * The context field in the sctp_sndrcvinfo structure is normally only
 * used when a failed message is retrieved holding the value that was
 * sent down on the actual send call.  This option allows the setting of
 * a default context on an association basis that will be received on
 * reading messages from the peer.  This is especially helpful in the
 * one-2-many model for an application to keep some reference to an
 * internal state machine that is processing messages on the
 * association.  Note that the setting of this value only effects
 * received messages from the peer and does not effect the value that is
 * saved with outbound messages.
 */
static int sctp_setsockopt_context(struct sock *sk, char __user *optval,
				   unsigned int optlen)
{
	struct sctp_assoc_value params;
	struct sctp_sock *sp;
	struct sctp_association *asoc;

	if (optlen != sizeof(struct sctp_assoc_value))
		return -EINVAL;
	if (copy_from_user(&params, optval, optlen))
		return -EFAULT;

	sp = sctp_sk(sk);

	if (params.assoc_id != 0) {
		asoc = sctp_id2assoc(sk, params.assoc_id);
		if (!asoc)
			return -EINVAL;
		asoc->default_rcv_context = params.assoc_value;
	} else {
		sp->default_rcv_context = params.assoc_value;
	}

	return 0;
}

/*
 * 7.1.24.  Get or set fragmented interleave (SCTP_FRAGMENT_INTERLEAVE)
 *
 * This options will at a minimum specify if the implementation is doing
 * fragmented interleave.  Fragmented interleave, for a one to many
 * socket, is when subsequent calls to receive a message may return
 * parts of messages from different associations.  Some implementations
 * may allow you to turn this value on or off.  If so, when turned off,
 * no fragment interleave will occur (which will cause a head of line
 * blocking amongst multiple associations sharing the same one to many
 * socket).  When this option is turned on, then each receive call may
 * come from a different association (thus the user must receive data
 * with the extended calls (e.g. sctp_recvmsg) to keep track of which
 * association each receive belongs to.
 *
 * This option takes a boolean value.  A non-zero value indicates that
 * fragmented interleave is on.  A value of zero indicates that
 * fragmented interleave is off.
 *
 * Note that it is important that an implementation that allows this
 * option to be turned on, have it off by default.  Otherwise an unaware
 * application using the one to many model may become confused and act
 * incorrectly.
 */
static int sctp_setsockopt_fragment_interleave(struct sock *sk,
					       char __user *optval,
					       unsigned int optlen)
{
	int val;

	if (optlen != sizeof(int))
		return -EINVAL;
	if (get_user(val, (int __user *)optval))
		return -EFAULT;

	sctp_sk(sk)->frag_interleave = !!val;

	if (!sctp_sk(sk)->frag_interleave)
		sctp_sk(sk)->strm_interleave = 0;

	return 0;
}

/*
 * 8.1.21.  Set or Get the SCTP Partial Delivery Point
 *       (SCTP_PARTIAL_DELIVERY_POINT)
 *
 * This option will set or get the SCTP partial delivery point.  This
 * point is the size of a message where the partial delivery API will be
 * invoked to help free up rwnd space for the peer.  Setting this to a
 * lower value will cause partial deliveries to happen more often.  The
 * calls argument is an integer that sets or gets the partial delivery
 * point.  Note also that the call will fail if the user attempts to set
 * this value larger than the socket receive buffer size.
 *
 * Note that any single message having a length smaller than or equal to
 * the SCTP partial delivery point will be delivered in one single read
 * call as long as the user provided buffer is large enough to hold the
 * message.
 */
static int sctp_setsockopt_partial_delivery_point(struct sock *sk,
						  char __user *optval,
						  unsigned int optlen)
{
	u32 val;

	if (optlen != sizeof(u32))
		return -EINVAL;
	if (get_user(val, (int __user *)optval))
		return -EFAULT;

	/* Note: We double the receive buffer from what the user sets
	 * it to be, also initial rwnd is based on rcvbuf/2.
	 */
	if (val > (sk->sk_rcvbuf >> 1))
		return -EINVAL;

	sctp_sk(sk)->pd_point = val;

	return 0; /* is this the right error code? */
}

/*
 * 7.1.28.  Set or Get the maximum burst (SCTP_MAX_BURST)
 *
 * This option will allow a user to change the maximum burst of packets
 * that can be emitted by this association.  Note that the default value
 * is 4, and some implementations may restrict this setting so that it
 * can only be lowered.
 *
 * NOTE: This text doesn't seem right.  Do this on a socket basis with
 * future associations inheriting the socket value.
 */
static int sctp_setsockopt_maxburst(struct sock *sk,
				    char __user *optval,
				    unsigned int optlen)
{
	struct sctp_assoc_value params;
	struct sctp_sock *sp;
	struct sctp_association *asoc;
	int val;
	int assoc_id = 0;

	if (optlen == sizeof(int)) {
		pr_warn_ratelimited(DEPRECATED
				    "%s (pid %d) "
				    "Use of int in max_burst socket option deprecated.\n"
				    "Use struct sctp_assoc_value instead\n",
				    current->comm, task_pid_nr(current));
		if (copy_from_user(&val, optval, optlen))
			return -EFAULT;
	} else if (optlen == sizeof(struct sctp_assoc_value)) {
		if (copy_from_user(&params, optval, optlen))
			return -EFAULT;
		val = params.assoc_value;
		assoc_id = params.assoc_id;
	} else
		return -EINVAL;

	sp = sctp_sk(sk);

	if (assoc_id != 0) {
		asoc = sctp_id2assoc(sk, assoc_id);
		if (!asoc)
			return -EINVAL;
		asoc->max_burst = val;
	} else
		sp->max_burst = val;

	return 0;
}

/*
 * 7.1.18.  Add a chunk that must be authenticated (SCTP_AUTH_CHUNK)
 *
 * This set option adds a chunk type that the user is requesting to be
 * received only in an authenticated way.  Changes to the list of chunks
 * will only effect future associations on the socket.
 */
static int sctp_setsockopt_auth_chunk(struct sock *sk,
				      char __user *optval,
				      unsigned int optlen)
{
	struct sctp_endpoint *ep = sctp_sk(sk)->ep;
	struct sctp_authchunk val;

	if (!ep->auth_enable)
		return -EACCES;

	if (optlen != sizeof(struct sctp_authchunk))
		return -EINVAL;
	if (copy_from_user(&val, optval, optlen))
		return -EFAULT;

	switch (val.sauth_chunk) {
	case SCTP_CID_INIT:
	case SCTP_CID_INIT_ACK:
	case SCTP_CID_SHUTDOWN_COMPLETE:
	case SCTP_CID_AUTH:
		return -EINVAL;
	}

	/* add this chunk id to the endpoint */
	return sctp_auth_ep_add_chunkid(ep, val.sauth_chunk);
}

/*
 * 7.1.19.  Get or set the list of supported HMAC Identifiers (SCTP_HMAC_IDENT)
 *
 * This option gets or sets the list of HMAC algorithms that the local
 * endpoint requires the peer to use.
 */
static int sctp_setsockopt_hmac_ident(struct sock *sk,
				      char __user *optval,
				      unsigned int optlen)
{
	struct sctp_endpoint *ep = sctp_sk(sk)->ep;
	struct sctp_hmacalgo *hmacs;
	u32 idents;
	int err;

	if (!ep->auth_enable)
		return -EACCES;

	if (optlen < sizeof(struct sctp_hmacalgo))
		return -EINVAL;
	optlen = min_t(unsigned int, optlen, sizeof(struct sctp_hmacalgo) +
					     SCTP_AUTH_NUM_HMACS * sizeof(u16));

	hmacs = memdup_user(optval, optlen);
	if (IS_ERR(hmacs))
		return PTR_ERR(hmacs);

	idents = hmacs->shmac_num_idents;
	if (idents == 0 || idents > SCTP_AUTH_NUM_HMACS ||
	    (idents * sizeof(u16)) > (optlen - sizeof(struct sctp_hmacalgo))) {
		err = -EINVAL;
		goto out;
	}

	err = sctp_auth_ep_set_hmacs(ep, hmacs);
out:
	kfree(hmacs);
	return err;
}

/*
 * 7.1.20.  Set a shared key (SCTP_AUTH_KEY)
 *
 * This option will set a shared secret key which is used to build an
 * association shared key.
 */
static int sctp_setsockopt_auth_key(struct sock *sk,
				    char __user *optval,
				    unsigned int optlen)
{
	struct sctp_endpoint *ep = sctp_sk(sk)->ep;
	struct sctp_authkey *authkey;
	struct sctp_association *asoc;
	int ret;

	if (!ep->auth_enable)
		return -EACCES;

	if (optlen <= sizeof(struct sctp_authkey))
		return -EINVAL;
	/* authkey->sca_keylength is u16, so optlen can't be bigger than
	 * this.
	 */
	optlen = min_t(unsigned int, optlen, USHRT_MAX +
					     sizeof(struct sctp_authkey));

	authkey = memdup_user(optval, optlen);
	if (IS_ERR(authkey))
		return PTR_ERR(authkey);

	if (authkey->sca_keylength > optlen - sizeof(struct sctp_authkey)) {
		ret = -EINVAL;
		goto out;
	}

	asoc = sctp_id2assoc(sk, authkey->sca_assoc_id);
	if (!asoc && authkey->sca_assoc_id && sctp_style(sk, UDP)) {
		ret = -EINVAL;
		goto out;
	}

	ret = sctp_auth_set_key(ep, asoc, authkey);
out:
	kzfree(authkey);
	return ret;
}

/*
 * 7.1.21.  Get or set the active shared key (SCTP_AUTH_ACTIVE_KEY)
 *
 * This option will get or set the active shared key to be used to build
 * the association shared key.
 */
static int sctp_setsockopt_active_key(struct sock *sk,
				      char __user *optval,
				      unsigned int optlen)
{
	struct sctp_endpoint *ep = sctp_sk(sk)->ep;
	struct sctp_authkeyid val;
	struct sctp_association *asoc;

	if (!ep->auth_enable)
		return -EACCES;

	if (optlen != sizeof(struct sctp_authkeyid))
		return -EINVAL;
	if (copy_from_user(&val, optval, optlen))
		return -EFAULT;

	asoc = sctp_id2assoc(sk, val.scact_assoc_id);
	if (!asoc && val.scact_assoc_id && sctp_style(sk, UDP))
		return -EINVAL;

	return sctp_auth_set_active_key(ep, asoc, val.scact_keynumber);
}

/*
 * 7.1.22.  Delete a shared key (SCTP_AUTH_DELETE_KEY)
 *
 * This set option will delete a shared secret key from use.
 */
static int sctp_setsockopt_del_key(struct sock *sk,
				   char __user *optval,
				   unsigned int optlen)
{
	struct sctp_endpoint *ep = sctp_sk(sk)->ep;
	struct sctp_authkeyid val;
	struct sctp_association *asoc;

	if (!ep->auth_enable)
		return -EACCES;

	if (optlen != sizeof(struct sctp_authkeyid))
		return -EINVAL;
	if (copy_from_user(&val, optval, optlen))
		return -EFAULT;

	asoc = sctp_id2assoc(sk, val.scact_assoc_id);
	if (!asoc && val.scact_assoc_id && sctp_style(sk, UDP))
		return -EINVAL;

	return sctp_auth_del_key_id(ep, asoc, val.scact_keynumber);

}

/*
 * 8.3.4  Deactivate a Shared Key (SCTP_AUTH_DEACTIVATE_KEY)
 *
 * This set option will deactivate a shared secret key.
 */
static int sctp_setsockopt_deactivate_key(struct sock *sk, char __user *optval,
					  unsigned int optlen)
{
	struct sctp_endpoint *ep = sctp_sk(sk)->ep;
	struct sctp_authkeyid val;
	struct sctp_association *asoc;

	if (!ep->auth_enable)
		return -EACCES;

	if (optlen != sizeof(struct sctp_authkeyid))
		return -EINVAL;
	if (copy_from_user(&val, optval, optlen))
		return -EFAULT;

	asoc = sctp_id2assoc(sk, val.scact_assoc_id);
	if (!asoc && val.scact_assoc_id && sctp_style(sk, UDP))
		return -EINVAL;

	return sctp_auth_deact_key_id(ep, asoc, val.scact_keynumber);
}

/*
 * 8.1.23 SCTP_AUTO_ASCONF
 *
 * This option will enable or disable the use of the automatic generation of
 * ASCONF chunks to add and delete addresses to an existing association.  Note
 * that this option has two caveats namely: a) it only affects sockets that
 * are bound to all addresses available to the SCTP stack, and b) the system
 * administrator may have an overriding control that turns the ASCONF feature
 * off no matter what setting the socket option may have.
 * This option expects an integer boolean flag, where a non-zero value turns on
 * the option, and a zero value turns off the option.
 * Note. In this implementation, socket operation overrides default parameter
 * being set by sysctl as well as FreeBSD implementation
 */
static int sctp_setsockopt_auto_asconf(struct sock *sk, char __user *optval,
					unsigned int optlen)
{
	int val;
	struct sctp_sock *sp = sctp_sk(sk);

	if (optlen < sizeof(int))
		return -EINVAL;
	if (get_user(val, (int __user *)optval))
		return -EFAULT;
	if (!sctp_is_ep_boundall(sk) && val)
		return -EINVAL;
	if ((val && sp->do_auto_asconf) || (!val && !sp->do_auto_asconf))
		return 0;

	spin_lock_bh(&sock_net(sk)->sctp.addr_wq_lock);
	if (val == 0 && sp->do_auto_asconf) {
		list_del(&sp->auto_asconf_list);
		sp->do_auto_asconf = 0;
	} else if (val && !sp->do_auto_asconf) {
		list_add_tail(&sp->auto_asconf_list,
		    &sock_net(sk)->sctp.auto_asconf_splist);
		sp->do_auto_asconf = 1;
	}
	spin_unlock_bh(&sock_net(sk)->sctp.addr_wq_lock);
	return 0;
}

/*
 * SCTP_PEER_ADDR_THLDS
 *
 * This option allows us to alter the partially failed threshold for one or all
 * transports in an association.  See Section 6.1 of:
 * http://www.ietf.org/id/draft-nishida-tsvwg-sctp-failover-05.txt
 */
static int sctp_setsockopt_paddr_thresholds(struct sock *sk,
					    char __user *optval,
					    unsigned int optlen)
{
	struct sctp_paddrthlds val;
	struct sctp_transport *trans;
	struct sctp_association *asoc;

	if (optlen < sizeof(struct sctp_paddrthlds))
		return -EINVAL;
	if (copy_from_user(&val, (struct sctp_paddrthlds __user *)optval,
			   sizeof(struct sctp_paddrthlds)))
		return -EFAULT;


	if (sctp_is_any(sk, (const union sctp_addr *)&val.spt_address)) {
		asoc = sctp_id2assoc(sk, val.spt_assoc_id);
		if (!asoc)
			return -ENOENT;
		list_for_each_entry(trans, &asoc->peer.transport_addr_list,
				    transports) {
			if (val.spt_pathmaxrxt)
				trans->pathmaxrxt = val.spt_pathmaxrxt;
			trans->pf_retrans = val.spt_pathpfthld;
		}

		if (val.spt_pathmaxrxt)
			asoc->pathmaxrxt = val.spt_pathmaxrxt;
		asoc->pf_retrans = val.spt_pathpfthld;
	} else {
		trans = sctp_addr_id2transport(sk, &val.spt_address,
					       val.spt_assoc_id);
		if (!trans)
			return -ENOENT;

		if (val.spt_pathmaxrxt)
			trans->pathmaxrxt = val.spt_pathmaxrxt;
		trans->pf_retrans = val.spt_pathpfthld;
	}

	return 0;
}

static int sctp_setsockopt_recvrcvinfo(struct sock *sk,
				       char __user *optval,
				       unsigned int optlen)
{
	int val;

	if (optlen < sizeof(int))
		return -EINVAL;
	if (get_user(val, (int __user *) optval))
		return -EFAULT;

	sctp_sk(sk)->recvrcvinfo = (val == 0) ? 0 : 1;

	return 0;
}

static int sctp_setsockopt_recvnxtinfo(struct sock *sk,
				       char __user *optval,
				       unsigned int optlen)
{
	int val;

	if (optlen < sizeof(int))
		return -EINVAL;
	if (get_user(val, (int __user *) optval))
		return -EFAULT;

	sctp_sk(sk)->recvnxtinfo = (val == 0) ? 0 : 1;

	return 0;
}

static int sctp_setsockopt_pr_supported(struct sock *sk,
					char __user *optval,
					unsigned int optlen)
{
	struct sctp_assoc_value params;
	struct sctp_association *asoc;
	int retval = -EINVAL;

	if (optlen != sizeof(params))
		goto out;

	if (copy_from_user(&params, optval, optlen)) {
		retval = -EFAULT;
		goto out;
	}

	asoc = sctp_id2assoc(sk, params.assoc_id);
	if (asoc) {
		asoc->prsctp_enable = !!params.assoc_value;
	} else if (!params.assoc_id) {
		struct sctp_sock *sp = sctp_sk(sk);

		sp->ep->prsctp_enable = !!params.assoc_value;
	} else {
		goto out;
	}

	retval = 0;

out:
	return retval;
}

static int sctp_setsockopt_default_prinfo(struct sock *sk,
					  char __user *optval,
					  unsigned int optlen)
{
	struct sctp_default_prinfo info;
	struct sctp_association *asoc;
	int retval = -EINVAL;

	if (optlen != sizeof(info))
		goto out;

	if (copy_from_user(&info, optval, sizeof(info))) {
		retval = -EFAULT;
		goto out;
	}

	if (info.pr_policy & ~SCTP_PR_SCTP_MASK)
		goto out;

	if (info.pr_policy == SCTP_PR_SCTP_NONE)
		info.pr_value = 0;

	asoc = sctp_id2assoc(sk, info.pr_assoc_id);
	if (asoc) {
		SCTP_PR_SET_POLICY(asoc->default_flags, info.pr_policy);
		asoc->default_timetolive = info.pr_value;
	} else if (!info.pr_assoc_id) {
		struct sctp_sock *sp = sctp_sk(sk);

		SCTP_PR_SET_POLICY(sp->default_flags, info.pr_policy);
		sp->default_timetolive = info.pr_value;
	} else {
		goto out;
	}

	retval = 0;

out:
	return retval;
}

static int sctp_setsockopt_reconfig_supported(struct sock *sk,
					      char __user *optval,
					      unsigned int optlen)
{
	struct sctp_assoc_value params;
	struct sctp_association *asoc;
	int retval = -EINVAL;

	if (optlen != sizeof(params))
		goto out;

	if (copy_from_user(&params, optval, optlen)) {
		retval = -EFAULT;
		goto out;
	}

	asoc = sctp_id2assoc(sk, params.assoc_id);
	if (asoc) {
		asoc->reconf_enable = !!params.assoc_value;
	} else if (!params.assoc_id) {
		struct sctp_sock *sp = sctp_sk(sk);

		sp->ep->reconf_enable = !!params.assoc_value;
	} else {
		goto out;
	}

	retval = 0;

out:
	return retval;
}

static int sctp_setsockopt_enable_strreset(struct sock *sk,
					   char __user *optval,
					   unsigned int optlen)
{
	struct sctp_assoc_value params;
	struct sctp_association *asoc;
	int retval = -EINVAL;

	if (optlen != sizeof(params))
		goto out;

	if (copy_from_user(&params, optval, optlen)) {
		retval = -EFAULT;
		goto out;
	}

	if (params.assoc_value & (~SCTP_ENABLE_STRRESET_MASK))
		goto out;

	asoc = sctp_id2assoc(sk, params.assoc_id);
	if (asoc) {
		asoc->strreset_enable = params.assoc_value;
	} else if (!params.assoc_id) {
		struct sctp_sock *sp = sctp_sk(sk);

		sp->ep->strreset_enable = params.assoc_value;
	} else {
		goto out;
	}

	retval = 0;

out:
	return retval;
}

static int sctp_setsockopt_reset_streams(struct sock *sk,
					 char __user *optval,
					 unsigned int optlen)
{
	struct sctp_reset_streams *params;
	struct sctp_association *asoc;
	int retval = -EINVAL;

	if (optlen < sizeof(*params))
		return -EINVAL;
	/* srs_number_streams is u16, so optlen can't be bigger than this. */
	optlen = min_t(unsigned int, optlen, USHRT_MAX +
					     sizeof(__u16) * sizeof(*params));

	params = memdup_user(optval, optlen);
	if (IS_ERR(params))
		return PTR_ERR(params);

	if (params->srs_number_streams * sizeof(__u16) >
	    optlen - sizeof(*params))
		goto out;

	asoc = sctp_id2assoc(sk, params->srs_assoc_id);
	if (!asoc)
		goto out;

	retval = sctp_send_reset_streams(asoc, params);

out:
	kfree(params);
	return retval;
}

static int sctp_setsockopt_reset_assoc(struct sock *sk,
				       char __user *optval,
				       unsigned int optlen)
{
	struct sctp_association *asoc;
	sctp_assoc_t associd;
	int retval = -EINVAL;

	if (optlen != sizeof(associd))
		goto out;

	if (copy_from_user(&associd, optval, optlen)) {
		retval = -EFAULT;
		goto out;
	}

	asoc = sctp_id2assoc(sk, associd);
	if (!asoc)
		goto out;

	retval = sctp_send_reset_assoc(asoc);

out:
	return retval;
}

static int sctp_setsockopt_add_streams(struct sock *sk,
				       char __user *optval,
				       unsigned int optlen)
{
	struct sctp_association *asoc;
	struct sctp_add_streams params;
	int retval = -EINVAL;

	if (optlen != sizeof(params))
		goto out;

	if (copy_from_user(&params, optval, optlen)) {
		retval = -EFAULT;
		goto out;
	}

	asoc = sctp_id2assoc(sk, params.sas_assoc_id);
	if (!asoc)
		goto out;

	retval = sctp_send_add_streams(asoc, &params);

out:
	return retval;
}

static int sctp_setsockopt_scheduler(struct sock *sk,
				     char __user *optval,
				     unsigned int optlen)
{
	struct sctp_association *asoc;
	struct sctp_assoc_value params;
	int retval = -EINVAL;

	if (optlen < sizeof(params))
		goto out;

	optlen = sizeof(params);
	if (copy_from_user(&params, optval, optlen)) {
		retval = -EFAULT;
		goto out;
	}

	if (params.assoc_value > SCTP_SS_MAX)
		goto out;

	asoc = sctp_id2assoc(sk, params.assoc_id);
	if (!asoc)
		goto out;

	retval = sctp_sched_set_sched(asoc, params.assoc_value);

out:
	return retval;
}

static int sctp_setsockopt_scheduler_value(struct sock *sk,
					   char __user *optval,
					   unsigned int optlen)
{
	struct sctp_association *asoc;
	struct sctp_stream_value params;
	int retval = -EINVAL;

	if (optlen < sizeof(params))
		goto out;

	optlen = sizeof(params);
	if (copy_from_user(&params, optval, optlen)) {
		retval = -EFAULT;
		goto out;
	}

	asoc = sctp_id2assoc(sk, params.assoc_id);
	if (!asoc)
		goto out;

	retval = sctp_sched_set_value(asoc, params.stream_id,
				      params.stream_value, GFP_KERNEL);

out:
	return retval;
}

static int sctp_setsockopt_interleaving_supported(struct sock *sk,
						  char __user *optval,
						  unsigned int optlen)
{
	struct sctp_sock *sp = sctp_sk(sk);
	struct net *net = sock_net(sk);
	struct sctp_assoc_value params;
	int retval = -EINVAL;

	if (optlen < sizeof(params))
		goto out;

	optlen = sizeof(params);
	if (copy_from_user(&params, optval, optlen)) {
		retval = -EFAULT;
		goto out;
	}

	if (params.assoc_id)
		goto out;

	if (!net->sctp.intl_enable || !sp->frag_interleave) {
		retval = -EPERM;
		goto out;
	}

	sp->strm_interleave = !!params.assoc_value;

	retval = 0;

out:
	return retval;
}

static int sctp_setsockopt_reuse_port(struct sock *sk, char __user *optval,
				      unsigned int optlen)
{
	int val;

	if (!sctp_style(sk, TCP))
		return -EOPNOTSUPP;

	if (sctp_sk(sk)->ep->base.bind_addr.port)
		return -EFAULT;

	if (optlen < sizeof(int))
		return -EINVAL;

	if (get_user(val, (int __user *)optval))
		return -EFAULT;

	sctp_sk(sk)->reuse = !!val;

	return 0;
}

/* API 6.2 setsockopt(), getsockopt()
 *
 * Applications use setsockopt() and getsockopt() to set or retrieve
 * socket options.  Socket options are used to change the default
 * behavior of sockets calls.  They are described in Section 7.
 *
 * The syntax is:
 *
 *   ret = getsockopt(int sd, int level, int optname, void __user *optval,
 *                    int __user *optlen);
 *   ret = setsockopt(int sd, int level, int optname, const void __user *optval,
 *                    int optlen);
 *
 *   sd      - the socket descript.
 *   level   - set to IPPROTO_SCTP for all SCTP options.
 *   optname - the option name.
 *   optval  - the buffer to store the value of the option.
 *   optlen  - the size of the buffer.
 */
static int sctp_setsockopt(struct sock *sk, int level, int optname,
			   char __user *optval, unsigned int optlen)
{
	int retval = 0;

	pr_debug("%s: sk:%p, optname:%d\n", __func__, sk, optname);

	/* I can hardly begin to describe how wrong this is.  This is
	 * so broken as to be worse than useless.  The API draft
	 * REALLY is NOT helpful here...  I am not convinced that the
	 * semantics of setsockopt() with a level OTHER THAN SOL_SCTP
	 * are at all well-founded.
	 */
	if (level != SOL_SCTP) {
		struct sctp_af *af = sctp_sk(sk)->pf->af;
		retval = af->setsockopt(sk, level, optname, optval, optlen);
		goto out_nounlock;
	}

	lock_sock(sk);

	switch (optname) {
	case SCTP_SOCKOPT_BINDX_ADD:
		/* 'optlen' is the size of the addresses buffer. */
		retval = sctp_setsockopt_bindx(sk, (struct sockaddr __user *)optval,
					       optlen, SCTP_BINDX_ADD_ADDR);
		break;

	case SCTP_SOCKOPT_BINDX_REM:
		/* 'optlen' is the size of the addresses buffer. */
		retval = sctp_setsockopt_bindx(sk, (struct sockaddr __user *)optval,
					       optlen, SCTP_BINDX_REM_ADDR);
		break;

	case SCTP_SOCKOPT_CONNECTX_OLD:
		/* 'optlen' is the size of the addresses buffer. */
		retval = sctp_setsockopt_connectx_old(sk,
					    (struct sockaddr __user *)optval,
					    optlen);
		break;

	case SCTP_SOCKOPT_CONNECTX:
		/* 'optlen' is the size of the addresses buffer. */
		retval = sctp_setsockopt_connectx(sk,
					    (struct sockaddr __user *)optval,
					    optlen);
		break;

	case SCTP_DISABLE_FRAGMENTS:
		retval = sctp_setsockopt_disable_fragments(sk, optval, optlen);
		break;

	case SCTP_EVENTS:
		retval = sctp_setsockopt_events(sk, optval, optlen);
		break;

	case SCTP_AUTOCLOSE:
		retval = sctp_setsockopt_autoclose(sk, optval, optlen);
		break;

	case SCTP_PEER_ADDR_PARAMS:
		retval = sctp_setsockopt_peer_addr_params(sk, optval, optlen);
		break;

	case SCTP_DELAYED_SACK:
		retval = sctp_setsockopt_delayed_ack(sk, optval, optlen);
		break;
	case SCTP_PARTIAL_DELIVERY_POINT:
		retval = sctp_setsockopt_partial_delivery_point(sk, optval, optlen);
		break;

	case SCTP_INITMSG:
		retval = sctp_setsockopt_initmsg(sk, optval, optlen);
		break;
	case SCTP_DEFAULT_SEND_PARAM:
		retval = sctp_setsockopt_default_send_param(sk, optval,
							    optlen);
		break;
	case SCTP_DEFAULT_SNDINFO:
		retval = sctp_setsockopt_default_sndinfo(sk, optval, optlen);
		break;
	case SCTP_PRIMARY_ADDR:
		retval = sctp_setsockopt_primary_addr(sk, optval, optlen);
		break;
	case SCTP_SET_PEER_PRIMARY_ADDR:
		retval = sctp_setsockopt_peer_primary_addr(sk, optval, optlen);
		break;
	case SCTP_NODELAY:
		retval = sctp_setsockopt_nodelay(sk, optval, optlen);
		break;
	case SCTP_RTOINFO:
		retval = sctp_setsockopt_rtoinfo(sk, optval, optlen);
		break;
	case SCTP_ASSOCINFO:
		retval = sctp_setsockopt_associnfo(sk, optval, optlen);
		break;
	case SCTP_I_WANT_MAPPED_V4_ADDR:
		retval = sctp_setsockopt_mappedv4(sk, optval, optlen);
		break;
	case SCTP_MAXSEG:
		retval = sctp_setsockopt_maxseg(sk, optval, optlen);
		break;
	case SCTP_ADAPTATION_LAYER:
		retval = sctp_setsockopt_adaptation_layer(sk, optval, optlen);
		break;
	case SCTP_CONTEXT:
		retval = sctp_setsockopt_context(sk, optval, optlen);
		break;
	case SCTP_FRAGMENT_INTERLEAVE:
		retval = sctp_setsockopt_fragment_interleave(sk, optval, optlen);
		break;
	case SCTP_MAX_BURST:
		retval = sctp_setsockopt_maxburst(sk, optval, optlen);
		break;
	case SCTP_AUTH_CHUNK:
		retval = sctp_setsockopt_auth_chunk(sk, optval, optlen);
		break;
	case SCTP_HMAC_IDENT:
		retval = sctp_setsockopt_hmac_ident(sk, optval, optlen);
		break;
	case SCTP_AUTH_KEY:
		retval = sctp_setsockopt_auth_key(sk, optval, optlen);
		break;
	case SCTP_AUTH_ACTIVE_KEY:
		retval = sctp_setsockopt_active_key(sk, optval, optlen);
		break;
	case SCTP_AUTH_DELETE_KEY:
		retval = sctp_setsockopt_del_key(sk, optval, optlen);
		break;
	case SCTP_AUTH_DEACTIVATE_KEY:
		retval = sctp_setsockopt_deactivate_key(sk, optval, optlen);
		break;
	case SCTP_AUTO_ASCONF:
		retval = sctp_setsockopt_auto_asconf(sk, optval, optlen);
		break;
	case SCTP_PEER_ADDR_THLDS:
		retval = sctp_setsockopt_paddr_thresholds(sk, optval, optlen);
		break;
	case SCTP_RECVRCVINFO:
		retval = sctp_setsockopt_recvrcvinfo(sk, optval, optlen);
		break;
	case SCTP_RECVNXTINFO:
		retval = sctp_setsockopt_recvnxtinfo(sk, optval, optlen);
		break;
	case SCTP_PR_SUPPORTED:
		retval = sctp_setsockopt_pr_supported(sk, optval, optlen);
		break;
	case SCTP_DEFAULT_PRINFO:
		retval = sctp_setsockopt_default_prinfo(sk, optval, optlen);
		break;
	case SCTP_RECONFIG_SUPPORTED:
		retval = sctp_setsockopt_reconfig_supported(sk, optval, optlen);
		break;
	case SCTP_ENABLE_STREAM_RESET:
		retval = sctp_setsockopt_enable_strreset(sk, optval, optlen);
		break;
	case SCTP_RESET_STREAMS:
		retval = sctp_setsockopt_reset_streams(sk, optval, optlen);
		break;
	case SCTP_RESET_ASSOC:
		retval = sctp_setsockopt_reset_assoc(sk, optval, optlen);
		break;
	case SCTP_ADD_STREAMS:
		retval = sctp_setsockopt_add_streams(sk, optval, optlen);
		break;
	case SCTP_STREAM_SCHEDULER:
		retval = sctp_setsockopt_scheduler(sk, optval, optlen);
		break;
	case SCTP_STREAM_SCHEDULER_VALUE:
		retval = sctp_setsockopt_scheduler_value(sk, optval, optlen);
		break;
	case SCTP_INTERLEAVING_SUPPORTED:
		retval = sctp_setsockopt_interleaving_supported(sk, optval,
								optlen);
		break;
	case SCTP_REUSE_PORT:
		retval = sctp_setsockopt_reuse_port(sk, optval, optlen);
		break;
	default:
		retval = -ENOPROTOOPT;
		break;
	}

	release_sock(sk);

out_nounlock:
	return retval;
}

/* API 3.1.6 connect() - UDP Style Syntax
 *
 * An application may use the connect() call in the UDP model to initiate an
 * association without sending data.
 *
 * The syntax is:
 *
 * ret = connect(int sd, const struct sockaddr *nam, socklen_t len);
 *
 * sd: the socket descriptor to have a new association added to.
 *
 * nam: the address structure (either struct sockaddr_in or struct
 *    sockaddr_in6 defined in RFC2553 [7]).
 *
 * len: the size of the address.
 */
static int sctp_connect(struct sock *sk, struct sockaddr *addr,
			int addr_len, int flags)
{
	struct inet_sock *inet = inet_sk(sk);
	struct sctp_af *af;
	int err = 0;

	lock_sock(sk);

	pr_debug("%s: sk:%p, sockaddr:%p, addr_len:%d\n", __func__, sk,
		 addr, addr_len);

	/* We may need to bind the socket. */
	if (!inet->inet_num) {
		if (sk->sk_prot->get_port(sk, 0)) {
			release_sock(sk);
			return -EAGAIN;
		}
		inet->inet_sport = htons(inet->inet_num);
	}

	/* Validate addr_len before calling common connect/connectx routine. */
	af = sctp_get_af_specific(addr->sa_family);
	if (!af || addr_len < af->sockaddr_len) {
		err = -EINVAL;
	} else {
		/* Pass correct addr len to common routine (so it knows there
		 * is only one address being passed.
		 */
		err = __sctp_connect(sk, addr, af->sockaddr_len, flags, NULL);
	}

	release_sock(sk);
	return err;
}

int sctp_inet_connect(struct socket *sock, struct sockaddr *uaddr,
		      int addr_len, int flags)
{
	if (addr_len < sizeof(uaddr->sa_family))
		return -EINVAL;

	if (uaddr->sa_family == AF_UNSPEC)
		return -EOPNOTSUPP;

	return sctp_connect(sock->sk, uaddr, addr_len, flags);
}

/* FIXME: Write comments. */
static int sctp_disconnect(struct sock *sk, int flags)
{
	return -EOPNOTSUPP; /* STUB */
}

/* 4.1.4 accept() - TCP Style Syntax
 *
 * Applications use accept() call to remove an established SCTP
 * association from the accept queue of the endpoint.  A new socket
 * descriptor will be returned from accept() to represent the newly
 * formed association.
 */
static struct sock *sctp_accept(struct sock *sk, int flags, int *err, bool kern)
{
	struct sctp_sock *sp;
	struct sctp_endpoint *ep;
	struct sock *newsk = NULL;
	struct sctp_association *asoc;
	long timeo;
	int error = 0;

	lock_sock(sk);

	sp = sctp_sk(sk);
	ep = sp->ep;

	if (!sctp_style(sk, TCP)) {
		error = -EOPNOTSUPP;
		goto out;
	}

	if (!sctp_sstate(sk, LISTENING)) {
		error = -EINVAL;
		goto out;
	}

	timeo = sock_rcvtimeo(sk, flags & O_NONBLOCK);

	error = sctp_wait_for_accept(sk, timeo);
	if (error)
		goto out;

	/* We treat the list of associations on the endpoint as the accept
	 * queue and pick the first association on the list.
	 */
	asoc = list_entry(ep->asocs.next, struct sctp_association, asocs);

	newsk = sp->pf->create_accept_sk(sk, asoc, kern);
	if (!newsk) {
		error = -ENOMEM;
		goto out;
	}

	/* Populate the fields of the newsk from the oldsk and migrate the
	 * asoc to the newsk.
	 */
	sctp_sock_migrate(sk, newsk, asoc, SCTP_SOCKET_TCP);

out:
	release_sock(sk);
	*err = error;
	return newsk;
}

/* The SCTP ioctl handler. */
static int sctp_ioctl(struct sock *sk, int cmd, unsigned long arg)
{
	int rc = -ENOTCONN;

	lock_sock(sk);

	/*
	 * SEQPACKET-style sockets in LISTENING state are valid, for
	 * SCTP, so only discard TCP-style sockets in LISTENING state.
	 */
	if (sctp_style(sk, TCP) && sctp_sstate(sk, LISTENING))
		goto out;

	switch (cmd) {
	case SIOCINQ: {
		struct sk_buff *skb;
		unsigned int amount = 0;

		skb = skb_peek(&sk->sk_receive_queue);
		if (skb != NULL) {
			/*
			 * We will only return the amount of this packet since
			 * that is all that will be read.
			 */
			amount = skb->len;
		}
		rc = put_user(amount, (int __user *)arg);
		break;
	}
	default:
		rc = -ENOIOCTLCMD;
		break;
	}
out:
	release_sock(sk);
	return rc;
}

/* This is the function which gets called during socket creation to
 * initialized the SCTP-specific portion of the sock.
 * The sock structure should already be zero-filled memory.
 */
static int sctp_init_sock(struct sock *sk)
{
	struct net *net = sock_net(sk);
	struct sctp_sock *sp;

	pr_debug("%s: sk:%p\n", __func__, sk);

	sp = sctp_sk(sk);

	/* Initialize the SCTP per socket area.  */
	switch (sk->sk_type) {
	case SOCK_SEQPACKET:
		sp->type = SCTP_SOCKET_UDP;
		break;
	case SOCK_STREAM:
		sp->type = SCTP_SOCKET_TCP;
		break;
	default:
		return -ESOCKTNOSUPPORT;
	}

	sk->sk_gso_type = SKB_GSO_SCTP;

	/* Initialize default send parameters. These parameters can be
	 * modified with the SCTP_DEFAULT_SEND_PARAM socket option.
	 */
	sp->default_stream = 0;
	sp->default_ppid = 0;
	sp->default_flags = 0;
	sp->default_context = 0;
	sp->default_timetolive = 0;

	sp->default_rcv_context = 0;
	sp->max_burst = net->sctp.max_burst;

	sp->sctp_hmac_alg = net->sctp.sctp_hmac_alg;

	/* Initialize default setup parameters. These parameters
	 * can be modified with the SCTP_INITMSG socket option or
	 * overridden by the SCTP_INIT CMSG.
	 */
	sp->initmsg.sinit_num_ostreams   = sctp_max_outstreams;
	sp->initmsg.sinit_max_instreams  = sctp_max_instreams;
	sp->initmsg.sinit_max_attempts   = net->sctp.max_retrans_init;
	sp->initmsg.sinit_max_init_timeo = net->sctp.rto_max;

	/* Initialize default RTO related parameters.  These parameters can
	 * be modified for with the SCTP_RTOINFO socket option.
	 */
	sp->rtoinfo.srto_initial = net->sctp.rto_initial;
	sp->rtoinfo.srto_max     = net->sctp.rto_max;
	sp->rtoinfo.srto_min     = net->sctp.rto_min;

	/* Initialize default association related parameters. These parameters
	 * can be modified with the SCTP_ASSOCINFO socket option.
	 */
	sp->assocparams.sasoc_asocmaxrxt = net->sctp.max_retrans_association;
	sp->assocparams.sasoc_number_peer_destinations = 0;
	sp->assocparams.sasoc_peer_rwnd = 0;
	sp->assocparams.sasoc_local_rwnd = 0;
	sp->assocparams.sasoc_cookie_life = net->sctp.valid_cookie_life;

	/* Initialize default event subscriptions. By default, all the
	 * options are off.
	 */
	memset(&sp->subscribe, 0, sizeof(struct sctp_event_subscribe));

	/* Default Peer Address Parameters.  These defaults can
	 * be modified via SCTP_PEER_ADDR_PARAMS
	 */
	sp->hbinterval  = net->sctp.hb_interval;
	sp->pathmaxrxt  = net->sctp.max_retrans_path;
	sp->pathmtu     = 0; /* allow default discovery */
	sp->sackdelay   = net->sctp.sack_timeout;
	sp->sackfreq	= 2;
	sp->param_flags = SPP_HB_ENABLE |
			  SPP_PMTUD_ENABLE |
			  SPP_SACKDELAY_ENABLE;

	/* If enabled no SCTP message fragmentation will be performed.
	 * Configure through SCTP_DISABLE_FRAGMENTS socket option.
	 */
	sp->disable_fragments = 0;

	/* Enable Nagle algorithm by default.  */
	sp->nodelay           = 0;

	sp->recvrcvinfo = 0;
	sp->recvnxtinfo = 0;

	/* Enable by default. */
	sp->v4mapped          = 1;

	/* Auto-close idle associations after the configured
	 * number of seconds.  A value of 0 disables this
	 * feature.  Configure through the SCTP_AUTOCLOSE socket option,
	 * for UDP-style sockets only.
	 */
	sp->autoclose         = 0;

	/* User specified fragmentation limit. */
	sp->user_frag         = 0;

	sp->adaptation_ind = 0;

	sp->pf = sctp_get_pf_specific(sk->sk_family);

	/* Control variables for partial data delivery. */
	atomic_set(&sp->pd_mode, 0);
	skb_queue_head_init(&sp->pd_lobby);
	sp->frag_interleave = 0;

	/* Create a per socket endpoint structure.  Even if we
	 * change the data structure relationships, this may still
	 * be useful for storing pre-connect address information.
	 */
	sp->ep = sctp_endpoint_new(sk, GFP_KERNEL);
	if (!sp->ep)
		return -ENOMEM;

	sp->hmac = NULL;

	sk->sk_destruct = sctp_destruct_sock;

	SCTP_DBG_OBJCNT_INC(sock);

	local_bh_disable();
	sk_sockets_allocated_inc(sk);
	sock_prot_inuse_add(net, sk->sk_prot, 1);

	/* Nothing can fail after this block, otherwise
	 * sctp_destroy_sock() will be called without addr_wq_lock held
	 */
	if (net->sctp.default_auto_asconf) {
		spin_lock(&sock_net(sk)->sctp.addr_wq_lock);
		list_add_tail(&sp->auto_asconf_list,
		    &net->sctp.auto_asconf_splist);
		sp->do_auto_asconf = 1;
		spin_unlock(&sock_net(sk)->sctp.addr_wq_lock);
	} else {
		sp->do_auto_asconf = 0;
	}

	local_bh_enable();

	return 0;
}

/* Cleanup any SCTP per socket resources. Must be called with
 * sock_net(sk)->sctp.addr_wq_lock held if sp->do_auto_asconf is true
 */
static void sctp_destroy_sock(struct sock *sk)
{
	struct sctp_sock *sp;

	pr_debug("%s: sk:%p\n", __func__, sk);

	/* Release our hold on the endpoint. */
	sp = sctp_sk(sk);
	/* This could happen during socket init, thus we bail out
	 * early, since the rest of the below is not setup either.
	 */
	if (sp->ep == NULL)
		return;

	if (sp->do_auto_asconf) {
		sp->do_auto_asconf = 0;
		list_del(&sp->auto_asconf_list);
	}
	sctp_endpoint_free(sp->ep);
	local_bh_disable();
	sk_sockets_allocated_dec(sk);
	sock_prot_inuse_add(sock_net(sk), sk->sk_prot, -1);
	local_bh_enable();
}

/* Triggered when there are no references on the socket anymore */
static void sctp_destruct_sock(struct sock *sk)
{
	struct sctp_sock *sp = sctp_sk(sk);

	/* Free up the HMAC transform. */
	crypto_free_shash(sp->hmac);

	inet_sock_destruct(sk);
}

/* API 4.1.7 shutdown() - TCP Style Syntax
 *     int shutdown(int socket, int how);
 *
 *     sd      - the socket descriptor of the association to be closed.
 *     how     - Specifies the type of shutdown.  The  values  are
 *               as follows:
 *               SHUT_RD
 *                     Disables further receive operations. No SCTP
 *                     protocol action is taken.
 *               SHUT_WR
 *                     Disables further send operations, and initiates
 *                     the SCTP shutdown sequence.
 *               SHUT_RDWR
 *                     Disables further send  and  receive  operations
 *                     and initiates the SCTP shutdown sequence.
 */
static void sctp_shutdown(struct sock *sk, int how)
{
	struct net *net = sock_net(sk);
	struct sctp_endpoint *ep;

	if (!sctp_style(sk, TCP))
		return;

	ep = sctp_sk(sk)->ep;
	if (how & SEND_SHUTDOWN && !list_empty(&ep->asocs)) {
		struct sctp_association *asoc;

		inet_sk_set_state(sk, SCTP_SS_CLOSING);
		asoc = list_entry(ep->asocs.next,
				  struct sctp_association, asocs);
		sctp_primitive_SHUTDOWN(net, asoc, NULL);
	}
}

int sctp_get_sctp_info(struct sock *sk, struct sctp_association *asoc,
		       struct sctp_info *info)
{
	struct sctp_transport *prim;
	struct list_head *pos;
	int mask;

	memset(info, 0, sizeof(*info));
	if (!asoc) {
		struct sctp_sock *sp = sctp_sk(sk);

		info->sctpi_s_autoclose = sp->autoclose;
		info->sctpi_s_adaptation_ind = sp->adaptation_ind;
		info->sctpi_s_pd_point = sp->pd_point;
		info->sctpi_s_nodelay = sp->nodelay;
		info->sctpi_s_disable_fragments = sp->disable_fragments;
		info->sctpi_s_v4mapped = sp->v4mapped;
		info->sctpi_s_frag_interleave = sp->frag_interleave;
		info->sctpi_s_type = sp->type;

		return 0;
	}

	info->sctpi_tag = asoc->c.my_vtag;
	info->sctpi_state = asoc->state;
	info->sctpi_rwnd = asoc->a_rwnd;
	info->sctpi_unackdata = asoc->unack_data;
	info->sctpi_penddata = sctp_tsnmap_pending(&asoc->peer.tsn_map);
	info->sctpi_instrms = asoc->stream.incnt;
	info->sctpi_outstrms = asoc->stream.outcnt;
	list_for_each(pos, &asoc->base.inqueue.in_chunk_list)
		info->sctpi_inqueue++;
	list_for_each(pos, &asoc->outqueue.out_chunk_list)
		info->sctpi_outqueue++;
	info->sctpi_overall_error = asoc->overall_error_count;
	info->sctpi_max_burst = asoc->max_burst;
	info->sctpi_maxseg = asoc->frag_point;
	info->sctpi_peer_rwnd = asoc->peer.rwnd;
	info->sctpi_peer_tag = asoc->c.peer_vtag;

	mask = asoc->peer.ecn_capable << 1;
	mask = (mask | asoc->peer.ipv4_address) << 1;
	mask = (mask | asoc->peer.ipv6_address) << 1;
	mask = (mask | asoc->peer.hostname_address) << 1;
	mask = (mask | asoc->peer.asconf_capable) << 1;
	mask = (mask | asoc->peer.prsctp_capable) << 1;
	mask = (mask | asoc->peer.auth_capable);
	info->sctpi_peer_capable = mask;
	mask = asoc->peer.sack_needed << 1;
	mask = (mask | asoc->peer.sack_generation) << 1;
	mask = (mask | asoc->peer.zero_window_announced);
	info->sctpi_peer_sack = mask;

	info->sctpi_isacks = asoc->stats.isacks;
	info->sctpi_osacks = asoc->stats.osacks;
	info->sctpi_opackets = asoc->stats.opackets;
	info->sctpi_ipackets = asoc->stats.ipackets;
	info->sctpi_rtxchunks = asoc->stats.rtxchunks;
	info->sctpi_outofseqtsns = asoc->stats.outofseqtsns;
	info->sctpi_idupchunks = asoc->stats.idupchunks;
	info->sctpi_gapcnt = asoc->stats.gapcnt;
	info->sctpi_ouodchunks = asoc->stats.ouodchunks;
	info->sctpi_iuodchunks = asoc->stats.iuodchunks;
	info->sctpi_oodchunks = asoc->stats.oodchunks;
	info->sctpi_iodchunks = asoc->stats.iodchunks;
	info->sctpi_octrlchunks = asoc->stats.octrlchunks;
	info->sctpi_ictrlchunks = asoc->stats.ictrlchunks;

	prim = asoc->peer.primary_path;
	memcpy(&info->sctpi_p_address, &prim->ipaddr, sizeof(prim->ipaddr));
	info->sctpi_p_state = prim->state;
	info->sctpi_p_cwnd = prim->cwnd;
	info->sctpi_p_srtt = prim->srtt;
	info->sctpi_p_rto = jiffies_to_msecs(prim->rto);
	info->sctpi_p_hbinterval = prim->hbinterval;
	info->sctpi_p_pathmaxrxt = prim->pathmaxrxt;
	info->sctpi_p_sackdelay = jiffies_to_msecs(prim->sackdelay);
	info->sctpi_p_ssthresh = prim->ssthresh;
	info->sctpi_p_partial_bytes_acked = prim->partial_bytes_acked;
	info->sctpi_p_flight_size = prim->flight_size;
	info->sctpi_p_error = prim->error_count;

	return 0;
}
EXPORT_SYMBOL_GPL(sctp_get_sctp_info);

/* use callback to avoid exporting the core structure */
void sctp_transport_walk_start(struct rhashtable_iter *iter)
{
	rhltable_walk_enter(&sctp_transport_hashtable, iter);

	rhashtable_walk_start(iter);
}

void sctp_transport_walk_stop(struct rhashtable_iter *iter)
{
	rhashtable_walk_stop(iter);
	rhashtable_walk_exit(iter);
}

struct sctp_transport *sctp_transport_get_next(struct net *net,
					       struct rhashtable_iter *iter)
{
	struct sctp_transport *t;

	t = rhashtable_walk_next(iter);
	for (; t; t = rhashtable_walk_next(iter)) {
		if (IS_ERR(t)) {
			if (PTR_ERR(t) == -EAGAIN)
				continue;
			break;
		}

		if (!sctp_transport_hold(t))
			continue;

		if (net_eq(sock_net(t->asoc->base.sk), net) &&
		    t->asoc->peer.primary_path == t)
			break;

		sctp_transport_put(t);
	}

	return t;
}

struct sctp_transport *sctp_transport_get_idx(struct net *net,
					      struct rhashtable_iter *iter,
					      int pos)
{
	struct sctp_transport *t;
<<<<<<< HEAD

	if (!pos)
		return SEQ_START_TOKEN;

	while ((t = sctp_transport_get_next(net, iter)) && !IS_ERR(t)) {
		if (!--pos)
			break;
		sctp_transport_put(t);
	}

=======

	if (!pos)
		return SEQ_START_TOKEN;

	while ((t = sctp_transport_get_next(net, iter)) && !IS_ERR(t)) {
		if (!--pos)
			break;
		sctp_transport_put(t);
	}

>>>>>>> 0fd79184
	return t;
}

int sctp_for_each_endpoint(int (*cb)(struct sctp_endpoint *, void *),
			   void *p) {
	int err = 0;
	int hash = 0;
	struct sctp_ep_common *epb;
	struct sctp_hashbucket *head;

	for (head = sctp_ep_hashtable; hash < sctp_ep_hashsize;
	     hash++, head++) {
		read_lock_bh(&head->lock);
		sctp_for_each_hentry(epb, &head->chain) {
			err = cb(sctp_ep(epb), p);
			if (err)
				break;
		}
		read_unlock_bh(&head->lock);
	}

	return err;
}
EXPORT_SYMBOL_GPL(sctp_for_each_endpoint);

int sctp_transport_lookup_process(int (*cb)(struct sctp_transport *, void *),
				  struct net *net,
				  const union sctp_addr *laddr,
				  const union sctp_addr *paddr, void *p)
{
	struct sctp_transport *transport;
	int err;

	rcu_read_lock();
	transport = sctp_addrs_lookup_transport(net, laddr, paddr);
	rcu_read_unlock();
	if (!transport)
		return -ENOENT;

	err = cb(transport, p);
	sctp_transport_put(transport);

	return err;
}
EXPORT_SYMBOL_GPL(sctp_transport_lookup_process);

int sctp_for_each_transport(int (*cb)(struct sctp_transport *, void *),
			    int (*cb_done)(struct sctp_transport *, void *),
			    struct net *net, int *pos, void *p) {
	struct rhashtable_iter hti;
	struct sctp_transport *tsp;
	int ret;

again:
	ret = 0;
	sctp_transport_walk_start(&hti);

	tsp = sctp_transport_get_idx(net, &hti, *pos + 1);
	for (; !IS_ERR_OR_NULL(tsp); tsp = sctp_transport_get_next(net, &hti)) {
		ret = cb(tsp, p);
		if (ret)
			break;
		(*pos)++;
		sctp_transport_put(tsp);
	}
	sctp_transport_walk_stop(&hti);

	if (ret) {
		if (cb_done && !cb_done(tsp, p)) {
			(*pos)++;
			sctp_transport_put(tsp);
			goto again;
		}
		sctp_transport_put(tsp);
	}

	return ret;
}
EXPORT_SYMBOL_GPL(sctp_for_each_transport);

/* 7.2.1 Association Status (SCTP_STATUS)

 * Applications can retrieve current status information about an
 * association, including association state, peer receiver window size,
 * number of unacked data chunks, and number of data chunks pending
 * receipt.  This information is read-only.
 */
static int sctp_getsockopt_sctp_status(struct sock *sk, int len,
				       char __user *optval,
				       int __user *optlen)
{
	struct sctp_status status;
	struct sctp_association *asoc = NULL;
	struct sctp_transport *transport;
	sctp_assoc_t associd;
	int retval = 0;

	if (len < sizeof(status)) {
		retval = -EINVAL;
		goto out;
	}

	len = sizeof(status);
	if (copy_from_user(&status, optval, len)) {
		retval = -EFAULT;
		goto out;
	}

	associd = status.sstat_assoc_id;
	asoc = sctp_id2assoc(sk, associd);
	if (!asoc) {
		retval = -EINVAL;
		goto out;
	}

	transport = asoc->peer.primary_path;

	status.sstat_assoc_id = sctp_assoc2id(asoc);
	status.sstat_state = sctp_assoc_to_state(asoc);
	status.sstat_rwnd =  asoc->peer.rwnd;
	status.sstat_unackdata = asoc->unack_data;

	status.sstat_penddata = sctp_tsnmap_pending(&asoc->peer.tsn_map);
	status.sstat_instrms = asoc->stream.incnt;
	status.sstat_outstrms = asoc->stream.outcnt;
	status.sstat_fragmentation_point = asoc->frag_point;
	status.sstat_primary.spinfo_assoc_id = sctp_assoc2id(transport->asoc);
	memcpy(&status.sstat_primary.spinfo_address, &transport->ipaddr,
			transport->af_specific->sockaddr_len);
	/* Map ipv4 address into v4-mapped-on-v6 address.  */
	sctp_get_pf_specific(sk->sk_family)->addr_to_user(sctp_sk(sk),
		(union sctp_addr *)&status.sstat_primary.spinfo_address);
	status.sstat_primary.spinfo_state = transport->state;
	status.sstat_primary.spinfo_cwnd = transport->cwnd;
	status.sstat_primary.spinfo_srtt = transport->srtt;
	status.sstat_primary.spinfo_rto = jiffies_to_msecs(transport->rto);
	status.sstat_primary.spinfo_mtu = transport->pathmtu;

	if (status.sstat_primary.spinfo_state == SCTP_UNKNOWN)
		status.sstat_primary.spinfo_state = SCTP_ACTIVE;

	if (put_user(len, optlen)) {
		retval = -EFAULT;
		goto out;
	}

	pr_debug("%s: len:%d, state:%d, rwnd:%d, assoc_id:%d\n",
		 __func__, len, status.sstat_state, status.sstat_rwnd,
		 status.sstat_assoc_id);

	if (copy_to_user(optval, &status, len)) {
		retval = -EFAULT;
		goto out;
	}

out:
	return retval;
}


/* 7.2.2 Peer Address Information (SCTP_GET_PEER_ADDR_INFO)
 *
 * Applications can retrieve information about a specific peer address
 * of an association, including its reachability state, congestion
 * window, and retransmission timer values.  This information is
 * read-only.
 */
static int sctp_getsockopt_peer_addr_info(struct sock *sk, int len,
					  char __user *optval,
					  int __user *optlen)
{
	struct sctp_paddrinfo pinfo;
	struct sctp_transport *transport;
	int retval = 0;

	if (len < sizeof(pinfo)) {
		retval = -EINVAL;
		goto out;
	}

	len = sizeof(pinfo);
	if (copy_from_user(&pinfo, optval, len)) {
		retval = -EFAULT;
		goto out;
	}

	transport = sctp_addr_id2transport(sk, &pinfo.spinfo_address,
					   pinfo.spinfo_assoc_id);
	if (!transport)
		return -EINVAL;

	pinfo.spinfo_assoc_id = sctp_assoc2id(transport->asoc);
	pinfo.spinfo_state = transport->state;
	pinfo.spinfo_cwnd = transport->cwnd;
	pinfo.spinfo_srtt = transport->srtt;
	pinfo.spinfo_rto = jiffies_to_msecs(transport->rto);
	pinfo.spinfo_mtu = transport->pathmtu;

	if (pinfo.spinfo_state == SCTP_UNKNOWN)
		pinfo.spinfo_state = SCTP_ACTIVE;

	if (put_user(len, optlen)) {
		retval = -EFAULT;
		goto out;
	}

	if (copy_to_user(optval, &pinfo, len)) {
		retval = -EFAULT;
		goto out;
	}

out:
	return retval;
}

/* 7.1.12 Enable/Disable message fragmentation (SCTP_DISABLE_FRAGMENTS)
 *
 * This option is a on/off flag.  If enabled no SCTP message
 * fragmentation will be performed.  Instead if a message being sent
 * exceeds the current PMTU size, the message will NOT be sent and
 * instead a error will be indicated to the user.
 */
static int sctp_getsockopt_disable_fragments(struct sock *sk, int len,
					char __user *optval, int __user *optlen)
{
	int val;

	if (len < sizeof(int))
		return -EINVAL;

	len = sizeof(int);
	val = (sctp_sk(sk)->disable_fragments == 1);
	if (put_user(len, optlen))
		return -EFAULT;
	if (copy_to_user(optval, &val, len))
		return -EFAULT;
	return 0;
}

/* 7.1.15 Set notification and ancillary events (SCTP_EVENTS)
 *
 * This socket option is used to specify various notifications and
 * ancillary data the user wishes to receive.
 */
static int sctp_getsockopt_events(struct sock *sk, int len, char __user *optval,
				  int __user *optlen)
{
	if (len == 0)
		return -EINVAL;
	if (len > sizeof(struct sctp_event_subscribe))
		len = sizeof(struct sctp_event_subscribe);
	if (put_user(len, optlen))
		return -EFAULT;
	if (copy_to_user(optval, &sctp_sk(sk)->subscribe, len))
		return -EFAULT;
	return 0;
}

/* 7.1.8 Automatic Close of associations (SCTP_AUTOCLOSE)
 *
 * This socket option is applicable to the UDP-style socket only.  When
 * set it will cause associations that are idle for more than the
 * specified number of seconds to automatically close.  An association
 * being idle is defined an association that has NOT sent or received
 * user data.  The special value of '0' indicates that no automatic
 * close of any associations should be performed.  The option expects an
 * integer defining the number of seconds of idle time before an
 * association is closed.
 */
static int sctp_getsockopt_autoclose(struct sock *sk, int len, char __user *optval, int __user *optlen)
{
	/* Applicable to UDP-style socket only */
	if (sctp_style(sk, TCP))
		return -EOPNOTSUPP;
	if (len < sizeof(int))
		return -EINVAL;
	len = sizeof(int);
	if (put_user(len, optlen))
		return -EFAULT;
	if (put_user(sctp_sk(sk)->autoclose, (int __user *)optval))
		return -EFAULT;
	return 0;
}

/* Helper routine to branch off an association to a new socket.  */
int sctp_do_peeloff(struct sock *sk, sctp_assoc_t id, struct socket **sockp)
{
	struct sctp_association *asoc = sctp_id2assoc(sk, id);
	struct sctp_sock *sp = sctp_sk(sk);
	struct socket *sock;
	int err = 0;

	/* Do not peel off from one netns to another one. */
	if (!net_eq(current->nsproxy->net_ns, sock_net(sk)))
		return -EINVAL;

	if (!asoc)
		return -EINVAL;

	/* An association cannot be branched off from an already peeled-off
	 * socket, nor is this supported for tcp style sockets.
	 */
	if (!sctp_style(sk, UDP))
		return -EINVAL;

	/* Create a new socket.  */
	err = sock_create(sk->sk_family, SOCK_SEQPACKET, IPPROTO_SCTP, &sock);
	if (err < 0)
		return err;

	sctp_copy_sock(sock->sk, sk, asoc);

	/* Make peeled-off sockets more like 1-1 accepted sockets.
	 * Set the daddr and initialize id to something more random and also
	 * copy over any ip options.
	 */
	sp->pf->to_sk_daddr(&asoc->peer.primary_addr, sk);
	sp->pf->copy_ip_options(sk, sock->sk);

	/* Populate the fields of the newsk from the oldsk and migrate the
	 * asoc to the newsk.
	 */
	sctp_sock_migrate(sk, sock->sk, asoc, SCTP_SOCKET_UDP_HIGH_BANDWIDTH);

	*sockp = sock;

	return err;
}
EXPORT_SYMBOL(sctp_do_peeloff);

static int sctp_getsockopt_peeloff_common(struct sock *sk, sctp_peeloff_arg_t *peeloff,
					  struct file **newfile, unsigned flags)
{
	struct socket *newsock;
	int retval;

	retval = sctp_do_peeloff(sk, peeloff->associd, &newsock);
	if (retval < 0)
		goto out;

	/* Map the socket to an unused fd that can be returned to the user.  */
	retval = get_unused_fd_flags(flags & SOCK_CLOEXEC);
	if (retval < 0) {
		sock_release(newsock);
		goto out;
	}

	*newfile = sock_alloc_file(newsock, 0, NULL);
	if (IS_ERR(*newfile)) {
		put_unused_fd(retval);
		retval = PTR_ERR(*newfile);
		*newfile = NULL;
		return retval;
	}

	pr_debug("%s: sk:%p, newsk:%p, sd:%d\n", __func__, sk, newsock->sk,
		 retval);

	peeloff->sd = retval;

	if (flags & SOCK_NONBLOCK)
		(*newfile)->f_flags |= O_NONBLOCK;
out:
	return retval;
}

static int sctp_getsockopt_peeloff(struct sock *sk, int len, char __user *optval, int __user *optlen)
{
	sctp_peeloff_arg_t peeloff;
	struct file *newfile = NULL;
	int retval = 0;

	if (len < sizeof(sctp_peeloff_arg_t))
		return -EINVAL;
	len = sizeof(sctp_peeloff_arg_t);
	if (copy_from_user(&peeloff, optval, len))
		return -EFAULT;

	retval = sctp_getsockopt_peeloff_common(sk, &peeloff, &newfile, 0);
	if (retval < 0)
		goto out;

	/* Return the fd mapped to the new socket.  */
	if (put_user(len, optlen)) {
		fput(newfile);
		put_unused_fd(retval);
		return -EFAULT;
	}

	if (copy_to_user(optval, &peeloff, len)) {
		fput(newfile);
		put_unused_fd(retval);
		return -EFAULT;
	}
	fd_install(retval, newfile);
out:
	return retval;
}

static int sctp_getsockopt_peeloff_flags(struct sock *sk, int len,
					 char __user *optval, int __user *optlen)
{
	sctp_peeloff_flags_arg_t peeloff;
	struct file *newfile = NULL;
	int retval = 0;

	if (len < sizeof(sctp_peeloff_flags_arg_t))
		return -EINVAL;
	len = sizeof(sctp_peeloff_flags_arg_t);
	if (copy_from_user(&peeloff, optval, len))
		return -EFAULT;

	retval = sctp_getsockopt_peeloff_common(sk, &peeloff.p_arg,
						&newfile, peeloff.flags);
	if (retval < 0)
		goto out;

	/* Return the fd mapped to the new socket.  */
	if (put_user(len, optlen)) {
		fput(newfile);
		put_unused_fd(retval);
		return -EFAULT;
	}

	if (copy_to_user(optval, &peeloff, len)) {
		fput(newfile);
		put_unused_fd(retval);
		return -EFAULT;
	}
	fd_install(retval, newfile);
out:
	return retval;
}

/* 7.1.13 Peer Address Parameters (SCTP_PEER_ADDR_PARAMS)
 *
 * Applications can enable or disable heartbeats for any peer address of
 * an association, modify an address's heartbeat interval, force a
 * heartbeat to be sent immediately, and adjust the address's maximum
 * number of retransmissions sent before an address is considered
 * unreachable.  The following structure is used to access and modify an
 * address's parameters:
 *
 *  struct sctp_paddrparams {
 *     sctp_assoc_t            spp_assoc_id;
 *     struct sockaddr_storage spp_address;
 *     uint32_t                spp_hbinterval;
 *     uint16_t                spp_pathmaxrxt;
 *     uint32_t                spp_pathmtu;
 *     uint32_t                spp_sackdelay;
 *     uint32_t                spp_flags;
 * };
 *
 *   spp_assoc_id    - (one-to-many style socket) This is filled in the
 *                     application, and identifies the association for
 *                     this query.
 *   spp_address     - This specifies which address is of interest.
 *   spp_hbinterval  - This contains the value of the heartbeat interval,
 *                     in milliseconds.  If a  value of zero
 *                     is present in this field then no changes are to
 *                     be made to this parameter.
 *   spp_pathmaxrxt  - This contains the maximum number of
 *                     retransmissions before this address shall be
 *                     considered unreachable. If a  value of zero
 *                     is present in this field then no changes are to
 *                     be made to this parameter.
 *   spp_pathmtu     - When Path MTU discovery is disabled the value
 *                     specified here will be the "fixed" path mtu.
 *                     Note that if the spp_address field is empty
 *                     then all associations on this address will
 *                     have this fixed path mtu set upon them.
 *
 *   spp_sackdelay   - When delayed sack is enabled, this value specifies
 *                     the number of milliseconds that sacks will be delayed
 *                     for. This value will apply to all addresses of an
 *                     association if the spp_address field is empty. Note
 *                     also, that if delayed sack is enabled and this
 *                     value is set to 0, no change is made to the last
 *                     recorded delayed sack timer value.
 *
 *   spp_flags       - These flags are used to control various features
 *                     on an association. The flag field may contain
 *                     zero or more of the following options.
 *
 *                     SPP_HB_ENABLE  - Enable heartbeats on the
 *                     specified address. Note that if the address
 *                     field is empty all addresses for the association
 *                     have heartbeats enabled upon them.
 *
 *                     SPP_HB_DISABLE - Disable heartbeats on the
 *                     speicifed address. Note that if the address
 *                     field is empty all addresses for the association
 *                     will have their heartbeats disabled. Note also
 *                     that SPP_HB_ENABLE and SPP_HB_DISABLE are
 *                     mutually exclusive, only one of these two should
 *                     be specified. Enabling both fields will have
 *                     undetermined results.
 *
 *                     SPP_HB_DEMAND - Request a user initiated heartbeat
 *                     to be made immediately.
 *
 *                     SPP_PMTUD_ENABLE - This field will enable PMTU
 *                     discovery upon the specified address. Note that
 *                     if the address feild is empty then all addresses
 *                     on the association are effected.
 *
 *                     SPP_PMTUD_DISABLE - This field will disable PMTU
 *                     discovery upon the specified address. Note that
 *                     if the address feild is empty then all addresses
 *                     on the association are effected. Not also that
 *                     SPP_PMTUD_ENABLE and SPP_PMTUD_DISABLE are mutually
 *                     exclusive. Enabling both will have undetermined
 *                     results.
 *
 *                     SPP_SACKDELAY_ENABLE - Setting this flag turns
 *                     on delayed sack. The time specified in spp_sackdelay
 *                     is used to specify the sack delay for this address. Note
 *                     that if spp_address is empty then all addresses will
 *                     enable delayed sack and take on the sack delay
 *                     value specified in spp_sackdelay.
 *                     SPP_SACKDELAY_DISABLE - Setting this flag turns
 *                     off delayed sack. If the spp_address field is blank then
 *                     delayed sack is disabled for the entire association. Note
 *                     also that this field is mutually exclusive to
 *                     SPP_SACKDELAY_ENABLE, setting both will have undefined
 *                     results.
 *
 *                     SPP_IPV6_FLOWLABEL:  Setting this flag enables the
 *                     setting of the IPV6 flow label value.  The value is
 *                     contained in the spp_ipv6_flowlabel field.
 *                     Upon retrieval, this flag will be set to indicate that
 *                     the spp_ipv6_flowlabel field has a valid value returned.
 *                     If a specific destination address is set (in the
 *                     spp_address field), then the value returned is that of
 *                     the address.  If just an association is specified (and
 *                     no address), then the association's default flow label
 *                     is returned.  If neither an association nor a destination
 *                     is specified, then the socket's default flow label is
 *                     returned.  For non-IPv6 sockets, this flag will be left
 *                     cleared.
 *
 *                     SPP_DSCP:  Setting this flag enables the setting of the
 *                     Differentiated Services Code Point (DSCP) value
 *                     associated with either the association or a specific
 *                     address.  The value is obtained in the spp_dscp field.
 *                     Upon retrieval, this flag will be set to indicate that
 *                     the spp_dscp field has a valid value returned.  If a
 *                     specific destination address is set when called (in the
 *                     spp_address field), then that specific destination
 *                     address's DSCP value is returned.  If just an association
 *                     is specified, then the association's default DSCP is
 *                     returned.  If neither an association nor a destination is
 *                     specified, then the socket's default DSCP is returned.
 *
 *   spp_ipv6_flowlabel
 *                   - This field is used in conjunction with the
 *                     SPP_IPV6_FLOWLABEL flag and contains the IPv6 flow label.
 *                     The 20 least significant bits are used for the flow
 *                     label.  This setting has precedence over any IPv6-layer
 *                     setting.
 *
 *   spp_dscp        - This field is used in conjunction with the SPP_DSCP flag
 *                     and contains the DSCP.  The 6 most significant bits are
 *                     used for the DSCP.  This setting has precedence over any
 *                     IPv4- or IPv6- layer setting.
 */
static int sctp_getsockopt_peer_addr_params(struct sock *sk, int len,
					    char __user *optval, int __user *optlen)
{
	struct sctp_paddrparams  params;
	struct sctp_transport   *trans = NULL;
	struct sctp_association *asoc = NULL;
	struct sctp_sock        *sp = sctp_sk(sk);

	if (len >= sizeof(params))
		len = sizeof(params);
	else if (len >= ALIGN(offsetof(struct sctp_paddrparams,
				       spp_ipv6_flowlabel), 4))
		len = ALIGN(offsetof(struct sctp_paddrparams,
				     spp_ipv6_flowlabel), 4);
	else
		return -EINVAL;

	if (copy_from_user(&params, optval, len))
		return -EFAULT;

	/* If an address other than INADDR_ANY is specified, and
	 * no transport is found, then the request is invalid.
	 */
	if (!sctp_is_any(sk, (union sctp_addr *)&params.spp_address)) {
		trans = sctp_addr_id2transport(sk, &params.spp_address,
					       params.spp_assoc_id);
		if (!trans) {
			pr_debug("%s: failed no transport\n", __func__);
			return -EINVAL;
		}
	}

	/* Get association, if assoc_id != 0 and the socket is a one
	 * to many style socket, and an association was not found, then
	 * the id was invalid.
	 */
	asoc = sctp_id2assoc(sk, params.spp_assoc_id);
	if (!asoc && params.spp_assoc_id && sctp_style(sk, UDP)) {
		pr_debug("%s: failed no association\n", __func__);
		return -EINVAL;
	}

	if (trans) {
		/* Fetch transport values. */
		params.spp_hbinterval = jiffies_to_msecs(trans->hbinterval);
		params.spp_pathmtu    = trans->pathmtu;
		params.spp_pathmaxrxt = trans->pathmaxrxt;
		params.spp_sackdelay  = jiffies_to_msecs(trans->sackdelay);

		/*draft-11 doesn't say what to return in spp_flags*/
		params.spp_flags      = trans->param_flags;
		if (trans->flowlabel & SCTP_FLOWLABEL_SET_MASK) {
			params.spp_ipv6_flowlabel = trans->flowlabel &
						    SCTP_FLOWLABEL_VAL_MASK;
			params.spp_flags |= SPP_IPV6_FLOWLABEL;
		}
		if (trans->dscp & SCTP_DSCP_SET_MASK) {
			params.spp_dscp	= trans->dscp & SCTP_DSCP_VAL_MASK;
			params.spp_flags |= SPP_DSCP;
		}
	} else if (asoc) {
		/* Fetch association values. */
		params.spp_hbinterval = jiffies_to_msecs(asoc->hbinterval);
		params.spp_pathmtu    = asoc->pathmtu;
		params.spp_pathmaxrxt = asoc->pathmaxrxt;
		params.spp_sackdelay  = jiffies_to_msecs(asoc->sackdelay);

		/*draft-11 doesn't say what to return in spp_flags*/
		params.spp_flags      = asoc->param_flags;
		if (asoc->flowlabel & SCTP_FLOWLABEL_SET_MASK) {
			params.spp_ipv6_flowlabel = asoc->flowlabel &
						    SCTP_FLOWLABEL_VAL_MASK;
			params.spp_flags |= SPP_IPV6_FLOWLABEL;
		}
		if (asoc->dscp & SCTP_DSCP_SET_MASK) {
			params.spp_dscp	= asoc->dscp & SCTP_DSCP_VAL_MASK;
			params.spp_flags |= SPP_DSCP;
		}
	} else {
		/* Fetch socket values. */
		params.spp_hbinterval = sp->hbinterval;
		params.spp_pathmtu    = sp->pathmtu;
		params.spp_sackdelay  = sp->sackdelay;
		params.spp_pathmaxrxt = sp->pathmaxrxt;

		/*draft-11 doesn't say what to return in spp_flags*/
		params.spp_flags      = sp->param_flags;
		if (sp->flowlabel & SCTP_FLOWLABEL_SET_MASK) {
			params.spp_ipv6_flowlabel = sp->flowlabel &
						    SCTP_FLOWLABEL_VAL_MASK;
			params.spp_flags |= SPP_IPV6_FLOWLABEL;
		}
		if (sp->dscp & SCTP_DSCP_SET_MASK) {
			params.spp_dscp	= sp->dscp & SCTP_DSCP_VAL_MASK;
			params.spp_flags |= SPP_DSCP;
		}
	}

	if (copy_to_user(optval, &params, len))
		return -EFAULT;

	if (put_user(len, optlen))
		return -EFAULT;

	return 0;
}

/*
 * 7.1.23.  Get or set delayed ack timer (SCTP_DELAYED_SACK)
 *
 * This option will effect the way delayed acks are performed.  This
 * option allows you to get or set the delayed ack time, in
 * milliseconds.  It also allows changing the delayed ack frequency.
 * Changing the frequency to 1 disables the delayed sack algorithm.  If
 * the assoc_id is 0, then this sets or gets the endpoints default
 * values.  If the assoc_id field is non-zero, then the set or get
 * effects the specified association for the one to many model (the
 * assoc_id field is ignored by the one to one model).  Note that if
 * sack_delay or sack_freq are 0 when setting this option, then the
 * current values will remain unchanged.
 *
 * struct sctp_sack_info {
 *     sctp_assoc_t            sack_assoc_id;
 *     uint32_t                sack_delay;
 *     uint32_t                sack_freq;
 * };
 *
 * sack_assoc_id -  This parameter, indicates which association the user
 *    is performing an action upon.  Note that if this field's value is
 *    zero then the endpoints default value is changed (effecting future
 *    associations only).
 *
 * sack_delay -  This parameter contains the number of milliseconds that
 *    the user is requesting the delayed ACK timer be set to.  Note that
 *    this value is defined in the standard to be between 200 and 500
 *    milliseconds.
 *
 * sack_freq -  This parameter contains the number of packets that must
 *    be received before a sack is sent without waiting for the delay
 *    timer to expire.  The default value for this is 2, setting this
 *    value to 1 will disable the delayed sack algorithm.
 */
static int sctp_getsockopt_delayed_ack(struct sock *sk, int len,
					    char __user *optval,
					    int __user *optlen)
{
	struct sctp_sack_info    params;
	struct sctp_association *asoc = NULL;
	struct sctp_sock        *sp = sctp_sk(sk);

	if (len >= sizeof(struct sctp_sack_info)) {
		len = sizeof(struct sctp_sack_info);

		if (copy_from_user(&params, optval, len))
			return -EFAULT;
	} else if (len == sizeof(struct sctp_assoc_value)) {
		pr_warn_ratelimited(DEPRECATED
				    "%s (pid %d) "
				    "Use of struct sctp_assoc_value in delayed_ack socket option.\n"
				    "Use struct sctp_sack_info instead\n",
				    current->comm, task_pid_nr(current));
		if (copy_from_user(&params, optval, len))
			return -EFAULT;
	} else
		return -EINVAL;

	/* Get association, if sack_assoc_id != 0 and the socket is a one
	 * to many style socket, and an association was not found, then
	 * the id was invalid.
	 */
	asoc = sctp_id2assoc(sk, params.sack_assoc_id);
	if (!asoc && params.sack_assoc_id && sctp_style(sk, UDP))
		return -EINVAL;

	if (asoc) {
		/* Fetch association values. */
		if (asoc->param_flags & SPP_SACKDELAY_ENABLE) {
			params.sack_delay = jiffies_to_msecs(
				asoc->sackdelay);
			params.sack_freq = asoc->sackfreq;

		} else {
			params.sack_delay = 0;
			params.sack_freq = 1;
		}
	} else {
		/* Fetch socket values. */
		if (sp->param_flags & SPP_SACKDELAY_ENABLE) {
			params.sack_delay  = sp->sackdelay;
			params.sack_freq = sp->sackfreq;
		} else {
			params.sack_delay  = 0;
			params.sack_freq = 1;
		}
	}

	if (copy_to_user(optval, &params, len))
		return -EFAULT;

	if (put_user(len, optlen))
		return -EFAULT;

	return 0;
}

/* 7.1.3 Initialization Parameters (SCTP_INITMSG)
 *
 * Applications can specify protocol parameters for the default association
 * initialization.  The option name argument to setsockopt() and getsockopt()
 * is SCTP_INITMSG.
 *
 * Setting initialization parameters is effective only on an unconnected
 * socket (for UDP-style sockets only future associations are effected
 * by the change).  With TCP-style sockets, this option is inherited by
 * sockets derived from a listener socket.
 */
static int sctp_getsockopt_initmsg(struct sock *sk, int len, char __user *optval, int __user *optlen)
{
	if (len < sizeof(struct sctp_initmsg))
		return -EINVAL;
	len = sizeof(struct sctp_initmsg);
	if (put_user(len, optlen))
		return -EFAULT;
	if (copy_to_user(optval, &sctp_sk(sk)->initmsg, len))
		return -EFAULT;
	return 0;
}


static int sctp_getsockopt_peer_addrs(struct sock *sk, int len,
				      char __user *optval, int __user *optlen)
{
	struct sctp_association *asoc;
	int cnt = 0;
	struct sctp_getaddrs getaddrs;
	struct sctp_transport *from;
	void __user *to;
	union sctp_addr temp;
	struct sctp_sock *sp = sctp_sk(sk);
	int addrlen;
	size_t space_left;
	int bytes_copied;

	if (len < sizeof(struct sctp_getaddrs))
		return -EINVAL;

	if (copy_from_user(&getaddrs, optval, sizeof(struct sctp_getaddrs)))
		return -EFAULT;

	/* For UDP-style sockets, id specifies the association to query.  */
	asoc = sctp_id2assoc(sk, getaddrs.assoc_id);
	if (!asoc)
		return -EINVAL;

	to = optval + offsetof(struct sctp_getaddrs, addrs);
	space_left = len - offsetof(struct sctp_getaddrs, addrs);

	list_for_each_entry(from, &asoc->peer.transport_addr_list,
				transports) {
		memcpy(&temp, &from->ipaddr, sizeof(temp));
		addrlen = sctp_get_pf_specific(sk->sk_family)
			      ->addr_to_user(sp, &temp);
		if (space_left < addrlen)
			return -ENOMEM;
		if (copy_to_user(to, &temp, addrlen))
			return -EFAULT;
		to += addrlen;
		cnt++;
		space_left -= addrlen;
	}

	if (put_user(cnt, &((struct sctp_getaddrs __user *)optval)->addr_num))
		return -EFAULT;
	bytes_copied = ((char __user *)to) - optval;
	if (put_user(bytes_copied, optlen))
		return -EFAULT;

	return 0;
}

static int sctp_copy_laddrs(struct sock *sk, __u16 port, void *to,
			    size_t space_left, int *bytes_copied)
{
	struct sctp_sockaddr_entry *addr;
	union sctp_addr temp;
	int cnt = 0;
	int addrlen;
	struct net *net = sock_net(sk);

	rcu_read_lock();
	list_for_each_entry_rcu(addr, &net->sctp.local_addr_list, list) {
		if (!addr->valid)
			continue;

		if ((PF_INET == sk->sk_family) &&
		    (AF_INET6 == addr->a.sa.sa_family))
			continue;
		if ((PF_INET6 == sk->sk_family) &&
		    inet_v6_ipv6only(sk) &&
		    (AF_INET == addr->a.sa.sa_family))
			continue;
		memcpy(&temp, &addr->a, sizeof(temp));
		if (!temp.v4.sin_port)
			temp.v4.sin_port = htons(port);

		addrlen = sctp_get_pf_specific(sk->sk_family)
			      ->addr_to_user(sctp_sk(sk), &temp);

		if (space_left < addrlen) {
			cnt =  -ENOMEM;
			break;
		}
		memcpy(to, &temp, addrlen);

		to += addrlen;
		cnt++;
		space_left -= addrlen;
		*bytes_copied += addrlen;
	}
	rcu_read_unlock();

	return cnt;
}


static int sctp_getsockopt_local_addrs(struct sock *sk, int len,
				       char __user *optval, int __user *optlen)
{
	struct sctp_bind_addr *bp;
	struct sctp_association *asoc;
	int cnt = 0;
	struct sctp_getaddrs getaddrs;
	struct sctp_sockaddr_entry *addr;
	void __user *to;
	union sctp_addr temp;
	struct sctp_sock *sp = sctp_sk(sk);
	int addrlen;
	int err = 0;
	size_t space_left;
	int bytes_copied = 0;
	void *addrs;
	void *buf;

	if (len < sizeof(struct sctp_getaddrs))
		return -EINVAL;

	if (copy_from_user(&getaddrs, optval, sizeof(struct sctp_getaddrs)))
		return -EFAULT;

	/*
	 *  For UDP-style sockets, id specifies the association to query.
	 *  If the id field is set to the value '0' then the locally bound
	 *  addresses are returned without regard to any particular
	 *  association.
	 */
	if (0 == getaddrs.assoc_id) {
		bp = &sctp_sk(sk)->ep->base.bind_addr;
	} else {
		asoc = sctp_id2assoc(sk, getaddrs.assoc_id);
		if (!asoc)
			return -EINVAL;
		bp = &asoc->base.bind_addr;
	}

	to = optval + offsetof(struct sctp_getaddrs, addrs);
	space_left = len - offsetof(struct sctp_getaddrs, addrs);

	addrs = kmalloc(space_left, GFP_USER | __GFP_NOWARN);
	if (!addrs)
		return -ENOMEM;

	/* If the endpoint is bound to 0.0.0.0 or ::0, get the valid
	 * addresses from the global local address list.
	 */
	if (sctp_list_single_entry(&bp->address_list)) {
		addr = list_entry(bp->address_list.next,
				  struct sctp_sockaddr_entry, list);
		if (sctp_is_any(sk, &addr->a)) {
			cnt = sctp_copy_laddrs(sk, bp->port, addrs,
						space_left, &bytes_copied);
			if (cnt < 0) {
				err = cnt;
				goto out;
			}
			goto copy_getaddrs;
		}
	}

	buf = addrs;
	/* Protection on the bound address list is not needed since
	 * in the socket option context we hold a socket lock and
	 * thus the bound address list can't change.
	 */
	list_for_each_entry(addr, &bp->address_list, list) {
		memcpy(&temp, &addr->a, sizeof(temp));
		addrlen = sctp_get_pf_specific(sk->sk_family)
			      ->addr_to_user(sp, &temp);
		if (space_left < addrlen) {
			err =  -ENOMEM; /*fixme: right error?*/
			goto out;
		}
		memcpy(buf, &temp, addrlen);
		buf += addrlen;
		bytes_copied += addrlen;
		cnt++;
		space_left -= addrlen;
	}

copy_getaddrs:
	if (copy_to_user(to, addrs, bytes_copied)) {
		err = -EFAULT;
		goto out;
	}
	if (put_user(cnt, &((struct sctp_getaddrs __user *)optval)->addr_num)) {
		err = -EFAULT;
		goto out;
	}
	/* XXX: We should have accounted for sizeof(struct sctp_getaddrs) too,
	 * but we can't change it anymore.
	 */
	if (put_user(bytes_copied, optlen))
		err = -EFAULT;
out:
	kfree(addrs);
	return err;
}

/* 7.1.10 Set Primary Address (SCTP_PRIMARY_ADDR)
 *
 * Requests that the local SCTP stack use the enclosed peer address as
 * the association primary.  The enclosed address must be one of the
 * association peer's addresses.
 */
static int sctp_getsockopt_primary_addr(struct sock *sk, int len,
					char __user *optval, int __user *optlen)
{
	struct sctp_prim prim;
	struct sctp_association *asoc;
	struct sctp_sock *sp = sctp_sk(sk);

	if (len < sizeof(struct sctp_prim))
		return -EINVAL;

	len = sizeof(struct sctp_prim);

	if (copy_from_user(&prim, optval, len))
		return -EFAULT;

	asoc = sctp_id2assoc(sk, prim.ssp_assoc_id);
	if (!asoc)
		return -EINVAL;

	if (!asoc->peer.primary_path)
		return -ENOTCONN;

	memcpy(&prim.ssp_addr, &asoc->peer.primary_path->ipaddr,
		asoc->peer.primary_path->af_specific->sockaddr_len);

	sctp_get_pf_specific(sk->sk_family)->addr_to_user(sp,
			(union sctp_addr *)&prim.ssp_addr);

	if (put_user(len, optlen))
		return -EFAULT;
	if (copy_to_user(optval, &prim, len))
		return -EFAULT;

	return 0;
}

/*
 * 7.1.11  Set Adaptation Layer Indicator (SCTP_ADAPTATION_LAYER)
 *
 * Requests that the local endpoint set the specified Adaptation Layer
 * Indication parameter for all future INIT and INIT-ACK exchanges.
 */
static int sctp_getsockopt_adaptation_layer(struct sock *sk, int len,
				  char __user *optval, int __user *optlen)
{
	struct sctp_setadaptation adaptation;

	if (len < sizeof(struct sctp_setadaptation))
		return -EINVAL;

	len = sizeof(struct sctp_setadaptation);

	adaptation.ssb_adaptation_ind = sctp_sk(sk)->adaptation_ind;

	if (put_user(len, optlen))
		return -EFAULT;
	if (copy_to_user(optval, &adaptation, len))
		return -EFAULT;

	return 0;
}

/*
 *
 * 7.1.14 Set default send parameters (SCTP_DEFAULT_SEND_PARAM)
 *
 *   Applications that wish to use the sendto() system call may wish to
 *   specify a default set of parameters that would normally be supplied
 *   through the inclusion of ancillary data.  This socket option allows
 *   such an application to set the default sctp_sndrcvinfo structure.


 *   The application that wishes to use this socket option simply passes
 *   in to this call the sctp_sndrcvinfo structure defined in Section
 *   5.2.2) The input parameters accepted by this call include
 *   sinfo_stream, sinfo_flags, sinfo_ppid, sinfo_context,
 *   sinfo_timetolive.  The user must provide the sinfo_assoc_id field in
 *   to this call if the caller is using the UDP model.
 *
 *   For getsockopt, it get the default sctp_sndrcvinfo structure.
 */
static int sctp_getsockopt_default_send_param(struct sock *sk,
					int len, char __user *optval,
					int __user *optlen)
{
	struct sctp_sock *sp = sctp_sk(sk);
	struct sctp_association *asoc;
	struct sctp_sndrcvinfo info;

	if (len < sizeof(info))
		return -EINVAL;

	len = sizeof(info);

	if (copy_from_user(&info, optval, len))
		return -EFAULT;

	asoc = sctp_id2assoc(sk, info.sinfo_assoc_id);
	if (!asoc && info.sinfo_assoc_id && sctp_style(sk, UDP))
		return -EINVAL;
	if (asoc) {
		info.sinfo_stream = asoc->default_stream;
		info.sinfo_flags = asoc->default_flags;
		info.sinfo_ppid = asoc->default_ppid;
		info.sinfo_context = asoc->default_context;
		info.sinfo_timetolive = asoc->default_timetolive;
	} else {
		info.sinfo_stream = sp->default_stream;
		info.sinfo_flags = sp->default_flags;
		info.sinfo_ppid = sp->default_ppid;
		info.sinfo_context = sp->default_context;
		info.sinfo_timetolive = sp->default_timetolive;
	}

	if (put_user(len, optlen))
		return -EFAULT;
	if (copy_to_user(optval, &info, len))
		return -EFAULT;

	return 0;
}

/* RFC6458, Section 8.1.31. Set/get Default Send Parameters
 * (SCTP_DEFAULT_SNDINFO)
 */
static int sctp_getsockopt_default_sndinfo(struct sock *sk, int len,
					   char __user *optval,
					   int __user *optlen)
{
	struct sctp_sock *sp = sctp_sk(sk);
	struct sctp_association *asoc;
	struct sctp_sndinfo info;

	if (len < sizeof(info))
		return -EINVAL;

	len = sizeof(info);

	if (copy_from_user(&info, optval, len))
		return -EFAULT;

	asoc = sctp_id2assoc(sk, info.snd_assoc_id);
	if (!asoc && info.snd_assoc_id && sctp_style(sk, UDP))
		return -EINVAL;
	if (asoc) {
		info.snd_sid = asoc->default_stream;
		info.snd_flags = asoc->default_flags;
		info.snd_ppid = asoc->default_ppid;
		info.snd_context = asoc->default_context;
	} else {
		info.snd_sid = sp->default_stream;
		info.snd_flags = sp->default_flags;
		info.snd_ppid = sp->default_ppid;
		info.snd_context = sp->default_context;
	}

	if (put_user(len, optlen))
		return -EFAULT;
	if (copy_to_user(optval, &info, len))
		return -EFAULT;

	return 0;
}

/*
 *
 * 7.1.5 SCTP_NODELAY
 *
 * Turn on/off any Nagle-like algorithm.  This means that packets are
 * generally sent as soon as possible and no unnecessary delays are
 * introduced, at the cost of more packets in the network.  Expects an
 * integer boolean flag.
 */

static int sctp_getsockopt_nodelay(struct sock *sk, int len,
				   char __user *optval, int __user *optlen)
{
	int val;

	if (len < sizeof(int))
		return -EINVAL;

	len = sizeof(int);
	val = (sctp_sk(sk)->nodelay == 1);
	if (put_user(len, optlen))
		return -EFAULT;
	if (copy_to_user(optval, &val, len))
		return -EFAULT;
	return 0;
}

/*
 *
 * 7.1.1 SCTP_RTOINFO
 *
 * The protocol parameters used to initialize and bound retransmission
 * timeout (RTO) are tunable. sctp_rtoinfo structure is used to access
 * and modify these parameters.
 * All parameters are time values, in milliseconds.  A value of 0, when
 * modifying the parameters, indicates that the current value should not
 * be changed.
 *
 */
static int sctp_getsockopt_rtoinfo(struct sock *sk, int len,
				char __user *optval,
				int __user *optlen) {
	struct sctp_rtoinfo rtoinfo;
	struct sctp_association *asoc;

	if (len < sizeof (struct sctp_rtoinfo))
		return -EINVAL;

	len = sizeof(struct sctp_rtoinfo);

	if (copy_from_user(&rtoinfo, optval, len))
		return -EFAULT;

	asoc = sctp_id2assoc(sk, rtoinfo.srto_assoc_id);

	if (!asoc && rtoinfo.srto_assoc_id && sctp_style(sk, UDP))
		return -EINVAL;

	/* Values corresponding to the specific association. */
	if (asoc) {
		rtoinfo.srto_initial = jiffies_to_msecs(asoc->rto_initial);
		rtoinfo.srto_max = jiffies_to_msecs(asoc->rto_max);
		rtoinfo.srto_min = jiffies_to_msecs(asoc->rto_min);
	} else {
		/* Values corresponding to the endpoint. */
		struct sctp_sock *sp = sctp_sk(sk);

		rtoinfo.srto_initial = sp->rtoinfo.srto_initial;
		rtoinfo.srto_max = sp->rtoinfo.srto_max;
		rtoinfo.srto_min = sp->rtoinfo.srto_min;
	}

	if (put_user(len, optlen))
		return -EFAULT;

	if (copy_to_user(optval, &rtoinfo, len))
		return -EFAULT;

	return 0;
}

/*
 *
 * 7.1.2 SCTP_ASSOCINFO
 *
 * This option is used to tune the maximum retransmission attempts
 * of the association.
 * Returns an error if the new association retransmission value is
 * greater than the sum of the retransmission value  of the peer.
 * See [SCTP] for more information.
 *
 */
static int sctp_getsockopt_associnfo(struct sock *sk, int len,
				     char __user *optval,
				     int __user *optlen)
{

	struct sctp_assocparams assocparams;
	struct sctp_association *asoc;
	struct list_head *pos;
	int cnt = 0;

	if (len < sizeof (struct sctp_assocparams))
		return -EINVAL;

	len = sizeof(struct sctp_assocparams);

	if (copy_from_user(&assocparams, optval, len))
		return -EFAULT;

	asoc = sctp_id2assoc(sk, assocparams.sasoc_assoc_id);

	if (!asoc && assocparams.sasoc_assoc_id && sctp_style(sk, UDP))
		return -EINVAL;

	/* Values correspoinding to the specific association */
	if (asoc) {
		assocparams.sasoc_asocmaxrxt = asoc->max_retrans;
		assocparams.sasoc_peer_rwnd = asoc->peer.rwnd;
		assocparams.sasoc_local_rwnd = asoc->a_rwnd;
		assocparams.sasoc_cookie_life = ktime_to_ms(asoc->cookie_life);

		list_for_each(pos, &asoc->peer.transport_addr_list) {
			cnt++;
		}

		assocparams.sasoc_number_peer_destinations = cnt;
	} else {
		/* Values corresponding to the endpoint */
		struct sctp_sock *sp = sctp_sk(sk);

		assocparams.sasoc_asocmaxrxt = sp->assocparams.sasoc_asocmaxrxt;
		assocparams.sasoc_peer_rwnd = sp->assocparams.sasoc_peer_rwnd;
		assocparams.sasoc_local_rwnd = sp->assocparams.sasoc_local_rwnd;
		assocparams.sasoc_cookie_life =
					sp->assocparams.sasoc_cookie_life;
		assocparams.sasoc_number_peer_destinations =
					sp->assocparams.
					sasoc_number_peer_destinations;
	}

	if (put_user(len, optlen))
		return -EFAULT;

	if (copy_to_user(optval, &assocparams, len))
		return -EFAULT;

	return 0;
}

/*
 * 7.1.16 Set/clear IPv4 mapped addresses (SCTP_I_WANT_MAPPED_V4_ADDR)
 *
 * This socket option is a boolean flag which turns on or off mapped V4
 * addresses.  If this option is turned on and the socket is type
 * PF_INET6, then IPv4 addresses will be mapped to V6 representation.
 * If this option is turned off, then no mapping will be done of V4
 * addresses and a user will receive both PF_INET6 and PF_INET type
 * addresses on the socket.
 */
static int sctp_getsockopt_mappedv4(struct sock *sk, int len,
				    char __user *optval, int __user *optlen)
{
	int val;
	struct sctp_sock *sp = sctp_sk(sk);

	if (len < sizeof(int))
		return -EINVAL;

	len = sizeof(int);
	val = sp->v4mapped;
	if (put_user(len, optlen))
		return -EFAULT;
	if (copy_to_user(optval, &val, len))
		return -EFAULT;

	return 0;
}

/*
 * 7.1.29.  Set or Get the default context (SCTP_CONTEXT)
 * (chapter and verse is quoted at sctp_setsockopt_context())
 */
static int sctp_getsockopt_context(struct sock *sk, int len,
				   char __user *optval, int __user *optlen)
{
	struct sctp_assoc_value params;
	struct sctp_sock *sp;
	struct sctp_association *asoc;

	if (len < sizeof(struct sctp_assoc_value))
		return -EINVAL;

	len = sizeof(struct sctp_assoc_value);

	if (copy_from_user(&params, optval, len))
		return -EFAULT;

	sp = sctp_sk(sk);

	if (params.assoc_id != 0) {
		asoc = sctp_id2assoc(sk, params.assoc_id);
		if (!asoc)
			return -EINVAL;
		params.assoc_value = asoc->default_rcv_context;
	} else {
		params.assoc_value = sp->default_rcv_context;
	}

	if (put_user(len, optlen))
		return -EFAULT;
	if (copy_to_user(optval, &params, len))
		return -EFAULT;

	return 0;
}

/*
 * 8.1.16.  Get or Set the Maximum Fragmentation Size (SCTP_MAXSEG)
 * This option will get or set the maximum size to put in any outgoing
 * SCTP DATA chunk.  If a message is larger than this size it will be
 * fragmented by SCTP into the specified size.  Note that the underlying
 * SCTP implementation may fragment into smaller sized chunks when the
 * PMTU of the underlying association is smaller than the value set by
 * the user.  The default value for this option is '0' which indicates
 * the user is NOT limiting fragmentation and only the PMTU will effect
 * SCTP's choice of DATA chunk size.  Note also that values set larger
 * than the maximum size of an IP datagram will effectively let SCTP
 * control fragmentation (i.e. the same as setting this option to 0).
 *
 * The following structure is used to access and modify this parameter:
 *
 * struct sctp_assoc_value {
 *   sctp_assoc_t assoc_id;
 *   uint32_t assoc_value;
 * };
 *
 * assoc_id:  This parameter is ignored for one-to-one style sockets.
 *    For one-to-many style sockets this parameter indicates which
 *    association the user is performing an action upon.  Note that if
 *    this field's value is zero then the endpoints default value is
 *    changed (effecting future associations only).
 * assoc_value:  This parameter specifies the maximum size in bytes.
 */
static int sctp_getsockopt_maxseg(struct sock *sk, int len,
				  char __user *optval, int __user *optlen)
{
	struct sctp_assoc_value params;
	struct sctp_association *asoc;

	if (len == sizeof(int)) {
		pr_warn_ratelimited(DEPRECATED
				    "%s (pid %d) "
				    "Use of int in maxseg socket option.\n"
				    "Use struct sctp_assoc_value instead\n",
				    current->comm, task_pid_nr(current));
		params.assoc_id = 0;
	} else if (len >= sizeof(struct sctp_assoc_value)) {
		len = sizeof(struct sctp_assoc_value);
		if (copy_from_user(&params, optval, len))
			return -EFAULT;
	} else
		return -EINVAL;

	asoc = sctp_id2assoc(sk, params.assoc_id);
	if (!asoc && params.assoc_id && sctp_style(sk, UDP))
		return -EINVAL;

	if (asoc)
		params.assoc_value = asoc->frag_point;
	else
		params.assoc_value = sctp_sk(sk)->user_frag;

	if (put_user(len, optlen))
		return -EFAULT;
	if (len == sizeof(int)) {
		if (copy_to_user(optval, &params.assoc_value, len))
			return -EFAULT;
	} else {
		if (copy_to_user(optval, &params, len))
			return -EFAULT;
	}

	return 0;
}

/*
 * 7.1.24.  Get or set fragmented interleave (SCTP_FRAGMENT_INTERLEAVE)
 * (chapter and verse is quoted at sctp_setsockopt_fragment_interleave())
 */
static int sctp_getsockopt_fragment_interleave(struct sock *sk, int len,
					       char __user *optval, int __user *optlen)
{
	int val;

	if (len < sizeof(int))
		return -EINVAL;

	len = sizeof(int);

	val = sctp_sk(sk)->frag_interleave;
	if (put_user(len, optlen))
		return -EFAULT;
	if (copy_to_user(optval, &val, len))
		return -EFAULT;

	return 0;
}

/*
 * 7.1.25.  Set or Get the sctp partial delivery point
 * (chapter and verse is quoted at sctp_setsockopt_partial_delivery_point())
 */
static int sctp_getsockopt_partial_delivery_point(struct sock *sk, int len,
						  char __user *optval,
						  int __user *optlen)
{
	u32 val;

	if (len < sizeof(u32))
		return -EINVAL;

	len = sizeof(u32);

	val = sctp_sk(sk)->pd_point;
	if (put_user(len, optlen))
		return -EFAULT;
	if (copy_to_user(optval, &val, len))
		return -EFAULT;

	return 0;
}

/*
 * 7.1.28.  Set or Get the maximum burst (SCTP_MAX_BURST)
 * (chapter and verse is quoted at sctp_setsockopt_maxburst())
 */
static int sctp_getsockopt_maxburst(struct sock *sk, int len,
				    char __user *optval,
				    int __user *optlen)
{
	struct sctp_assoc_value params;
	struct sctp_sock *sp;
	struct sctp_association *asoc;

	if (len == sizeof(int)) {
		pr_warn_ratelimited(DEPRECATED
				    "%s (pid %d) "
				    "Use of int in max_burst socket option.\n"
				    "Use struct sctp_assoc_value instead\n",
				    current->comm, task_pid_nr(current));
		params.assoc_id = 0;
	} else if (len >= sizeof(struct sctp_assoc_value)) {
		len = sizeof(struct sctp_assoc_value);
		if (copy_from_user(&params, optval, len))
			return -EFAULT;
	} else
		return -EINVAL;

	sp = sctp_sk(sk);

	if (params.assoc_id != 0) {
		asoc = sctp_id2assoc(sk, params.assoc_id);
		if (!asoc)
			return -EINVAL;
		params.assoc_value = asoc->max_burst;
	} else
		params.assoc_value = sp->max_burst;

	if (len == sizeof(int)) {
		if (copy_to_user(optval, &params.assoc_value, len))
			return -EFAULT;
	} else {
		if (copy_to_user(optval, &params, len))
			return -EFAULT;
	}

	return 0;

}

static int sctp_getsockopt_hmac_ident(struct sock *sk, int len,
				    char __user *optval, int __user *optlen)
{
	struct sctp_endpoint *ep = sctp_sk(sk)->ep;
	struct sctp_hmacalgo  __user *p = (void __user *)optval;
	struct sctp_hmac_algo_param *hmacs;
	__u16 data_len = 0;
	u32 num_idents;
	int i;

	if (!ep->auth_enable)
		return -EACCES;

	hmacs = ep->auth_hmacs_list;
	data_len = ntohs(hmacs->param_hdr.length) -
		   sizeof(struct sctp_paramhdr);

	if (len < sizeof(struct sctp_hmacalgo) + data_len)
		return -EINVAL;

	len = sizeof(struct sctp_hmacalgo) + data_len;
	num_idents = data_len / sizeof(u16);

	if (put_user(len, optlen))
		return -EFAULT;
	if (put_user(num_idents, &p->shmac_num_idents))
		return -EFAULT;
	for (i = 0; i < num_idents; i++) {
		__u16 hmacid = ntohs(hmacs->hmac_ids[i]);

		if (copy_to_user(&p->shmac_idents[i], &hmacid, sizeof(__u16)))
			return -EFAULT;
	}
	return 0;
}

static int sctp_getsockopt_active_key(struct sock *sk, int len,
				    char __user *optval, int __user *optlen)
{
	struct sctp_endpoint *ep = sctp_sk(sk)->ep;
	struct sctp_authkeyid val;
	struct sctp_association *asoc;

	if (!ep->auth_enable)
		return -EACCES;

	if (len < sizeof(struct sctp_authkeyid))
		return -EINVAL;

	len = sizeof(struct sctp_authkeyid);
	if (copy_from_user(&val, optval, len))
		return -EFAULT;

	asoc = sctp_id2assoc(sk, val.scact_assoc_id);
	if (!asoc && val.scact_assoc_id && sctp_style(sk, UDP))
		return -EINVAL;

	if (asoc)
		val.scact_keynumber = asoc->active_key_id;
	else
		val.scact_keynumber = ep->active_key_id;

	if (put_user(len, optlen))
		return -EFAULT;
	if (copy_to_user(optval, &val, len))
		return -EFAULT;

	return 0;
}

static int sctp_getsockopt_peer_auth_chunks(struct sock *sk, int len,
				    char __user *optval, int __user *optlen)
{
	struct sctp_endpoint *ep = sctp_sk(sk)->ep;
	struct sctp_authchunks __user *p = (void __user *)optval;
	struct sctp_authchunks val;
	struct sctp_association *asoc;
	struct sctp_chunks_param *ch;
	u32    num_chunks = 0;
	char __user *to;

	if (!ep->auth_enable)
		return -EACCES;

	if (len < sizeof(struct sctp_authchunks))
		return -EINVAL;

	if (copy_from_user(&val, optval, sizeof(val)))
		return -EFAULT;

	to = p->gauth_chunks;
	asoc = sctp_id2assoc(sk, val.gauth_assoc_id);
	if (!asoc)
		return -EINVAL;

	ch = asoc->peer.peer_chunks;
	if (!ch)
		goto num;

	/* See if the user provided enough room for all the data */
	num_chunks = ntohs(ch->param_hdr.length) - sizeof(struct sctp_paramhdr);
	if (len < num_chunks)
		return -EINVAL;

	if (copy_to_user(to, ch->chunks, num_chunks))
		return -EFAULT;
num:
	len = sizeof(struct sctp_authchunks) + num_chunks;
	if (put_user(len, optlen))
		return -EFAULT;
	if (put_user(num_chunks, &p->gauth_number_of_chunks))
		return -EFAULT;
	return 0;
}

static int sctp_getsockopt_local_auth_chunks(struct sock *sk, int len,
				    char __user *optval, int __user *optlen)
{
	struct sctp_endpoint *ep = sctp_sk(sk)->ep;
	struct sctp_authchunks __user *p = (void __user *)optval;
	struct sctp_authchunks val;
	struct sctp_association *asoc;
	struct sctp_chunks_param *ch;
	u32    num_chunks = 0;
	char __user *to;

	if (!ep->auth_enable)
		return -EACCES;

	if (len < sizeof(struct sctp_authchunks))
		return -EINVAL;

	if (copy_from_user(&val, optval, sizeof(val)))
		return -EFAULT;

	to = p->gauth_chunks;
	asoc = sctp_id2assoc(sk, val.gauth_assoc_id);
	if (!asoc && val.gauth_assoc_id && sctp_style(sk, UDP))
		return -EINVAL;

	if (asoc)
		ch = (struct sctp_chunks_param *)asoc->c.auth_chunks;
	else
		ch = ep->auth_chunk_list;

	if (!ch)
		goto num;

	num_chunks = ntohs(ch->param_hdr.length) - sizeof(struct sctp_paramhdr);
	if (len < sizeof(struct sctp_authchunks) + num_chunks)
		return -EINVAL;

	if (copy_to_user(to, ch->chunks, num_chunks))
		return -EFAULT;
num:
	len = sizeof(struct sctp_authchunks) + num_chunks;
	if (put_user(len, optlen))
		return -EFAULT;
	if (put_user(num_chunks, &p->gauth_number_of_chunks))
		return -EFAULT;

	return 0;
}

/*
 * 8.2.5.  Get the Current Number of Associations (SCTP_GET_ASSOC_NUMBER)
 * This option gets the current number of associations that are attached
 * to a one-to-many style socket.  The option value is an uint32_t.
 */
static int sctp_getsockopt_assoc_number(struct sock *sk, int len,
				    char __user *optval, int __user *optlen)
{
	struct sctp_sock *sp = sctp_sk(sk);
	struct sctp_association *asoc;
	u32 val = 0;

	if (sctp_style(sk, TCP))
		return -EOPNOTSUPP;

	if (len < sizeof(u32))
		return -EINVAL;

	len = sizeof(u32);

	list_for_each_entry(asoc, &(sp->ep->asocs), asocs) {
		val++;
	}

	if (put_user(len, optlen))
		return -EFAULT;
	if (copy_to_user(optval, &val, len))
		return -EFAULT;

	return 0;
}

/*
 * 8.1.23 SCTP_AUTO_ASCONF
 * See the corresponding setsockopt entry as description
 */
static int sctp_getsockopt_auto_asconf(struct sock *sk, int len,
				   char __user *optval, int __user *optlen)
{
	int val = 0;

	if (len < sizeof(int))
		return -EINVAL;

	len = sizeof(int);
	if (sctp_sk(sk)->do_auto_asconf && sctp_is_ep_boundall(sk))
		val = 1;
	if (put_user(len, optlen))
		return -EFAULT;
	if (copy_to_user(optval, &val, len))
		return -EFAULT;
	return 0;
}

/*
 * 8.2.6. Get the Current Identifiers of Associations
 *        (SCTP_GET_ASSOC_ID_LIST)
 *
 * This option gets the current list of SCTP association identifiers of
 * the SCTP associations handled by a one-to-many style socket.
 */
static int sctp_getsockopt_assoc_ids(struct sock *sk, int len,
				    char __user *optval, int __user *optlen)
{
	struct sctp_sock *sp = sctp_sk(sk);
	struct sctp_association *asoc;
	struct sctp_assoc_ids *ids;
	u32 num = 0;

	if (sctp_style(sk, TCP))
		return -EOPNOTSUPP;

	if (len < sizeof(struct sctp_assoc_ids))
		return -EINVAL;

	list_for_each_entry(asoc, &(sp->ep->asocs), asocs) {
		num++;
	}

	if (len < sizeof(struct sctp_assoc_ids) + sizeof(sctp_assoc_t) * num)
		return -EINVAL;

	len = sizeof(struct sctp_assoc_ids) + sizeof(sctp_assoc_t) * num;

	ids = kmalloc(len, GFP_USER | __GFP_NOWARN);
	if (unlikely(!ids))
		return -ENOMEM;

	ids->gaids_number_of_ids = num;
	num = 0;
	list_for_each_entry(asoc, &(sp->ep->asocs), asocs) {
		ids->gaids_assoc_id[num++] = asoc->assoc_id;
	}

	if (put_user(len, optlen) || copy_to_user(optval, ids, len)) {
		kfree(ids);
		return -EFAULT;
	}

	kfree(ids);
	return 0;
}

/*
 * SCTP_PEER_ADDR_THLDS
 *
 * This option allows us to fetch the partially failed threshold for one or all
 * transports in an association.  See Section 6.1 of:
 * http://www.ietf.org/id/draft-nishida-tsvwg-sctp-failover-05.txt
 */
static int sctp_getsockopt_paddr_thresholds(struct sock *sk,
					    char __user *optval,
					    int len,
					    int __user *optlen)
{
	struct sctp_paddrthlds val;
	struct sctp_transport *trans;
	struct sctp_association *asoc;

	if (len < sizeof(struct sctp_paddrthlds))
		return -EINVAL;
	len = sizeof(struct sctp_paddrthlds);
	if (copy_from_user(&val, (struct sctp_paddrthlds __user *)optval, len))
		return -EFAULT;

	if (sctp_is_any(sk, (const union sctp_addr *)&val.spt_address)) {
		asoc = sctp_id2assoc(sk, val.spt_assoc_id);
		if (!asoc)
			return -ENOENT;

		val.spt_pathpfthld = asoc->pf_retrans;
		val.spt_pathmaxrxt = asoc->pathmaxrxt;
	} else {
		trans = sctp_addr_id2transport(sk, &val.spt_address,
					       val.spt_assoc_id);
		if (!trans)
			return -ENOENT;

		val.spt_pathmaxrxt = trans->pathmaxrxt;
		val.spt_pathpfthld = trans->pf_retrans;
	}

	if (put_user(len, optlen) || copy_to_user(optval, &val, len))
		return -EFAULT;

	return 0;
}

/*
 * SCTP_GET_ASSOC_STATS
 *
 * This option retrieves local per endpoint statistics. It is modeled
 * after OpenSolaris' implementation
 */
static int sctp_getsockopt_assoc_stats(struct sock *sk, int len,
				       char __user *optval,
				       int __user *optlen)
{
	struct sctp_assoc_stats sas;
	struct sctp_association *asoc = NULL;

	/* User must provide at least the assoc id */
	if (len < sizeof(sctp_assoc_t))
		return -EINVAL;

	/* Allow the struct to grow and fill in as much as possible */
	len = min_t(size_t, len, sizeof(sas));

	if (copy_from_user(&sas, optval, len))
		return -EFAULT;

	asoc = sctp_id2assoc(sk, sas.sas_assoc_id);
	if (!asoc)
		return -EINVAL;

	sas.sas_rtxchunks = asoc->stats.rtxchunks;
	sas.sas_gapcnt = asoc->stats.gapcnt;
	sas.sas_outofseqtsns = asoc->stats.outofseqtsns;
	sas.sas_osacks = asoc->stats.osacks;
	sas.sas_isacks = asoc->stats.isacks;
	sas.sas_octrlchunks = asoc->stats.octrlchunks;
	sas.sas_ictrlchunks = asoc->stats.ictrlchunks;
	sas.sas_oodchunks = asoc->stats.oodchunks;
	sas.sas_iodchunks = asoc->stats.iodchunks;
	sas.sas_ouodchunks = asoc->stats.ouodchunks;
	sas.sas_iuodchunks = asoc->stats.iuodchunks;
	sas.sas_idupchunks = asoc->stats.idupchunks;
	sas.sas_opackets = asoc->stats.opackets;
	sas.sas_ipackets = asoc->stats.ipackets;

	/* New high max rto observed, will return 0 if not a single
	 * RTO update took place. obs_rto_ipaddr will be bogus
	 * in such a case
	 */
	sas.sas_maxrto = asoc->stats.max_obs_rto;
	memcpy(&sas.sas_obs_rto_ipaddr, &asoc->stats.obs_rto_ipaddr,
		sizeof(struct sockaddr_storage));

	/* Mark beginning of a new observation period */
	asoc->stats.max_obs_rto = asoc->rto_min;

	if (put_user(len, optlen))
		return -EFAULT;

	pr_debug("%s: len:%d, assoc_id:%d\n", __func__, len, sas.sas_assoc_id);

	if (copy_to_user(optval, &sas, len))
		return -EFAULT;

	return 0;
}

static int sctp_getsockopt_recvrcvinfo(struct sock *sk,	int len,
				       char __user *optval,
				       int __user *optlen)
{
	int val = 0;

	if (len < sizeof(int))
		return -EINVAL;

	len = sizeof(int);
	if (sctp_sk(sk)->recvrcvinfo)
		val = 1;
	if (put_user(len, optlen))
		return -EFAULT;
	if (copy_to_user(optval, &val, len))
		return -EFAULT;

	return 0;
}

static int sctp_getsockopt_recvnxtinfo(struct sock *sk,	int len,
				       char __user *optval,
				       int __user *optlen)
{
	int val = 0;

	if (len < sizeof(int))
		return -EINVAL;

	len = sizeof(int);
	if (sctp_sk(sk)->recvnxtinfo)
		val = 1;
	if (put_user(len, optlen))
		return -EFAULT;
	if (copy_to_user(optval, &val, len))
		return -EFAULT;

	return 0;
}

static int sctp_getsockopt_pr_supported(struct sock *sk, int len,
					char __user *optval,
					int __user *optlen)
{
	struct sctp_assoc_value params;
	struct sctp_association *asoc;
	int retval = -EFAULT;

	if (len < sizeof(params)) {
		retval = -EINVAL;
		goto out;
	}

	len = sizeof(params);
	if (copy_from_user(&params, optval, len))
		goto out;

	asoc = sctp_id2assoc(sk, params.assoc_id);
	if (asoc) {
		params.assoc_value = asoc->prsctp_enable;
	} else if (!params.assoc_id) {
		struct sctp_sock *sp = sctp_sk(sk);

		params.assoc_value = sp->ep->prsctp_enable;
	} else {
		retval = -EINVAL;
		goto out;
	}

	if (put_user(len, optlen))
		goto out;

	if (copy_to_user(optval, &params, len))
		goto out;

	retval = 0;

out:
	return retval;
}

static int sctp_getsockopt_default_prinfo(struct sock *sk, int len,
					  char __user *optval,
					  int __user *optlen)
{
	struct sctp_default_prinfo info;
	struct sctp_association *asoc;
	int retval = -EFAULT;

	if (len < sizeof(info)) {
		retval = -EINVAL;
		goto out;
	}

	len = sizeof(info);
	if (copy_from_user(&info, optval, len))
		goto out;

	asoc = sctp_id2assoc(sk, info.pr_assoc_id);
	if (asoc) {
		info.pr_policy = SCTP_PR_POLICY(asoc->default_flags);
		info.pr_value = asoc->default_timetolive;
	} else if (!info.pr_assoc_id) {
		struct sctp_sock *sp = sctp_sk(sk);

		info.pr_policy = SCTP_PR_POLICY(sp->default_flags);
		info.pr_value = sp->default_timetolive;
	} else {
		retval = -EINVAL;
		goto out;
	}

	if (put_user(len, optlen))
		goto out;

	if (copy_to_user(optval, &info, len))
		goto out;

	retval = 0;

out:
	return retval;
}

static int sctp_getsockopt_pr_assocstatus(struct sock *sk, int len,
					  char __user *optval,
					  int __user *optlen)
{
	struct sctp_prstatus params;
	struct sctp_association *asoc;
	int policy;
	int retval = -EINVAL;

	if (len < sizeof(params))
		goto out;

	len = sizeof(params);
	if (copy_from_user(&params, optval, len)) {
		retval = -EFAULT;
		goto out;
	}

	policy = params.sprstat_policy;
	if (!policy || (policy & ~(SCTP_PR_SCTP_MASK | SCTP_PR_SCTP_ALL)))
		goto out;

	asoc = sctp_id2assoc(sk, params.sprstat_assoc_id);
	if (!asoc)
		goto out;

	if (policy & SCTP_PR_SCTP_ALL) {
		params.sprstat_abandoned_unsent = 0;
		params.sprstat_abandoned_sent = 0;
		for (policy = 0; policy <= SCTP_PR_INDEX(MAX); policy++) {
			params.sprstat_abandoned_unsent +=
				asoc->abandoned_unsent[policy];
			params.sprstat_abandoned_sent +=
				asoc->abandoned_sent[policy];
		}
	} else {
		params.sprstat_abandoned_unsent =
			asoc->abandoned_unsent[__SCTP_PR_INDEX(policy)];
		params.sprstat_abandoned_sent =
			asoc->abandoned_sent[__SCTP_PR_INDEX(policy)];
	}

	if (put_user(len, optlen)) {
		retval = -EFAULT;
		goto out;
	}

	if (copy_to_user(optval, &params, len)) {
		retval = -EFAULT;
		goto out;
	}

	retval = 0;

out:
	return retval;
}

static int sctp_getsockopt_pr_streamstatus(struct sock *sk, int len,
					   char __user *optval,
					   int __user *optlen)
{
	struct sctp_stream_out_ext *streamoute;
	struct sctp_association *asoc;
	struct sctp_prstatus params;
	int retval = -EINVAL;
	int policy;

	if (len < sizeof(params))
		goto out;

	len = sizeof(params);
	if (copy_from_user(&params, optval, len)) {
		retval = -EFAULT;
		goto out;
	}

	policy = params.sprstat_policy;
	if (!policy || (policy & ~(SCTP_PR_SCTP_MASK | SCTP_PR_SCTP_ALL)))
		goto out;

	asoc = sctp_id2assoc(sk, params.sprstat_assoc_id);
	if (!asoc || params.sprstat_sid >= asoc->stream.outcnt)
		goto out;

	streamoute = SCTP_SO(&asoc->stream, params.sprstat_sid)->ext;
	if (!streamoute) {
		/* Not allocated yet, means all stats are 0 */
		params.sprstat_abandoned_unsent = 0;
		params.sprstat_abandoned_sent = 0;
		retval = 0;
		goto out;
	}

	if (policy == SCTP_PR_SCTP_ALL) {
		params.sprstat_abandoned_unsent = 0;
		params.sprstat_abandoned_sent = 0;
		for (policy = 0; policy <= SCTP_PR_INDEX(MAX); policy++) {
			params.sprstat_abandoned_unsent +=
				streamoute->abandoned_unsent[policy];
			params.sprstat_abandoned_sent +=
				streamoute->abandoned_sent[policy];
		}
	} else {
		params.sprstat_abandoned_unsent =
			streamoute->abandoned_unsent[__SCTP_PR_INDEX(policy)];
		params.sprstat_abandoned_sent =
			streamoute->abandoned_sent[__SCTP_PR_INDEX(policy)];
	}

	if (put_user(len, optlen) || copy_to_user(optval, &params, len)) {
		retval = -EFAULT;
		goto out;
	}

	retval = 0;

out:
	return retval;
}

static int sctp_getsockopt_reconfig_supported(struct sock *sk, int len,
					      char __user *optval,
					      int __user *optlen)
{
	struct sctp_assoc_value params;
	struct sctp_association *asoc;
	int retval = -EFAULT;

	if (len < sizeof(params)) {
		retval = -EINVAL;
		goto out;
	}

	len = sizeof(params);
	if (copy_from_user(&params, optval, len))
		goto out;

	asoc = sctp_id2assoc(sk, params.assoc_id);
	if (asoc) {
		params.assoc_value = asoc->reconf_enable;
	} else if (!params.assoc_id) {
		struct sctp_sock *sp = sctp_sk(sk);

		params.assoc_value = sp->ep->reconf_enable;
	} else {
		retval = -EINVAL;
		goto out;
	}

	if (put_user(len, optlen))
		goto out;

	if (copy_to_user(optval, &params, len))
		goto out;

	retval = 0;

out:
	return retval;
}

static int sctp_getsockopt_enable_strreset(struct sock *sk, int len,
					   char __user *optval,
					   int __user *optlen)
{
	struct sctp_assoc_value params;
	struct sctp_association *asoc;
	int retval = -EFAULT;

	if (len < sizeof(params)) {
		retval = -EINVAL;
		goto out;
	}

	len = sizeof(params);
	if (copy_from_user(&params, optval, len))
		goto out;

	asoc = sctp_id2assoc(sk, params.assoc_id);
	if (asoc) {
		params.assoc_value = asoc->strreset_enable;
	} else if (!params.assoc_id) {
		struct sctp_sock *sp = sctp_sk(sk);

		params.assoc_value = sp->ep->strreset_enable;
	} else {
		retval = -EINVAL;
		goto out;
	}

	if (put_user(len, optlen))
		goto out;

	if (copy_to_user(optval, &params, len))
		goto out;

	retval = 0;

out:
	return retval;
}

static int sctp_getsockopt_scheduler(struct sock *sk, int len,
				     char __user *optval,
				     int __user *optlen)
{
	struct sctp_assoc_value params;
	struct sctp_association *asoc;
	int retval = -EFAULT;

	if (len < sizeof(params)) {
		retval = -EINVAL;
		goto out;
	}

	len = sizeof(params);
	if (copy_from_user(&params, optval, len))
		goto out;

	asoc = sctp_id2assoc(sk, params.assoc_id);
	if (!asoc) {
		retval = -EINVAL;
		goto out;
	}

	params.assoc_value = sctp_sched_get_sched(asoc);

	if (put_user(len, optlen))
		goto out;

	if (copy_to_user(optval, &params, len))
		goto out;

	retval = 0;

out:
	return retval;
}

static int sctp_getsockopt_scheduler_value(struct sock *sk, int len,
					   char __user *optval,
					   int __user *optlen)
{
	struct sctp_stream_value params;
	struct sctp_association *asoc;
	int retval = -EFAULT;

	if (len < sizeof(params)) {
		retval = -EINVAL;
		goto out;
	}

	len = sizeof(params);
	if (copy_from_user(&params, optval, len))
		goto out;

	asoc = sctp_id2assoc(sk, params.assoc_id);
	if (!asoc) {
		retval = -EINVAL;
		goto out;
	}

	retval = sctp_sched_get_value(asoc, params.stream_id,
				      &params.stream_value);
	if (retval)
		goto out;

	if (put_user(len, optlen)) {
		retval = -EFAULT;
		goto out;
	}

	if (copy_to_user(optval, &params, len)) {
		retval = -EFAULT;
		goto out;
	}

out:
	return retval;
}

static int sctp_getsockopt_interleaving_supported(struct sock *sk, int len,
						  char __user *optval,
						  int __user *optlen)
{
	struct sctp_assoc_value params;
	struct sctp_association *asoc;
	int retval = -EFAULT;

	if (len < sizeof(params)) {
		retval = -EINVAL;
		goto out;
	}

	len = sizeof(params);
	if (copy_from_user(&params, optval, len))
		goto out;

	asoc = sctp_id2assoc(sk, params.assoc_id);
	if (asoc) {
		params.assoc_value = asoc->intl_enable;
	} else if (!params.assoc_id) {
		struct sctp_sock *sp = sctp_sk(sk);

		params.assoc_value = sp->strm_interleave;
	} else {
		retval = -EINVAL;
		goto out;
	}

	if (put_user(len, optlen))
		goto out;

	if (copy_to_user(optval, &params, len))
		goto out;

	retval = 0;

out:
	return retval;
}

static int sctp_getsockopt_reuse_port(struct sock *sk, int len,
				      char __user *optval,
				      int __user *optlen)
{
	int val;

	if (len < sizeof(int))
		return -EINVAL;

	len = sizeof(int);
	val = sctp_sk(sk)->reuse;
	if (put_user(len, optlen))
		return -EFAULT;

	if (copy_to_user(optval, &val, len))
		return -EFAULT;

	return 0;
}

static int sctp_getsockopt(struct sock *sk, int level, int optname,
			   char __user *optval, int __user *optlen)
{
	int retval = 0;
	int len;

	pr_debug("%s: sk:%p, optname:%d\n", __func__, sk, optname);

	/* I can hardly begin to describe how wrong this is.  This is
	 * so broken as to be worse than useless.  The API draft
	 * REALLY is NOT helpful here...  I am not convinced that the
	 * semantics of getsockopt() with a level OTHER THAN SOL_SCTP
	 * are at all well-founded.
	 */
	if (level != SOL_SCTP) {
		struct sctp_af *af = sctp_sk(sk)->pf->af;

		retval = af->getsockopt(sk, level, optname, optval, optlen);
		return retval;
	}

	if (get_user(len, optlen))
		return -EFAULT;

	if (len < 0)
		return -EINVAL;

	lock_sock(sk);

	switch (optname) {
	case SCTP_STATUS:
		retval = sctp_getsockopt_sctp_status(sk, len, optval, optlen);
		break;
	case SCTP_DISABLE_FRAGMENTS:
		retval = sctp_getsockopt_disable_fragments(sk, len, optval,
							   optlen);
		break;
	case SCTP_EVENTS:
		retval = sctp_getsockopt_events(sk, len, optval, optlen);
		break;
	case SCTP_AUTOCLOSE:
		retval = sctp_getsockopt_autoclose(sk, len, optval, optlen);
		break;
	case SCTP_SOCKOPT_PEELOFF:
		retval = sctp_getsockopt_peeloff(sk, len, optval, optlen);
		break;
	case SCTP_SOCKOPT_PEELOFF_FLAGS:
		retval = sctp_getsockopt_peeloff_flags(sk, len, optval, optlen);
		break;
	case SCTP_PEER_ADDR_PARAMS:
		retval = sctp_getsockopt_peer_addr_params(sk, len, optval,
							  optlen);
		break;
	case SCTP_DELAYED_SACK:
		retval = sctp_getsockopt_delayed_ack(sk, len, optval,
							  optlen);
		break;
	case SCTP_INITMSG:
		retval = sctp_getsockopt_initmsg(sk, len, optval, optlen);
		break;
	case SCTP_GET_PEER_ADDRS:
		retval = sctp_getsockopt_peer_addrs(sk, len, optval,
						    optlen);
		break;
	case SCTP_GET_LOCAL_ADDRS:
		retval = sctp_getsockopt_local_addrs(sk, len, optval,
						     optlen);
		break;
	case SCTP_SOCKOPT_CONNECTX3:
		retval = sctp_getsockopt_connectx3(sk, len, optval, optlen);
		break;
	case SCTP_DEFAULT_SEND_PARAM:
		retval = sctp_getsockopt_default_send_param(sk, len,
							    optval, optlen);
		break;
	case SCTP_DEFAULT_SNDINFO:
		retval = sctp_getsockopt_default_sndinfo(sk, len,
							 optval, optlen);
		break;
	case SCTP_PRIMARY_ADDR:
		retval = sctp_getsockopt_primary_addr(sk, len, optval, optlen);
		break;
	case SCTP_NODELAY:
		retval = sctp_getsockopt_nodelay(sk, len, optval, optlen);
		break;
	case SCTP_RTOINFO:
		retval = sctp_getsockopt_rtoinfo(sk, len, optval, optlen);
		break;
	case SCTP_ASSOCINFO:
		retval = sctp_getsockopt_associnfo(sk, len, optval, optlen);
		break;
	case SCTP_I_WANT_MAPPED_V4_ADDR:
		retval = sctp_getsockopt_mappedv4(sk, len, optval, optlen);
		break;
	case SCTP_MAXSEG:
		retval = sctp_getsockopt_maxseg(sk, len, optval, optlen);
		break;
	case SCTP_GET_PEER_ADDR_INFO:
		retval = sctp_getsockopt_peer_addr_info(sk, len, optval,
							optlen);
		break;
	case SCTP_ADAPTATION_LAYER:
		retval = sctp_getsockopt_adaptation_layer(sk, len, optval,
							optlen);
		break;
	case SCTP_CONTEXT:
		retval = sctp_getsockopt_context(sk, len, optval, optlen);
		break;
	case SCTP_FRAGMENT_INTERLEAVE:
		retval = sctp_getsockopt_fragment_interleave(sk, len, optval,
							     optlen);
		break;
	case SCTP_PARTIAL_DELIVERY_POINT:
		retval = sctp_getsockopt_partial_delivery_point(sk, len, optval,
								optlen);
		break;
	case SCTP_MAX_BURST:
		retval = sctp_getsockopt_maxburst(sk, len, optval, optlen);
		break;
	case SCTP_AUTH_KEY:
	case SCTP_AUTH_CHUNK:
	case SCTP_AUTH_DELETE_KEY:
	case SCTP_AUTH_DEACTIVATE_KEY:
		retval = -EOPNOTSUPP;
		break;
	case SCTP_HMAC_IDENT:
		retval = sctp_getsockopt_hmac_ident(sk, len, optval, optlen);
		break;
	case SCTP_AUTH_ACTIVE_KEY:
		retval = sctp_getsockopt_active_key(sk, len, optval, optlen);
		break;
	case SCTP_PEER_AUTH_CHUNKS:
		retval = sctp_getsockopt_peer_auth_chunks(sk, len, optval,
							optlen);
		break;
	case SCTP_LOCAL_AUTH_CHUNKS:
		retval = sctp_getsockopt_local_auth_chunks(sk, len, optval,
							optlen);
		break;
	case SCTP_GET_ASSOC_NUMBER:
		retval = sctp_getsockopt_assoc_number(sk, len, optval, optlen);
		break;
	case SCTP_GET_ASSOC_ID_LIST:
		retval = sctp_getsockopt_assoc_ids(sk, len, optval, optlen);
		break;
	case SCTP_AUTO_ASCONF:
		retval = sctp_getsockopt_auto_asconf(sk, len, optval, optlen);
		break;
	case SCTP_PEER_ADDR_THLDS:
		retval = sctp_getsockopt_paddr_thresholds(sk, optval, len, optlen);
		break;
	case SCTP_GET_ASSOC_STATS:
		retval = sctp_getsockopt_assoc_stats(sk, len, optval, optlen);
		break;
	case SCTP_RECVRCVINFO:
		retval = sctp_getsockopt_recvrcvinfo(sk, len, optval, optlen);
		break;
	case SCTP_RECVNXTINFO:
		retval = sctp_getsockopt_recvnxtinfo(sk, len, optval, optlen);
		break;
	case SCTP_PR_SUPPORTED:
		retval = sctp_getsockopt_pr_supported(sk, len, optval, optlen);
		break;
	case SCTP_DEFAULT_PRINFO:
		retval = sctp_getsockopt_default_prinfo(sk, len, optval,
							optlen);
		break;
	case SCTP_PR_ASSOC_STATUS:
		retval = sctp_getsockopt_pr_assocstatus(sk, len, optval,
							optlen);
		break;
	case SCTP_PR_STREAM_STATUS:
		retval = sctp_getsockopt_pr_streamstatus(sk, len, optval,
							 optlen);
		break;
	case SCTP_RECONFIG_SUPPORTED:
		retval = sctp_getsockopt_reconfig_supported(sk, len, optval,
							    optlen);
		break;
	case SCTP_ENABLE_STREAM_RESET:
		retval = sctp_getsockopt_enable_strreset(sk, len, optval,
							 optlen);
		break;
	case SCTP_STREAM_SCHEDULER:
		retval = sctp_getsockopt_scheduler(sk, len, optval,
						   optlen);
		break;
	case SCTP_STREAM_SCHEDULER_VALUE:
		retval = sctp_getsockopt_scheduler_value(sk, len, optval,
							 optlen);
		break;
	case SCTP_INTERLEAVING_SUPPORTED:
		retval = sctp_getsockopt_interleaving_supported(sk, len, optval,
								optlen);
		break;
	case SCTP_REUSE_PORT:
		retval = sctp_getsockopt_reuse_port(sk, len, optval, optlen);
		break;
	default:
		retval = -ENOPROTOOPT;
		break;
	}

	release_sock(sk);
	return retval;
}

static int sctp_hash(struct sock *sk)
{
	/* STUB */
	return 0;
}

static void sctp_unhash(struct sock *sk)
{
	/* STUB */
}

/* Check if port is acceptable.  Possibly find first available port.
 *
 * The port hash table (contained in the 'global' SCTP protocol storage
 * returned by struct sctp_protocol *sctp_get_protocol()). The hash
 * table is an array of 4096 lists (sctp_bind_hashbucket). Each
 * list (the list number is the port number hashed out, so as you
 * would expect from a hash function, all the ports in a given list have
 * such a number that hashes out to the same list number; you were
 * expecting that, right?); so each list has a set of ports, with a
 * link to the socket (struct sock) that uses it, the port number and
 * a fastreuse flag (FIXME: NPI ipg).
 */
static struct sctp_bind_bucket *sctp_bucket_create(
	struct sctp_bind_hashbucket *head, struct net *, unsigned short snum);

static long sctp_get_port_local(struct sock *sk, union sctp_addr *addr)
{
	bool reuse = (sk->sk_reuse || sctp_sk(sk)->reuse);
	struct sctp_bind_hashbucket *head; /* hash list */
	struct sctp_bind_bucket *pp;
	unsigned short snum;
	int ret;

	snum = ntohs(addr->v4.sin_port);

	pr_debug("%s: begins, snum:%d\n", __func__, snum);

	local_bh_disable();

	if (snum == 0) {
		/* Search for an available port. */
		int low, high, remaining, index;
		unsigned int rover;
		struct net *net = sock_net(sk);

		inet_get_local_port_range(net, &low, &high);
		remaining = (high - low) + 1;
		rover = prandom_u32() % remaining + low;

		do {
			rover++;
			if ((rover < low) || (rover > high))
				rover = low;
			if (inet_is_local_reserved_port(net, rover))
				continue;
			index = sctp_phashfn(sock_net(sk), rover);
			head = &sctp_port_hashtable[index];
			spin_lock(&head->lock);
			sctp_for_each_hentry(pp, &head->chain)
				if ((pp->port == rover) &&
				    net_eq(sock_net(sk), pp->net))
					goto next;
			break;
		next:
			spin_unlock(&head->lock);
		} while (--remaining > 0);

		/* Exhausted local port range during search? */
		ret = 1;
		if (remaining <= 0)
			goto fail;

		/* OK, here is the one we will use.  HEAD (the port
		 * hash table list entry) is non-NULL and we hold it's
		 * mutex.
		 */
		snum = rover;
	} else {
		/* We are given an specific port number; we verify
		 * that it is not being used. If it is used, we will
		 * exahust the search in the hash list corresponding
		 * to the port number (snum) - we detect that with the
		 * port iterator, pp being NULL.
		 */
		head = &sctp_port_hashtable[sctp_phashfn(sock_net(sk), snum)];
		spin_lock(&head->lock);
		sctp_for_each_hentry(pp, &head->chain) {
			if ((pp->port == snum) && net_eq(pp->net, sock_net(sk)))
				goto pp_found;
		}
	}
	pp = NULL;
	goto pp_not_found;
pp_found:
	if (!hlist_empty(&pp->owner)) {
		/* We had a port hash table hit - there is an
		 * available port (pp != NULL) and it is being
		 * used by other socket (pp->owner not empty); that other
		 * socket is going to be sk2.
		 */
		struct sock *sk2;

		pr_debug("%s: found a possible match\n", __func__);

		if (pp->fastreuse && reuse && sk->sk_state != SCTP_SS_LISTENING)
			goto success;

		/* Run through the list of sockets bound to the port
		 * (pp->port) [via the pointers bind_next and
		 * bind_pprev in the struct sock *sk2 (pp->sk)]. On each one,
		 * we get the endpoint they describe and run through
		 * the endpoint's list of IP (v4 or v6) addresses,
		 * comparing each of the addresses with the address of
		 * the socket sk. If we find a match, then that means
		 * that this port/socket (sk) combination are already
		 * in an endpoint.
		 */
		sk_for_each_bound(sk2, &pp->owner) {
			struct sctp_endpoint *ep2;
			ep2 = sctp_sk(sk2)->ep;

			if (sk == sk2 ||
			    (reuse && (sk2->sk_reuse || sctp_sk(sk2)->reuse) &&
			     sk2->sk_state != SCTP_SS_LISTENING))
				continue;

			if (sctp_bind_addr_conflict(&ep2->base.bind_addr, addr,
						 sctp_sk(sk2), sctp_sk(sk))) {
				ret = (long)sk2;
				goto fail_unlock;
			}
		}

		pr_debug("%s: found a match\n", __func__);
	}
pp_not_found:
	/* If there was a hash table miss, create a new port.  */
	ret = 1;
	if (!pp && !(pp = sctp_bucket_create(head, sock_net(sk), snum)))
		goto fail_unlock;

	/* In either case (hit or miss), make sure fastreuse is 1 only
	 * if sk->sk_reuse is too (that is, if the caller requested
	 * SO_REUSEADDR on this socket -sk-).
	 */
	if (hlist_empty(&pp->owner)) {
		if (reuse && sk->sk_state != SCTP_SS_LISTENING)
			pp->fastreuse = 1;
		else
			pp->fastreuse = 0;
	} else if (pp->fastreuse &&
		   (!reuse || sk->sk_state == SCTP_SS_LISTENING))
		pp->fastreuse = 0;

	/* We are set, so fill up all the data in the hash table
	 * entry, tie the socket list information with the rest of the
	 * sockets FIXME: Blurry, NPI (ipg).
	 */
success:
	if (!sctp_sk(sk)->bind_hash) {
		inet_sk(sk)->inet_num = snum;
		sk_add_bind_node(sk, &pp->owner);
		sctp_sk(sk)->bind_hash = pp;
	}
	ret = 0;

fail_unlock:
	spin_unlock(&head->lock);

fail:
	local_bh_enable();
	return ret;
}

/* Assign a 'snum' port to the socket.  If snum == 0, an ephemeral
 * port is requested.
 */
static int sctp_get_port(struct sock *sk, unsigned short snum)
{
	union sctp_addr addr;
	struct sctp_af *af = sctp_sk(sk)->pf->af;

	/* Set up a dummy address struct from the sk. */
	af->from_sk(&addr, sk);
	addr.v4.sin_port = htons(snum);

	/* Note: sk->sk_num gets filled in if ephemeral port request. */
	return !!sctp_get_port_local(sk, &addr);
}

/*
 *  Move a socket to LISTENING state.
 */
static int sctp_listen_start(struct sock *sk, int backlog)
{
	struct sctp_sock *sp = sctp_sk(sk);
	struct sctp_endpoint *ep = sp->ep;
	struct crypto_shash *tfm = NULL;
	char alg[32];

	/* Allocate HMAC for generating cookie. */
	if (!sp->hmac && sp->sctp_hmac_alg) {
		sprintf(alg, "hmac(%s)", sp->sctp_hmac_alg);
		tfm = crypto_alloc_shash(alg, 0, 0);
		if (IS_ERR(tfm)) {
			net_info_ratelimited("failed to load transform for %s: %ld\n",
					     sp->sctp_hmac_alg, PTR_ERR(tfm));
			return -ENOSYS;
		}
		sctp_sk(sk)->hmac = tfm;
	}

	/*
	 * If a bind() or sctp_bindx() is not called prior to a listen()
	 * call that allows new associations to be accepted, the system
	 * picks an ephemeral port and will choose an address set equivalent
	 * to binding with a wildcard address.
	 *
	 * This is not currently spelled out in the SCTP sockets
	 * extensions draft, but follows the practice as seen in TCP
	 * sockets.
	 *
	 */
	inet_sk_set_state(sk, SCTP_SS_LISTENING);
	if (!ep->base.bind_addr.port) {
		if (sctp_autobind(sk))
			return -EAGAIN;
	} else {
		if (sctp_get_port(sk, inet_sk(sk)->inet_num)) {
			inet_sk_set_state(sk, SCTP_SS_CLOSED);
			return -EADDRINUSE;
		}
	}

	sk->sk_max_ack_backlog = backlog;
	sctp_hash_endpoint(ep);
	return 0;
}

/*
 * 4.1.3 / 5.1.3 listen()
 *
 *   By default, new associations are not accepted for UDP style sockets.
 *   An application uses listen() to mark a socket as being able to
 *   accept new associations.
 *
 *   On TCP style sockets, applications use listen() to ready the SCTP
 *   endpoint for accepting inbound associations.
 *
 *   On both types of endpoints a backlog of '0' disables listening.
 *
 *  Move a socket to LISTENING state.
 */
int sctp_inet_listen(struct socket *sock, int backlog)
{
	struct sock *sk = sock->sk;
	struct sctp_endpoint *ep = sctp_sk(sk)->ep;
	int err = -EINVAL;

	if (unlikely(backlog < 0))
		return err;

	lock_sock(sk);

	/* Peeled-off sockets are not allowed to listen().  */
	if (sctp_style(sk, UDP_HIGH_BANDWIDTH))
		goto out;

	if (sock->state != SS_UNCONNECTED)
		goto out;

	if (!sctp_sstate(sk, LISTENING) && !sctp_sstate(sk, CLOSED))
		goto out;

	/* If backlog is zero, disable listening. */
	if (!backlog) {
		if (sctp_sstate(sk, CLOSED))
			goto out;

		err = 0;
		sctp_unhash_endpoint(ep);
		sk->sk_state = SCTP_SS_CLOSED;
		if (sk->sk_reuse || sctp_sk(sk)->reuse)
			sctp_sk(sk)->bind_hash->fastreuse = 1;
		goto out;
	}

	/* If we are already listening, just update the backlog */
	if (sctp_sstate(sk, LISTENING))
		sk->sk_max_ack_backlog = backlog;
	else {
		err = sctp_listen_start(sk, backlog);
		if (err)
			goto out;
	}

	err = 0;
out:
	release_sock(sk);
	return err;
}

/*
 * This function is done by modeling the current datagram_poll() and the
 * tcp_poll().  Note that, based on these implementations, we don't
 * lock the socket in this function, even though it seems that,
 * ideally, locking or some other mechanisms can be used to ensure
 * the integrity of the counters (sndbuf and wmem_alloc) used
 * in this place.  We assume that we don't need locks either until proven
 * otherwise.
 *
 * Another thing to note is that we include the Async I/O support
 * here, again, by modeling the current TCP/UDP code.  We don't have
 * a good way to test with it yet.
 */
__poll_t sctp_poll(struct file *file, struct socket *sock, poll_table *wait)
{
	struct sock *sk = sock->sk;
	struct sctp_sock *sp = sctp_sk(sk);
	__poll_t mask;

	poll_wait(file, sk_sleep(sk), wait);

	sock_rps_record_flow(sk);

	/* A TCP-style listening socket becomes readable when the accept queue
	 * is not empty.
	 */
	if (sctp_style(sk, TCP) && sctp_sstate(sk, LISTENING))
		return (!list_empty(&sp->ep->asocs)) ?
			(EPOLLIN | EPOLLRDNORM) : 0;

	mask = 0;

	/* Is there any exceptional events?  */
	if (sk->sk_err || !skb_queue_empty(&sk->sk_error_queue))
		mask |= EPOLLERR |
			(sock_flag(sk, SOCK_SELECT_ERR_QUEUE) ? EPOLLPRI : 0);
	if (sk->sk_shutdown & RCV_SHUTDOWN)
		mask |= EPOLLRDHUP | EPOLLIN | EPOLLRDNORM;
	if (sk->sk_shutdown == SHUTDOWN_MASK)
		mask |= EPOLLHUP;

	/* Is it readable?  Reconsider this code with TCP-style support.  */
	if (!skb_queue_empty(&sk->sk_receive_queue))
		mask |= EPOLLIN | EPOLLRDNORM;

	/* The association is either gone or not ready.  */
	if (!sctp_style(sk, UDP) && sctp_sstate(sk, CLOSED))
		return mask;

	/* Is it writable?  */
	if (sctp_writeable(sk)) {
		mask |= EPOLLOUT | EPOLLWRNORM;
	} else {
		sk_set_bit(SOCKWQ_ASYNC_NOSPACE, sk);
		/*
		 * Since the socket is not locked, the buffer
		 * might be made available after the writeable check and
		 * before the bit is set.  This could cause a lost I/O
		 * signal.  tcp_poll() has a race breaker for this race
		 * condition.  Based on their implementation, we put
		 * in the following code to cover it as well.
		 */
		if (sctp_writeable(sk))
			mask |= EPOLLOUT | EPOLLWRNORM;
	}
	return mask;
}

/********************************************************************
 * 2nd Level Abstractions
 ********************************************************************/

static struct sctp_bind_bucket *sctp_bucket_create(
	struct sctp_bind_hashbucket *head, struct net *net, unsigned short snum)
{
	struct sctp_bind_bucket *pp;

	pp = kmem_cache_alloc(sctp_bucket_cachep, GFP_ATOMIC);
	if (pp) {
		SCTP_DBG_OBJCNT_INC(bind_bucket);
		pp->port = snum;
		pp->fastreuse = 0;
		INIT_HLIST_HEAD(&pp->owner);
		pp->net = net;
		hlist_add_head(&pp->node, &head->chain);
	}
	return pp;
}

/* Caller must hold hashbucket lock for this tb with local BH disabled */
static void sctp_bucket_destroy(struct sctp_bind_bucket *pp)
{
	if (pp && hlist_empty(&pp->owner)) {
		__hlist_del(&pp->node);
		kmem_cache_free(sctp_bucket_cachep, pp);
		SCTP_DBG_OBJCNT_DEC(bind_bucket);
	}
}

/* Release this socket's reference to a local port.  */
static inline void __sctp_put_port(struct sock *sk)
{
	struct sctp_bind_hashbucket *head =
		&sctp_port_hashtable[sctp_phashfn(sock_net(sk),
						  inet_sk(sk)->inet_num)];
	struct sctp_bind_bucket *pp;

	spin_lock(&head->lock);
	pp = sctp_sk(sk)->bind_hash;
	__sk_del_bind_node(sk);
	sctp_sk(sk)->bind_hash = NULL;
	inet_sk(sk)->inet_num = 0;
	sctp_bucket_destroy(pp);
	spin_unlock(&head->lock);
}

void sctp_put_port(struct sock *sk)
{
	local_bh_disable();
	__sctp_put_port(sk);
	local_bh_enable();
}

/*
 * The system picks an ephemeral port and choose an address set equivalent
 * to binding with a wildcard address.
 * One of those addresses will be the primary address for the association.
 * This automatically enables the multihoming capability of SCTP.
 */
static int sctp_autobind(struct sock *sk)
{
	union sctp_addr autoaddr;
	struct sctp_af *af;
	__be16 port;

	/* Initialize a local sockaddr structure to INADDR_ANY. */
	af = sctp_sk(sk)->pf->af;

	port = htons(inet_sk(sk)->inet_num);
	af->inaddr_any(&autoaddr, port);

	return sctp_do_bind(sk, &autoaddr, af->sockaddr_len);
}

/* Parse out IPPROTO_SCTP CMSG headers.  Perform only minimal validation.
 *
 * From RFC 2292
 * 4.2 The cmsghdr Structure *
 *
 * When ancillary data is sent or received, any number of ancillary data
 * objects can be specified by the msg_control and msg_controllen members of
 * the msghdr structure, because each object is preceded by
 * a cmsghdr structure defining the object's length (the cmsg_len member).
 * Historically Berkeley-derived implementations have passed only one object
 * at a time, but this API allows multiple objects to be
 * passed in a single call to sendmsg() or recvmsg(). The following example
 * shows two ancillary data objects in a control buffer.
 *
 *   |<--------------------------- msg_controllen -------------------------->|
 *   |                                                                       |
 *
 *   |<----- ancillary data object ----->|<----- ancillary data object ----->|
 *
 *   |<---------- CMSG_SPACE() --------->|<---------- CMSG_SPACE() --------->|
 *   |                                   |                                   |
 *
 *   |<---------- cmsg_len ---------->|  |<--------- cmsg_len ----------->|  |
 *
 *   |<--------- CMSG_LEN() --------->|  |<-------- CMSG_LEN() ---------->|  |
 *   |                                |  |                                |  |
 *
 *   +-----+-----+-----+--+-----------+--+-----+-----+-----+--+-----------+--+
 *   |cmsg_|cmsg_|cmsg_|XX|           |XX|cmsg_|cmsg_|cmsg_|XX|           |XX|
 *
 *   |len  |level|type |XX|cmsg_data[]|XX|len  |level|type |XX|cmsg_data[]|XX|
 *
 *   +-----+-----+-----+--+-----------+--+-----+-----+-----+--+-----------+--+
 *    ^
 *    |
 *
 * msg_control
 * points here
 */
static int sctp_msghdr_parse(const struct msghdr *msg, struct sctp_cmsgs *cmsgs)
{
	struct msghdr *my_msg = (struct msghdr *)msg;
	struct cmsghdr *cmsg;

	for_each_cmsghdr(cmsg, my_msg) {
		if (!CMSG_OK(my_msg, cmsg))
			return -EINVAL;

		/* Should we parse this header or ignore?  */
		if (cmsg->cmsg_level != IPPROTO_SCTP)
			continue;

		/* Strictly check lengths following example in SCM code.  */
		switch (cmsg->cmsg_type) {
		case SCTP_INIT:
			/* SCTP Socket API Extension
			 * 5.3.1 SCTP Initiation Structure (SCTP_INIT)
			 *
			 * This cmsghdr structure provides information for
			 * initializing new SCTP associations with sendmsg().
			 * The SCTP_INITMSG socket option uses this same data
			 * structure.  This structure is not used for
			 * recvmsg().
			 *
			 * cmsg_level    cmsg_type      cmsg_data[]
			 * ------------  ------------   ----------------------
			 * IPPROTO_SCTP  SCTP_INIT      struct sctp_initmsg
			 */
			if (cmsg->cmsg_len != CMSG_LEN(sizeof(struct sctp_initmsg)))
				return -EINVAL;

			cmsgs->init = CMSG_DATA(cmsg);
			break;

		case SCTP_SNDRCV:
			/* SCTP Socket API Extension
			 * 5.3.2 SCTP Header Information Structure(SCTP_SNDRCV)
			 *
			 * This cmsghdr structure specifies SCTP options for
			 * sendmsg() and describes SCTP header information
			 * about a received message through recvmsg().
			 *
			 * cmsg_level    cmsg_type      cmsg_data[]
			 * ------------  ------------   ----------------------
			 * IPPROTO_SCTP  SCTP_SNDRCV    struct sctp_sndrcvinfo
			 */
			if (cmsg->cmsg_len != CMSG_LEN(sizeof(struct sctp_sndrcvinfo)))
				return -EINVAL;

			cmsgs->srinfo = CMSG_DATA(cmsg);

			if (cmsgs->srinfo->sinfo_flags &
			    ~(SCTP_UNORDERED | SCTP_ADDR_OVER |
			      SCTP_SACK_IMMEDIATELY | SCTP_SENDALL |
			      SCTP_PR_SCTP_MASK | SCTP_ABORT | SCTP_EOF))
				return -EINVAL;
			break;

		case SCTP_SNDINFO:
			/* SCTP Socket API Extension
			 * 5.3.4 SCTP Send Information Structure (SCTP_SNDINFO)
			 *
			 * This cmsghdr structure specifies SCTP options for
			 * sendmsg(). This structure and SCTP_RCVINFO replaces
			 * SCTP_SNDRCV which has been deprecated.
			 *
			 * cmsg_level    cmsg_type      cmsg_data[]
			 * ------------  ------------   ---------------------
			 * IPPROTO_SCTP  SCTP_SNDINFO    struct sctp_sndinfo
			 */
			if (cmsg->cmsg_len != CMSG_LEN(sizeof(struct sctp_sndinfo)))
				return -EINVAL;

			cmsgs->sinfo = CMSG_DATA(cmsg);

			if (cmsgs->sinfo->snd_flags &
			    ~(SCTP_UNORDERED | SCTP_ADDR_OVER |
			      SCTP_SACK_IMMEDIATELY | SCTP_SENDALL |
			      SCTP_PR_SCTP_MASK | SCTP_ABORT | SCTP_EOF))
				return -EINVAL;
			break;
		case SCTP_PRINFO:
			/* SCTP Socket API Extension
			 * 5.3.7 SCTP PR-SCTP Information Structure (SCTP_PRINFO)
			 *
			 * This cmsghdr structure specifies SCTP options for sendmsg().
			 *
			 * cmsg_level    cmsg_type      cmsg_data[]
			 * ------------  ------------   ---------------------
			 * IPPROTO_SCTP  SCTP_PRINFO    struct sctp_prinfo
			 */
			if (cmsg->cmsg_len != CMSG_LEN(sizeof(struct sctp_prinfo)))
				return -EINVAL;

			cmsgs->prinfo = CMSG_DATA(cmsg);
			if (cmsgs->prinfo->pr_policy & ~SCTP_PR_SCTP_MASK)
				return -EINVAL;

			if (cmsgs->prinfo->pr_policy == SCTP_PR_SCTP_NONE)
				cmsgs->prinfo->pr_value = 0;
			break;
		case SCTP_AUTHINFO:
			/* SCTP Socket API Extension
			 * 5.3.8 SCTP AUTH Information Structure (SCTP_AUTHINFO)
			 *
			 * This cmsghdr structure specifies SCTP options for sendmsg().
			 *
			 * cmsg_level    cmsg_type      cmsg_data[]
			 * ------------  ------------   ---------------------
			 * IPPROTO_SCTP  SCTP_AUTHINFO  struct sctp_authinfo
			 */
			if (cmsg->cmsg_len != CMSG_LEN(sizeof(struct sctp_authinfo)))
				return -EINVAL;

			cmsgs->authinfo = CMSG_DATA(cmsg);
			break;
		case SCTP_DSTADDRV4:
		case SCTP_DSTADDRV6:
			/* SCTP Socket API Extension
			 * 5.3.9/10 SCTP Destination IPv4/6 Address Structure (SCTP_DSTADDRV4/6)
			 *
			 * This cmsghdr structure specifies SCTP options for sendmsg().
			 *
			 * cmsg_level    cmsg_type         cmsg_data[]
			 * ------------  ------------   ---------------------
			 * IPPROTO_SCTP  SCTP_DSTADDRV4 struct in_addr
			 * ------------  ------------   ---------------------
			 * IPPROTO_SCTP  SCTP_DSTADDRV6 struct in6_addr
			 */
			cmsgs->addrs_msg = my_msg;
			break;
		default:
			return -EINVAL;
		}
	}

	return 0;
}

/*
 * Wait for a packet..
 * Note: This function is the same function as in core/datagram.c
 * with a few modifications to make lksctp work.
 */
static int sctp_wait_for_packet(struct sock *sk, int *err, long *timeo_p)
{
	int error;
	DEFINE_WAIT(wait);

	prepare_to_wait_exclusive(sk_sleep(sk), &wait, TASK_INTERRUPTIBLE);

	/* Socket errors? */
	error = sock_error(sk);
	if (error)
		goto out;

	if (!skb_queue_empty(&sk->sk_receive_queue))
		goto ready;

	/* Socket shut down?  */
	if (sk->sk_shutdown & RCV_SHUTDOWN)
		goto out;

	/* Sequenced packets can come disconnected.  If so we report the
	 * problem.
	 */
	error = -ENOTCONN;

	/* Is there a good reason to think that we may receive some data?  */
	if (list_empty(&sctp_sk(sk)->ep->asocs) && !sctp_sstate(sk, LISTENING))
		goto out;

	/* Handle signals.  */
	if (signal_pending(current))
		goto interrupted;

	/* Let another process have a go.  Since we are going to sleep
	 * anyway.  Note: This may cause odd behaviors if the message
	 * does not fit in the user's buffer, but this seems to be the
	 * only way to honor MSG_DONTWAIT realistically.
	 */
	release_sock(sk);
	*timeo_p = schedule_timeout(*timeo_p);
	lock_sock(sk);

ready:
	finish_wait(sk_sleep(sk), &wait);
	return 0;

interrupted:
	error = sock_intr_errno(*timeo_p);

out:
	finish_wait(sk_sleep(sk), &wait);
	*err = error;
	return error;
}

/* Receive a datagram.
 * Note: This is pretty much the same routine as in core/datagram.c
 * with a few changes to make lksctp work.
 */
struct sk_buff *sctp_skb_recv_datagram(struct sock *sk, int flags,
				       int noblock, int *err)
{
	int error;
	struct sk_buff *skb;
	long timeo;

	timeo = sock_rcvtimeo(sk, noblock);

	pr_debug("%s: timeo:%ld, max:%ld\n", __func__, timeo,
		 MAX_SCHEDULE_TIMEOUT);

	do {
		/* Again only user level code calls this function,
		 * so nothing interrupt level
		 * will suddenly eat the receive_queue.
		 *
		 *  Look at current nfs client by the way...
		 *  However, this function was correct in any case. 8)
		 */
		if (flags & MSG_PEEK) {
			skb = skb_peek(&sk->sk_receive_queue);
			if (skb)
				refcount_inc(&skb->users);
		} else {
			skb = __skb_dequeue(&sk->sk_receive_queue);
		}

		if (skb)
			return skb;

		/* Caller is allowed not to check sk->sk_err before calling. */
		error = sock_error(sk);
		if (error)
			goto no_packet;

		if (sk->sk_shutdown & RCV_SHUTDOWN)
			break;

		if (sk_can_busy_loop(sk)) {
			sk_busy_loop(sk, noblock);

			if (!skb_queue_empty(&sk->sk_receive_queue))
				continue;
		}

		/* User doesn't want to wait.  */
		error = -EAGAIN;
		if (!timeo)
			goto no_packet;
	} while (sctp_wait_for_packet(sk, err, &timeo) == 0);

	return NULL;

no_packet:
	*err = error;
	return NULL;
}

/* If sndbuf has changed, wake up per association sndbuf waiters.  */
static void __sctp_write_space(struct sctp_association *asoc)
{
	struct sock *sk = asoc->base.sk;

	if (sctp_wspace(asoc) <= 0)
		return;

	if (waitqueue_active(&asoc->wait))
		wake_up_interruptible(&asoc->wait);

	if (sctp_writeable(sk)) {
		struct socket_wq *wq;

		rcu_read_lock();
		wq = rcu_dereference(sk->sk_wq);
		if (wq) {
			if (waitqueue_active(&wq->wait))
				wake_up_interruptible(&wq->wait);

			/* Note that we try to include the Async I/O support
			 * here by modeling from the current TCP/UDP code.
			 * We have not tested with it yet.
			 */
			if (!(sk->sk_shutdown & SEND_SHUTDOWN))
				sock_wake_async(wq, SOCK_WAKE_SPACE, POLL_OUT);
		}
		rcu_read_unlock();
	}
}

static void sctp_wake_up_waiters(struct sock *sk,
				 struct sctp_association *asoc)
{
	struct sctp_association *tmp = asoc;

	/* We do accounting for the sndbuf space per association,
	 * so we only need to wake our own association.
	 */
	if (asoc->ep->sndbuf_policy)
		return __sctp_write_space(asoc);

	/* If association goes down and is just flushing its
	 * outq, then just normally notify others.
	 */
	if (asoc->base.dead)
		return sctp_write_space(sk);

	/* Accounting for the sndbuf space is per socket, so we
	 * need to wake up others, try to be fair and in case of
	 * other associations, let them have a go first instead
	 * of just doing a sctp_write_space() call.
	 *
	 * Note that we reach sctp_wake_up_waiters() only when
	 * associations free up queued chunks, thus we are under
	 * lock and the list of associations on a socket is
	 * guaranteed not to change.
	 */
	for (tmp = list_next_entry(tmp, asocs); 1;
	     tmp = list_next_entry(tmp, asocs)) {
		/* Manually skip the head element. */
		if (&tmp->asocs == &((sctp_sk(sk))->ep->asocs))
			continue;
		/* Wake up association. */
		__sctp_write_space(tmp);
		/* We've reached the end. */
		if (tmp == asoc)
			break;
	}
}

/* Do accounting for the sndbuf space.
 * Decrement the used sndbuf space of the corresponding association by the
 * data size which was just transmitted(freed).
 */
static void sctp_wfree(struct sk_buff *skb)
{
	struct sctp_chunk *chunk = skb_shinfo(skb)->destructor_arg;
	struct sctp_association *asoc = chunk->asoc;
	struct sock *sk = asoc->base.sk;

	sk_mem_uncharge(sk, skb->truesize);
	sk->sk_wmem_queued -= skb->truesize + sizeof(struct sctp_chunk);
	asoc->sndbuf_used -= skb->truesize + sizeof(struct sctp_chunk);
	WARN_ON(refcount_sub_and_test(sizeof(struct sctp_chunk),
				      &sk->sk_wmem_alloc));

	if (chunk->shkey) {
		struct sctp_shared_key *shkey = chunk->shkey;

		/* refcnt == 2 and !list_empty mean after this release, it's
		 * not being used anywhere, and it's time to notify userland
		 * that this shkey can be freed if it's been deactivated.
		 */
		if (shkey->deactivated && !list_empty(&shkey->key_list) &&
		    refcount_read(&shkey->refcnt) == 2) {
			struct sctp_ulpevent *ev;

			ev = sctp_ulpevent_make_authkey(asoc, shkey->key_id,
							SCTP_AUTH_FREE_KEY,
							GFP_KERNEL);
			if (ev)
				asoc->stream.si->enqueue_event(&asoc->ulpq, ev);
		}
		sctp_auth_shkey_release(chunk->shkey);
	}

	sock_wfree(skb);
	sctp_wake_up_waiters(sk, asoc);

	sctp_association_put(asoc);
}

/* Do accounting for the receive space on the socket.
 * Accounting for the association is done in ulpevent.c
 * We set this as a destructor for the cloned data skbs so that
 * accounting is done at the correct time.
 */
void sctp_sock_rfree(struct sk_buff *skb)
{
	struct sock *sk = skb->sk;
	struct sctp_ulpevent *event = sctp_skb2event(skb);

	atomic_sub(event->rmem_len, &sk->sk_rmem_alloc);

	/*
	 * Mimic the behavior of sock_rfree
	 */
	sk_mem_uncharge(sk, event->rmem_len);
}


/* Helper function to wait for space in the sndbuf.  */
static int sctp_wait_for_sndbuf(struct sctp_association *asoc, long *timeo_p,
				size_t msg_len)
{
	struct sock *sk = asoc->base.sk;
	long current_timeo = *timeo_p;
	DEFINE_WAIT(wait);
	int err = 0;

	pr_debug("%s: asoc:%p, timeo:%ld, msg_len:%zu\n", __func__, asoc,
		 *timeo_p, msg_len);

	/* Increment the association's refcnt.  */
	sctp_association_hold(asoc);

	/* Wait on the association specific sndbuf space. */
	for (;;) {
		prepare_to_wait_exclusive(&asoc->wait, &wait,
					  TASK_INTERRUPTIBLE);
		if (asoc->base.dead)
			goto do_dead;
		if (!*timeo_p)
			goto do_nonblock;
		if (sk->sk_err || asoc->state >= SCTP_STATE_SHUTDOWN_PENDING)
			goto do_error;
		if (signal_pending(current))
			goto do_interrupted;
		if ((int)msg_len <= sctp_wspace(asoc))
			break;

		/* Let another process have a go.  Since we are going
		 * to sleep anyway.
		 */
		release_sock(sk);
		current_timeo = schedule_timeout(current_timeo);
		lock_sock(sk);
		if (sk != asoc->base.sk)
			goto do_error;

		*timeo_p = current_timeo;
	}

out:
	finish_wait(&asoc->wait, &wait);

	/* Release the association's refcnt.  */
	sctp_association_put(asoc);

	return err;

do_dead:
	err = -ESRCH;
	goto out;

do_error:
	err = -EPIPE;
	goto out;

do_interrupted:
	err = sock_intr_errno(*timeo_p);
	goto out;

do_nonblock:
	err = -EAGAIN;
	goto out;
}

void sctp_data_ready(struct sock *sk)
{
	struct socket_wq *wq;

	rcu_read_lock();
	wq = rcu_dereference(sk->sk_wq);
	if (skwq_has_sleeper(wq))
		wake_up_interruptible_sync_poll(&wq->wait, EPOLLIN |
						EPOLLRDNORM | EPOLLRDBAND);
	sk_wake_async(sk, SOCK_WAKE_WAITD, POLL_IN);
	rcu_read_unlock();
}

/* If socket sndbuf has changed, wake up all per association waiters.  */
void sctp_write_space(struct sock *sk)
{
	struct sctp_association *asoc;

	/* Wake up the tasks in each wait queue.  */
	list_for_each_entry(asoc, &((sctp_sk(sk))->ep->asocs), asocs) {
		__sctp_write_space(asoc);
	}
}

/* Is there any sndbuf space available on the socket?
 *
 * Note that sk_wmem_alloc is the sum of the send buffers on all of the
 * associations on the same socket.  For a UDP-style socket with
 * multiple associations, it is possible for it to be "unwriteable"
 * prematurely.  I assume that this is acceptable because
 * a premature "unwriteable" is better than an accidental "writeable" which
 * would cause an unwanted block under certain circumstances.  For the 1-1
 * UDP-style sockets or TCP-style sockets, this code should work.
 *  - Daisy
 */
static bool sctp_writeable(struct sock *sk)
{
	return sk->sk_sndbuf > sk->sk_wmem_queued;
}

/* Wait for an association to go into ESTABLISHED state. If timeout is 0,
 * returns immediately with EINPROGRESS.
 */
static int sctp_wait_for_connect(struct sctp_association *asoc, long *timeo_p)
{
	struct sock *sk = asoc->base.sk;
	int err = 0;
	long current_timeo = *timeo_p;
	DEFINE_WAIT(wait);

	pr_debug("%s: asoc:%p, timeo:%ld\n", __func__, asoc, *timeo_p);

	/* Increment the association's refcnt.  */
	sctp_association_hold(asoc);

	for (;;) {
		prepare_to_wait_exclusive(&asoc->wait, &wait,
					  TASK_INTERRUPTIBLE);
		if (!*timeo_p)
			goto do_nonblock;
		if (sk->sk_shutdown & RCV_SHUTDOWN)
			break;
		if (sk->sk_err || asoc->state >= SCTP_STATE_SHUTDOWN_PENDING ||
		    asoc->base.dead)
			goto do_error;
		if (signal_pending(current))
			goto do_interrupted;

		if (sctp_state(asoc, ESTABLISHED))
			break;

		/* Let another process have a go.  Since we are going
		 * to sleep anyway.
		 */
		release_sock(sk);
		current_timeo = schedule_timeout(current_timeo);
		lock_sock(sk);

		*timeo_p = current_timeo;
	}

out:
	finish_wait(&asoc->wait, &wait);

	/* Release the association's refcnt.  */
	sctp_association_put(asoc);

	return err;

do_error:
	if (asoc->init_err_counter + 1 > asoc->max_init_attempts)
		err = -ETIMEDOUT;
	else
		err = -ECONNREFUSED;
	goto out;

do_interrupted:
	err = sock_intr_errno(*timeo_p);
	goto out;

do_nonblock:
	err = -EINPROGRESS;
	goto out;
}

static int sctp_wait_for_accept(struct sock *sk, long timeo)
{
	struct sctp_endpoint *ep;
	int err = 0;
	DEFINE_WAIT(wait);

	ep = sctp_sk(sk)->ep;


	for (;;) {
		prepare_to_wait_exclusive(sk_sleep(sk), &wait,
					  TASK_INTERRUPTIBLE);

		if (list_empty(&ep->asocs)) {
			release_sock(sk);
			timeo = schedule_timeout(timeo);
			lock_sock(sk);
		}

		err = -EINVAL;
		if (!sctp_sstate(sk, LISTENING))
			break;

		err = 0;
		if (!list_empty(&ep->asocs))
			break;

		err = sock_intr_errno(timeo);
		if (signal_pending(current))
			break;

		err = -EAGAIN;
		if (!timeo)
			break;
	}

	finish_wait(sk_sleep(sk), &wait);

	return err;
}

static void sctp_wait_for_close(struct sock *sk, long timeout)
{
	DEFINE_WAIT(wait);

	do {
		prepare_to_wait(sk_sleep(sk), &wait, TASK_INTERRUPTIBLE);
		if (list_empty(&sctp_sk(sk)->ep->asocs))
			break;
		release_sock(sk);
		timeout = schedule_timeout(timeout);
		lock_sock(sk);
	} while (!signal_pending(current) && timeout);

	finish_wait(sk_sleep(sk), &wait);
}

static void sctp_skb_set_owner_r_frag(struct sk_buff *skb, struct sock *sk)
{
	struct sk_buff *frag;

	if (!skb->data_len)
		goto done;

	/* Don't forget the fragments. */
	skb_walk_frags(skb, frag)
		sctp_skb_set_owner_r_frag(frag, sk);

done:
	sctp_skb_set_owner_r(skb, sk);
}

void sctp_copy_sock(struct sock *newsk, struct sock *sk,
		    struct sctp_association *asoc)
{
	struct inet_sock *inet = inet_sk(sk);
	struct inet_sock *newinet;
	struct sctp_sock *sp = sctp_sk(sk);
	struct sctp_endpoint *ep = sp->ep;

	newsk->sk_type = sk->sk_type;
	newsk->sk_bound_dev_if = sk->sk_bound_dev_if;
	newsk->sk_flags = sk->sk_flags;
	newsk->sk_tsflags = sk->sk_tsflags;
	newsk->sk_no_check_tx = sk->sk_no_check_tx;
	newsk->sk_no_check_rx = sk->sk_no_check_rx;
	newsk->sk_reuse = sk->sk_reuse;
	sctp_sk(newsk)->reuse = sp->reuse;

	newsk->sk_shutdown = sk->sk_shutdown;
	newsk->sk_destruct = sctp_destruct_sock;
	newsk->sk_family = sk->sk_family;
	newsk->sk_protocol = IPPROTO_SCTP;
	newsk->sk_backlog_rcv = sk->sk_prot->backlog_rcv;
	newsk->sk_sndbuf = sk->sk_sndbuf;
	newsk->sk_rcvbuf = sk->sk_rcvbuf;
	newsk->sk_lingertime = sk->sk_lingertime;
	newsk->sk_rcvtimeo = sk->sk_rcvtimeo;
	newsk->sk_sndtimeo = sk->sk_sndtimeo;
	newsk->sk_rxhash = sk->sk_rxhash;

	newinet = inet_sk(newsk);

	/* Initialize sk's sport, dport, rcv_saddr and daddr for
	 * getsockname() and getpeername()
	 */
	newinet->inet_sport = inet->inet_sport;
	newinet->inet_saddr = inet->inet_saddr;
	newinet->inet_rcv_saddr = inet->inet_rcv_saddr;
	newinet->inet_dport = htons(asoc->peer.port);
	newinet->pmtudisc = inet->pmtudisc;
	newinet->inet_id = asoc->next_tsn ^ jiffies;

	newinet->uc_ttl = inet->uc_ttl;
	newinet->mc_loop = 1;
	newinet->mc_ttl = 1;
	newinet->mc_index = 0;
	newinet->mc_list = NULL;

	if (newsk->sk_flags & SK_FLAGS_TIMESTAMP)
		net_enable_timestamp();

	/* Set newsk security attributes from orginal sk and connection
	 * security attribute from ep.
	 */
	security_sctp_sk_clone(ep, sk, newsk);
}

static inline void sctp_copy_descendant(struct sock *sk_to,
					const struct sock *sk_from)
{
	int ancestor_size = sizeof(struct inet_sock) +
			    sizeof(struct sctp_sock) -
			    offsetof(struct sctp_sock, auto_asconf_list);

	if (sk_from->sk_family == PF_INET6)
		ancestor_size += sizeof(struct ipv6_pinfo);

	__inet_sk_copy_descendant(sk_to, sk_from, ancestor_size);
}

/* Populate the fields of the newsk from the oldsk and migrate the assoc
 * and its messages to the newsk.
 */
static void sctp_sock_migrate(struct sock *oldsk, struct sock *newsk,
			      struct sctp_association *assoc,
			      enum sctp_socket_type type)
{
	struct sctp_sock *oldsp = sctp_sk(oldsk);
	struct sctp_sock *newsp = sctp_sk(newsk);
	struct sctp_bind_bucket *pp; /* hash list port iterator */
	struct sctp_endpoint *newep = newsp->ep;
	struct sk_buff *skb, *tmp;
	struct sctp_ulpevent *event;
	struct sctp_bind_hashbucket *head;

	/* Migrate socket buffer sizes and all the socket level options to the
	 * new socket.
	 */
	newsk->sk_sndbuf = oldsk->sk_sndbuf;
	newsk->sk_rcvbuf = oldsk->sk_rcvbuf;
	/* Brute force copy old sctp opt. */
	sctp_copy_descendant(newsk, oldsk);

	/* Restore the ep value that was overwritten with the above structure
	 * copy.
	 */
	newsp->ep = newep;
	newsp->hmac = NULL;

	/* Hook this new socket in to the bind_hash list. */
	head = &sctp_port_hashtable[sctp_phashfn(sock_net(oldsk),
						 inet_sk(oldsk)->inet_num)];
	spin_lock_bh(&head->lock);
	pp = sctp_sk(oldsk)->bind_hash;
	sk_add_bind_node(newsk, &pp->owner);
	sctp_sk(newsk)->bind_hash = pp;
	inet_sk(newsk)->inet_num = inet_sk(oldsk)->inet_num;
	spin_unlock_bh(&head->lock);

	/* Copy the bind_addr list from the original endpoint to the new
	 * endpoint so that we can handle restarts properly
	 */
	sctp_bind_addr_dup(&newsp->ep->base.bind_addr,
				&oldsp->ep->base.bind_addr, GFP_KERNEL);

	/* Move any messages in the old socket's receive queue that are for the
	 * peeled off association to the new socket's receive queue.
	 */
	sctp_skb_for_each(skb, &oldsk->sk_receive_queue, tmp) {
		event = sctp_skb2event(skb);
		if (event->asoc == assoc) {
			__skb_unlink(skb, &oldsk->sk_receive_queue);
			__skb_queue_tail(&newsk->sk_receive_queue, skb);
			sctp_skb_set_owner_r_frag(skb, newsk);
		}
	}

	/* Clean up any messages pending delivery due to partial
	 * delivery.   Three cases:
	 * 1) No partial deliver;  no work.
	 * 2) Peeling off partial delivery; keep pd_lobby in new pd_lobby.
	 * 3) Peeling off non-partial delivery; move pd_lobby to receive_queue.
	 */
	skb_queue_head_init(&newsp->pd_lobby);
	atomic_set(&sctp_sk(newsk)->pd_mode, assoc->ulpq.pd_mode);

	if (atomic_read(&sctp_sk(oldsk)->pd_mode)) {
		struct sk_buff_head *queue;

		/* Decide which queue to move pd_lobby skbs to. */
		if (assoc->ulpq.pd_mode) {
			queue = &newsp->pd_lobby;
		} else
			queue = &newsk->sk_receive_queue;

		/* Walk through the pd_lobby, looking for skbs that
		 * need moved to the new socket.
		 */
		sctp_skb_for_each(skb, &oldsp->pd_lobby, tmp) {
			event = sctp_skb2event(skb);
			if (event->asoc == assoc) {
				__skb_unlink(skb, &oldsp->pd_lobby);
				__skb_queue_tail(queue, skb);
				sctp_skb_set_owner_r_frag(skb, newsk);
			}
		}

		/* Clear up any skbs waiting for the partial
		 * delivery to finish.
		 */
		if (assoc->ulpq.pd_mode)
			sctp_clear_pd(oldsk, NULL);

	}

	sctp_for_each_rx_skb(assoc, newsk, sctp_skb_set_owner_r_frag);

	/* Set the type of socket to indicate that it is peeled off from the
	 * original UDP-style socket or created with the accept() call on a
	 * TCP-style socket..
	 */
	newsp->type = type;

	/* Mark the new socket "in-use" by the user so that any packets
	 * that may arrive on the association after we've moved it are
	 * queued to the backlog.  This prevents a potential race between
	 * backlog processing on the old socket and new-packet processing
	 * on the new socket.
	 *
	 * The caller has just allocated newsk so we can guarantee that other
	 * paths won't try to lock it and then oldsk.
	 */
	lock_sock_nested(newsk, SINGLE_DEPTH_NESTING);
	sctp_for_each_tx_datachunk(assoc, sctp_clear_owner_w);
	sctp_assoc_migrate(assoc, newsk);
	sctp_for_each_tx_datachunk(assoc, sctp_set_owner_w);

	/* If the association on the newsk is already closed before accept()
	 * is called, set RCV_SHUTDOWN flag.
	 */
	if (sctp_state(assoc, CLOSED) && sctp_style(newsk, TCP)) {
		inet_sk_set_state(newsk, SCTP_SS_CLOSED);
		newsk->sk_shutdown |= RCV_SHUTDOWN;
	} else {
		inet_sk_set_state(newsk, SCTP_SS_ESTABLISHED);
	}

	release_sock(newsk);
}


/* This proto struct describes the ULP interface for SCTP.  */
struct proto sctp_prot = {
	.name        =	"SCTP",
	.owner       =	THIS_MODULE,
	.close       =	sctp_close,
	.disconnect  =	sctp_disconnect,
	.accept      =	sctp_accept,
	.ioctl       =	sctp_ioctl,
	.init        =	sctp_init_sock,
	.destroy     =	sctp_destroy_sock,
	.shutdown    =	sctp_shutdown,
	.setsockopt  =	sctp_setsockopt,
	.getsockopt  =	sctp_getsockopt,
	.sendmsg     =	sctp_sendmsg,
	.recvmsg     =	sctp_recvmsg,
	.bind        =	sctp_bind,
	.backlog_rcv =	sctp_backlog_rcv,
	.hash        =	sctp_hash,
	.unhash      =	sctp_unhash,
	.get_port    =	sctp_get_port,
	.obj_size    =  sizeof(struct sctp_sock),
	.useroffset  =  offsetof(struct sctp_sock, subscribe),
	.usersize    =  offsetof(struct sctp_sock, initmsg) -
				offsetof(struct sctp_sock, subscribe) +
				sizeof_field(struct sctp_sock, initmsg),
	.sysctl_mem  =  sysctl_sctp_mem,
	.sysctl_rmem =  sysctl_sctp_rmem,
	.sysctl_wmem =  sysctl_sctp_wmem,
	.memory_pressure = &sctp_memory_pressure,
	.enter_memory_pressure = sctp_enter_memory_pressure,
	.memory_allocated = &sctp_memory_allocated,
	.sockets_allocated = &sctp_sockets_allocated,
};

#if IS_ENABLED(CONFIG_IPV6)

#include <net/transp_v6.h>
static void sctp_v6_destroy_sock(struct sock *sk)
{
	sctp_destroy_sock(sk);
	inet6_destroy_sock(sk);
}

struct proto sctpv6_prot = {
	.name		= "SCTPv6",
	.owner		= THIS_MODULE,
	.close		= sctp_close,
	.disconnect	= sctp_disconnect,
	.accept		= sctp_accept,
	.ioctl		= sctp_ioctl,
	.init		= sctp_init_sock,
	.destroy	= sctp_v6_destroy_sock,
	.shutdown	= sctp_shutdown,
	.setsockopt	= sctp_setsockopt,
	.getsockopt	= sctp_getsockopt,
	.sendmsg	= sctp_sendmsg,
	.recvmsg	= sctp_recvmsg,
	.bind		= sctp_bind,
	.backlog_rcv	= sctp_backlog_rcv,
	.hash		= sctp_hash,
	.unhash		= sctp_unhash,
	.get_port	= sctp_get_port,
	.obj_size	= sizeof(struct sctp6_sock),
	.useroffset	= offsetof(struct sctp6_sock, sctp.subscribe),
	.usersize	= offsetof(struct sctp6_sock, sctp.initmsg) -
				offsetof(struct sctp6_sock, sctp.subscribe) +
				sizeof_field(struct sctp6_sock, sctp.initmsg),
	.sysctl_mem	= sysctl_sctp_mem,
	.sysctl_rmem	= sysctl_sctp_rmem,
	.sysctl_wmem	= sysctl_sctp_wmem,
	.memory_pressure = &sctp_memory_pressure,
	.enter_memory_pressure = sctp_enter_memory_pressure,
	.memory_allocated = &sctp_memory_allocated,
	.sockets_allocated = &sctp_sockets_allocated,
};
#endif /* IS_ENABLED(CONFIG_IPV6) */<|MERGE_RESOLUTION|>--- conflicted
+++ resolved
@@ -5010,7 +5010,6 @@
 					      int pos)
 {
 	struct sctp_transport *t;
-<<<<<<< HEAD
 
 	if (!pos)
 		return SEQ_START_TOKEN;
@@ -5021,18 +5020,6 @@
 		sctp_transport_put(t);
 	}
 
-=======
-
-	if (!pos)
-		return SEQ_START_TOKEN;
-
-	while ((t = sctp_transport_get_next(net, iter)) && !IS_ERR(t)) {
-		if (!--pos)
-			break;
-		sctp_transport_put(t);
-	}
-
->>>>>>> 0fd79184
 	return t;
 }
 
