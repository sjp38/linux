--- conflicted
+++ resolved
@@ -633,32 +633,6 @@
 	bool flag_exist = flags & IPSET_FLAG_EXIST;
 	u32 key, multi = 0;
 
-<<<<<<< HEAD
-	if (h->elements >= h->maxelem && SET_WITH_FORCEADD(set)) {
-		rcu_read_lock_bh();
-		t = rcu_dereference_bh(h->table);
-		key = HKEY(value, h->initval, t->htable_bits);
-		n = hbucket(t,key);
-		if (n->pos) {
-			/* Choosing the first entry in the array to replace */
-			j = 0;
-			goto reuse_slot;
-		}
-		rcu_read_unlock_bh();
-	}
-	if (SET_WITH_TIMEOUT(set) && h->elements >= h->maxelem)
-		/* FIXME: when set is full, we slow down here */
-		mtype_expire(set, h, NLEN(set->family), set->dsize);
-
-	if (h->elements >= h->maxelem) {
-		if (net_ratelimit())
-			pr_warn("Set %s is full, maxelem %u reached\n",
-				set->name, h->maxelem);
-		return -IPSET_ERR_HASH_FULL;
-	}
-
-=======
->>>>>>> e529fea9
 	rcu_read_lock_bh();
 	t = rcu_dereference_bh(h->table);
 	key = HKEY(value, h->initval, t->htable_bits);
