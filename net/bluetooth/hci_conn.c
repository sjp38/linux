--- conflicted
+++ resolved
@@ -141,18 +141,11 @@
 	 */
 	if (conn->type == ACL_LINK && conn->role == HCI_ROLE_MASTER) {
 		struct hci_dev *hdev = conn->hdev;
-<<<<<<< HEAD
-		struct hci_cp_read_clock_offset cp;
-
-		cp.handle = cpu_to_le16(conn->handle);
-		hci_send_cmd(hdev, HCI_OP_READ_CLOCK_OFFSET, sizeof(cp), &cp);
-=======
 		struct hci_cp_read_clock_offset clkoff_cp;
 
 		clkoff_cp.handle = cpu_to_le16(conn->handle);
 		hci_send_cmd(hdev, HCI_OP_READ_CLOCK_OFFSET, sizeof(clkoff_cp),
 			     &clkoff_cp);
->>>>>>> e529fea9
 	}
 
 	conn->state = BT_DISCONN;
