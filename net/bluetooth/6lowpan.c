/*
   Copyright (c) 2013-2014 Intel Corp.

   This program is free software; you can redistribute it and/or modify
   it under the terms of the GNU General Public License version 2 and
   only version 2 as published by the Free Software Foundation.

   This program is distributed in the hope that it will be useful,
   but WITHOUT ANY WARRANTY; without even the implied warranty of
   MERCHANTABILITY or FITNESS FOR A PARTICULAR PURPOSE.  See the
   GNU General Public License for more details.
*/

#include <linux/if_arp.h>
#include <linux/netdevice.h>
#include <linux/etherdevice.h>
#include <linux/module.h>
#include <linux/debugfs.h>

#include <net/ipv6.h>
#include <net/ip6_route.h>
#include <net/addrconf.h>

#include <net/af_ieee802154.h> /* to get the address type */

#include <net/bluetooth/bluetooth.h>
#include <net/bluetooth/hci_core.h>
#include <net/bluetooth/l2cap.h>

#include <net/6lowpan.h> /* for the compression support */

#define VERSION "0.1"

static struct dentry *lowpan_psm_debugfs;
static struct dentry *lowpan_control_debugfs;

#define IFACE_NAME_TEMPLATE "bt%d"
#define EUI64_ADDR_LEN 8

struct skb_cb {
	struct in6_addr addr;
	struct in6_addr gw;
	struct l2cap_chan *chan;
	int status;
};
#define lowpan_cb(skb) ((struct skb_cb *)((skb)->cb))

/* The devices list contains those devices that we are acting
 * as a proxy. The BT 6LoWPAN device is a virtual device that
 * connects to the Bluetooth LE device. The real connection to
 * BT device is done via l2cap layer. There exists one
 * virtual device / one BT 6LoWPAN network (=hciX device).
 * The list contains struct lowpan_dev elements.
 */
static LIST_HEAD(bt_6lowpan_devices);
static DEFINE_SPINLOCK(devices_lock);

/* If psm is set to 0 (default value), then 6lowpan is disabled.
 * Other values are used to indicate a Protocol Service Multiplexer
 * value for 6lowpan.
 */
static u16 psm_6lowpan;

/* We are listening incoming connections via this channel
 */
static struct l2cap_chan *listen_chan;

struct lowpan_peer {
	struct list_head list;
	struct rcu_head rcu;
	struct l2cap_chan *chan;

	/* peer addresses in various formats */
	unsigned char eui64_addr[EUI64_ADDR_LEN];
	struct in6_addr peer_addr;
};

struct lowpan_dev {
	struct list_head list;

	struct hci_dev *hdev;
	struct net_device *netdev;
	struct list_head peers;
	atomic_t peer_count; /* number of items in peers list */

	struct work_struct delete_netdev;
	struct delayed_work notify_peers;
};

static inline struct lowpan_dev *lowpan_dev(const struct net_device *netdev)
{
	return netdev_priv(netdev);
}

static inline void peer_add(struct lowpan_dev *dev, struct lowpan_peer *peer)
{
	list_add_rcu(&peer->list, &dev->peers);
	atomic_inc(&dev->peer_count);
}

static inline bool peer_del(struct lowpan_dev *dev, struct lowpan_peer *peer)
{
	list_del_rcu(&peer->list);
	kfree_rcu(peer, rcu);

	module_put(THIS_MODULE);

	if (atomic_dec_and_test(&dev->peer_count)) {
		BT_DBG("last peer");
		return true;
	}

	return false;
}

static inline struct lowpan_peer *peer_lookup_ba(struct lowpan_dev *dev,
						 bdaddr_t *ba, __u8 type)
{
	struct lowpan_peer *peer;

	BT_DBG("peers %d addr %pMR type %d", atomic_read(&dev->peer_count),
	       ba, type);

	rcu_read_lock();

	list_for_each_entry_rcu(peer, &dev->peers, list) {
		BT_DBG("dst addr %pMR dst type %d",
		       &peer->chan->dst, peer->chan->dst_type);

		if (bacmp(&peer->chan->dst, ba))
			continue;

		if (type == peer->chan->dst_type) {
			rcu_read_unlock();
			return peer;
		}
	}

	rcu_read_unlock();

	return NULL;
}

static inline struct lowpan_peer *__peer_lookup_chan(struct lowpan_dev *dev,
						     struct l2cap_chan *chan)
{
	struct lowpan_peer *peer;

	list_for_each_entry_rcu(peer, &dev->peers, list) {
		if (peer->chan == chan)
			return peer;
	}

	return NULL;
}

static inline struct lowpan_peer *__peer_lookup_conn(struct lowpan_dev *dev,
						     struct l2cap_conn *conn)
{
	struct lowpan_peer *peer;

	list_for_each_entry_rcu(peer, &dev->peers, list) {
		if (peer->chan->conn == conn)
			return peer;
	}

	return NULL;
}

static inline struct lowpan_peer *peer_lookup_dst(struct lowpan_dev *dev,
						  struct in6_addr *daddr,
						  struct sk_buff *skb)
{
<<<<<<< HEAD
	struct lowpan_peer *peer, *tmp;
=======
	struct lowpan_peer *peer;
>>>>>>> e529fea9
	struct in6_addr *nexthop;
	struct rt6_info *rt = (struct rt6_info *)skb_dst(skb);
	int count = atomic_read(&dev->peer_count);

	BT_DBG("peers %d addr %pI6c rt %p", count, daddr, rt);

	/* If we have multiple 6lowpan peers, then check where we should
	 * send the packet. If only one peer exists, then we can send the
	 * packet right away.
	 */
<<<<<<< HEAD
	if (count == 1)
		return list_first_entry(&dev->peers, struct lowpan_peer,
					list);
=======
	if (count == 1) {
		rcu_read_lock();
		peer = list_first_or_null_rcu(&dev->peers, struct lowpan_peer,
					      list);
		rcu_read_unlock();
		return peer;
	}
>>>>>>> e529fea9

	if (!rt) {
		nexthop = &lowpan_cb(skb)->gw;

		if (ipv6_addr_any(nexthop))
			return NULL;
	} else {
		nexthop = rt6_nexthop(rt);

		/* We need to remember the address because it is needed
		 * by bt_xmit() when sending the packet. In bt_xmit(), the
		 * destination routing info is not set.
		 */
		memcpy(&lowpan_cb(skb)->gw, nexthop, sizeof(struct in6_addr));
	}

	BT_DBG("gw %pI6c", nexthop);

<<<<<<< HEAD
	list_for_each_entry_safe(peer, tmp, &dev->peers, list) {
=======
	rcu_read_lock();

	list_for_each_entry_rcu(peer, &dev->peers, list) {
>>>>>>> e529fea9
		BT_DBG("dst addr %pMR dst type %d ip %pI6c",
		       &peer->chan->dst, peer->chan->dst_type,
		       &peer->peer_addr);

<<<<<<< HEAD
		if (!ipv6_addr_cmp(&peer->peer_addr, nexthop))
			return peer;
	}

=======
		if (!ipv6_addr_cmp(&peer->peer_addr, nexthop)) {
			rcu_read_unlock();
			return peer;
		}
	}

	rcu_read_unlock();

>>>>>>> e529fea9
	return NULL;
}

static struct lowpan_peer *lookup_peer(struct l2cap_conn *conn)
{
	struct lowpan_dev *entry;
	struct lowpan_peer *peer = NULL;

	rcu_read_lock();

	list_for_each_entry_rcu(entry, &bt_6lowpan_devices, list) {
		peer = __peer_lookup_conn(entry, conn);
		if (peer)
			break;
	}

	rcu_read_unlock();

	return peer;
}

static struct lowpan_dev *lookup_dev(struct l2cap_conn *conn)
{
	struct lowpan_dev *entry;
	struct lowpan_dev *dev = NULL;

	rcu_read_lock();

	list_for_each_entry_rcu(entry, &bt_6lowpan_devices, list) {
		if (conn->hcon->hdev == entry->hdev) {
			dev = entry;
			break;
		}
	}

	rcu_read_unlock();

	return dev;
}

static int give_skb_to_upper(struct sk_buff *skb, struct net_device *dev)
{
	struct sk_buff *skb_cp;

	skb_cp = skb_copy(skb, GFP_ATOMIC);
	if (!skb_cp)
		return NET_RX_DROP;

	return netif_rx(skb_cp);
}

static int iphc_decompress(struct sk_buff *skb, struct net_device *netdev,
			   struct l2cap_chan *chan)
{
	const u8 *saddr, *daddr;
	u8 iphc0, iphc1;
	struct lowpan_dev *dev;
	struct lowpan_peer *peer;

	dev = lowpan_dev(netdev);

	rcu_read_lock();
	peer = __peer_lookup_chan(dev, chan);
	rcu_read_unlock();
	if (!peer)
		return -EINVAL;

	saddr = peer->eui64_addr;
	daddr = dev->netdev->dev_addr;

	/* at least two bytes will be used for the encoding */
	if (skb->len < 2)
		return -EINVAL;

	if (lowpan_fetch_skb_u8(skb, &iphc0))
		return -EINVAL;

	if (lowpan_fetch_skb_u8(skb, &iphc1))
		return -EINVAL;

	return lowpan_header_decompress(skb, netdev,
					saddr, IEEE802154_ADDR_LONG,
					EUI64_ADDR_LEN, daddr,
					IEEE802154_ADDR_LONG, EUI64_ADDR_LEN,
					iphc0, iphc1);

}

static int recv_pkt(struct sk_buff *skb, struct net_device *dev,
		    struct l2cap_chan *chan)
{
	struct sk_buff *local_skb;
	int ret;

	if (!netif_running(dev))
		goto drop;

	if (dev->type != ARPHRD_6LOWPAN)
		goto drop;

	skb = skb_share_check(skb, GFP_ATOMIC);
	if (!skb)
		goto drop;

	/* check that it's our buffer */
	if (skb->data[0] == LOWPAN_DISPATCH_IPV6) {
		/* Copy the packet so that the IPv6 header is
		 * properly aligned.
		 */
		local_skb = skb_copy_expand(skb, NET_SKB_PAD - 1,
					    skb_tailroom(skb), GFP_ATOMIC);
		if (!local_skb)
			goto drop;

		local_skb->protocol = htons(ETH_P_IPV6);
		local_skb->pkt_type = PACKET_HOST;

		skb_reset_network_header(local_skb);
		skb_set_transport_header(local_skb, sizeof(struct ipv6hdr));

		if (give_skb_to_upper(local_skb, dev) != NET_RX_SUCCESS) {
			kfree_skb(local_skb);
			goto drop;
		}

		dev->stats.rx_bytes += skb->len;
		dev->stats.rx_packets++;

		consume_skb(local_skb);
		consume_skb(skb);
	} else {
		switch (skb->data[0] & 0xe0) {
		case LOWPAN_DISPATCH_IPHC:	/* ipv6 datagram */
			local_skb = skb_clone(skb, GFP_ATOMIC);
			if (!local_skb)
				goto drop;

			ret = iphc_decompress(local_skb, dev, chan);
			if (ret < 0) {
				kfree_skb(local_skb);
				goto drop;
			}

			local_skb->protocol = htons(ETH_P_IPV6);
			local_skb->pkt_type = PACKET_HOST;
			local_skb->dev = dev;

			if (give_skb_to_upper(local_skb, dev)
					!= NET_RX_SUCCESS) {
				kfree_skb(local_skb);
				goto drop;
			}

			dev->stats.rx_bytes += skb->len;
			dev->stats.rx_packets++;

			consume_skb(local_skb);
			consume_skb(skb);
			break;
		default:
			break;
		}
	}

	return NET_RX_SUCCESS;

drop:
	dev->stats.rx_dropped++;
	kfree_skb(skb);
	return NET_RX_DROP;
}

/* Packet from BT LE device */
static int chan_recv_cb(struct l2cap_chan *chan, struct sk_buff *skb)
{
	struct lowpan_dev *dev;
	struct lowpan_peer *peer;
	int err;

	peer = lookup_peer(chan->conn);
	if (!peer)
		return -ENOENT;

	dev = lookup_dev(chan->conn);
	if (!dev || !dev->netdev)
		return -ENOENT;

	err = recv_pkt(skb, dev->netdev, chan);
	if (err) {
		BT_DBG("recv pkt %d", err);
		err = -EAGAIN;
	}

	return err;
}

static u8 get_addr_type_from_eui64(u8 byte)
{
	/* Is universal(0) or local(1) bit */
	return ((byte & 0x02) ? BDADDR_LE_RANDOM : BDADDR_LE_PUBLIC);
}

static void copy_to_bdaddr(struct in6_addr *ip6_daddr, bdaddr_t *addr)
{
	u8 *eui64 = ip6_daddr->s6_addr + 8;

	addr->b[0] = eui64[7];
	addr->b[1] = eui64[6];
	addr->b[2] = eui64[5];
	addr->b[3] = eui64[2];
	addr->b[4] = eui64[1];
	addr->b[5] = eui64[0];
}

static void convert_dest_bdaddr(struct in6_addr *ip6_daddr,
				bdaddr_t *addr, u8 *addr_type)
{
	copy_to_bdaddr(ip6_daddr, addr);

	/* We need to toggle the U/L bit that we got from IPv6 address
	 * so that we get the proper address and type of the BD address.
	 */
	addr->b[5] ^= 0x02;

	*addr_type = get_addr_type_from_eui64(addr->b[5]);
}

static int setup_header(struct sk_buff *skb, struct net_device *netdev,
			bdaddr_t *peer_addr, u8 *peer_addr_type)
{
	struct in6_addr ipv6_daddr;
	struct lowpan_dev *dev;
	struct lowpan_peer *peer;
	bdaddr_t addr, *any = BDADDR_ANY;
	u8 *daddr = any->b;
	int err, status = 0;

	dev = lowpan_dev(netdev);

	memcpy(&ipv6_daddr, &lowpan_cb(skb)->addr, sizeof(ipv6_daddr));

	if (ipv6_addr_is_multicast(&ipv6_daddr)) {
		lowpan_cb(skb)->chan = NULL;
	} else {
<<<<<<< HEAD
		unsigned long flags;
=======
>>>>>>> e529fea9
		u8 addr_type;

		/* Get destination BT device from skb.
		 * If there is no such peer then discard the packet.
		 */
		convert_dest_bdaddr(&ipv6_daddr, &addr, &addr_type);

		BT_DBG("dest addr %pMR type %d IP %pI6c", &addr,
		       addr_type, &ipv6_daddr);

		peer = peer_lookup_ba(dev, &addr, addr_type);
		if (!peer) {
			/* The packet might be sent to 6lowpan interface
			 * because of routing (either via default route
			 * or user set route) so get peer according to
			 * the destination address.
			 */
<<<<<<< HEAD
			read_lock_irqsave(&devices_lock, flags);
			peer = peer_lookup_dst(dev, &ipv6_daddr, skb);
			read_unlock_irqrestore(&devices_lock, flags);
=======
			peer = peer_lookup_dst(dev, &ipv6_daddr, skb);
>>>>>>> e529fea9
			if (!peer) {
				BT_DBG("no such peer %pMR found", &addr);
				return -ENOENT;
			}
		}

		daddr = peer->eui64_addr;
		*peer_addr = addr;
		*peer_addr_type = addr_type;
		lowpan_cb(skb)->chan = peer->chan;

		status = 1;
	}

	lowpan_header_compress(skb, netdev, ETH_P_IPV6, daddr,
			       dev->netdev->dev_addr, skb->len);

	err = dev_hard_header(skb, netdev, ETH_P_IPV6, NULL, NULL, 0);
	if (err < 0)
		return err;

	return status;
}

static int header_create(struct sk_buff *skb, struct net_device *netdev,
			 unsigned short type, const void *_daddr,
			 const void *_saddr, unsigned int len)
{
	struct ipv6hdr *hdr;

	if (type != ETH_P_IPV6)
		return -EINVAL;

	hdr = ipv6_hdr(skb);

	memcpy(&lowpan_cb(skb)->addr, &hdr->daddr, sizeof(struct in6_addr));

	return 0;
}

/* Packet to BT LE device */
static int send_pkt(struct l2cap_chan *chan, struct sk_buff *skb,
		    struct net_device *netdev)
{
	struct msghdr msg;
	struct kvec iv;
	int err;

	/* Remember the skb so that we can send EAGAIN to the caller if
	 * we run out of credits.
	 */
	chan->data = skb;

	iv.iov_base = skb->data;
	iv.iov_len = skb->len;

	memset(&msg, 0, sizeof(msg));
	iov_iter_kvec(&msg.msg_iter, WRITE | ITER_KVEC, &iv, 1, skb->len);

	err = l2cap_chan_send(chan, &msg, skb->len);
	if (err > 0) {
		netdev->stats.tx_bytes += err;
		netdev->stats.tx_packets++;
		return 0;
	}

	if (!err)
		err = lowpan_cb(skb)->status;

	if (err < 0) {
		if (err == -EAGAIN)
			netdev->stats.tx_dropped++;
		else
			netdev->stats.tx_errors++;
	}

	return err;
}

static int send_mcast_pkt(struct sk_buff *skb, struct net_device *netdev)
{
	struct sk_buff *local_skb;
<<<<<<< HEAD
	struct lowpan_dev *entry, *tmp;
	unsigned long flags;
=======
	struct lowpan_dev *entry;
>>>>>>> e529fea9
	int err = 0;

	rcu_read_lock();

	list_for_each_entry_rcu(entry, &bt_6lowpan_devices, list) {
		struct lowpan_peer *pentry;
		struct lowpan_dev *dev;

		if (entry->netdev != netdev)
			continue;

		dev = lowpan_dev(entry->netdev);

<<<<<<< HEAD
		list_for_each_entry_safe(pentry, ptmp, &dev->peers, list) {
=======
		list_for_each_entry_rcu(pentry, &dev->peers, list) {
>>>>>>> e529fea9
			int ret;

			local_skb = skb_clone(skb, GFP_ATOMIC);

			BT_DBG("xmit %s to %pMR type %d IP %pI6c chan %p",
			       netdev->name,
			       &pentry->chan->dst, pentry->chan->dst_type,
			       &pentry->peer_addr, pentry->chan);
			ret = send_pkt(pentry->chan, local_skb, netdev);
			if (ret < 0)
				err = ret;

			kfree_skb(local_skb);
		}
	}

<<<<<<< HEAD
	read_unlock_irqrestore(&devices_lock, flags);
=======
	rcu_read_unlock();
>>>>>>> e529fea9

	return err;
}

static netdev_tx_t bt_xmit(struct sk_buff *skb, struct net_device *netdev)
{
	int err = 0;
	bdaddr_t addr;
	u8 addr_type;
	struct sk_buff *tmpskb;

	/* We must take a copy of the skb before we modify/replace the ipv6
	 * header as the header could be used elsewhere
	 */
<<<<<<< HEAD
	tmpskb = skb_unshare(skb, GFP_ATOMIC);
	if (!tmpskb) {
		kfree_skb(skb);
		return NET_XMIT_DROP;
	}
	skb = tmpskb;
=======
	skb = skb_unshare(skb, GFP_ATOMIC);
	if (!skb)
		return NET_XMIT_DROP;
>>>>>>> e529fea9

	/* Return values from setup_header()
	 *  <0 - error, packet is dropped
	 *   0 - this is a multicast packet
	 *   1 - this is unicast packet
	 */
	err = setup_header(skb, netdev, &addr, &addr_type);
	if (err < 0) {
		kfree_skb(skb);
		return NET_XMIT_DROP;
	}

	if (err) {
		if (lowpan_cb(skb)->chan) {
			BT_DBG("xmit %s to %pMR type %d IP %pI6c chan %p",
			       netdev->name, &addr, addr_type,
			       &lowpan_cb(skb)->addr, lowpan_cb(skb)->chan);
			err = send_pkt(lowpan_cb(skb)->chan, skb, netdev);
		} else {
			err = -ENOENT;
		}
	} else {
		/* We need to send the packet to every device behind this
		 * interface.
		 */
		err = send_mcast_pkt(skb, netdev);
	}

	dev_kfree_skb(skb);

	if (err)
		BT_DBG("ERROR: xmit failed (%d)", err);

	return err < 0 ? NET_XMIT_DROP : err;
<<<<<<< HEAD
=======
}

static struct lock_class_key bt_tx_busylock;
static struct lock_class_key bt_netdev_xmit_lock_key;

static void bt_set_lockdep_class_one(struct net_device *dev,
				     struct netdev_queue *txq,
				     void *_unused)
{
	lockdep_set_class(&txq->_xmit_lock, &bt_netdev_xmit_lock_key);
}

static int bt_dev_init(struct net_device *dev)
{
	netdev_for_each_tx_queue(dev, bt_set_lockdep_class_one, NULL);
	dev->qdisc_tx_busylock = &bt_tx_busylock;

	return 0;
>>>>>>> e529fea9
}

static const struct net_device_ops netdev_ops = {
	.ndo_init		= bt_dev_init,
	.ndo_start_xmit		= bt_xmit,
};

static struct header_ops header_ops = {
	.create	= header_create,
};

static void netdev_setup(struct net_device *dev)
{
	dev->addr_len		= EUI64_ADDR_LEN;
	dev->type		= ARPHRD_6LOWPAN;

	dev->hard_header_len	= 0;
	dev->needed_tailroom	= 0;
	dev->mtu		= IPV6_MIN_MTU;
	dev->tx_queue_len	= 0;
	dev->flags		= IFF_RUNNING | IFF_POINTOPOINT |
				  IFF_MULTICAST;
	dev->watchdog_timeo	= 0;

	dev->netdev_ops		= &netdev_ops;
	dev->header_ops		= &header_ops;
	dev->destructor		= free_netdev;
}

static struct device_type bt_type = {
	.name	= "bluetooth",
};

static void set_addr(u8 *eui, u8 *addr, u8 addr_type)
{
	/* addr is the BT address in little-endian format */
	eui[0] = addr[5];
	eui[1] = addr[4];
	eui[2] = addr[3];
	eui[3] = 0xFF;
	eui[4] = 0xFE;
	eui[5] = addr[2];
	eui[6] = addr[1];
	eui[7] = addr[0];

	/* Universal/local bit set, BT 6lowpan draft ch. 3.2.1 */
	if (addr_type == BDADDR_LE_PUBLIC)
		eui[0] &= ~0x02;
	else
		eui[0] |= 0x02;

	BT_DBG("type %d addr %*phC", addr_type, 8, eui);
}

static void set_dev_addr(struct net_device *netdev, bdaddr_t *addr,
		         u8 addr_type)
{
	netdev->addr_assign_type = NET_ADDR_PERM;
	set_addr(netdev->dev_addr, addr->b, addr_type);
}

static void ifup(struct net_device *netdev)
{
	int err;

	rtnl_lock();
	err = dev_open(netdev);
	if (err < 0)
		BT_INFO("iface %s cannot be opened (%d)", netdev->name, err);
	rtnl_unlock();
}

static void ifdown(struct net_device *netdev)
{
	int err;

	rtnl_lock();
	err = dev_close(netdev);
	if (err < 0)
		BT_INFO("iface %s cannot be closed (%d)", netdev->name, err);
	rtnl_unlock();
}

static void do_notify_peers(struct work_struct *work)
{
	struct lowpan_dev *dev = container_of(work, struct lowpan_dev,
					      notify_peers.work);

	netdev_notify_peers(dev->netdev); /* send neighbour adv at startup */
}

static bool is_bt_6lowpan(struct hci_conn *hcon)
{
	if (hcon->type != LE_LINK)
		return false;

	if (!psm_6lowpan)
		return false;

	return true;
}

static struct l2cap_chan *chan_create(void)
{
	struct l2cap_chan *chan;

	chan = l2cap_chan_create();
	if (!chan)
		return NULL;

	l2cap_chan_set_defaults(chan);

	chan->chan_type = L2CAP_CHAN_CONN_ORIENTED;
	chan->mode = L2CAP_MODE_LE_FLOWCTL;
	chan->omtu = 65535;
	chan->imtu = chan->omtu;

	return chan;
}

static struct l2cap_chan *chan_open(struct l2cap_chan *pchan)
{
	struct l2cap_chan *chan;

	chan = chan_create();
	if (!chan)
		return NULL;

	chan->remote_mps = chan->omtu;
	chan->mps = chan->omtu;

	chan->state = BT_CONNECTED;

	return chan;
}

static void set_ip_addr_bits(u8 addr_type, u8 *addr)
{
	if (addr_type == BDADDR_LE_PUBLIC)
		*addr |= 0x02;
	else
		*addr &= ~0x02;
}

static struct l2cap_chan *add_peer_chan(struct l2cap_chan *chan,
					struct lowpan_dev *dev)
{
	struct lowpan_peer *peer;

	peer = kzalloc(sizeof(*peer), GFP_ATOMIC);
	if (!peer)
		return NULL;

	peer->chan = chan;
	memset(&peer->peer_addr, 0, sizeof(struct in6_addr));

	/* RFC 2464 ch. 5 */
	peer->peer_addr.s6_addr[0] = 0xFE;
	peer->peer_addr.s6_addr[1] = 0x80;
	set_addr((u8 *)&peer->peer_addr.s6_addr + 8, chan->dst.b,
		 chan->dst_type);

	memcpy(&peer->eui64_addr, (u8 *)&peer->peer_addr.s6_addr + 8,
	       EUI64_ADDR_LEN);

	/* IPv6 address needs to have the U/L bit set properly so toggle
	 * it back here.
	 */
	set_ip_addr_bits(chan->dst_type, (u8 *)&peer->peer_addr.s6_addr + 8);

<<<<<<< HEAD
	write_lock_irqsave(&devices_lock, flags);
=======
	spin_lock(&devices_lock);
>>>>>>> e529fea9
	INIT_LIST_HEAD(&peer->list);
	peer_add(dev, peer);
	spin_unlock(&devices_lock);

	/* Notifying peers about us needs to be done without locks held */
	INIT_DELAYED_WORK(&dev->notify_peers, do_notify_peers);
	schedule_delayed_work(&dev->notify_peers, msecs_to_jiffies(100));

	return peer->chan;
}

static int setup_netdev(struct l2cap_chan *chan, struct lowpan_dev **dev)
{
	struct net_device *netdev;
	int err = 0;

	netdev = alloc_netdev(sizeof(struct lowpan_dev), IFACE_NAME_TEMPLATE,
			      NET_NAME_UNKNOWN, netdev_setup);
	if (!netdev)
		return -ENOMEM;

	set_dev_addr(netdev, &chan->src, chan->src_type);

	netdev->netdev_ops = &netdev_ops;
	SET_NETDEV_DEV(netdev, &chan->conn->hcon->dev);
	SET_NETDEV_DEVTYPE(netdev, &bt_type);

	err = register_netdev(netdev);
	if (err < 0) {
		BT_INFO("register_netdev failed %d", err);
		free_netdev(netdev);
		goto out;
	}

	BT_DBG("ifindex %d peer bdaddr %pMR type %d my addr %pMR type %d",
	       netdev->ifindex, &chan->dst, chan->dst_type,
	       &chan->src, chan->src_type);
	set_bit(__LINK_STATE_PRESENT, &netdev->state);

	*dev = netdev_priv(netdev);
	(*dev)->netdev = netdev;
	(*dev)->hdev = chan->conn->hcon->hdev;
	INIT_LIST_HEAD(&(*dev)->peers);

	spin_lock(&devices_lock);
	INIT_LIST_HEAD(&(*dev)->list);
	list_add_rcu(&(*dev)->list, &bt_6lowpan_devices);
	spin_unlock(&devices_lock);

	return 0;

out:
	return err;
}

static inline void chan_ready_cb(struct l2cap_chan *chan)
{
	struct lowpan_dev *dev;

	dev = lookup_dev(chan->conn);

	BT_DBG("chan %p conn %p dev %p", chan, chan->conn, dev);

	if (!dev) {
		if (setup_netdev(chan, &dev) < 0) {
			l2cap_chan_del(chan, -ENOENT);
			return;
		}
	}

	if (!try_module_get(THIS_MODULE))
		return;

	add_peer_chan(chan, dev);
	ifup(dev->netdev);
}

static inline struct l2cap_chan *chan_new_conn_cb(struct l2cap_chan *pchan)
{
	struct l2cap_chan *chan;

	chan = chan_open(pchan);
	chan->ops = pchan->ops;

	BT_DBG("chan %p pchan %p", chan, pchan);

	return chan;
}

static void delete_netdev(struct work_struct *work)
{
	struct lowpan_dev *entry = container_of(work, struct lowpan_dev,
						delete_netdev);

	unregister_netdev(entry->netdev);

	/* The entry pointer is deleted in device_event() */
}

static void chan_close_cb(struct l2cap_chan *chan)
{
	struct lowpan_dev *entry;
	struct lowpan_dev *dev = NULL;
	struct lowpan_peer *peer;
	int err = -ENOENT;
	bool last = false, removed = true;

	BT_DBG("chan %p conn %p", chan, chan->conn);

	if (chan->conn && chan->conn->hcon) {
		if (!is_bt_6lowpan(chan->conn->hcon))
			return;

		/* If conn is set, then the netdev is also there and we should
		 * not remove it.
		 */
		removed = false;
	}

	spin_lock(&devices_lock);

	list_for_each_entry_rcu(entry, &bt_6lowpan_devices, list) {
		dev = lowpan_dev(entry->netdev);
		peer = __peer_lookup_chan(dev, chan);
		if (peer) {
			last = peer_del(dev, peer);
			err = 0;

			BT_DBG("dev %p removing %speer %p", dev,
			       last ? "last " : "1 ", peer);
			BT_DBG("chan %p orig refcnt %d", chan,
			       atomic_read(&chan->kref.refcount));

			l2cap_chan_put(chan);
			break;
		}
	}

	if (!err && last && dev && !atomic_read(&dev->peer_count)) {
		spin_unlock(&devices_lock);

		cancel_delayed_work_sync(&dev->notify_peers);

		ifdown(dev->netdev);

		if (!removed) {
			INIT_WORK(&entry->delete_netdev, delete_netdev);
			schedule_work(&entry->delete_netdev);
		}
	} else {
		spin_unlock(&devices_lock);
	}

	return;
}

static void chan_state_change_cb(struct l2cap_chan *chan, int state, int err)
{
	BT_DBG("chan %p conn %p state %s err %d", chan, chan->conn,
	       state_to_string(state), err);
}

static struct sk_buff *chan_alloc_skb_cb(struct l2cap_chan *chan,
					 unsigned long hdr_len,
					 unsigned long len, int nb)
{
	/* Note that we must allocate using GFP_ATOMIC here as
	 * this function is called originally from netdev hard xmit
	 * function in atomic context.
	 */
	return bt_skb_alloc(hdr_len + len, GFP_ATOMIC);
}

static void chan_suspend_cb(struct l2cap_chan *chan)
{
	struct sk_buff *skb = chan->data;

	BT_DBG("chan %p conn %p skb %p", chan, chan->conn, skb);

	if (!skb)
		return;

	lowpan_cb(skb)->status = -EAGAIN;
}

static void chan_resume_cb(struct l2cap_chan *chan)
{
	struct sk_buff *skb = chan->data;

	BT_DBG("chan %p conn %p skb %p", chan, chan->conn, skb);

	if (!skb)
		return;

	lowpan_cb(skb)->status = 0;
}

static long chan_get_sndtimeo_cb(struct l2cap_chan *chan)
{
	return L2CAP_CONN_TIMEOUT;
}

static const struct l2cap_ops bt_6lowpan_chan_ops = {
	.name			= "L2CAP 6LoWPAN channel",
	.new_connection		= chan_new_conn_cb,
	.recv			= chan_recv_cb,
	.close			= chan_close_cb,
	.state_change		= chan_state_change_cb,
	.ready			= chan_ready_cb,
	.resume			= chan_resume_cb,
	.suspend		= chan_suspend_cb,
	.get_sndtimeo		= chan_get_sndtimeo_cb,
	.alloc_skb		= chan_alloc_skb_cb,

	.teardown		= l2cap_chan_no_teardown,
	.defer			= l2cap_chan_no_defer,
	.set_shutdown		= l2cap_chan_no_set_shutdown,
};

static inline __u8 bdaddr_type(__u8 type)
{
	if (type == ADDR_LE_DEV_PUBLIC)
		return BDADDR_LE_PUBLIC;
	else
		return BDADDR_LE_RANDOM;
}

static struct l2cap_chan *chan_get(void)
{
	struct l2cap_chan *pchan;

	pchan = chan_create();
	if (!pchan)
		return NULL;

	pchan->ops = &bt_6lowpan_chan_ops;

	return pchan;
}

static int bt_6lowpan_connect(bdaddr_t *addr, u8 dst_type)
{
	struct l2cap_chan *pchan;
	int err;

	pchan = chan_get();
	if (!pchan)
		return -EINVAL;

	err = l2cap_chan_connect(pchan, cpu_to_le16(psm_6lowpan), 0,
				 addr, dst_type);

	BT_DBG("chan %p err %d", pchan, err);
	if (err < 0)
		l2cap_chan_put(pchan);

	return err;
}

static int bt_6lowpan_disconnect(struct l2cap_conn *conn, u8 dst_type)
{
	struct lowpan_peer *peer;

	BT_DBG("conn %p dst type %d", conn, dst_type);

	peer = lookup_peer(conn);
	if (!peer)
		return -ENOENT;

	BT_DBG("peer %p chan %p", peer, peer->chan);

	l2cap_chan_close(peer->chan, ENOENT);

	return 0;
}

static struct l2cap_chan *bt_6lowpan_listen(void)
{
	bdaddr_t *addr = BDADDR_ANY;
	struct l2cap_chan *pchan;
	int err;

	if (psm_6lowpan == 0)
		return NULL;

	pchan = chan_get();
	if (!pchan)
		return NULL;

	pchan->state = BT_LISTEN;
	pchan->src_type = BDADDR_LE_PUBLIC;

	atomic_set(&pchan->nesting, L2CAP_NESTING_PARENT);

	BT_DBG("psm 0x%04x chan %p src type %d", psm_6lowpan, pchan,
	       pchan->src_type);

	err = l2cap_add_psm(pchan, addr, cpu_to_le16(psm_6lowpan));
	if (err) {
		l2cap_chan_put(pchan);
		BT_ERR("psm cannot be added err %d", err);
		return NULL;
	}

	return pchan;
}

static int get_l2cap_conn(char *buf, bdaddr_t *addr, u8 *addr_type,
			  struct l2cap_conn **conn)
{
	struct hci_conn *hcon;
	struct hci_dev *hdev;
	bdaddr_t *src = BDADDR_ANY;
	int n;

	n = sscanf(buf, "%hhx:%hhx:%hhx:%hhx:%hhx:%hhx %hhu",
		   &addr->b[5], &addr->b[4], &addr->b[3],
		   &addr->b[2], &addr->b[1], &addr->b[0],
		   addr_type);

	if (n < 7)
		return -EINVAL;

	hdev = hci_get_route(addr, src);
	if (!hdev)
		return -ENOENT;

	hci_dev_lock(hdev);
	hcon = hci_conn_hash_lookup_ba(hdev, LE_LINK, addr);
	hci_dev_unlock(hdev);

	if (!hcon)
		return -ENOENT;

	*conn = (struct l2cap_conn *)hcon->l2cap_data;

	BT_DBG("conn %p dst %pMR type %d", *conn, &hcon->dst, hcon->dst_type);

	return 0;
}

static void disconnect_all_peers(void)
{
	struct lowpan_dev *entry;
	struct lowpan_peer *peer, *tmp_peer, *new_peer;
	struct list_head peers;

	INIT_LIST_HEAD(&peers);

	/* We make a separate list of peers as the close_cb() will
	 * modify the device peers list so it is better not to mess
	 * with the same list at the same time.
	 */

	rcu_read_lock();

	list_for_each_entry_rcu(entry, &bt_6lowpan_devices, list) {
		list_for_each_entry_rcu(peer, &entry->peers, list) {
			new_peer = kmalloc(sizeof(*new_peer), GFP_ATOMIC);
			if (!new_peer)
				break;

			new_peer->chan = peer->chan;
			INIT_LIST_HEAD(&new_peer->list);

			list_add(&new_peer->list, &peers);
		}
	}

	rcu_read_unlock();

	spin_lock(&devices_lock);
	list_for_each_entry_safe(peer, tmp_peer, &peers, list) {
		l2cap_chan_close(peer->chan, ENOENT);

		list_del_rcu(&peer->list);
		kfree_rcu(peer, rcu);

		module_put(THIS_MODULE);
	}
	spin_unlock(&devices_lock);
}

struct set_psm {
	struct work_struct work;
	u16 psm;
};

static void do_psm_set(struct work_struct *work)
{
	struct set_psm *set_psm = container_of(work, struct set_psm, work);

	if (set_psm->psm == 0 || psm_6lowpan != set_psm->psm)
		/* Disconnect existing connections if 6lowpan is
		 * disabled (psm = 0), or if psm changes.
		 */
		disconnect_all_peers();

	psm_6lowpan = set_psm->psm;

	if (listen_chan) {
		l2cap_chan_close(listen_chan, 0);
		l2cap_chan_put(listen_chan);
	}

	listen_chan = bt_6lowpan_listen();

	kfree(set_psm);
}

static int lowpan_psm_set(void *data, u64 val)
{
	struct set_psm *set_psm;

	set_psm = kzalloc(sizeof(*set_psm), GFP_KERNEL);
	if (!set_psm)
		return -ENOMEM;

	set_psm->psm = val;
	INIT_WORK(&set_psm->work, do_psm_set);

	schedule_work(&set_psm->work);

	return 0;
}

static int lowpan_psm_get(void *data, u64 *val)
{
	*val = psm_6lowpan;
	return 0;
}

DEFINE_SIMPLE_ATTRIBUTE(lowpan_psm_fops, lowpan_psm_get,
			lowpan_psm_set, "%llu\n");

static ssize_t lowpan_control_write(struct file *fp,
				    const char __user *user_buffer,
				    size_t count,
				    loff_t *position)
{
	char buf[32];
	size_t buf_size = min(count, sizeof(buf) - 1);
	int ret;
	bdaddr_t addr;
	u8 addr_type;
	struct l2cap_conn *conn = NULL;

	if (copy_from_user(buf, user_buffer, buf_size))
		return -EFAULT;

	buf[buf_size] = '\0';

	if (memcmp(buf, "connect ", 8) == 0) {
		ret = get_l2cap_conn(&buf[8], &addr, &addr_type, &conn);
		if (ret == -EINVAL)
			return ret;

		if (listen_chan) {
			l2cap_chan_close(listen_chan, 0);
			l2cap_chan_put(listen_chan);
			listen_chan = NULL;
		}

		if (conn) {
			struct lowpan_peer *peer;

			if (!is_bt_6lowpan(conn->hcon))
				return -EINVAL;

			peer = lookup_peer(conn);
			if (peer) {
				BT_DBG("6LoWPAN connection already exists");
				return -EALREADY;
			}

			BT_DBG("conn %p dst %pMR type %d user %d", conn,
			       &conn->hcon->dst, conn->hcon->dst_type,
			       addr_type);
		}

		ret = bt_6lowpan_connect(&addr, addr_type);
		if (ret < 0)
			return ret;

		return count;
	}

	if (memcmp(buf, "disconnect ", 11) == 0) {
		ret = get_l2cap_conn(&buf[11], &addr, &addr_type, &conn);
		if (ret < 0)
			return ret;

		ret = bt_6lowpan_disconnect(conn, addr_type);
		if (ret < 0)
			return ret;

		return count;
	}

	return count;
}

static int lowpan_control_show(struct seq_file *f, void *ptr)
{
	struct lowpan_dev *entry;
	struct lowpan_peer *peer;

	spin_lock(&devices_lock);

	list_for_each_entry(entry, &bt_6lowpan_devices, list) {
		list_for_each_entry(peer, &entry->peers, list)
			seq_printf(f, "%pMR (type %u)\n",
				   &peer->chan->dst, peer->chan->dst_type);
	}

	spin_unlock(&devices_lock);

	return 0;
}

static int lowpan_control_open(struct inode *inode, struct file *file)
{
	return single_open(file, lowpan_control_show, inode->i_private);
}

static const struct file_operations lowpan_control_fops = {
	.open		= lowpan_control_open,
	.read		= seq_read,
	.write		= lowpan_control_write,
	.llseek		= seq_lseek,
	.release	= single_release,
};

static void disconnect_devices(void)
{
	struct lowpan_dev *entry, *tmp, *new_dev;
	struct list_head devices;

	INIT_LIST_HEAD(&devices);

	/* We make a separate list of devices because the unregister_netdev()
	 * will call device_event() which will also want to modify the same
	 * devices list.
	 */

	rcu_read_lock();

	list_for_each_entry_rcu(entry, &bt_6lowpan_devices, list) {
		new_dev = kmalloc(sizeof(*new_dev), GFP_ATOMIC);
		if (!new_dev)
			break;

		new_dev->netdev = entry->netdev;
		INIT_LIST_HEAD(&new_dev->list);

		list_add_rcu(&new_dev->list, &devices);
	}

	rcu_read_unlock();

	list_for_each_entry_safe(entry, tmp, &devices, list) {
		ifdown(entry->netdev);
		BT_DBG("Unregistering netdev %s %p",
		       entry->netdev->name, entry->netdev);
		unregister_netdev(entry->netdev);
		kfree(entry);
	}
}

static int device_event(struct notifier_block *unused,
			unsigned long event, void *ptr)
{
	struct net_device *netdev = netdev_notifier_info_to_dev(ptr);
	struct lowpan_dev *entry;

	if (netdev->type != ARPHRD_6LOWPAN)
		return NOTIFY_DONE;

	switch (event) {
	case NETDEV_UNREGISTER:
		spin_lock(&devices_lock);
		list_for_each_entry(entry, &bt_6lowpan_devices, list) {
			if (entry->netdev == netdev) {
				BT_DBG("Unregistered netdev %s %p",
				       netdev->name, netdev);
				list_del(&entry->list);
				kfree(entry);
				break;
			}
		}
		spin_unlock(&devices_lock);
		break;
	}

	return NOTIFY_DONE;
}

static struct notifier_block bt_6lowpan_dev_notifier = {
	.notifier_call = device_event,
};

static int __init bt_6lowpan_init(void)
{
	lowpan_psm_debugfs = debugfs_create_file("6lowpan_psm", 0644,
						 bt_debugfs, NULL,
						 &lowpan_psm_fops);
	lowpan_control_debugfs = debugfs_create_file("6lowpan_control", 0644,
						     bt_debugfs, NULL,
						     &lowpan_control_fops);

	return register_netdevice_notifier(&bt_6lowpan_dev_notifier);
}

static void __exit bt_6lowpan_exit(void)
{
	debugfs_remove(lowpan_psm_debugfs);
	debugfs_remove(lowpan_control_debugfs);

	if (listen_chan) {
		l2cap_chan_close(listen_chan, 0);
		l2cap_chan_put(listen_chan);
	}

	disconnect_devices();

	unregister_netdevice_notifier(&bt_6lowpan_dev_notifier);
}

module_init(bt_6lowpan_init);
module_exit(bt_6lowpan_exit);

MODULE_AUTHOR("Jukka Rissanen <jukka.rissanen@linux.intel.com>");
MODULE_DESCRIPTION("Bluetooth 6LoWPAN");
MODULE_VERSION(VERSION);
MODULE_LICENSE("GPL");<|MERGE_RESOLUTION|>--- conflicted
+++ resolved
@@ -171,11 +171,7 @@
 						  struct in6_addr *daddr,
 						  struct sk_buff *skb)
 {
-<<<<<<< HEAD
-	struct lowpan_peer *peer, *tmp;
-=======
 	struct lowpan_peer *peer;
->>>>>>> e529fea9
 	struct in6_addr *nexthop;
 	struct rt6_info *rt = (struct rt6_info *)skb_dst(skb);
 	int count = atomic_read(&dev->peer_count);
@@ -186,11 +182,6 @@
 	 * send the packet. If only one peer exists, then we can send the
 	 * packet right away.
 	 */
-<<<<<<< HEAD
-	if (count == 1)
-		return list_first_entry(&dev->peers, struct lowpan_peer,
-					list);
-=======
 	if (count == 1) {
 		rcu_read_lock();
 		peer = list_first_or_null_rcu(&dev->peers, struct lowpan_peer,
@@ -198,7 +189,6 @@
 		rcu_read_unlock();
 		return peer;
 	}
->>>>>>> e529fea9
 
 	if (!rt) {
 		nexthop = &lowpan_cb(skb)->gw;
@@ -217,23 +207,13 @@
 
 	BT_DBG("gw %pI6c", nexthop);
 
-<<<<<<< HEAD
-	list_for_each_entry_safe(peer, tmp, &dev->peers, list) {
-=======
 	rcu_read_lock();
 
 	list_for_each_entry_rcu(peer, &dev->peers, list) {
->>>>>>> e529fea9
 		BT_DBG("dst addr %pMR dst type %d ip %pI6c",
 		       &peer->chan->dst, peer->chan->dst_type,
 		       &peer->peer_addr);
 
-<<<<<<< HEAD
-		if (!ipv6_addr_cmp(&peer->peer_addr, nexthop))
-			return peer;
-	}
-
-=======
 		if (!ipv6_addr_cmp(&peer->peer_addr, nexthop)) {
 			rcu_read_unlock();
 			return peer;
@@ -242,7 +222,6 @@
 
 	rcu_read_unlock();
 
->>>>>>> e529fea9
 	return NULL;
 }
 
@@ -487,10 +466,6 @@
 	if (ipv6_addr_is_multicast(&ipv6_daddr)) {
 		lowpan_cb(skb)->chan = NULL;
 	} else {
-<<<<<<< HEAD
-		unsigned long flags;
-=======
->>>>>>> e529fea9
 		u8 addr_type;
 
 		/* Get destination BT device from skb.
@@ -508,13 +483,7 @@
 			 * or user set route) so get peer according to
 			 * the destination address.
 			 */
-<<<<<<< HEAD
-			read_lock_irqsave(&devices_lock, flags);
 			peer = peer_lookup_dst(dev, &ipv6_daddr, skb);
-			read_unlock_irqrestore(&devices_lock, flags);
-=======
-			peer = peer_lookup_dst(dev, &ipv6_daddr, skb);
->>>>>>> e529fea9
 			if (!peer) {
 				BT_DBG("no such peer %pMR found", &addr);
 				return -ENOENT;
@@ -597,12 +566,7 @@
 static int send_mcast_pkt(struct sk_buff *skb, struct net_device *netdev)
 {
 	struct sk_buff *local_skb;
-<<<<<<< HEAD
-	struct lowpan_dev *entry, *tmp;
-	unsigned long flags;
-=======
 	struct lowpan_dev *entry;
->>>>>>> e529fea9
 	int err = 0;
 
 	rcu_read_lock();
@@ -616,11 +580,7 @@
 
 		dev = lowpan_dev(entry->netdev);
 
-<<<<<<< HEAD
-		list_for_each_entry_safe(pentry, ptmp, &dev->peers, list) {
-=======
 		list_for_each_entry_rcu(pentry, &dev->peers, list) {
->>>>>>> e529fea9
 			int ret;
 
 			local_skb = skb_clone(skb, GFP_ATOMIC);
@@ -637,11 +597,7 @@
 		}
 	}
 
-<<<<<<< HEAD
-	read_unlock_irqrestore(&devices_lock, flags);
-=======
 	rcu_read_unlock();
->>>>>>> e529fea9
 
 	return err;
 }
@@ -651,23 +607,13 @@
 	int err = 0;
 	bdaddr_t addr;
 	u8 addr_type;
-	struct sk_buff *tmpskb;
 
 	/* We must take a copy of the skb before we modify/replace the ipv6
 	 * header as the header could be used elsewhere
 	 */
-<<<<<<< HEAD
-	tmpskb = skb_unshare(skb, GFP_ATOMIC);
-	if (!tmpskb) {
-		kfree_skb(skb);
-		return NET_XMIT_DROP;
-	}
-	skb = tmpskb;
-=======
 	skb = skb_unshare(skb, GFP_ATOMIC);
 	if (!skb)
 		return NET_XMIT_DROP;
->>>>>>> e529fea9
 
 	/* Return values from setup_header()
 	 *  <0 - error, packet is dropped
@@ -702,8 +648,6 @@
 		BT_DBG("ERROR: xmit failed (%d)", err);
 
 	return err < 0 ? NET_XMIT_DROP : err;
-<<<<<<< HEAD
-=======
 }
 
 static struct lock_class_key bt_tx_busylock;
@@ -722,7 +666,6 @@
 	dev->qdisc_tx_busylock = &bt_tx_busylock;
 
 	return 0;
->>>>>>> e529fea9
 }
 
 static const struct net_device_ops netdev_ops = {
@@ -893,11 +836,7 @@
 	 */
 	set_ip_addr_bits(chan->dst_type, (u8 *)&peer->peer_addr.s6_addr + 8);
 
-<<<<<<< HEAD
-	write_lock_irqsave(&devices_lock, flags);
-=======
 	spin_lock(&devices_lock);
->>>>>>> e529fea9
 	INIT_LIST_HEAD(&peer->list);
 	peer_add(dev, peer);
 	spin_unlock(&devices_lock);
