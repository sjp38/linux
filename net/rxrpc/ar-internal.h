/* SPDX-License-Identifier: GPL-2.0-or-later */
/* AF_RXRPC internal definitions
 *
 * Copyright (C) 2007 Red Hat, Inc. All Rights Reserved.
 * Written by David Howells (dhowells@redhat.com)
 */

#include <linux/atomic.h>
#include <linux/seqlock.h>
#include <net/net_namespace.h>
#include <net/netns/generic.h>
#include <net/sock.h>
#include <net/af_rxrpc.h>
#include "protocol.h"

#if 0
#define CHECK_SLAB_OKAY(X)				     \
	BUG_ON(atomic_read((X)) >> (sizeof(atomic_t) - 2) == \
	       (POISON_FREE << 8 | POISON_FREE))
#else
#define CHECK_SLAB_OKAY(X) do {} while (0)
#endif

#define FCRYPT_BSIZE 8
struct rxrpc_crypt {
	union {
		u8	x[FCRYPT_BSIZE];
		__be32	n[2];
	};
} __attribute__((aligned(8)));

#define rxrpc_queue_work(WS)	queue_work(rxrpc_workqueue, (WS))
#define rxrpc_queue_delayed_work(WS,D)	\
	queue_delayed_work(rxrpc_workqueue, (WS), (D))

struct rxrpc_connection;

/*
 * Mark applied to socket buffers in skb->mark.  skb->priority is used
 * to pass supplementary information.
 */
enum rxrpc_skb_mark {
	RXRPC_SKB_MARK_REJECT_BUSY,	/* Reject with BUSY */
	RXRPC_SKB_MARK_REJECT_ABORT,	/* Reject with ABORT (code in skb->priority) */
};

/*
 * sk_state for RxRPC sockets
 */
enum {
	RXRPC_UNBOUND = 0,
	RXRPC_CLIENT_UNBOUND,		/* Unbound socket used as client */
	RXRPC_CLIENT_BOUND,		/* client local address bound */
	RXRPC_SERVER_BOUND,		/* server local address bound */
	RXRPC_SERVER_BOUND2,		/* second server local address bound */
	RXRPC_SERVER_LISTENING,		/* server listening for connections */
	RXRPC_SERVER_LISTEN_DISABLED,	/* server listening disabled */
	RXRPC_CLOSE,			/* socket is being closed */
};

/*
 * Per-network namespace data.
 */
struct rxrpc_net {
	struct proc_dir_entry	*proc_net;	/* Subdir in /proc/net */
	u32			epoch;		/* Local epoch for detecting local-end reset */
	struct list_head	calls;		/* List of calls active in this namespace */
	rwlock_t		call_lock;	/* Lock for ->calls */
	atomic_t		nr_calls;	/* Count of allocated calls */

	atomic_t		nr_conns;
	struct list_head	conn_proc_list;	/* List of conns in this namespace for proc */
	struct list_head	service_conns;	/* Service conns in this namespace */
	rwlock_t		conn_lock;	/* Lock for ->conn_proc_list, ->service_conns */
	struct work_struct	service_conn_reaper;
	struct timer_list	service_conn_reap_timer;

	unsigned int		nr_client_conns;
	unsigned int		nr_active_client_conns;
	bool			kill_all_client_conns;
	bool			live;
	spinlock_t		client_conn_cache_lock; /* Lock for ->*_client_conns */
	spinlock_t		client_conn_discard_lock; /* Prevent multiple discarders */
	struct list_head	waiting_client_conns;
	struct list_head	active_client_conns;
	struct list_head	idle_client_conns;
	struct work_struct	client_conn_reaper;
	struct timer_list	client_conn_reap_timer;

	struct list_head	local_endpoints;
	struct mutex		local_mutex;	/* Lock for ->local_endpoints */

	DECLARE_HASHTABLE	(peer_hash, 10);
	spinlock_t		peer_hash_lock;	/* Lock for ->peer_hash */

#define RXRPC_KEEPALIVE_TIME 20 /* NAT keepalive time in seconds */
	u8			peer_keepalive_cursor;
	time64_t		peer_keepalive_base;
	struct list_head	peer_keepalive[32];
	struct list_head	peer_keepalive_new;
	struct timer_list	peer_keepalive_timer;
	struct work_struct	peer_keepalive_work;
};

/*
 * Service backlog preallocation.
 *
 * This contains circular buffers of preallocated peers, connections and calls
 * for incoming service calls and their head and tail pointers.  This allows
 * calls to be set up in the data_ready handler, thereby avoiding the need to
 * shuffle packets around so much.
 */
struct rxrpc_backlog {
	unsigned short		peer_backlog_head;
	unsigned short		peer_backlog_tail;
	unsigned short		conn_backlog_head;
	unsigned short		conn_backlog_tail;
	unsigned short		call_backlog_head;
	unsigned short		call_backlog_tail;
#define RXRPC_BACKLOG_MAX	32
	struct rxrpc_peer	*peer_backlog[RXRPC_BACKLOG_MAX];
	struct rxrpc_connection	*conn_backlog[RXRPC_BACKLOG_MAX];
	struct rxrpc_call	*call_backlog[RXRPC_BACKLOG_MAX];
};

/*
 * RxRPC socket definition
 */
struct rxrpc_sock {
	/* WARNING: sk has to be the first member */
	struct sock		sk;
	rxrpc_notify_new_call_t	notify_new_call; /* Func to notify of new call */
	rxrpc_discard_new_call_t discard_new_call; /* Func to discard a new call */
	struct rxrpc_local	*local;		/* local endpoint */
	struct rxrpc_backlog	*backlog;	/* Preallocation for services */
	spinlock_t		incoming_lock;	/* Incoming call vs service shutdown lock */
	struct list_head	sock_calls;	/* List of calls owned by this socket */
	struct list_head	to_be_accepted;	/* calls awaiting acceptance */
	struct list_head	recvmsg_q;	/* Calls awaiting recvmsg's attention  */
	rwlock_t		recvmsg_lock;	/* Lock for recvmsg_q */
	struct key		*key;		/* security for this socket */
	struct key		*securities;	/* list of server security descriptors */
	struct rb_root		calls;		/* User ID -> call mapping */
	unsigned long		flags;
#define RXRPC_SOCK_CONNECTED		0	/* connect_srx is set */
	rwlock_t		call_lock;	/* lock for calls */
	u32			min_sec_level;	/* minimum security level */
#define RXRPC_SECURITY_MAX	RXRPC_SECURITY_ENCRYPT
	bool			exclusive;	/* Exclusive connection for a client socket */
	u16			second_service;	/* Additional service bound to the endpoint */
	struct {
		/* Service upgrade information */
		u16		from;		/* Service ID to upgrade (if not 0) */
		u16		to;		/* service ID to upgrade to */
	} service_upgrade;
	sa_family_t		family;		/* Protocol family created with */
	struct sockaddr_rxrpc	srx;		/* Primary Service/local addresses */
	struct sockaddr_rxrpc	connect_srx;	/* Default client address from connect() */
};

#define rxrpc_sk(__sk) container_of((__sk), struct rxrpc_sock, sk)

/*
 * CPU-byteorder normalised Rx packet header.
 */
struct rxrpc_host_header {
	u32		epoch;		/* client boot timestamp */
	u32		cid;		/* connection and channel ID */
	u32		callNumber;	/* call ID (0 for connection-level packets) */
	u32		seq;		/* sequence number of pkt in call stream */
	u32		serial;		/* serial number of pkt sent to network */
	u8		type;		/* packet type */
	u8		flags;		/* packet flags */
	u8		userStatus;	/* app-layer defined status */
	u8		securityIndex;	/* security protocol ID */
	union {
		u16	_rsvd;		/* reserved */
		u16	cksum;		/* kerberos security checksum */
	};
	u16		serviceId;	/* service ID */
} __packed;

/*
 * RxRPC socket buffer private variables
 * - max 48 bytes (struct sk_buff::cb)
 */
struct rxrpc_skb_priv {
	atomic_t	nr_ring_pins;		/* Number of rxtx ring pins */
	u8		nr_subpackets;		/* Number of subpackets */
	u8		rx_flags;		/* Received packet flags */
#define RXRPC_SKB_INCL_LAST	0x01		/* - Includes last packet */
#define RXRPC_SKB_TX_BUFFER	0x02		/* - Is transmit buffer */
	union {
		int		remain;		/* amount of space remaining for next write */

		/* List of requested ACKs on subpackets */
		unsigned long	rx_req_ack[(RXRPC_MAX_NR_JUMBO + BITS_PER_LONG - 1) /
					   BITS_PER_LONG];
	};

	struct rxrpc_host_header hdr;		/* RxRPC packet header from this packet */
};

#define rxrpc_skb(__skb) ((struct rxrpc_skb_priv *) &(__skb)->cb)

/*
 * RxRPC security module interface
 */
struct rxrpc_security {
	const char		*name;		/* name of this service */
	u8			security_index;	/* security type provided */
	u32			no_key_abort;	/* Abort code indicating no key */

	/* Initialise a security service */
	int (*init)(void);

	/* Clean up a security service */
	void (*exit)(void);

	/* initialise a connection's security */
	int (*init_connection_security)(struct rxrpc_connection *);

	/* prime a connection's packet security */
	int (*prime_packet_security)(struct rxrpc_connection *);

	/* impose security on a packet */
	int (*secure_packet)(struct rxrpc_call *,
			     struct sk_buff *,
			     size_t,
			     void *);

	/* verify the security on a received packet */
	int (*verify_packet)(struct rxrpc_call *, struct sk_buff *,
			     unsigned int, unsigned int, rxrpc_seq_t, u16);

	/* Free crypto request on a call */
	void (*free_call_crypto)(struct rxrpc_call *);

	/* Locate the data in a received packet that has been verified. */
	void (*locate_data)(struct rxrpc_call *, struct sk_buff *,
			    unsigned int *, unsigned int *);

	/* issue a challenge */
	int (*issue_challenge)(struct rxrpc_connection *);

	/* respond to a challenge */
	int (*respond_to_challenge)(struct rxrpc_connection *,
				    struct sk_buff *,
				    u32 *);

	/* verify a response */
	int (*verify_response)(struct rxrpc_connection *,
			       struct sk_buff *,
			       u32 *);

	/* clear connection security */
	void (*clear)(struct rxrpc_connection *);
};

/*
 * RxRPC local transport endpoint description
 * - owned by a single AF_RXRPC socket
 * - pointed to by transport socket struct sk_user_data
 */
struct rxrpc_local {
	struct rcu_head		rcu;
	atomic_t		active_users;	/* Number of users of the local endpoint */
	atomic_t		usage;		/* Number of references to the structure */
	struct rxrpc_net	*rxnet;		/* The network ns in which this resides */
	struct list_head	link;
	struct socket		*socket;	/* my UDP socket */
	struct work_struct	processor;
	struct rxrpc_sock __rcu	*service;	/* Service(s) listening on this endpoint */
	struct rw_semaphore	defrag_sem;	/* control re-enablement of IP DF bit */
	struct sk_buff_head	reject_queue;	/* packets awaiting rejection */
	struct sk_buff_head	event_queue;	/* endpoint event packets awaiting processing */
	struct rb_root		client_conns;	/* Client connections by socket params */
	spinlock_t		client_conns_lock; /* Lock for client_conns */
	spinlock_t		lock;		/* access lock */
	rwlock_t		services_lock;	/* lock for services list */
	int			debug_id;	/* debug ID for printks */
	bool			dead;
	bool			service_closed;	/* Service socket closed */
	struct sockaddr_rxrpc	srx;		/* local address */
};

/*
 * RxRPC remote transport endpoint definition
 * - matched by local endpoint, remote port, address and protocol type
 */
struct rxrpc_peer {
	struct rcu_head		rcu;		/* This must be first */
	atomic_t		usage;
	unsigned long		hash_key;
	struct hlist_node	hash_link;
	struct rxrpc_local	*local;
	struct hlist_head	error_targets;	/* targets for net error distribution */
	struct rb_root		service_conns;	/* Service connections */
	struct list_head	keepalive_link;	/* Link in net->peer_keepalive[] */
	time64_t		last_tx_at;	/* Last time packet sent here */
	seqlock_t		service_conn_lock;
	spinlock_t		lock;		/* access lock */
	unsigned int		if_mtu;		/* interface MTU for this peer */
	unsigned int		mtu;		/* network MTU for this peer */
	unsigned int		maxdata;	/* data size (MTU - hdrsize) */
	unsigned short		hdrsize;	/* header size (IP + UDP + RxRPC) */
	int			debug_id;	/* debug ID for printks */
	struct sockaddr_rxrpc	srx;		/* remote address */

	/* calculated RTT cache */
#define RXRPC_RTT_CACHE_SIZE 32
	spinlock_t		rtt_input_lock;	/* RTT lock for input routine */
	ktime_t			rtt_last_req;	/* Time of last RTT request */
	u64			rtt;		/* Current RTT estimate (in nS) */
	u64			rtt_sum;	/* Sum of cache contents */
	u64			rtt_cache[RXRPC_RTT_CACHE_SIZE]; /* Determined RTT cache */
	u8			rtt_cursor;	/* next entry at which to insert */
	u8			rtt_usage;	/* amount of cache actually used */

	u8			cong_cwnd;	/* Congestion window size */
};

/*
 * Keys for matching a connection.
 */
struct rxrpc_conn_proto {
	union {
		struct {
			u32	epoch;		/* epoch of this connection */
			u32	cid;		/* connection ID */
		};
		u64		index_key;
	};
};

struct rxrpc_conn_parameters {
	struct rxrpc_local	*local;		/* Representation of local endpoint */
	struct rxrpc_peer	*peer;		/* Remote endpoint */
	struct key		*key;		/* Security details */
	bool			exclusive;	/* T if conn is exclusive */
	bool			upgrade;	/* T if service ID can be upgraded */
	u16			service_id;	/* Service ID for this connection */
	u32			security_level;	/* Security level selected */
};

/*
 * Bits in the connection flags.
 */
enum rxrpc_conn_flag {
	RXRPC_CONN_HAS_IDR,		/* Has a client conn ID assigned */
	RXRPC_CONN_IN_SERVICE_CONNS,	/* Conn is in peer->service_conns */
	RXRPC_CONN_IN_CLIENT_CONNS,	/* Conn is in local->client_conns */
	RXRPC_CONN_EXPOSED,		/* Conn has extra ref for exposure */
	RXRPC_CONN_DONT_REUSE,		/* Don't reuse this connection */
	RXRPC_CONN_COUNTED,		/* Counted by rxrpc_nr_client_conns */
	RXRPC_CONN_PROBING_FOR_UPGRADE,	/* Probing for service upgrade */
	RXRPC_CONN_FINAL_ACK_0,		/* Need final ACK for channel 0 */
	RXRPC_CONN_FINAL_ACK_1,		/* Need final ACK for channel 1 */
	RXRPC_CONN_FINAL_ACK_2,		/* Need final ACK for channel 2 */
	RXRPC_CONN_FINAL_ACK_3,		/* Need final ACK for channel 3 */
};

#define RXRPC_CONN_FINAL_ACK_MASK ((1UL << RXRPC_CONN_FINAL_ACK_0) |	\
				   (1UL << RXRPC_CONN_FINAL_ACK_1) |	\
				   (1UL << RXRPC_CONN_FINAL_ACK_2) |	\
				   (1UL << RXRPC_CONN_FINAL_ACK_3))

/*
 * Events that can be raised upon a connection.
 */
enum rxrpc_conn_event {
	RXRPC_CONN_EV_CHALLENGE,	/* Send challenge packet */
};

/*
 * The connection cache state.
 */
enum rxrpc_conn_cache_state {
	RXRPC_CONN_CLIENT_INACTIVE,	/* Conn is not yet listed */
	RXRPC_CONN_CLIENT_WAITING,	/* Conn is on wait list, waiting for capacity */
	RXRPC_CONN_CLIENT_ACTIVE,	/* Conn is on active list, doing calls */
	RXRPC_CONN_CLIENT_UPGRADE,	/* Conn is on active list, probing for upgrade */
	RXRPC_CONN_CLIENT_CULLED,	/* Conn is culled and delisted, doing calls */
	RXRPC_CONN_CLIENT_IDLE,		/* Conn is on idle list, doing mostly nothing */
	RXRPC_CONN__NR_CACHE_STATES
};

/*
 * The connection protocol state.
 */
enum rxrpc_conn_proto_state {
	RXRPC_CONN_UNUSED,		/* Connection not yet attempted */
	RXRPC_CONN_CLIENT,		/* Client connection */
	RXRPC_CONN_SERVICE_PREALLOC,	/* Service connection preallocation */
	RXRPC_CONN_SERVICE_UNSECURED,	/* Service unsecured connection */
	RXRPC_CONN_SERVICE_CHALLENGING,	/* Service challenging for security */
	RXRPC_CONN_SERVICE,		/* Service secured connection */
	RXRPC_CONN_REMOTELY_ABORTED,	/* Conn aborted by peer */
	RXRPC_CONN_LOCALLY_ABORTED,	/* Conn aborted locally */
	RXRPC_CONN__NR_STATES
};

/*
 * RxRPC connection definition
 * - matched by { local, peer, epoch, conn_id, direction }
 * - each connection can only handle four simultaneous calls
 */
struct rxrpc_connection {
	struct rxrpc_conn_proto	proto;
	struct rxrpc_conn_parameters params;

	atomic_t		usage;
	struct rcu_head		rcu;
	struct list_head	cache_link;

	spinlock_t		channel_lock;
	unsigned char		active_chans;	/* Mask of active channels */
#define RXRPC_ACTIVE_CHANS_MASK	((1 << RXRPC_MAXCALLS) - 1)
	struct list_head	waiting_calls;	/* Calls waiting for channels */
	struct rxrpc_channel {
		unsigned long		final_ack_at;	/* Time at which to issue final ACK */
		struct rxrpc_call __rcu	*call;		/* Active call */
		unsigned int		call_debug_id;	/* call->debug_id */
		u32			call_id;	/* ID of current call */
		u32			call_counter;	/* Call ID counter */
		u32			last_call;	/* ID of last call */
		u8			last_type;	/* Type of last packet */
		union {
			u32		last_seq;
			u32		last_abort;
		};
	} channels[RXRPC_MAXCALLS];

	struct timer_list	timer;		/* Conn event timer */
	struct work_struct	processor;	/* connection event processor */
	union {
		struct rb_node	client_node;	/* Node in local->client_conns */
		struct rb_node	service_node;	/* Node in peer->service_conns */
	};
	struct list_head	proc_link;	/* link in procfs list */
	struct list_head	link;		/* link in master connection list */
	struct sk_buff_head	rx_queue;	/* received conn-level packets */
	const struct rxrpc_security *security;	/* applied security module */
	struct key		*server_key;	/* security for this service */
	struct crypto_sync_skcipher *cipher;	/* encryption handle */
	struct rxrpc_crypt	csum_iv;	/* packet checksum base */
	unsigned long		flags;
	unsigned long		events;
	unsigned long		idle_timestamp;	/* Time at which last became idle */
	spinlock_t		state_lock;	/* state-change lock */
	enum rxrpc_conn_cache_state cache_state;
	enum rxrpc_conn_proto_state state;	/* current state of connection */
	u32			abort_code;	/* Abort code of connection abort */
	int			debug_id;	/* debug ID for printks */
	atomic_t		serial;		/* packet serial number counter */
	unsigned int		hi_serial;	/* highest serial number received */
	u32			security_nonce;	/* response re-use preventer */
	u32			service_id;	/* Service ID, possibly upgraded */
	u8			size_align;	/* data size alignment (for security) */
	u8			security_size;	/* security header size */
	u8			security_ix;	/* security type */
	u8			out_clientflag;	/* RXRPC_CLIENT_INITIATED if we are client */
	short			error;		/* Local error code */
};

static inline bool rxrpc_to_server(const struct rxrpc_skb_priv *sp)
{
	return sp->hdr.flags & RXRPC_CLIENT_INITIATED;
}

static inline bool rxrpc_to_client(const struct rxrpc_skb_priv *sp)
{
	return !rxrpc_to_server(sp);
}

/*
 * Flags in call->flags.
 */
enum rxrpc_call_flag {
	RXRPC_CALL_RELEASED,		/* call has been released - no more message to userspace */
	RXRPC_CALL_HAS_USERID,		/* has a user ID attached */
	RXRPC_CALL_IS_SERVICE,		/* Call is service call */
	RXRPC_CALL_EXPOSED,		/* The call was exposed to the world */
	RXRPC_CALL_RX_LAST,		/* Received the last packet (at rxtx_top) */
	RXRPC_CALL_TX_LAST,		/* Last packet in Tx buffer (at rxtx_top) */
	RXRPC_CALL_SEND_PING,		/* A ping will need to be sent */
	RXRPC_CALL_PINGING,		/* Ping in process */
	RXRPC_CALL_RETRANS_TIMEOUT,	/* Retransmission due to timeout occurred */
	RXRPC_CALL_BEGAN_RX_TIMER,	/* We began the expect_rx_by timer */
	RXRPC_CALL_RX_HEARD,		/* The peer responded at least once to this call */
	RXRPC_CALL_RX_UNDERRUN,		/* Got data underrun */
<<<<<<< HEAD
	RXRPC_CALL_IS_INTR,		/* The call is interruptible */
=======
>>>>>>> 778fbf41
	RXRPC_CALL_DISCONNECTED,	/* The call has been disconnected */
};

/*
 * Events that can be raised on a call.
 */
enum rxrpc_call_event {
	RXRPC_CALL_EV_ACK,		/* need to generate ACK */
	RXRPC_CALL_EV_ABORT,		/* need to generate abort */
	RXRPC_CALL_EV_RESEND,		/* Tx resend required */
	RXRPC_CALL_EV_PING,		/* Ping send required */
	RXRPC_CALL_EV_EXPIRED,		/* Expiry occurred */
	RXRPC_CALL_EV_ACK_LOST,		/* ACK may be lost, send ping */
};

/*
 * The states that a call can be in.
 */
enum rxrpc_call_state {
	RXRPC_CALL_UNINITIALISED,
	RXRPC_CALL_CLIENT_AWAIT_CONN,	/* - client waiting for connection to become available */
	RXRPC_CALL_CLIENT_SEND_REQUEST,	/* - client sending request phase */
	RXRPC_CALL_CLIENT_AWAIT_REPLY,	/* - client awaiting reply */
	RXRPC_CALL_CLIENT_RECV_REPLY,	/* - client receiving reply phase */
	RXRPC_CALL_SERVER_PREALLOC,	/* - service preallocation */
	RXRPC_CALL_SERVER_SECURING,	/* - server securing request connection */
	RXRPC_CALL_SERVER_ACCEPTING,	/* - server accepting request */
	RXRPC_CALL_SERVER_RECV_REQUEST,	/* - server receiving request */
	RXRPC_CALL_SERVER_ACK_REQUEST,	/* - server pending ACK of request */
	RXRPC_CALL_SERVER_SEND_REPLY,	/* - server sending reply */
	RXRPC_CALL_SERVER_AWAIT_ACK,	/* - server awaiting final ACK */
	RXRPC_CALL_COMPLETE,		/* - call complete */
	NR__RXRPC_CALL_STATES
};

/*
 * Call completion condition (state == RXRPC_CALL_COMPLETE).
 */
enum rxrpc_call_completion {
	RXRPC_CALL_SUCCEEDED,		/* - Normal termination */
	RXRPC_CALL_REMOTELY_ABORTED,	/* - call aborted by peer */
	RXRPC_CALL_LOCALLY_ABORTED,	/* - call aborted locally on error or close */
	RXRPC_CALL_LOCAL_ERROR,		/* - call failed due to local error */
	RXRPC_CALL_NETWORK_ERROR,	/* - call terminated by network error */
	NR__RXRPC_CALL_COMPLETIONS
};

/*
 * Call Tx congestion management modes.
 */
enum rxrpc_congest_mode {
	RXRPC_CALL_SLOW_START,
	RXRPC_CALL_CONGEST_AVOIDANCE,
	RXRPC_CALL_PACKET_LOSS,
	RXRPC_CALL_FAST_RETRANSMIT,
	NR__RXRPC_CONGEST_MODES
};

/*
 * RxRPC call definition
 * - matched by { connection, call_id }
 */
struct rxrpc_call {
	struct rcu_head		rcu;
	struct rxrpc_connection	*conn;		/* connection carrying call */
	struct rxrpc_peer	*peer;		/* Peer record for remote address */
	struct rxrpc_sock __rcu	*socket;	/* socket responsible */
	struct rxrpc_net	*rxnet;		/* Network namespace to which call belongs */
	const struct rxrpc_security *security;	/* applied security module */
	struct mutex		user_mutex;	/* User access mutex */
	unsigned long		ack_at;		/* When deferred ACK needs to happen */
	unsigned long		ack_lost_at;	/* When ACK is figured as lost */
	unsigned long		resend_at;	/* When next resend needs to happen */
	unsigned long		ping_at;	/* When next to send a ping */
	unsigned long		keepalive_at;	/* When next to send a keepalive ping */
	unsigned long		expect_rx_by;	/* When we expect to get a packet by */
	unsigned long		expect_req_by;	/* When we expect to get a request DATA packet by */
	unsigned long		expect_term_by;	/* When we expect call termination by */
	u32			next_rx_timo;	/* Timeout for next Rx packet (jif) */
	u32			next_req_timo;	/* Timeout for next Rx request packet (jif) */
	struct skcipher_request	*cipher_req;	/* Packet cipher request buffer */
	struct timer_list	timer;		/* Combined event timer */
	struct work_struct	processor;	/* Event processor */
	rxrpc_notify_rx_t	notify_rx;	/* kernel service Rx notification function */
	struct list_head	link;		/* link in master call list */
	struct list_head	chan_wait_link;	/* Link in conn->waiting_calls */
	struct hlist_node	error_link;	/* link in error distribution list */
	struct list_head	accept_link;	/* Link in rx->acceptq */
	struct list_head	recvmsg_link;	/* Link in rx->recvmsg_q */
	struct list_head	sock_link;	/* Link in rx->sock_calls */
	struct rb_node		sock_node;	/* Node in rx->calls */
	struct sk_buff		*tx_pending;	/* Tx socket buffer being filled */
	wait_queue_head_t	waitq;		/* Wait queue for channel or Tx */
	s64			tx_total_len;	/* Total length left to be transmitted (or -1) */
	__be32			crypto_buf[2];	/* Temporary packet crypto buffer */
	unsigned long		user_call_ID;	/* user-defined call ID */
	unsigned long		flags;
	unsigned long		events;
	spinlock_t		lock;
	spinlock_t		notify_lock;	/* Kernel notification lock */
	rwlock_t		state_lock;	/* lock for state transition */
	u32			abort_code;	/* Local/remote abort code */
	int			error;		/* Local error incurred */
	enum rxrpc_call_state	state;		/* current state of call */
	enum rxrpc_call_completion completion;	/* Call completion condition */
	atomic_t		usage;
	u16			service_id;	/* service ID */
	u8			security_ix;	/* Security type */
	enum rxrpc_interruptibility interruptibility; /* At what point call may be interrupted */
	u32			call_id;	/* call ID on connection  */
	u32			cid;		/* connection ID plus channel index */
	int			debug_id;	/* debug ID for printks */
	unsigned short		rx_pkt_offset;	/* Current recvmsg packet offset */
	unsigned short		rx_pkt_len;	/* Current recvmsg packet len */
	bool			rx_pkt_last;	/* Current recvmsg packet is last */

	/* Rx/Tx circular buffer, depending on phase.
	 *
	 * In the Rx phase, packets are annotated with 0 or the number of the
	 * segment of a jumbo packet each buffer refers to.  There can be up to
	 * 47 segments in a maximum-size UDP packet.
	 *
	 * In the Tx phase, packets are annotated with which buffers have been
	 * acked.
	 */
#define RXRPC_RXTX_BUFF_SIZE	64
#define RXRPC_RXTX_BUFF_MASK	(RXRPC_RXTX_BUFF_SIZE - 1)
#define RXRPC_INIT_RX_WINDOW_SIZE 63
	struct sk_buff		**rxtx_buffer;
	u8			*rxtx_annotations;
#define RXRPC_TX_ANNO_ACK	0
#define RXRPC_TX_ANNO_UNACK	1
#define RXRPC_TX_ANNO_NAK	2
#define RXRPC_TX_ANNO_RETRANS	3
#define RXRPC_TX_ANNO_MASK	0x03
#define RXRPC_TX_ANNO_LAST	0x04
#define RXRPC_TX_ANNO_RESENT	0x08

#define RXRPC_RX_ANNO_SUBPACKET	0x3f		/* Subpacket number in jumbogram */
#define RXRPC_RX_ANNO_VERIFIED	0x80		/* Set if verified and decrypted */
	rxrpc_seq_t		tx_hard_ack;	/* Dead slot in buffer; the first transmitted but
						 * not hard-ACK'd packet follows this.
						 */
	rxrpc_seq_t		tx_top;		/* Highest Tx slot allocated. */
	u16			tx_backoff;	/* Delay to insert due to Tx failure */

	/* TCP-style slow-start congestion control [RFC5681].  Since the SMSS
	 * is fixed, we keep these numbers in terms of segments (ie. DATA
	 * packets) rather than bytes.
	 */
#define RXRPC_TX_SMSS		RXRPC_JUMBO_DATALEN
	u8			cong_cwnd;	/* Congestion window size */
	u8			cong_extra;	/* Extra to send for congestion management */
	u8			cong_ssthresh;	/* Slow-start threshold */
	enum rxrpc_congest_mode	cong_mode:8;	/* Congestion management mode */
	u8			cong_dup_acks;	/* Count of ACKs showing missing packets */
	u8			cong_cumul_acks; /* Cumulative ACK count */
	ktime_t			cong_tstamp;	/* Last time cwnd was changed */

	rxrpc_seq_t		rx_hard_ack;	/* Dead slot in buffer; the first received but not
						 * consumed packet follows this.
						 */
	rxrpc_seq_t		rx_top;		/* Highest Rx slot allocated. */
	rxrpc_seq_t		rx_expect_next;	/* Expected next packet sequence number */
	rxrpc_serial_t		rx_serial;	/* Highest serial received for this call */
	u8			rx_winsize;	/* Size of Rx window */
	u8			tx_winsize;	/* Maximum size of Tx window */
	bool			tx_phase;	/* T if transmission phase, F if receive phase */
	u8			nr_jumbo_bad;	/* Number of jumbo dups/exceeds-windows */

	spinlock_t		input_lock;	/* Lock for packet input to this call */

	/* receive-phase ACK management */
	u8			ackr_reason;	/* reason to ACK */
	rxrpc_serial_t		ackr_serial;	/* serial of packet being ACK'd */
	rxrpc_serial_t		ackr_first_seq;	/* first sequence number received */
	rxrpc_seq_t		ackr_prev_seq;	/* previous sequence number received */
	rxrpc_seq_t		ackr_consumed;	/* Highest packet shown consumed */
	rxrpc_seq_t		ackr_seen;	/* Highest packet shown seen */

	/* ping management */
	rxrpc_serial_t		ping_serial;	/* Last ping sent */
	ktime_t			ping_time;	/* Time last ping sent */

	/* transmission-phase ACK management */
	ktime_t			acks_latest_ts;	/* Timestamp of latest ACK received */
	rxrpc_seq_t		acks_lowest_nak; /* Lowest NACK in the buffer (or ==tx_hard_ack) */
	rxrpc_seq_t		acks_lost_top;	/* tx_top at the time lost-ack ping sent */
	rxrpc_serial_t		acks_lost_ping;	/* Serial number of probe ACK */
};

/*
 * Summary of a new ACK and the changes it made to the Tx buffer packet states.
 */
struct rxrpc_ack_summary {
	u8			ack_reason;
	u8			nr_acks;		/* Number of ACKs in packet */
	u8			nr_nacks;		/* Number of NACKs in packet */
	u8			nr_new_acks;		/* Number of new ACKs in packet */
	u8			nr_new_nacks;		/* Number of new NACKs in packet */
	u8			nr_rot_new_acks;	/* Number of rotated new ACKs */
	bool			new_low_nack;		/* T if new low NACK found */
	bool			retrans_timeo;		/* T if reTx due to timeout happened */
	u8			flight_size;		/* Number of unreceived transmissions */
	/* Place to stash values for tracing */
	enum rxrpc_congest_mode	mode:8;
	u8			cwnd;
	u8			ssthresh;
	u8			dup_acks;
	u8			cumulative_acks;
};

/*
 * sendmsg() cmsg-specified parameters.
 */
enum rxrpc_command {
	RXRPC_CMD_SEND_DATA,		/* send data message */
	RXRPC_CMD_SEND_ABORT,		/* request abort generation */
	RXRPC_CMD_ACCEPT,		/* [server] accept incoming call */
	RXRPC_CMD_REJECT_BUSY,		/* [server] reject a call as busy */
};

struct rxrpc_call_params {
	s64			tx_total_len;	/* Total Tx data length (if send data) */
	unsigned long		user_call_ID;	/* User's call ID */
	struct {
		u32		hard;		/* Maximum lifetime (sec) */
		u32		idle;		/* Max time since last data packet (msec) */
		u32		normal;		/* Max time since last call packet (msec) */
	} timeouts;
	u8			nr_timeouts;	/* Number of timeouts specified */
	enum rxrpc_interruptibility interruptibility; /* How is interruptible is the call? */
};

struct rxrpc_send_params {
	struct rxrpc_call_params call;
	u32			abort_code;	/* Abort code to Tx (if abort) */
	enum rxrpc_command	command : 8;	/* The command to implement */
	bool			exclusive;	/* Shared or exclusive call */
	bool			upgrade;	/* If the connection is upgradeable */
};

#include <trace/events/rxrpc.h>

/*
 * af_rxrpc.c
 */
extern atomic_t rxrpc_n_tx_skbs, rxrpc_n_rx_skbs;
extern struct workqueue_struct *rxrpc_workqueue;

/*
 * call_accept.c
 */
int rxrpc_service_prealloc(struct rxrpc_sock *, gfp_t);
void rxrpc_discard_prealloc(struct rxrpc_sock *);
struct rxrpc_call *rxrpc_new_incoming_call(struct rxrpc_local *,
					   struct rxrpc_sock *,
					   struct sk_buff *);
void rxrpc_accept_incoming_calls(struct rxrpc_local *);
struct rxrpc_call *rxrpc_accept_call(struct rxrpc_sock *, unsigned long,
				     rxrpc_notify_rx_t);
int rxrpc_reject_call(struct rxrpc_sock *);

/*
 * call_event.c
 */
void rxrpc_propose_ACK(struct rxrpc_call *, u8, u32, bool, bool,
		       enum rxrpc_propose_ack_trace);
void rxrpc_process_call(struct work_struct *);

static inline void rxrpc_reduce_call_timer(struct rxrpc_call *call,
					   unsigned long expire_at,
					   unsigned long now,
					   enum rxrpc_timer_trace why)
{
	trace_rxrpc_timer(call, why, now);
	timer_reduce(&call->timer, expire_at);
}

/*
 * call_object.c
 */
extern const char *const rxrpc_call_states[];
extern const char *const rxrpc_call_completions[];
extern unsigned int rxrpc_max_call_lifetime;
extern struct kmem_cache *rxrpc_call_jar;

struct rxrpc_call *rxrpc_find_call_by_user_ID(struct rxrpc_sock *, unsigned long);
struct rxrpc_call *rxrpc_alloc_call(struct rxrpc_sock *, gfp_t, unsigned int);
struct rxrpc_call *rxrpc_new_client_call(struct rxrpc_sock *,
					 struct rxrpc_conn_parameters *,
					 struct sockaddr_rxrpc *,
					 struct rxrpc_call_params *, gfp_t,
					 unsigned int);
void rxrpc_incoming_call(struct rxrpc_sock *, struct rxrpc_call *,
			 struct sk_buff *);
void rxrpc_release_call(struct rxrpc_sock *, struct rxrpc_call *);
void rxrpc_release_calls_on_socket(struct rxrpc_sock *);
bool __rxrpc_queue_call(struct rxrpc_call *);
bool rxrpc_queue_call(struct rxrpc_call *);
void rxrpc_see_call(struct rxrpc_call *);
void rxrpc_get_call(struct rxrpc_call *, enum rxrpc_call_trace);
void rxrpc_put_call(struct rxrpc_call *, enum rxrpc_call_trace);
void rxrpc_cleanup_call(struct rxrpc_call *);
void rxrpc_destroy_all_calls(struct rxrpc_net *);

static inline bool rxrpc_is_service_call(const struct rxrpc_call *call)
{
	return test_bit(RXRPC_CALL_IS_SERVICE, &call->flags);
}

static inline bool rxrpc_is_client_call(const struct rxrpc_call *call)
{
	return !rxrpc_is_service_call(call);
}

/*
 * Transition a call to the complete state.
 */
static inline bool __rxrpc_set_call_completion(struct rxrpc_call *call,
					       enum rxrpc_call_completion compl,
					       u32 abort_code,
					       int error)
{
	if (call->state < RXRPC_CALL_COMPLETE) {
		call->abort_code = abort_code;
		call->error = error;
		call->completion = compl,
		call->state = RXRPC_CALL_COMPLETE;
		trace_rxrpc_call_complete(call);
		wake_up(&call->waitq);
		return true;
	}
	return false;
}

static inline bool rxrpc_set_call_completion(struct rxrpc_call *call,
					     enum rxrpc_call_completion compl,
					     u32 abort_code,
					     int error)
{
	bool ret;

	write_lock_bh(&call->state_lock);
	ret = __rxrpc_set_call_completion(call, compl, abort_code, error);
	write_unlock_bh(&call->state_lock);
	return ret;
}

/*
 * Record that a call successfully completed.
 */
static inline bool __rxrpc_call_completed(struct rxrpc_call *call)
{
	return __rxrpc_set_call_completion(call, RXRPC_CALL_SUCCEEDED, 0, 0);
}

static inline bool rxrpc_call_completed(struct rxrpc_call *call)
{
	bool ret;

	write_lock_bh(&call->state_lock);
	ret = __rxrpc_call_completed(call);
	write_unlock_bh(&call->state_lock);
	return ret;
}

/*
 * Record that a call is locally aborted.
 */
static inline bool __rxrpc_abort_call(const char *why, struct rxrpc_call *call,
				      rxrpc_seq_t seq,
				      u32 abort_code, int error)
{
	trace_rxrpc_abort(call->debug_id, why, call->cid, call->call_id, seq,
			  abort_code, error);
	return __rxrpc_set_call_completion(call, RXRPC_CALL_LOCALLY_ABORTED,
					   abort_code, error);
}

static inline bool rxrpc_abort_call(const char *why, struct rxrpc_call *call,
				    rxrpc_seq_t seq, u32 abort_code, int error)
{
	bool ret;

	write_lock_bh(&call->state_lock);
	ret = __rxrpc_abort_call(why, call, seq, abort_code, error);
	write_unlock_bh(&call->state_lock);
	return ret;
}

/*
 * Abort a call due to a protocol error.
 */
static inline bool __rxrpc_abort_eproto(struct rxrpc_call *call,
					struct sk_buff *skb,
					const char *eproto_why,
					const char *why,
					u32 abort_code)
{
	struct rxrpc_skb_priv *sp = rxrpc_skb(skb);

	trace_rxrpc_rx_eproto(call, sp->hdr.serial, eproto_why);
	return rxrpc_abort_call(why, call, sp->hdr.seq, abort_code, -EPROTO);
}

#define rxrpc_abort_eproto(call, skb, eproto_why, abort_why, abort_code) \
	__rxrpc_abort_eproto((call), (skb), tracepoint_string(eproto_why), \
			     (abort_why), (abort_code))

/*
 * conn_client.c
 */
extern unsigned int rxrpc_max_client_connections;
extern unsigned int rxrpc_reap_client_connections;
extern unsigned long rxrpc_conn_idle_client_expiry;
extern unsigned long rxrpc_conn_idle_client_fast_expiry;
extern struct idr rxrpc_client_conn_ids;

void rxrpc_destroy_client_conn_ids(void);
int rxrpc_connect_call(struct rxrpc_sock *, struct rxrpc_call *,
		       struct rxrpc_conn_parameters *, struct sockaddr_rxrpc *,
		       gfp_t);
void rxrpc_expose_client_call(struct rxrpc_call *);
void rxrpc_disconnect_client_call(struct rxrpc_call *);
void rxrpc_put_client_conn(struct rxrpc_connection *);
void rxrpc_discard_expired_client_conns(struct work_struct *);
void rxrpc_destroy_all_client_connections(struct rxrpc_net *);
void rxrpc_clean_up_local_conns(struct rxrpc_local *);

/*
 * conn_event.c
 */
void rxrpc_process_connection(struct work_struct *);

/*
 * conn_object.c
 */
extern unsigned int rxrpc_connection_expiry;
extern unsigned int rxrpc_closed_conn_expiry;

struct rxrpc_connection *rxrpc_alloc_connection(gfp_t);
struct rxrpc_connection *rxrpc_find_connection_rcu(struct rxrpc_local *,
						   struct sk_buff *,
						   struct rxrpc_peer **);
void __rxrpc_disconnect_call(struct rxrpc_connection *, struct rxrpc_call *);
void rxrpc_disconnect_call(struct rxrpc_call *);
void rxrpc_kill_connection(struct rxrpc_connection *);
bool rxrpc_queue_conn(struct rxrpc_connection *);
void rxrpc_see_connection(struct rxrpc_connection *);
void rxrpc_get_connection(struct rxrpc_connection *);
struct rxrpc_connection *rxrpc_get_connection_maybe(struct rxrpc_connection *);
void rxrpc_put_service_conn(struct rxrpc_connection *);
void rxrpc_service_connection_reaper(struct work_struct *);
void rxrpc_destroy_all_connections(struct rxrpc_net *);

static inline bool rxrpc_conn_is_client(const struct rxrpc_connection *conn)
{
	return conn->out_clientflag;
}

static inline bool rxrpc_conn_is_service(const struct rxrpc_connection *conn)
{
	return !rxrpc_conn_is_client(conn);
}

static inline void rxrpc_put_connection(struct rxrpc_connection *conn)
{
	if (!conn)
		return;

	if (rxrpc_conn_is_client(conn))
		rxrpc_put_client_conn(conn);
	else
		rxrpc_put_service_conn(conn);
}

static inline void rxrpc_reduce_conn_timer(struct rxrpc_connection *conn,
					   unsigned long expire_at)
{
	timer_reduce(&conn->timer, expire_at);
}

/*
 * conn_service.c
 */
struct rxrpc_connection *rxrpc_find_service_conn_rcu(struct rxrpc_peer *,
						     struct sk_buff *);
struct rxrpc_connection *rxrpc_prealloc_service_connection(struct rxrpc_net *, gfp_t);
void rxrpc_new_incoming_connection(struct rxrpc_sock *, struct rxrpc_connection *,
				   const struct rxrpc_security *, struct key *,
				   struct sk_buff *);
void rxrpc_unpublish_service_conn(struct rxrpc_connection *);

/*
 * input.c
 */
int rxrpc_input_packet(struct sock *, struct sk_buff *);

/*
 * insecure.c
 */
extern const struct rxrpc_security rxrpc_no_security;

/*
 * key.c
 */
extern struct key_type key_type_rxrpc;
extern struct key_type key_type_rxrpc_s;

int rxrpc_request_key(struct rxrpc_sock *, char __user *, int);
int rxrpc_server_keyring(struct rxrpc_sock *, char __user *, int);
int rxrpc_get_server_data_key(struct rxrpc_connection *, const void *, time64_t,
			      u32);

/*
 * local_event.c
 */
extern void rxrpc_process_local_events(struct rxrpc_local *);

/*
 * local_object.c
 */
struct rxrpc_local *rxrpc_lookup_local(struct net *, const struct sockaddr_rxrpc *);
struct rxrpc_local *rxrpc_get_local(struct rxrpc_local *);
struct rxrpc_local *rxrpc_get_local_maybe(struct rxrpc_local *);
void rxrpc_put_local(struct rxrpc_local *);
struct rxrpc_local *rxrpc_use_local(struct rxrpc_local *);
void rxrpc_unuse_local(struct rxrpc_local *);
void rxrpc_queue_local(struct rxrpc_local *);
void rxrpc_destroy_all_locals(struct rxrpc_net *);

static inline bool __rxrpc_unuse_local(struct rxrpc_local *local)
{
	return atomic_dec_return(&local->active_users) == 0;
}

static inline bool __rxrpc_use_local(struct rxrpc_local *local)
{
	return atomic_fetch_add_unless(&local->active_users, 1, 0) != 0;
}

/*
 * misc.c
 */
extern unsigned int rxrpc_max_backlog __read_mostly;
extern unsigned long rxrpc_requested_ack_delay;
extern unsigned long rxrpc_soft_ack_delay;
extern unsigned long rxrpc_idle_ack_delay;
extern unsigned int rxrpc_rx_window_size;
extern unsigned int rxrpc_rx_mtu;
extern unsigned int rxrpc_rx_jumbo_max;
extern unsigned long rxrpc_resend_timeout;

extern const s8 rxrpc_ack_priority[];

/*
 * net_ns.c
 */
extern unsigned int rxrpc_net_id;
extern struct pernet_operations rxrpc_net_ops;

static inline struct rxrpc_net *rxrpc_net(struct net *net)
{
	return net_generic(net, rxrpc_net_id);
}

/*
 * output.c
 */
int rxrpc_send_ack_packet(struct rxrpc_call *, bool, rxrpc_serial_t *);
int rxrpc_send_abort_packet(struct rxrpc_call *);
int rxrpc_send_data_packet(struct rxrpc_call *, struct sk_buff *, bool);
void rxrpc_reject_packets(struct rxrpc_local *);
void rxrpc_send_keepalive(struct rxrpc_peer *);

/*
 * peer_event.c
 */
void rxrpc_error_report(struct sock *);
void rxrpc_peer_add_rtt(struct rxrpc_call *, enum rxrpc_rtt_rx_trace,
			rxrpc_serial_t, rxrpc_serial_t, ktime_t, ktime_t);
void rxrpc_peer_keepalive_worker(struct work_struct *);

/*
 * peer_object.c
 */
struct rxrpc_peer *rxrpc_lookup_peer_rcu(struct rxrpc_local *,
					 const struct sockaddr_rxrpc *);
struct rxrpc_peer *rxrpc_lookup_peer(struct rxrpc_sock *, struct rxrpc_local *,
				     struct sockaddr_rxrpc *, gfp_t);
struct rxrpc_peer *rxrpc_alloc_peer(struct rxrpc_local *, gfp_t);
void rxrpc_new_incoming_peer(struct rxrpc_sock *, struct rxrpc_local *,
			     struct rxrpc_peer *);
void rxrpc_destroy_all_peers(struct rxrpc_net *);
struct rxrpc_peer *rxrpc_get_peer(struct rxrpc_peer *);
struct rxrpc_peer *rxrpc_get_peer_maybe(struct rxrpc_peer *);
void rxrpc_put_peer(struct rxrpc_peer *);
void rxrpc_put_peer_locked(struct rxrpc_peer *);

/*
 * proc.c
 */
extern const struct seq_operations rxrpc_call_seq_ops;
extern const struct seq_operations rxrpc_connection_seq_ops;
extern const struct seq_operations rxrpc_peer_seq_ops;

/*
 * recvmsg.c
 */
void rxrpc_notify_socket(struct rxrpc_call *);
int rxrpc_recvmsg(struct socket *, struct msghdr *, size_t, int);

/*
 * rxkad.c
 */
#ifdef CONFIG_RXKAD
extern const struct rxrpc_security rxkad;
#endif

/*
 * security.c
 */
int __init rxrpc_init_security(void);
void rxrpc_exit_security(void);
int rxrpc_init_client_conn_security(struct rxrpc_connection *);
bool rxrpc_look_up_server_security(struct rxrpc_local *, struct rxrpc_sock *,
				   const struct rxrpc_security **, struct key **,
				   struct sk_buff *);

/*
 * sendmsg.c
 */
int rxrpc_do_sendmsg(struct rxrpc_sock *, struct msghdr *, size_t);

/*
 * skbuff.c
 */
void rxrpc_kernel_data_consumed(struct rxrpc_call *, struct sk_buff *);
void rxrpc_packet_destructor(struct sk_buff *);
void rxrpc_new_skb(struct sk_buff *, enum rxrpc_skb_trace);
void rxrpc_see_skb(struct sk_buff *, enum rxrpc_skb_trace);
void rxrpc_eaten_skb(struct sk_buff *, enum rxrpc_skb_trace);
void rxrpc_get_skb(struct sk_buff *, enum rxrpc_skb_trace);
void rxrpc_free_skb(struct sk_buff *, enum rxrpc_skb_trace);
void rxrpc_purge_queue(struct sk_buff_head *);

/*
 * sysctl.c
 */
#ifdef CONFIG_SYSCTL
extern int __init rxrpc_sysctl_init(void);
extern void rxrpc_sysctl_exit(void);
#else
static inline int __init rxrpc_sysctl_init(void) { return 0; }
static inline void rxrpc_sysctl_exit(void) {}
#endif

/*
 * utils.c
 */
int rxrpc_extract_addr_from_skb(struct sockaddr_rxrpc *, struct sk_buff *);

static inline bool before(u32 seq1, u32 seq2)
{
        return (s32)(seq1 - seq2) < 0;
}
static inline bool before_eq(u32 seq1, u32 seq2)
{
        return (s32)(seq1 - seq2) <= 0;
}
static inline bool after(u32 seq1, u32 seq2)
{
        return (s32)(seq1 - seq2) > 0;
}
static inline bool after_eq(u32 seq1, u32 seq2)
{
        return (s32)(seq1 - seq2) >= 0;
}

/*
 * debug tracing
 */
extern unsigned int rxrpc_debug;

#define dbgprintk(FMT,...) \
	printk("[%-6.6s] "FMT"\n", current->comm ,##__VA_ARGS__)

#define kenter(FMT,...)	dbgprintk("==> %s("FMT")",__func__ ,##__VA_ARGS__)
#define kleave(FMT,...)	dbgprintk("<== %s()"FMT"",__func__ ,##__VA_ARGS__)
#define kdebug(FMT,...)	dbgprintk("    "FMT ,##__VA_ARGS__)
#define kproto(FMT,...)	dbgprintk("### "FMT ,##__VA_ARGS__)
#define knet(FMT,...)	dbgprintk("@@@ "FMT ,##__VA_ARGS__)


#if defined(__KDEBUG)
#define _enter(FMT,...)	kenter(FMT,##__VA_ARGS__)
#define _leave(FMT,...)	kleave(FMT,##__VA_ARGS__)
#define _debug(FMT,...)	kdebug(FMT,##__VA_ARGS__)
#define _proto(FMT,...)	kproto(FMT,##__VA_ARGS__)
#define _net(FMT,...)	knet(FMT,##__VA_ARGS__)

#elif defined(CONFIG_AF_RXRPC_DEBUG)
#define RXRPC_DEBUG_KENTER	0x01
#define RXRPC_DEBUG_KLEAVE	0x02
#define RXRPC_DEBUG_KDEBUG	0x04
#define RXRPC_DEBUG_KPROTO	0x08
#define RXRPC_DEBUG_KNET	0x10

#define _enter(FMT,...)					\
do {							\
	if (unlikely(rxrpc_debug & RXRPC_DEBUG_KENTER))	\
		kenter(FMT,##__VA_ARGS__);		\
} while (0)

#define _leave(FMT,...)					\
do {							\
	if (unlikely(rxrpc_debug & RXRPC_DEBUG_KLEAVE))	\
		kleave(FMT,##__VA_ARGS__);		\
} while (0)

#define _debug(FMT,...)					\
do {							\
	if (unlikely(rxrpc_debug & RXRPC_DEBUG_KDEBUG))	\
		kdebug(FMT,##__VA_ARGS__);		\
} while (0)

#define _proto(FMT,...)					\
do {							\
	if (unlikely(rxrpc_debug & RXRPC_DEBUG_KPROTO))	\
		kproto(FMT,##__VA_ARGS__);		\
} while (0)

#define _net(FMT,...)					\
do {							\
	if (unlikely(rxrpc_debug & RXRPC_DEBUG_KNET))	\
		knet(FMT,##__VA_ARGS__);		\
} while (0)

#else
#define _enter(FMT,...)	no_printk("==> %s("FMT")",__func__ ,##__VA_ARGS__)
#define _leave(FMT,...)	no_printk("<== %s()"FMT"",__func__ ,##__VA_ARGS__)
#define _debug(FMT,...)	no_printk("    "FMT ,##__VA_ARGS__)
#define _proto(FMT,...)	no_printk("### "FMT ,##__VA_ARGS__)
#define _net(FMT,...)	no_printk("@@@ "FMT ,##__VA_ARGS__)
#endif

/*
 * debug assertion checking
 */
#if 1 // defined(__KDEBUGALL)

#define ASSERT(X)						\
do {								\
	if (unlikely(!(X))) {					\
		pr_err("Assertion failed\n");			\
		BUG();						\
	}							\
} while (0)

#define ASSERTCMP(X, OP, Y)						\
do {									\
	__typeof__(X) _x = (X);						\
	__typeof__(Y) _y = (__typeof__(X))(Y);				\
	if (unlikely(!(_x OP _y))) {					\
		pr_err("Assertion failed - %lu(0x%lx) %s %lu(0x%lx) is false\n", \
		       (unsigned long)_x, (unsigned long)_x, #OP,	\
		       (unsigned long)_y, (unsigned long)_y);		\
		BUG();							\
	}								\
} while (0)

#define ASSERTIF(C, X)						\
do {								\
	if (unlikely((C) && !(X))) {				\
		pr_err("Assertion failed\n");			\
		BUG();						\
	}							\
} while (0)

#define ASSERTIFCMP(C, X, OP, Y)					\
do {									\
	__typeof__(X) _x = (X);						\
	__typeof__(Y) _y = (__typeof__(X))(Y);				\
	if (unlikely((C) && !(_x OP _y))) {				\
		pr_err("Assertion failed - %lu(0x%lx) %s %lu(0x%lx) is false\n", \
		       (unsigned long)_x, (unsigned long)_x, #OP,	\
		       (unsigned long)_y, (unsigned long)_y);		\
		BUG();							\
	}								\
} while (0)

#else

#define ASSERT(X)				\
do {						\
} while (0)

#define ASSERTCMP(X, OP, Y)			\
do {						\
} while (0)

#define ASSERTIF(C, X)				\
do {						\
} while (0)

#define ASSERTIFCMP(C, X, OP, Y)		\
do {						\
} while (0)

#endif /* __KDEBUGALL */<|MERGE_RESOLUTION|>--- conflicted
+++ resolved
@@ -489,10 +489,6 @@
 	RXRPC_CALL_BEGAN_RX_TIMER,	/* We began the expect_rx_by timer */
 	RXRPC_CALL_RX_HEARD,		/* The peer responded at least once to this call */
 	RXRPC_CALL_RX_UNDERRUN,		/* Got data underrun */
-<<<<<<< HEAD
-	RXRPC_CALL_IS_INTR,		/* The call is interruptible */
-=======
->>>>>>> 778fbf41
 	RXRPC_CALL_DISCONNECTED,	/* The call has been disconnected */
 };
 
