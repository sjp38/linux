/*
 * Copyright 2007-2012 Siemens AG
 *
 * This program is free software; you can redistribute it and/or modify
 * it under the terms of the GNU General Public License version 2
 * as published by the Free Software Foundation.
 *
 * This program is distributed in the hope that it will be useful,
 * but WITHOUT ANY WARRANTY; without even the implied warranty of
 * MERCHANTABILITY or FITNESS FOR A PARTICULAR PURPOSE.  See the
 * GNU General Public License for more details.
 *
 * Written by:
 * Dmitry Eremin-Solenikov <dbaryshkov@gmail.com>
 * Sergey Lapin <slapin@ossfans.org>
 * Maxim Gorbachyov <maxim.gorbachev@siemens.com>
 * Alexander Smirnov <alex.bluesman.smirnov@gmail.com>
 */

#include <linux/netdevice.h>
#include <linux/if_arp.h>
#include <linux/crc-ccitt.h>
#include <asm/unaligned.h>

#include <net/rtnetlink.h>
#include <net/ieee802154_netdev.h>
#include <net/mac802154.h>
#include <net/cfg802154.h>

#include "ieee802154_i.h"
#include "driver-ops.h"

/* IEEE 802.15.4 transceivers can sleep during the xmit session, so process
 * packets through the workqueue.
 */
struct ieee802154_xmit_cb {
	struct sk_buff *skb;
	struct work_struct work;
	struct ieee802154_local *local;
};

static struct ieee802154_xmit_cb ieee802154_xmit_cb;

static void ieee802154_xmit_worker(struct work_struct *work)
{
	struct ieee802154_xmit_cb *cb =
		container_of(work, struct ieee802154_xmit_cb, work);
	struct ieee802154_local *local = cb->local;
	struct sk_buff *skb = cb->skb;
	struct net_device *dev = skb->dev;
	int res;

	rtnl_lock();

	/* check if ifdown occurred while schedule */
	if (!netif_running(dev))
		goto err_tx;

	res = drv_xmit_sync(local, skb);
	if (res)
		goto err_tx;

	ieee802154_xmit_complete(&local->hw, skb, false);

	dev->stats.tx_packets++;
	dev->stats.tx_bytes += skb->len;

	rtnl_unlock();

	return;

err_tx:
	/* Restart the netif queue on each sub_if_data object. */
	ieee802154_wake_queue(&local->hw);
	rtnl_unlock();
	kfree_skb(skb);
	netdev_dbg(dev, "transmission failed\n");
}

static netdev_tx_t
ieee802154_tx(struct ieee802154_local *local, struct sk_buff *skb)
{
	struct net_device *dev = skb->dev;
	int ret;

<<<<<<< HEAD
	if (!(priv->phy->channels_supported[page] & (1 << chan))) {
		WARN_ON(1);
		goto err_tx;
=======
	if (!(local->hw.flags & IEEE802154_HW_TX_OMIT_CKSUM)) {
		u16 crc = crc_ccitt(0, skb->data, skb->len);

		put_unaligned_le16(crc, skb_put(skb, 2));
>>>>>>> e529fea9
	}

	if (skb_cow_head(skb, local->hw.extra_tx_headroom))
		goto err_tx;

	/* Stop the netif queue on each sub_if_data object. */
	ieee802154_stop_queue(&local->hw);

	/* async is priority, otherwise sync is fallback */
	if (local->ops->xmit_async) {
		ret = drv_xmit_async(local, skb);
		if (ret) {
			ieee802154_wake_queue(&local->hw);
			goto err_tx;
		}

		dev->stats.tx_packets++;
		dev->stats.tx_bytes += skb->len;
	} else {
		INIT_WORK(&ieee802154_xmit_cb.work, ieee802154_xmit_worker);
		ieee802154_xmit_cb.skb = skb;
		ieee802154_xmit_cb.local = local;

<<<<<<< HEAD
	if (skb_cow_head(skb, priv->hw.extra_tx_headroom))
		goto err_tx;

	work = kzalloc(sizeof(*work), GFP_ATOMIC);
	if (!work) {
		kfree_skb(skb);
		return NETDEV_TX_BUSY;
	}
=======
		queue_work(local->workqueue, &ieee802154_xmit_cb.work);
	}

	return NETDEV_TX_OK;
>>>>>>> e529fea9

err_tx:
	kfree_skb(skb);
	return NETDEV_TX_OK;
}

netdev_tx_t
ieee802154_monitor_start_xmit(struct sk_buff *skb, struct net_device *dev)
{
	struct ieee802154_sub_if_data *sdata = IEEE802154_DEV_TO_SUB_IF(dev);

	skb->skb_iif = dev->ifindex;

<<<<<<< HEAD
	return NETDEV_TX_OK;

err_tx:
	kfree_skb(skb);
	return NETDEV_TX_OK;
=======
	return ieee802154_tx(sdata->local, skb);
}

netdev_tx_t
ieee802154_subif_start_xmit(struct sk_buff *skb, struct net_device *dev)
{
	struct ieee802154_sub_if_data *sdata = IEEE802154_DEV_TO_SUB_IF(dev);
	int rc;

	rc = mac802154_llsec_encrypt(&sdata->sec, skb);
	if (rc) {
		netdev_warn(dev, "encryption failed: %i\n", rc);
		kfree_skb(skb);
		return NETDEV_TX_OK;
	}

	skb->skb_iif = dev->ifindex;

	return ieee802154_tx(sdata->local, skb);
>>>>>>> e529fea9
}<|MERGE_RESOLUTION|>--- conflicted
+++ resolved
@@ -83,16 +83,10 @@
 	struct net_device *dev = skb->dev;
 	int ret;
 
-<<<<<<< HEAD
-	if (!(priv->phy->channels_supported[page] & (1 << chan))) {
-		WARN_ON(1);
-		goto err_tx;
-=======
 	if (!(local->hw.flags & IEEE802154_HW_TX_OMIT_CKSUM)) {
 		u16 crc = crc_ccitt(0, skb->data, skb->len);
 
 		put_unaligned_le16(crc, skb_put(skb, 2));
->>>>>>> e529fea9
 	}
 
 	if (skb_cow_head(skb, local->hw.extra_tx_headroom))
@@ -116,21 +110,10 @@
 		ieee802154_xmit_cb.skb = skb;
 		ieee802154_xmit_cb.local = local;
 
-<<<<<<< HEAD
-	if (skb_cow_head(skb, priv->hw.extra_tx_headroom))
-		goto err_tx;
-
-	work = kzalloc(sizeof(*work), GFP_ATOMIC);
-	if (!work) {
-		kfree_skb(skb);
-		return NETDEV_TX_BUSY;
-	}
-=======
 		queue_work(local->workqueue, &ieee802154_xmit_cb.work);
 	}
 
 	return NETDEV_TX_OK;
->>>>>>> e529fea9
 
 err_tx:
 	kfree_skb(skb);
@@ -144,13 +127,6 @@
 
 	skb->skb_iif = dev->ifindex;
 
-<<<<<<< HEAD
-	return NETDEV_TX_OK;
-
-err_tx:
-	kfree_skb(skb);
-	return NETDEV_TX_OK;
-=======
 	return ieee802154_tx(sdata->local, skb);
 }
 
@@ -170,5 +146,4 @@
 	skb->skb_iif = dev->ifindex;
 
 	return ieee802154_tx(sdata->local, skb);
->>>>>>> e529fea9
 }