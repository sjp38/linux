--- conflicted
+++ resolved
@@ -180,11 +180,6 @@
 	switch (ntohs(ethhdr->h_proto)) {
 	case ETH_P_8021Q:
 		vhdr = (struct vlan_ethhdr *)skb->data;
-<<<<<<< HEAD
-		vid = ntohs(vhdr->h_vlan_TCI) & VLAN_VID_MASK;
-		vid |= BATADV_VLAN_HAS_TAG;
-=======
->>>>>>> 9fee8240
 
 		if (vhdr->h_vlan_encapsulated_proto != ethertype)
 			break;
@@ -356,11 +351,6 @@
 	switch (ntohs(ethhdr->h_proto)) {
 	case ETH_P_8021Q:
 		vhdr = (struct vlan_ethhdr *)skb->data;
-<<<<<<< HEAD
-		vid = ntohs(vhdr->h_vlan_TCI) & VLAN_VID_MASK;
-		vid |= BATADV_VLAN_HAS_TAG;
-=======
->>>>>>> 9fee8240
 
 		if (vhdr->h_vlan_encapsulated_proto != ethertype)
 			break;
