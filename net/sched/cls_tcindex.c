/*
 * net/sched/cls_tcindex.c	Packet classifier for skb->tc_index
 *
 * Written 1998,1999 by Werner Almesberger, EPFL ICA
 */

#include <linux/module.h>
#include <linux/types.h>
#include <linux/kernel.h>
#include <linux/skbuff.h>
#include <linux/errno.h>
#include <linux/slab.h>
#include <net/act_api.h>
#include <net/netlink.h>
#include <net/pkt_cls.h>

/*
 * Passing parameters to the root seems to be done more awkwardly than really
 * necessary. At least, u32 doesn't seem to use such dirty hacks. To be
 * verified. FIXME.
 */

#define PERFECT_HASH_THRESHOLD	64	/* use perfect hash if not bigger */
#define DEFAULT_HASH_SIZE	64	/* optimized for diffserv */


struct tcindex_filter_result {
	struct tcf_exts		exts;
	struct tcf_result	res;
};

struct tcindex_filter {
	u16 key;
	struct tcindex_filter_result result;
	struct tcindex_filter __rcu *next;
	struct rcu_head rcu;
};


struct tcindex_data {
	struct tcindex_filter_result *perfect; /* perfect hash; NULL if none */
	struct tcindex_filter __rcu **h; /* imperfect hash; */
	struct tcf_proto *tp;
	u16 mask;		/* AND key with mask */
	u32 shift;		/* shift ANDed key to the right */
	u32 hash;		/* hash table size; 0 if undefined */
	u32 alloc_hash;		/* allocated size */
	u32 fall_through;	/* 0: only classify if explicit match */
	struct rcu_head rcu;
};

static inline int
tcindex_filter_is_set(struct tcindex_filter_result *r)
{
	return tcf_exts_is_predicative(&r->exts) || r->res.classid;
}

static struct tcindex_filter_result *
tcindex_lookup(struct tcindex_data *p, u16 key)
{
	if (p->perfect) {
		struct tcindex_filter_result *f = p->perfect + key;

		return tcindex_filter_is_set(f) ? f : NULL;
	} else if (p->h) {
		struct tcindex_filter __rcu **fp;
		struct tcindex_filter *f;

		fp = &p->h[key % p->hash];
		for (f = rcu_dereference_bh_rtnl(*fp);
		     f;
		     fp = &f->next, f = rcu_dereference_bh_rtnl(*fp))
			if (f->key == key)
				return &f->result;
	}

	return NULL;
}


static int tcindex_classify(struct sk_buff *skb, const struct tcf_proto *tp,
			    struct tcf_result *res)
{
	struct tcindex_data *p = rcu_dereference_bh(tp->root);
	struct tcindex_filter_result *f;
	int key = (skb->tc_index & p->mask) >> p->shift;

	pr_debug("tcindex_classify(skb %p,tp %p,res %p),p %p\n",
		 skb, tp, res, p);

	f = tcindex_lookup(p, key);
	if (!f) {
		if (!p->fall_through)
			return -1;
		res->classid = TC_H_MAKE(TC_H_MAJ(tp->q->handle), key);
		res->class = 0;
		pr_debug("alg 0x%x\n", res->classid);
		return 0;
	}
	*res = f->res;
	pr_debug("map 0x%x\n", res->classid);

	return tcf_exts_exec(skb, &f->exts, res);
}


static unsigned long tcindex_get(struct tcf_proto *tp, u32 handle)
{
	struct tcindex_data *p = rtnl_dereference(tp->root);
	struct tcindex_filter_result *r;

	pr_debug("tcindex_get(tp %p,handle 0x%08x)\n", tp, handle);
	if (p->perfect && handle >= p->alloc_hash)
		return 0;
	r = tcindex_lookup(p, handle);
	return r && tcindex_filter_is_set(r) ? (unsigned long) r : 0UL;
}

static int tcindex_init(struct tcf_proto *tp)
{
	struct tcindex_data *p;

	pr_debug("tcindex_init(tp %p)\n", tp);
	p = kzalloc(sizeof(struct tcindex_data), GFP_KERNEL);
	if (!p)
		return -ENOMEM;

	p->mask = 0xffff;
	p->hash = DEFAULT_HASH_SIZE;
	p->fall_through = 1;

	rcu_assign_pointer(tp->root, p);
	return 0;
}

static int
tcindex_delete(struct tcf_proto *tp, unsigned long arg)
{
	struct tcindex_data *p = rtnl_dereference(tp->root);
	struct tcindex_filter_result *r = (struct tcindex_filter_result *) arg;
	struct tcindex_filter __rcu **walk;
	struct tcindex_filter *f = NULL;

	pr_debug("tcindex_delete(tp %p,arg 0x%lx),p %p\n", tp, arg, p);
	if (p->perfect) {
		if (!r->res.class)
			return -ENOENT;
	} else {
		int i;

		for (i = 0; i < p->hash; i++) {
			walk = p->h + i;
			for (f = rtnl_dereference(*walk); f;
			     walk = &f->next, f = rtnl_dereference(*walk)) {
				if (&f->result == r)
					goto found;
			}
		}
		return -ENOENT;

found:
		rcu_assign_pointer(*walk, rtnl_dereference(f->next));
	}
	tcf_unbind_filter(tp, &r->res);
	tcf_exts_destroy(&r->exts);
	if (f)
		kfree_rcu(f, rcu);
	return 0;
}

static int tcindex_destroy_element(struct tcf_proto *tp,
				   unsigned long arg,
				   struct tcf_walker *walker)
<<<<<<< HEAD
{
	return tcindex_delete(tp, arg);
}

static void __tcindex_destroy(struct rcu_head *head)
{
=======
{
	return tcindex_delete(tp, arg);
}

static void __tcindex_destroy(struct rcu_head *head)
{
>>>>>>> e529fea9
	struct tcindex_data *p = container_of(head, struct tcindex_data, rcu);

	kfree(p->perfect);
	kfree(p->h);
	kfree(p);
}

static inline int
valid_perfect_hash(struct tcindex_data *p)
{
	return  p->hash > (p->mask >> p->shift);
}

static const struct nla_policy tcindex_policy[TCA_TCINDEX_MAX + 1] = {
	[TCA_TCINDEX_HASH]		= { .type = NLA_U32 },
	[TCA_TCINDEX_MASK]		= { .type = NLA_U16 },
	[TCA_TCINDEX_SHIFT]		= { .type = NLA_U32 },
	[TCA_TCINDEX_FALL_THROUGH]	= { .type = NLA_U32 },
	[TCA_TCINDEX_CLASSID]		= { .type = NLA_U32 },
};

static void tcindex_filter_result_init(struct tcindex_filter_result *r)
{
	memset(r, 0, sizeof(*r));
	tcf_exts_init(&r->exts, TCA_TCINDEX_ACT, TCA_TCINDEX_POLICE);
}

static void __tcindex_partial_destroy(struct rcu_head *head)
{
	struct tcindex_data *p = container_of(head, struct tcindex_data, rcu);

	kfree(p->perfect);
	kfree(p);
}

static int
tcindex_set_parms(struct net *net, struct tcf_proto *tp, unsigned long base,
		  u32 handle, struct tcindex_data *p,
		  struct tcindex_filter_result *r, struct nlattr **tb,
		  struct nlattr *est, bool ovr)
{
	int err, balloc = 0;
	struct tcindex_filter_result new_filter_result, *old_r = r;
	struct tcindex_filter_result cr;
	struct tcindex_data *cp, *oldp;
	struct tcindex_filter *f = NULL; /* make gcc behave */
	struct tcf_exts e;

	tcf_exts_init(&e, TCA_TCINDEX_ACT, TCA_TCINDEX_POLICE);
	err = tcf_exts_validate(net, tp, tb, est, &e, ovr);
	if (err < 0)
		return err;

	err = -ENOMEM;
	/* tcindex_data attributes must look atomic to classifier/lookup so
	 * allocate new tcindex data and RCU assign it onto root. Keeping
	 * perfect hash and hash pointers from old data.
	 */
	cp = kzalloc(sizeof(*cp), GFP_KERNEL);
	if (!cp)
		goto errout;

	cp->mask = p->mask;
	cp->shift = p->shift;
	cp->hash = p->hash;
	cp->alloc_hash = p->alloc_hash;
	cp->fall_through = p->fall_through;
	cp->tp = tp;
<<<<<<< HEAD

	if (p->perfect) {
		int i;

		cp->perfect = kmemdup(p->perfect,
				      sizeof(*r) * cp->hash, GFP_KERNEL);
		if (!cp->perfect)
			goto errout;
		for (i = 0; i < cp->hash; i++)
			tcf_exts_init(&cp->perfect[i].exts,
				      TCA_TCINDEX_ACT, TCA_TCINDEX_POLICE);
		balloc = 1;
	}
	cp->h = p->h;

=======

	if (p->perfect) {
		int i;

		cp->perfect = kmemdup(p->perfect,
				      sizeof(*r) * cp->hash, GFP_KERNEL);
		if (!cp->perfect)
			goto errout;
		for (i = 0; i < cp->hash; i++)
			tcf_exts_init(&cp->perfect[i].exts,
				      TCA_TCINDEX_ACT, TCA_TCINDEX_POLICE);
		balloc = 1;
	}
	cp->h = p->h;

>>>>>>> e529fea9
	tcindex_filter_result_init(&new_filter_result);
	tcindex_filter_result_init(&cr);
	if (old_r)
		cr.res = r->res;

	if (tb[TCA_TCINDEX_HASH])
		cp->hash = nla_get_u32(tb[TCA_TCINDEX_HASH]);

	if (tb[TCA_TCINDEX_MASK])
		cp->mask = nla_get_u16(tb[TCA_TCINDEX_MASK]);

	if (tb[TCA_TCINDEX_SHIFT])
		cp->shift = nla_get_u32(tb[TCA_TCINDEX_SHIFT]);

	err = -EBUSY;

	/* Hash already allocated, make sure that we still meet the
	 * requirements for the allocated hash.
	 */
	if (cp->perfect) {
		if (!valid_perfect_hash(cp) ||
		    cp->hash > cp->alloc_hash)
			goto errout_alloc;
	} else if (cp->h && cp->hash != cp->alloc_hash) {
		goto errout_alloc;
	}

	err = -EINVAL;
	if (tb[TCA_TCINDEX_FALL_THROUGH])
		cp->fall_through = nla_get_u32(tb[TCA_TCINDEX_FALL_THROUGH]);

	if (!cp->hash) {
		/* Hash not specified, use perfect hash if the upper limit
		 * of the hashing index is below the threshold.
		 */
		if ((cp->mask >> cp->shift) < PERFECT_HASH_THRESHOLD)
			cp->hash = (cp->mask >> cp->shift) + 1;
		else
			cp->hash = DEFAULT_HASH_SIZE;
	}

	if (!cp->perfect && !cp->h)
		cp->alloc_hash = cp->hash;

	/* Note: this could be as restrictive as if (handle & ~(mask >> shift))
	 * but then, we'd fail handles that may become valid after some future
	 * mask change. While this is extremely unlikely to ever matter,
	 * the check below is safer (and also more backwards-compatible).
	 */
	if (cp->perfect || valid_perfect_hash(cp))
		if (handle >= cp->alloc_hash)
			goto errout_alloc;


	err = -ENOMEM;
	if (!cp->perfect && !cp->h) {
		if (valid_perfect_hash(cp)) {
			int i;

			cp->perfect = kcalloc(cp->hash, sizeof(*r), GFP_KERNEL);
			if (!cp->perfect)
				goto errout_alloc;
			for (i = 0; i < cp->hash; i++)
				tcf_exts_init(&cp->perfect[i].exts,
					      TCA_TCINDEX_ACT,
					      TCA_TCINDEX_POLICE);
			balloc = 1;
		} else {
			struct tcindex_filter __rcu **hash;

			hash = kcalloc(cp->hash,
				       sizeof(struct tcindex_filter *),
				       GFP_KERNEL);

			if (!hash)
				goto errout_alloc;

			cp->h = hash;
			balloc = 2;
		}
	}

	if (cp->perfect)
		r = cp->perfect + handle;
	else
		r = tcindex_lookup(cp, handle) ? : &new_filter_result;

	if (r == &new_filter_result) {
		f = kzalloc(sizeof(*f), GFP_KERNEL);
		if (!f)
			goto errout_alloc;
		f->key = handle;
		tcindex_filter_result_init(&f->result);
		f->next = NULL;
	}

	if (tb[TCA_TCINDEX_CLASSID]) {
		cr.res.classid = nla_get_u32(tb[TCA_TCINDEX_CLASSID]);
		tcf_bind_filter(tp, &cr.res, base);
	}

	if (old_r)
		tcf_exts_change(tp, &r->exts, &e);
	else
		tcf_exts_change(tp, &cr.exts, &e);

	if (old_r && old_r != r)
		tcindex_filter_result_init(old_r);

	oldp = p;
	r->res = cr.res;
	rcu_assign_pointer(tp->root, cp);

	if (r == &new_filter_result) {
		struct tcindex_filter *nfp;
		struct tcindex_filter __rcu **fp;

		tcf_exts_change(tp, &f->result.exts, &r->exts);

		fp = cp->h + (handle % cp->hash);
		for (nfp = rtnl_dereference(*fp);
		     nfp;
		     fp = &nfp->next, nfp = rtnl_dereference(*fp))
				; /* nothing */

		rcu_assign_pointer(*fp, f);
	}

	if (oldp)
		call_rcu(&oldp->rcu, __tcindex_partial_destroy);
	return 0;

errout_alloc:
	if (balloc == 1)
		kfree(cp->perfect);
	else if (balloc == 2)
		kfree(cp->h);
errout:
	kfree(cp);
	tcf_exts_destroy(&e);
	return err;
}

static int
tcindex_change(struct net *net, struct sk_buff *in_skb,
	       struct tcf_proto *tp, unsigned long base, u32 handle,
	       struct nlattr **tca, unsigned long *arg, bool ovr)
{
	struct nlattr *opt = tca[TCA_OPTIONS];
	struct nlattr *tb[TCA_TCINDEX_MAX + 1];
	struct tcindex_data *p = rtnl_dereference(tp->root);
	struct tcindex_filter_result *r = (struct tcindex_filter_result *) *arg;
	int err;

	pr_debug("tcindex_change(tp %p,handle 0x%08x,tca %p,arg %p),opt %p,"
	    "p %p,r %p,*arg 0x%lx\n",
	    tp, handle, tca, arg, opt, p, r, arg ? *arg : 0L);

	if (!opt)
		return 0;

	err = nla_parse_nested(tb, TCA_TCINDEX_MAX, opt, tcindex_policy);
	if (err < 0)
		return err;

	return tcindex_set_parms(net, tp, base, handle, p, r, tb,
				 tca[TCA_RATE], ovr);
}

static void tcindex_walk(struct tcf_proto *tp, struct tcf_walker *walker)
{
	struct tcindex_data *p = rtnl_dereference(tp->root);
	struct tcindex_filter *f, *next;
	int i;

	pr_debug("tcindex_walk(tp %p,walker %p),p %p\n", tp, walker, p);
	if (p->perfect) {
		for (i = 0; i < p->hash; i++) {
			if (!p->perfect[i].res.class)
				continue;
			if (walker->count >= walker->skip) {
				if (walker->fn(tp,
				    (unsigned long) (p->perfect+i), walker)
				     < 0) {
					walker->stop = 1;
					return;
				}
			}
			walker->count++;
		}
	}
	if (!p->h)
		return;
	for (i = 0; i < p->hash; i++) {
		for (f = rtnl_dereference(p->h[i]); f; f = next) {
			next = rtnl_dereference(f->next);
			if (walker->count >= walker->skip) {
				if (walker->fn(tp, (unsigned long) &f->result,
				    walker) < 0) {
					walker->stop = 1;
					return;
				}
			}
			walker->count++;
		}
	}
}

static void tcindex_destroy(struct tcf_proto *tp)
{
	struct tcindex_data *p = rtnl_dereference(tp->root);
	struct tcf_walker walker;

	pr_debug("tcindex_destroy(tp %p),p %p\n", tp, p);
	walker.count = 0;
	walker.skip = 0;
	walker.fn = tcindex_destroy_element;
	tcindex_walk(tp, &walker);

	RCU_INIT_POINTER(tp->root, NULL);
	call_rcu(&p->rcu, __tcindex_destroy);
}


static int tcindex_dump(struct net *net, struct tcf_proto *tp, unsigned long fh,
    struct sk_buff *skb, struct tcmsg *t)
{
	struct tcindex_data *p = rtnl_dereference(tp->root);
	struct tcindex_filter_result *r = (struct tcindex_filter_result *) fh;
	struct nlattr *nest;

	pr_debug("tcindex_dump(tp %p,fh 0x%lx,skb %p,t %p),p %p,r %p\n",
		 tp, fh, skb, t, p, r);
	pr_debug("p->perfect %p p->h %p\n", p->perfect, p->h);

	nest = nla_nest_start(skb, TCA_OPTIONS);
	if (nest == NULL)
		goto nla_put_failure;

	if (!fh) {
		t->tcm_handle = ~0; /* whatever ... */
		if (nla_put_u32(skb, TCA_TCINDEX_HASH, p->hash) ||
		    nla_put_u16(skb, TCA_TCINDEX_MASK, p->mask) ||
		    nla_put_u32(skb, TCA_TCINDEX_SHIFT, p->shift) ||
		    nla_put_u32(skb, TCA_TCINDEX_FALL_THROUGH, p->fall_through))
			goto nla_put_failure;
		nla_nest_end(skb, nest);
	} else {
		if (p->perfect) {
			t->tcm_handle = r - p->perfect;
		} else {
			struct tcindex_filter *f;
			struct tcindex_filter __rcu **fp;
			int i;

			t->tcm_handle = 0;
			for (i = 0; !t->tcm_handle && i < p->hash; i++) {
				fp = &p->h[i];
				for (f = rtnl_dereference(*fp);
				     !t->tcm_handle && f;
				     fp = &f->next, f = rtnl_dereference(*fp)) {
					if (&f->result == r)
						t->tcm_handle = f->key;
				}
			}
		}
		pr_debug("handle = %d\n", t->tcm_handle);
		if (r->res.class &&
		    nla_put_u32(skb, TCA_TCINDEX_CLASSID, r->res.classid))
			goto nla_put_failure;

		if (tcf_exts_dump(skb, &r->exts) < 0)
			goto nla_put_failure;
		nla_nest_end(skb, nest);

		if (tcf_exts_dump_stats(skb, &r->exts) < 0)
			goto nla_put_failure;
	}

	return skb->len;

nla_put_failure:
	nla_nest_cancel(skb, nest);
	return -1;
}

static struct tcf_proto_ops cls_tcindex_ops __read_mostly = {
	.kind		=	"tcindex",
	.classify	=	tcindex_classify,
	.init		=	tcindex_init,
	.destroy	=	tcindex_destroy,
	.get		=	tcindex_get,
	.change		=	tcindex_change,
	.delete		=	tcindex_delete,
	.walk		=	tcindex_walk,
	.dump		=	tcindex_dump,
	.owner		=	THIS_MODULE,
};

static int __init init_tcindex(void)
{
	return register_tcf_proto_ops(&cls_tcindex_ops);
}

static void __exit exit_tcindex(void)
{
	unregister_tcf_proto_ops(&cls_tcindex_ops);
}

module_init(init_tcindex)
module_exit(exit_tcindex)
MODULE_LICENSE("GPL");<|MERGE_RESOLUTION|>--- conflicted
+++ resolved
@@ -171,21 +171,12 @@
 static int tcindex_destroy_element(struct tcf_proto *tp,
 				   unsigned long arg,
 				   struct tcf_walker *walker)
-<<<<<<< HEAD
 {
 	return tcindex_delete(tp, arg);
 }
 
 static void __tcindex_destroy(struct rcu_head *head)
 {
-=======
-{
-	return tcindex_delete(tp, arg);
-}
-
-static void __tcindex_destroy(struct rcu_head *head)
-{
->>>>>>> e529fea9
 	struct tcindex_data *p = container_of(head, struct tcindex_data, rcu);
 
 	kfree(p->perfect);
@@ -254,7 +245,6 @@
 	cp->alloc_hash = p->alloc_hash;
 	cp->fall_through = p->fall_through;
 	cp->tp = tp;
-<<<<<<< HEAD
 
 	if (p->perfect) {
 		int i;
@@ -270,23 +260,6 @@
 	}
 	cp->h = p->h;
 
-=======
-
-	if (p->perfect) {
-		int i;
-
-		cp->perfect = kmemdup(p->perfect,
-				      sizeof(*r) * cp->hash, GFP_KERNEL);
-		if (!cp->perfect)
-			goto errout;
-		for (i = 0; i < cp->hash; i++)
-			tcf_exts_init(&cp->perfect[i].exts,
-				      TCA_TCINDEX_ACT, TCA_TCINDEX_POLICE);
-		balloc = 1;
-	}
-	cp->h = p->h;
-
->>>>>>> e529fea9
 	tcindex_filter_result_init(&new_filter_result);
 	tcindex_filter_result_init(&cr);
 	if (old_r)
