--- conflicted
+++ resolved
@@ -330,11 +330,7 @@
 		p = NULL;
 	else if (p)
 		refcount_inc(&p->tcfa_refcnt);
-<<<<<<< HEAD
-	spin_unlock(&idrinfo->lock);
-=======
 	mutex_unlock(&idrinfo->lock);
->>>>>>> 0fd79184
 
 	if (p) {
 		*a = p;
