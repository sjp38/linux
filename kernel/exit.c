/*
 *  linux/kernel/exit.c
 *
 *  Copyright (C) 1991, 1992  Linus Torvalds
 */

#include <linux/mm.h>
#include <linux/slab.h>
#include <linux/interrupt.h>
#include <linux/module.h>
#include <linux/capability.h>
#include <linux/completion.h>
#include <linux/personality.h>
#include <linux/tty.h>
#include <linux/iocontext.h>
#include <linux/key.h>
#include <linux/security.h>
#include <linux/cpu.h>
#include <linux/acct.h>
#include <linux/tsacct_kern.h>
#include <linux/file.h>
#include <linux/fdtable.h>
#include <linux/freezer.h>
#include <linux/binfmts.h>
#include <linux/nsproxy.h>
#include <linux/pid_namespace.h>
#include <linux/ptrace.h>
#include <linux/profile.h>
#include <linux/mount.h>
#include <linux/proc_fs.h>
#include <linux/kthread.h>
#include <linux/mempolicy.h>
#include <linux/taskstats_kern.h>
#include <linux/delayacct.h>
#include <linux/cgroup.h>
#include <linux/syscalls.h>
#include <linux/signal.h>
#include <linux/posix-timers.h>
#include <linux/cn_proc.h>
#include <linux/mutex.h>
#include <linux/futex.h>
#include <linux/pipe_fs_i.h>
#include <linux/audit.h> /* for audit_free() */
#include <linux/resource.h>
#include <linux/blkdev.h>
#include <linux/task_io_accounting_ops.h>
#include <linux/tracehook.h>
#include <linux/fs_struct.h>
#include <linux/init_task.h>
#include <linux/perf_event.h>
#include <trace/events/sched.h>
#include <linux/hw_breakpoint.h>
#include <linux/oom.h>
#include <linux/writeback.h>
#include <linux/shm.h>

#include <asm/uaccess.h>
#include <asm/unistd.h>
#include <asm/pgtable.h>
#include <asm/mmu_context.h>

static void exit_mm(struct task_struct *tsk);

static void __unhash_process(struct task_struct *p, bool group_dead)
{
	nr_threads--;
	detach_pid(p, PIDTYPE_PID);
	if (group_dead) {
		detach_pid(p, PIDTYPE_PGID);
		detach_pid(p, PIDTYPE_SID);

		list_del_rcu(&p->tasks);
		list_del_init(&p->sibling);
		__this_cpu_dec(process_counts);
	}
	list_del_rcu(&p->thread_group);
	list_del_rcu(&p->thread_node);
}

/*
 * This function expects the tasklist_lock write-locked.
 */
static void __exit_signal(struct task_struct *tsk)
{
	struct signal_struct *sig = tsk->signal;
	bool group_dead = thread_group_leader(tsk);
	struct sighand_struct *sighand;
	struct tty_struct *uninitialized_var(tty);
	cputime_t utime, stime;

	sighand = rcu_dereference_check(tsk->sighand,
					lockdep_tasklist_lock_is_held());
	spin_lock(&sighand->siglock);

	posix_cpu_timers_exit(tsk);
	if (group_dead) {
		posix_cpu_timers_exit_group(tsk);
		tty = sig->tty;
		sig->tty = NULL;
	} else {
		/*
		 * This can only happen if the caller is de_thread().
		 * FIXME: this is the temporary hack, we should teach
		 * posix-cpu-timers to handle this case correctly.
		 */
		if (unlikely(has_group_leader_pid(tsk)))
			posix_cpu_timers_exit_group(tsk);

		/*
		 * If there is any task waiting for the group exit
		 * then notify it:
		 */
		if (sig->notify_count > 0 && !--sig->notify_count)
			wake_up_process(sig->group_exit_task);

		if (tsk == sig->curr_target)
			sig->curr_target = next_thread(tsk);
	}

	/*
<<<<<<< HEAD
	 * Accumulate here the counters for all threads but the group leader
	 * as they die, so they can be added into the process-wide totals
	 * when those are taken.  The group leader stays around as a zombie as
	 * long as there are other threads.  When it gets reaped, the exit.c
	 * code will add its counts into these totals.  We won't ever get here
	 * for the group leader, since it will have been the last reference on
	 * the signal_struct.
=======
	 * Accumulate here the counters for all threads as they die. We could
	 * skip the group leader because it is the last user of signal_struct,
	 * but we want to avoid the race with thread_group_cputime() which can
	 * see the empty ->thread_head list.
>>>>>>> e529fea9
	 */
	task_cputime(tsk, &utime, &stime);
	write_seqlock(&sig->stats_lock);
	sig->utime += utime;
	sig->stime += stime;
	sig->gtime += task_gtime(tsk);
	sig->min_flt += tsk->min_flt;
	sig->maj_flt += tsk->maj_flt;
	sig->nvcsw += tsk->nvcsw;
	sig->nivcsw += tsk->nivcsw;
	sig->inblock += task_io_get_inblock(tsk);
	sig->oublock += task_io_get_oublock(tsk);
	task_io_accounting_add(&sig->ioac, &tsk->ioac);
	sig->sum_sched_runtime += tsk->se.sum_exec_runtime;
	sig->nr_threads--;
	__unhash_process(tsk, group_dead);
	write_sequnlock(&sig->stats_lock);

	/*
	 * Do this under ->siglock, we can race with another thread
	 * doing sigqueue_free() if we have SIGQUEUE_PREALLOC signals.
	 */
	flush_sigqueue(&tsk->pending);
	tsk->sighand = NULL;
	spin_unlock(&sighand->siglock);

	__cleanup_sighand(sighand);
	clear_tsk_thread_flag(tsk, TIF_SIGPENDING);
	if (group_dead) {
		flush_sigqueue(&sig->shared_pending);
		tty_kref_put(tty);
	}
}

static void delayed_put_task_struct(struct rcu_head *rhp)
{
	struct task_struct *tsk = container_of(rhp, struct task_struct, rcu);

	perf_event_delayed_put(tsk);
	trace_sched_process_free(tsk);
	put_task_struct(tsk);
}


void release_task(struct task_struct *p)
{
	struct task_struct *leader;
	int zap_leader;
repeat:
	/* don't need to get the RCU readlock here - the process is dead and
	 * can't be modifying its own credentials. But shut RCU-lockdep up */
	rcu_read_lock();
	atomic_dec(&__task_cred(p)->user->processes);
	rcu_read_unlock();

	proc_flush_task(p);

	write_lock_irq(&tasklist_lock);
	ptrace_release_task(p);
	__exit_signal(p);

	/*
	 * If we are the last non-leader member of the thread
	 * group, and the leader is zombie, then notify the
	 * group leader's parent process. (if it wants notification.)
	 */
	zap_leader = 0;
	leader = p->group_leader;
	if (leader != p && thread_group_empty(leader)
			&& leader->exit_state == EXIT_ZOMBIE) {
		/*
		 * If we were the last child thread and the leader has
		 * exited already, and the leader's parent ignores SIGCHLD,
		 * then we are the one who should release the leader.
		 */
		zap_leader = do_notify_parent(leader, leader->exit_signal);
		if (zap_leader)
			leader->exit_state = EXIT_DEAD;
	}

	write_unlock_irq(&tasklist_lock);
	release_thread(p);
	call_rcu(&p->rcu, delayed_put_task_struct);

	p = leader;
	if (unlikely(zap_leader))
		goto repeat;
}

/*
 * This checks not only the pgrp, but falls back on the pid if no
 * satisfactory pgrp is found. I dunno - gdb doesn't work correctly
 * without this...
 *
 * The caller must hold rcu lock or the tasklist lock.
 */
struct pid *session_of_pgrp(struct pid *pgrp)
{
	struct task_struct *p;
	struct pid *sid = NULL;

	p = pid_task(pgrp, PIDTYPE_PGID);
	if (p == NULL)
		p = pid_task(pgrp, PIDTYPE_PID);
	if (p != NULL)
		sid = task_session(p);

	return sid;
}

/*
 * Determine if a process group is "orphaned", according to the POSIX
 * definition in 2.2.2.52.  Orphaned process groups are not to be affected
 * by terminal-generated stop signals.  Newly orphaned process groups are
 * to receive a SIGHUP and a SIGCONT.
 *
 * "I ask you, have you ever known what it is to be an orphan?"
 */
static int will_become_orphaned_pgrp(struct pid *pgrp,
					struct task_struct *ignored_task)
{
	struct task_struct *p;

	do_each_pid_task(pgrp, PIDTYPE_PGID, p) {
		if ((p == ignored_task) ||
		    (p->exit_state && thread_group_empty(p)) ||
		    is_global_init(p->real_parent))
			continue;

		if (task_pgrp(p->real_parent) != pgrp &&
		    task_session(p->real_parent) == task_session(p))
			return 0;
	} while_each_pid_task(pgrp, PIDTYPE_PGID, p);

	return 1;
}

int is_current_pgrp_orphaned(void)
{
	int retval;

	read_lock(&tasklist_lock);
	retval = will_become_orphaned_pgrp(task_pgrp(current), NULL);
	read_unlock(&tasklist_lock);

	return retval;
}

static bool has_stopped_jobs(struct pid *pgrp)
{
	struct task_struct *p;

	do_each_pid_task(pgrp, PIDTYPE_PGID, p) {
		if (p->signal->flags & SIGNAL_STOP_STOPPED)
			return true;
	} while_each_pid_task(pgrp, PIDTYPE_PGID, p);

	return false;
}

/*
 * Check to see if any process groups have become orphaned as
 * a result of our exiting, and if they have any stopped jobs,
 * send them a SIGHUP and then a SIGCONT. (POSIX 3.2.2.2)
 */
static void
kill_orphaned_pgrp(struct task_struct *tsk, struct task_struct *parent)
{
	struct pid *pgrp = task_pgrp(tsk);
	struct task_struct *ignored_task = tsk;

	if (!parent)
		/* exit: our father is in a different pgrp than
		 * we are and we were the only connection outside.
		 */
		parent = tsk->real_parent;
	else
		/* reparent: our child is in a different pgrp than
		 * we are, and it was the only connection outside.
		 */
		ignored_task = NULL;

	if (task_pgrp(parent) != pgrp &&
	    task_session(parent) == task_session(tsk) &&
	    will_become_orphaned_pgrp(pgrp, ignored_task) &&
	    has_stopped_jobs(pgrp)) {
		__kill_pgrp_info(SIGHUP, SEND_SIG_PRIV, pgrp);
		__kill_pgrp_info(SIGCONT, SEND_SIG_PRIV, pgrp);
	}
}

#ifdef CONFIG_MEMCG
/*
 * A task is exiting.   If it owned this mm, find a new owner for the mm.
 */
void mm_update_next_owner(struct mm_struct *mm)
{
	struct task_struct *c, *g, *p = current;

retry:
	/*
	 * If the exiting or execing task is not the owner, it's
	 * someone else's problem.
	 */
	if (mm->owner != p)
		return;
	/*
	 * The current owner is exiting/execing and there are no other
	 * candidates.  Do not leave the mm pointing to a possibly
	 * freed task structure.
	 */
	if (atomic_read(&mm->mm_users) <= 1) {
		mm->owner = NULL;
		return;
	}

	read_lock(&tasklist_lock);
	/*
	 * Search in the children
	 */
	list_for_each_entry(c, &p->children, sibling) {
		if (c->mm == mm)
			goto assign_new_owner;
	}

	/*
	 * Search in the siblings
	 */
	list_for_each_entry(c, &p->real_parent->children, sibling) {
		if (c->mm == mm)
			goto assign_new_owner;
	}

	/*
	 * Search through everything else, we should not get here often.
	 */
	for_each_process(g) {
		if (g->flags & PF_KTHREAD)
			continue;
		for_each_thread(g, c) {
			if (c->mm == mm)
				goto assign_new_owner;
			if (c->mm)
				break;
		}
	}
	read_unlock(&tasklist_lock);
	/*
	 * We found no owner yet mm_users > 1: this implies that we are
	 * most likely racing with swapoff (try_to_unuse()) or /proc or
	 * ptrace or page migration (get_task_mm()).  Mark owner as NULL.
	 */
	mm->owner = NULL;
	return;

assign_new_owner:
	BUG_ON(c == p);
	get_task_struct(c);
	/*
	 * The task_lock protects c->mm from changing.
	 * We always want mm->owner->mm == mm
	 */
	task_lock(c);
	/*
	 * Delay read_unlock() till we have the task_lock()
	 * to ensure that c does not slip away underneath us
	 */
	read_unlock(&tasklist_lock);
	if (c->mm != mm) {
		task_unlock(c);
		put_task_struct(c);
		goto retry;
	}
	mm->owner = c;
	task_unlock(c);
	put_task_struct(c);
}
#endif /* CONFIG_MEMCG */

/*
 * Turn us into a lazy TLB process if we
 * aren't already..
 */
static void exit_mm(struct task_struct *tsk)
{
	struct mm_struct *mm = tsk->mm;
	struct core_state *core_state;

	mm_release(tsk, mm);
	if (!mm)
		return;
	sync_mm_rss(mm);
	/*
	 * Serialize with any possible pending coredump.
	 * We must hold mmap_sem around checking core_state
	 * and clearing tsk->mm.  The core-inducing thread
	 * will increment ->nr_threads for each thread in the
	 * group with ->mm != NULL.
	 */
	down_read(&mm->mmap_sem);
	core_state = mm->core_state;
	if (core_state) {
		struct core_thread self;

		up_read(&mm->mmap_sem);

		self.task = tsk;
		self.next = xchg(&core_state->dumper.next, &self);
		/*
		 * Implies mb(), the result of xchg() must be visible
		 * to core_state->dumper.
		 */
		if (atomic_dec_and_test(&core_state->nr_threads))
			complete(&core_state->startup);

		for (;;) {
			set_task_state(tsk, TASK_UNINTERRUPTIBLE);
			if (!self.task) /* see coredump_finish() */
				break;
			freezable_schedule();
		}
		__set_task_state(tsk, TASK_RUNNING);
		down_read(&mm->mmap_sem);
	}
	atomic_inc(&mm->mm_count);
	BUG_ON(mm != tsk->active_mm);
	/* more a memory barrier than a real lock */
	task_lock(tsk);
	tsk->mm = NULL;
	up_read(&mm->mmap_sem);
	enter_lazy_tlb(mm, current);
	task_unlock(tsk);
	mm_update_next_owner(mm);
	mmput(mm);
	clear_thread_flag(TIF_MEMDIE);
}

static struct task_struct *find_alive_thread(struct task_struct *p)
{
	struct task_struct *t;

	for_each_thread(p, t) {
		if (!(t->flags & PF_EXITING))
			return t;
	}
	return NULL;
}

static struct task_struct *find_child_reaper(struct task_struct *father)
	__releases(&tasklist_lock)
	__acquires(&tasklist_lock)
{
	struct pid_namespace *pid_ns = task_active_pid_ns(father);
	struct task_struct *reaper = pid_ns->child_reaper;

	if (likely(reaper != father))
		return reaper;

	reaper = find_alive_thread(father);
	if (reaper) {
		pid_ns->child_reaper = reaper;
		return reaper;
	}

	write_unlock_irq(&tasklist_lock);
	if (unlikely(pid_ns == &init_pid_ns)) {
		panic("Attempted to kill init! exitcode=0x%08x\n",
			father->signal->group_exit_code ?: father->exit_code);
	}
	zap_pid_ns_processes(pid_ns);
	write_lock_irq(&tasklist_lock);

	return father;
}

/*
 * When we die, we re-parent all our children, and try to:
 * 1. give them to another thread in our thread group, if such a member exists
 * 2. give it to the first ancestor process which prctl'd itself as a
 *    child_subreaper for its children (like a service manager)
 * 3. give it to the init process (PID 1) in our pid namespace
 */
static struct task_struct *find_new_reaper(struct task_struct *father,
					   struct task_struct *child_reaper)
{
	struct task_struct *thread, *reaper;

	thread = find_alive_thread(father);
	if (thread)
		return thread;

	if (father->signal->has_child_subreaper) {
		/*
		 * Find the first ->is_child_subreaper ancestor in our pid_ns.
		 * We start from father to ensure we can not look into another
		 * namespace, this is safe because all its threads are dead.
		 */
		for (reaper = father;
		     !same_thread_group(reaper, child_reaper);
		     reaper = reaper->real_parent) {
			/* call_usermodehelper() descendants need this check */
			if (reaper == &init_task)
				break;
			if (!reaper->signal->is_child_subreaper)
				continue;
			thread = find_alive_thread(reaper);
			if (thread)
				return thread;
		}
	}

	return child_reaper;
}

/*
* Any that need to be release_task'd are put on the @dead list.
 */
static void reparent_leader(struct task_struct *father, struct task_struct *p,
				struct list_head *dead)
{
	if (unlikely(p->exit_state == EXIT_DEAD))
		return;

	/* We don't want people slaying init. */
	p->exit_signal = SIGCHLD;

	/* If it has exited notify the new parent about this child's death. */
	if (!p->ptrace &&
	    p->exit_state == EXIT_ZOMBIE && thread_group_empty(p)) {
		if (do_notify_parent(p, p->exit_signal)) {
			p->exit_state = EXIT_DEAD;
			list_add(&p->ptrace_entry, dead);
		}
	}

	kill_orphaned_pgrp(p, father);
}

/*
 * This does two things:
 *
 * A.  Make init inherit all the child processes
 * B.  Check to see if any process groups have become orphaned
 *	as a result of our exiting, and if they have any stopped
 *	jobs, send them a SIGHUP and then a SIGCONT.  (POSIX 3.2.2.2)
 */
static void forget_original_parent(struct task_struct *father,
					struct list_head *dead)
{
	struct task_struct *p, *t, *reaper;

	if (unlikely(!list_empty(&father->ptraced)))
		exit_ptrace(father, dead);

	/* Can drop and reacquire tasklist_lock */
	reaper = find_child_reaper(father);
	if (list_empty(&father->children))
		return;

	reaper = find_new_reaper(father, reaper);
	list_for_each_entry(p, &father->children, sibling) {
		for_each_thread(p, t) {
			t->real_parent = reaper;
			BUG_ON((!t->ptrace) != (t->parent == father));
			if (likely(!t->ptrace))
				t->parent = t->real_parent;
			if (t->pdeath_signal)
				group_send_sig_info(t->pdeath_signal,
						    SEND_SIG_NOINFO, t);
		}
		/*
		 * If this is a threaded reparent there is no need to
		 * notify anyone anything has happened.
		 */
		if (!same_thread_group(reaper, father))
			reparent_leader(father, p, dead);
	}
	list_splice_tail_init(&father->children, &reaper->children);
}

/*
 * Send signals to all our closest relatives so that they know
 * to properly mourn us..
 */
static void exit_notify(struct task_struct *tsk, int group_dead)
{
	bool autoreap;
	struct task_struct *p, *n;
	LIST_HEAD(dead);

	write_lock_irq(&tasklist_lock);
	forget_original_parent(tsk, &dead);

	if (group_dead)
		kill_orphaned_pgrp(tsk->group_leader, NULL);

	if (unlikely(tsk->ptrace)) {
		int sig = thread_group_leader(tsk) &&
				thread_group_empty(tsk) &&
				!ptrace_reparented(tsk) ?
			tsk->exit_signal : SIGCHLD;
		autoreap = do_notify_parent(tsk, sig);
	} else if (thread_group_leader(tsk)) {
		autoreap = thread_group_empty(tsk) &&
			do_notify_parent(tsk, tsk->exit_signal);
	} else {
		autoreap = true;
	}

	tsk->exit_state = autoreap ? EXIT_DEAD : EXIT_ZOMBIE;
	if (tsk->exit_state == EXIT_DEAD)
		list_add(&tsk->ptrace_entry, &dead);

	/* mt-exec, de_thread() is waiting for group leader */
	if (unlikely(tsk->signal->notify_count < 0))
		wake_up_process(tsk->signal->group_exit_task);
	write_unlock_irq(&tasklist_lock);

	list_for_each_entry_safe(p, n, &dead, ptrace_entry) {
		list_del_init(&p->ptrace_entry);
		release_task(p);
	}
}

#ifdef CONFIG_DEBUG_STACK_USAGE
static void check_stack_usage(void)
{
	static DEFINE_SPINLOCK(low_water_lock);
	static int lowest_to_date = THREAD_SIZE;
	unsigned long free;

	free = stack_not_used(current);

	if (free >= lowest_to_date)
		return;

	spin_lock(&low_water_lock);
	if (free < lowest_to_date) {
		pr_warn("%s (%d) used greatest stack depth: %lu bytes left\n",
			current->comm, task_pid_nr(current), free);
		lowest_to_date = free;
	}
	spin_unlock(&low_water_lock);
}
#else
static inline void check_stack_usage(void) {}
#endif

void do_exit(long code)
{
	struct task_struct *tsk = current;
	int group_dead;
	TASKS_RCU(int tasks_rcu_i);

	profile_task_exit(tsk);

	WARN_ON(blk_needs_flush_plug(tsk));

	if (unlikely(in_interrupt()))
		panic("Aiee, killing interrupt handler!");
	if (unlikely(!tsk->pid))
		panic("Attempted to kill the idle task!");

	/*
	 * If do_exit is called because this processes oopsed, it's possible
	 * that get_fs() was left as KERNEL_DS, so reset it to USER_DS before
	 * continuing. Amongst other possible reasons, this is to prevent
	 * mm_release()->clear_child_tid() from writing to a user-controlled
	 * kernel address.
	 */
	set_fs(USER_DS);

	ptrace_event(PTRACE_EVENT_EXIT, code);

	validate_creds_for_do_exit(tsk);

	/*
	 * We're taking recursive faults here in do_exit. Safest is to just
	 * leave this task alone and wait for reboot.
	 */
	if (unlikely(tsk->flags & PF_EXITING)) {
		pr_alert("Fixing recursive fault but reboot is needed!\n");
		/*
		 * We can do this unlocked here. The futex code uses
		 * this flag just to verify whether the pi state
		 * cleanup has been done or not. In the worst case it
		 * loops once more. We pretend that the cleanup was
		 * done as there is no way to return. Either the
		 * OWNER_DIED bit is set by now or we push the blocked
		 * task into the wait for ever nirwana as well.
		 */
		tsk->flags |= PF_EXITPIDONE;
		set_current_state(TASK_UNINTERRUPTIBLE);
		schedule();
	}

	exit_signals(tsk);  /* sets PF_EXITING */
	/*
	 * tsk->flags are checked in the futex code to protect against
	 * an exiting task cleaning up the robust pi futexes.
	 */
	smp_mb();
	raw_spin_unlock_wait(&tsk->pi_lock);

	if (unlikely(in_atomic()))
		pr_info("note: %s[%d] exited with preempt_count %d\n",
			current->comm, task_pid_nr(current),
			preempt_count());

	acct_update_integrals(tsk);
	/* sync mm's RSS info before statistics gathering */
	if (tsk->mm)
		sync_mm_rss(tsk->mm);
	group_dead = atomic_dec_and_test(&tsk->signal->live);
	if (group_dead) {
		hrtimer_cancel(&tsk->signal->real_timer);
		exit_itimers(tsk->signal);
		if (tsk->mm)
			setmax_mm_hiwater_rss(&tsk->signal->maxrss, tsk->mm);
	}
	acct_collect(code, group_dead);
	if (group_dead)
		tty_audit_exit();
	audit_free(tsk);

	tsk->exit_code = code;
	taskstats_exit(tsk, group_dead);

	exit_mm(tsk);

	if (group_dead)
		acct_process();
	trace_sched_process_exit(tsk);

	exit_sem(tsk);
	exit_shm(tsk);
	exit_files(tsk);
	exit_fs(tsk);
	if (group_dead)
		disassociate_ctty(1);
	exit_task_namespaces(tsk);
	exit_task_work(tsk);
	exit_thread();

	/*
	 * Flush inherited counters to the parent - before the parent
	 * gets woken up by child-exit notifications.
	 *
	 * because of cgroup mode, must be called before cgroup_exit()
	 */
	perf_event_exit_task(tsk);

	cgroup_exit(tsk);

	module_put(task_thread_info(tsk)->exec_domain->module);

	/*
	 * FIXME: do that only when needed, using sched_exit tracepoint
	 */
	flush_ptrace_hw_breakpoint(tsk);

	TASKS_RCU(tasks_rcu_i = __srcu_read_lock(&tasks_rcu_exit_srcu));
	exit_notify(tsk, group_dead);
	proc_exit_connector(tsk);
#ifdef CONFIG_NUMA
	task_lock(tsk);
	mpol_put(tsk->mempolicy);
	tsk->mempolicy = NULL;
	task_unlock(tsk);
#endif
#ifdef CONFIG_FUTEX
	if (unlikely(current->pi_state_cache))
		kfree(current->pi_state_cache);
#endif
	/*
	 * Make sure we are holding no locks:
	 */
	debug_check_no_locks_held();
	/*
	 * We can do this unlocked here. The futex code uses this flag
	 * just to verify whether the pi state cleanup has been done
	 * or not. In the worst case it loops once more.
	 */
	tsk->flags |= PF_EXITPIDONE;

	if (tsk->io_context)
		exit_io_context(tsk);

	if (tsk->splice_pipe)
		free_pipe_info(tsk->splice_pipe);

	if (tsk->task_frag.page)
		put_page(tsk->task_frag.page);

	validate_creds_for_do_exit(tsk);

	check_stack_usage();
	preempt_disable();
	if (tsk->nr_dirtied)
		__this_cpu_add(dirty_throttle_leaks, tsk->nr_dirtied);
	exit_rcu();
	TASKS_RCU(__srcu_read_unlock(&tasks_rcu_exit_srcu, tasks_rcu_i));

	/*
	 * The setting of TASK_RUNNING by try_to_wake_up() may be delayed
	 * when the following two conditions become true.
	 *   - There is race condition of mmap_sem (It is acquired by
	 *     exit_mm()), and
	 *   - SMI occurs before setting TASK_RUNINNG.
	 *     (or hypervisor of virtual machine switches to other guest)
	 *  As a result, we may become TASK_RUNNING after becoming TASK_DEAD
	 *
	 * To avoid it, we have to wait for releasing tsk->pi_lock which
	 * is held by try_to_wake_up()
	 */
	smp_mb();
	raw_spin_unlock_wait(&tsk->pi_lock);

	/* causes final put_task_struct in finish_task_switch(). */
	tsk->state = TASK_DEAD;
	tsk->flags |= PF_NOFREEZE;	/* tell freezer to ignore us */
	schedule();
	BUG();
	/* Avoid "noreturn function does return".  */
	for (;;)
		cpu_relax();	/* For when BUG is null */
}
EXPORT_SYMBOL_GPL(do_exit);

void complete_and_exit(struct completion *comp, long code)
{
	if (comp)
		complete(comp);

	do_exit(code);
}
EXPORT_SYMBOL(complete_and_exit);

SYSCALL_DEFINE1(exit, int, error_code)
{
	do_exit((error_code&0xff)<<8);
}

/*
 * Take down every thread in the group.  This is called by fatal signals
 * as well as by sys_exit_group (below).
 */
void
do_group_exit(int exit_code)
{
	struct signal_struct *sig = current->signal;

	BUG_ON(exit_code & 0x80); /* core dumps don't get here */

	if (signal_group_exit(sig))
		exit_code = sig->group_exit_code;
	else if (!thread_group_empty(current)) {
		struct sighand_struct *const sighand = current->sighand;

		spin_lock_irq(&sighand->siglock);
		if (signal_group_exit(sig))
			/* Another thread got here before we took the lock.  */
			exit_code = sig->group_exit_code;
		else {
			sig->group_exit_code = exit_code;
			sig->flags = SIGNAL_GROUP_EXIT;
			zap_other_threads(current);
		}
		spin_unlock_irq(&sighand->siglock);
	}

	do_exit(exit_code);
	/* NOTREACHED */
}

/*
 * this kills every thread in the thread group. Note that any externally
 * wait4()-ing process will get the correct exit code - even if this
 * thread is not the thread group leader.
 */
SYSCALL_DEFINE1(exit_group, int, error_code)
{
	do_group_exit((error_code & 0xff) << 8);
	/* NOTREACHED */
	return 0;
}

struct wait_opts {
	enum pid_type		wo_type;
	int			wo_flags;
	struct pid		*wo_pid;

	struct siginfo __user	*wo_info;
	int __user		*wo_stat;
	struct rusage __user	*wo_rusage;

	wait_queue_t		child_wait;
	int			notask_error;
};

static inline
struct pid *task_pid_type(struct task_struct *task, enum pid_type type)
{
	if (type != PIDTYPE_PID)
		task = task->group_leader;
	return task->pids[type].pid;
}

static int eligible_pid(struct wait_opts *wo, struct task_struct *p)
{
	return	wo->wo_type == PIDTYPE_MAX ||
		task_pid_type(p, wo->wo_type) == wo->wo_pid;
}

static int eligible_child(struct wait_opts *wo, struct task_struct *p)
{
	if (!eligible_pid(wo, p))
		return 0;
	/* Wait for all children (clone and not) if __WALL is set;
	 * otherwise, wait for clone children *only* if __WCLONE is
	 * set; otherwise, wait for non-clone children *only*.  (Note:
	 * A "clone" child here is one that reports to its parent
	 * using a signal other than SIGCHLD.) */
	if (((p->exit_signal != SIGCHLD) ^ !!(wo->wo_flags & __WCLONE))
	    && !(wo->wo_flags & __WALL))
		return 0;

	return 1;
}

static int wait_noreap_copyout(struct wait_opts *wo, struct task_struct *p,
				pid_t pid, uid_t uid, int why, int status)
{
	struct siginfo __user *infop;
	int retval = wo->wo_rusage
		? getrusage(p, RUSAGE_BOTH, wo->wo_rusage) : 0;

	put_task_struct(p);
	infop = wo->wo_info;
	if (infop) {
		if (!retval)
			retval = put_user(SIGCHLD, &infop->si_signo);
		if (!retval)
			retval = put_user(0, &infop->si_errno);
		if (!retval)
			retval = put_user((short)why, &infop->si_code);
		if (!retval)
			retval = put_user(pid, &infop->si_pid);
		if (!retval)
			retval = put_user(uid, &infop->si_uid);
		if (!retval)
			retval = put_user(status, &infop->si_status);
	}
	if (!retval)
		retval = pid;
	return retval;
}

/*
 * Handle sys_wait4 work for one task in state EXIT_ZOMBIE.  We hold
 * read_lock(&tasklist_lock) on entry.  If we return zero, we still hold
 * the lock and this task is uninteresting.  If we return nonzero, we have
 * released the lock and the system call should return.
 */
static int wait_task_zombie(struct wait_opts *wo, struct task_struct *p)
{
	int state, retval, status;
	pid_t pid = task_pid_vnr(p);
	uid_t uid = from_kuid_munged(current_user_ns(), task_uid(p));
	struct siginfo __user *infop;

	if (!likely(wo->wo_flags & WEXITED))
		return 0;

	if (unlikely(wo->wo_flags & WNOWAIT)) {
		int exit_code = p->exit_code;
		int why;

		get_task_struct(p);
		read_unlock(&tasklist_lock);
		sched_annotate_sleep();

		if ((exit_code & 0x7f) == 0) {
			why = CLD_EXITED;
			status = exit_code >> 8;
		} else {
			why = (exit_code & 0x80) ? CLD_DUMPED : CLD_KILLED;
			status = exit_code & 0x7f;
		}
		return wait_noreap_copyout(wo, p, pid, uid, why, status);
	}
	/*
	 * Move the task's state to DEAD/TRACE, only one thread can do this.
	 */
	state = (ptrace_reparented(p) && thread_group_leader(p)) ?
		EXIT_TRACE : EXIT_DEAD;
	if (cmpxchg(&p->exit_state, EXIT_ZOMBIE, state) != EXIT_ZOMBIE)
		return 0;
	/*
	 * We own this thread, nobody else can reap it.
	 */
	read_unlock(&tasklist_lock);
	sched_annotate_sleep();

	/*
	 * Check thread_group_leader() to exclude the traced sub-threads.
	 */
	if (state == EXIT_DEAD && thread_group_leader(p)) {
		struct signal_struct *sig = p->signal;
		struct signal_struct *psig = current->signal;
		unsigned long maxrss;
		cputime_t tgutime, tgstime;

		/*
		 * The resource counters for the group leader are in its
		 * own task_struct.  Those for dead threads in the group
		 * are in its signal_struct, as are those for the child
		 * processes it has previously reaped.  All these
		 * accumulate in the parent's signal_struct c* fields.
		 *
		 * We don't bother to take a lock here to protect these
		 * p->signal fields because the whole thread group is dead
		 * and nobody can change them.
		 *
		 * psig->stats_lock also protects us from our sub-theads
		 * which can reap other children at the same time. Until
		 * we change k_getrusage()-like users to rely on this lock
		 * we have to take ->siglock as well.
		 *
		 * We use thread_group_cputime_adjusted() to get times for
		 * the thread group, which consolidates times for all threads
		 * in the group including the group leader.
		 */
		thread_group_cputime_adjusted(p, &tgutime, &tgstime);
<<<<<<< HEAD
		spin_lock_irq(&p->real_parent->sighand->siglock);
		psig = p->real_parent->signal;
		sig = p->signal;
=======
		spin_lock_irq(&current->sighand->siglock);
>>>>>>> e529fea9
		write_seqlock(&psig->stats_lock);
		psig->cutime += tgutime + sig->cutime;
		psig->cstime += tgstime + sig->cstime;
		psig->cgtime += task_gtime(p) + sig->gtime + sig->cgtime;
		psig->cmin_flt +=
			p->min_flt + sig->min_flt + sig->cmin_flt;
		psig->cmaj_flt +=
			p->maj_flt + sig->maj_flt + sig->cmaj_flt;
		psig->cnvcsw +=
			p->nvcsw + sig->nvcsw + sig->cnvcsw;
		psig->cnivcsw +=
			p->nivcsw + sig->nivcsw + sig->cnivcsw;
		psig->cinblock +=
			task_io_get_inblock(p) +
			sig->inblock + sig->cinblock;
		psig->coublock +=
			task_io_get_oublock(p) +
			sig->oublock + sig->coublock;
		maxrss = max(sig->maxrss, sig->cmaxrss);
		if (psig->cmaxrss < maxrss)
			psig->cmaxrss = maxrss;
		task_io_accounting_add(&psig->ioac, &p->ioac);
		task_io_accounting_add(&psig->ioac, &sig->ioac);
		write_sequnlock(&psig->stats_lock);
<<<<<<< HEAD
		spin_unlock_irq(&p->real_parent->sighand->siglock);
=======
		spin_unlock_irq(&current->sighand->siglock);
>>>>>>> e529fea9
	}

	retval = wo->wo_rusage
		? getrusage(p, RUSAGE_BOTH, wo->wo_rusage) : 0;
	status = (p->signal->flags & SIGNAL_GROUP_EXIT)
		? p->signal->group_exit_code : p->exit_code;
	if (!retval && wo->wo_stat)
		retval = put_user(status, wo->wo_stat);

	infop = wo->wo_info;
	if (!retval && infop)
		retval = put_user(SIGCHLD, &infop->si_signo);
	if (!retval && infop)
		retval = put_user(0, &infop->si_errno);
	if (!retval && infop) {
		int why;

		if ((status & 0x7f) == 0) {
			why = CLD_EXITED;
			status >>= 8;
		} else {
			why = (status & 0x80) ? CLD_DUMPED : CLD_KILLED;
			status &= 0x7f;
		}
		retval = put_user((short)why, &infop->si_code);
		if (!retval)
			retval = put_user(status, &infop->si_status);
	}
	if (!retval && infop)
		retval = put_user(pid, &infop->si_pid);
	if (!retval && infop)
		retval = put_user(uid, &infop->si_uid);
	if (!retval)
		retval = pid;

	if (state == EXIT_TRACE) {
		write_lock_irq(&tasklist_lock);
		/* We dropped tasklist, ptracer could die and untrace */
		ptrace_unlink(p);

		/* If parent wants a zombie, don't release it now */
		state = EXIT_ZOMBIE;
		if (do_notify_parent(p, p->exit_signal))
			state = EXIT_DEAD;
		p->exit_state = state;
		write_unlock_irq(&tasklist_lock);
	}
	if (state == EXIT_DEAD)
		release_task(p);

	return retval;
}

static int *task_stopped_code(struct task_struct *p, bool ptrace)
{
	if (ptrace) {
		if (task_is_stopped_or_traced(p) &&
		    !(p->jobctl & JOBCTL_LISTENING))
			return &p->exit_code;
	} else {
		if (p->signal->flags & SIGNAL_STOP_STOPPED)
			return &p->signal->group_exit_code;
	}
	return NULL;
}

/**
 * wait_task_stopped - Wait for %TASK_STOPPED or %TASK_TRACED
 * @wo: wait options
 * @ptrace: is the wait for ptrace
 * @p: task to wait for
 *
 * Handle sys_wait4() work for %p in state %TASK_STOPPED or %TASK_TRACED.
 *
 * CONTEXT:
 * read_lock(&tasklist_lock), which is released if return value is
 * non-zero.  Also, grabs and releases @p->sighand->siglock.
 *
 * RETURNS:
 * 0 if wait condition didn't exist and search for other wait conditions
 * should continue.  Non-zero return, -errno on failure and @p's pid on
 * success, implies that tasklist_lock is released and wait condition
 * search should terminate.
 */
static int wait_task_stopped(struct wait_opts *wo,
				int ptrace, struct task_struct *p)
{
	struct siginfo __user *infop;
	int retval, exit_code, *p_code, why;
	uid_t uid = 0; /* unneeded, required by compiler */
	pid_t pid;

	/*
	 * Traditionally we see ptrace'd stopped tasks regardless of options.
	 */
	if (!ptrace && !(wo->wo_flags & WUNTRACED))
		return 0;

	if (!task_stopped_code(p, ptrace))
		return 0;

	exit_code = 0;
	spin_lock_irq(&p->sighand->siglock);

	p_code = task_stopped_code(p, ptrace);
	if (unlikely(!p_code))
		goto unlock_sig;

	exit_code = *p_code;
	if (!exit_code)
		goto unlock_sig;

	if (!unlikely(wo->wo_flags & WNOWAIT))
		*p_code = 0;

	uid = from_kuid_munged(current_user_ns(), task_uid(p));
unlock_sig:
	spin_unlock_irq(&p->sighand->siglock);
	if (!exit_code)
		return 0;

	/*
	 * Now we are pretty sure this task is interesting.
	 * Make sure it doesn't get reaped out from under us while we
	 * give up the lock and then examine it below.  We don't want to
	 * keep holding onto the tasklist_lock while we call getrusage and
	 * possibly take page faults for user memory.
	 */
	get_task_struct(p);
	pid = task_pid_vnr(p);
	why = ptrace ? CLD_TRAPPED : CLD_STOPPED;
	read_unlock(&tasklist_lock);
	sched_annotate_sleep();

	if (unlikely(wo->wo_flags & WNOWAIT))
		return wait_noreap_copyout(wo, p, pid, uid, why, exit_code);

	retval = wo->wo_rusage
		? getrusage(p, RUSAGE_BOTH, wo->wo_rusage) : 0;
	if (!retval && wo->wo_stat)
		retval = put_user((exit_code << 8) | 0x7f, wo->wo_stat);

	infop = wo->wo_info;
	if (!retval && infop)
		retval = put_user(SIGCHLD, &infop->si_signo);
	if (!retval && infop)
		retval = put_user(0, &infop->si_errno);
	if (!retval && infop)
		retval = put_user((short)why, &infop->si_code);
	if (!retval && infop)
		retval = put_user(exit_code, &infop->si_status);
	if (!retval && infop)
		retval = put_user(pid, &infop->si_pid);
	if (!retval && infop)
		retval = put_user(uid, &infop->si_uid);
	if (!retval)
		retval = pid;
	put_task_struct(p);

	BUG_ON(!retval);
	return retval;
}

/*
 * Handle do_wait work for one task in a live, non-stopped state.
 * read_lock(&tasklist_lock) on entry.  If we return zero, we still hold
 * the lock and this task is uninteresting.  If we return nonzero, we have
 * released the lock and the system call should return.
 */
static int wait_task_continued(struct wait_opts *wo, struct task_struct *p)
{
	int retval;
	pid_t pid;
	uid_t uid;

	if (!unlikely(wo->wo_flags & WCONTINUED))
		return 0;

	if (!(p->signal->flags & SIGNAL_STOP_CONTINUED))
		return 0;

	spin_lock_irq(&p->sighand->siglock);
	/* Re-check with the lock held.  */
	if (!(p->signal->flags & SIGNAL_STOP_CONTINUED)) {
		spin_unlock_irq(&p->sighand->siglock);
		return 0;
	}
	if (!unlikely(wo->wo_flags & WNOWAIT))
		p->signal->flags &= ~SIGNAL_STOP_CONTINUED;
	uid = from_kuid_munged(current_user_ns(), task_uid(p));
	spin_unlock_irq(&p->sighand->siglock);

	pid = task_pid_vnr(p);
	get_task_struct(p);
	read_unlock(&tasklist_lock);
	sched_annotate_sleep();

	if (!wo->wo_info) {
		retval = wo->wo_rusage
			? getrusage(p, RUSAGE_BOTH, wo->wo_rusage) : 0;
		put_task_struct(p);
		if (!retval && wo->wo_stat)
			retval = put_user(0xffff, wo->wo_stat);
		if (!retval)
			retval = pid;
	} else {
		retval = wait_noreap_copyout(wo, p, pid, uid,
					     CLD_CONTINUED, SIGCONT);
		BUG_ON(retval == 0);
	}

	return retval;
}

/*
 * Consider @p for a wait by @parent.
 *
 * -ECHILD should be in ->notask_error before the first call.
 * Returns nonzero for a final return, when we have unlocked tasklist_lock.
 * Returns zero if the search for a child should continue;
 * then ->notask_error is 0 if @p is an eligible child,
 * or another error from security_task_wait(), or still -ECHILD.
 */
static int wait_consider_task(struct wait_opts *wo, int ptrace,
				struct task_struct *p)
{
	int ret;

	if (unlikely(p->exit_state == EXIT_DEAD))
		return 0;

	ret = eligible_child(wo, p);
	if (!ret)
		return ret;

	ret = security_task_wait(p);
	if (unlikely(ret < 0)) {
		/*
		 * If we have not yet seen any eligible child,
		 * then let this error code replace -ECHILD.
		 * A permission error will give the user a clue
		 * to look for security policy problems, rather
		 * than for mysterious wait bugs.
		 */
		if (wo->notask_error)
			wo->notask_error = ret;
		return 0;
	}

	if (unlikely(p->exit_state == EXIT_TRACE)) {
		/*
		 * ptrace == 0 means we are the natural parent. In this case
		 * we should clear notask_error, debugger will notify us.
		 */
		if (likely(!ptrace))
			wo->notask_error = 0;
		return 0;
	}

	if (likely(!ptrace) && unlikely(p->ptrace)) {
		/*
		 * If it is traced by its real parent's group, just pretend
		 * the caller is ptrace_do_wait() and reap this child if it
		 * is zombie.
		 *
		 * This also hides group stop state from real parent; otherwise
		 * a single stop can be reported twice as group and ptrace stop.
		 * If a ptracer wants to distinguish these two events for its
		 * own children it should create a separate process which takes
		 * the role of real parent.
		 */
		if (!ptrace_reparented(p))
			ptrace = 1;
	}

	/* slay zombie? */
	if (p->exit_state == EXIT_ZOMBIE) {
		/* we don't reap group leaders with subthreads */
		if (!delay_group_leader(p)) {
			/*
			 * A zombie ptracee is only visible to its ptracer.
			 * Notification and reaping will be cascaded to the
			 * real parent when the ptracer detaches.
			 */
			if (unlikely(ptrace) || likely(!p->ptrace))
				return wait_task_zombie(wo, p);
		}

		/*
		 * Allow access to stopped/continued state via zombie by
		 * falling through.  Clearing of notask_error is complex.
		 *
		 * When !@ptrace:
		 *
		 * If WEXITED is set, notask_error should naturally be
		 * cleared.  If not, subset of WSTOPPED|WCONTINUED is set,
		 * so, if there are live subthreads, there are events to
		 * wait for.  If all subthreads are dead, it's still safe
		 * to clear - this function will be called again in finite
		 * amount time once all the subthreads are released and
		 * will then return without clearing.
		 *
		 * When @ptrace:
		 *
		 * Stopped state is per-task and thus can't change once the
		 * target task dies.  Only continued and exited can happen.
		 * Clear notask_error if WCONTINUED | WEXITED.
		 */
		if (likely(!ptrace) || (wo->wo_flags & (WCONTINUED | WEXITED)))
			wo->notask_error = 0;
	} else {
		/*
		 * @p is alive and it's gonna stop, continue or exit, so
		 * there always is something to wait for.
		 */
		wo->notask_error = 0;
	}

	/*
	 * Wait for stopped.  Depending on @ptrace, different stopped state
	 * is used and the two don't interact with each other.
	 */
	ret = wait_task_stopped(wo, ptrace, p);
	if (ret)
		return ret;

	/*
	 * Wait for continued.  There's only one continued state and the
	 * ptracer can consume it which can confuse the real parent.  Don't
	 * use WCONTINUED from ptracer.  You don't need or want it.
	 */
	return wait_task_continued(wo, p);
}

/*
 * Do the work of do_wait() for one thread in the group, @tsk.
 *
 * -ECHILD should be in ->notask_error before the first call.
 * Returns nonzero for a final return, when we have unlocked tasklist_lock.
 * Returns zero if the search for a child should continue; then
 * ->notask_error is 0 if there were any eligible children,
 * or another error from security_task_wait(), or still -ECHILD.
 */
static int do_wait_thread(struct wait_opts *wo, struct task_struct *tsk)
{
	struct task_struct *p;

	list_for_each_entry(p, &tsk->children, sibling) {
		int ret = wait_consider_task(wo, 0, p);

		if (ret)
			return ret;
	}

	return 0;
}

static int ptrace_do_wait(struct wait_opts *wo, struct task_struct *tsk)
{
	struct task_struct *p;

	list_for_each_entry(p, &tsk->ptraced, ptrace_entry) {
		int ret = wait_consider_task(wo, 1, p);

		if (ret)
			return ret;
	}

	return 0;
}

static int child_wait_callback(wait_queue_t *wait, unsigned mode,
				int sync, void *key)
{
	struct wait_opts *wo = container_of(wait, struct wait_opts,
						child_wait);
	struct task_struct *p = key;

	if (!eligible_pid(wo, p))
		return 0;

	if ((wo->wo_flags & __WNOTHREAD) && wait->private != p->parent)
		return 0;

	return default_wake_function(wait, mode, sync, key);
}

void __wake_up_parent(struct task_struct *p, struct task_struct *parent)
{
	__wake_up_sync_key(&parent->signal->wait_chldexit,
				TASK_INTERRUPTIBLE, 1, p);
}

static long do_wait(struct wait_opts *wo)
{
	struct task_struct *tsk;
	int retval;

	trace_sched_process_wait(wo->wo_pid);

	init_waitqueue_func_entry(&wo->child_wait, child_wait_callback);
	wo->child_wait.private = current;
	add_wait_queue(&current->signal->wait_chldexit, &wo->child_wait);
repeat:
	/*
	 * If there is nothing that can match our critiera just get out.
	 * We will clear ->notask_error to zero if we see any child that
	 * might later match our criteria, even if we are not able to reap
	 * it yet.
	 */
	wo->notask_error = -ECHILD;
	if ((wo->wo_type < PIDTYPE_MAX) &&
	   (!wo->wo_pid || hlist_empty(&wo->wo_pid->tasks[wo->wo_type])))
		goto notask;

	set_current_state(TASK_INTERRUPTIBLE);
	read_lock(&tasklist_lock);
	tsk = current;
	do {
		retval = do_wait_thread(wo, tsk);
		if (retval)
			goto end;

		retval = ptrace_do_wait(wo, tsk);
		if (retval)
			goto end;

		if (wo->wo_flags & __WNOTHREAD)
			break;
	} while_each_thread(current, tsk);
	read_unlock(&tasklist_lock);

notask:
	retval = wo->notask_error;
	if (!retval && !(wo->wo_flags & WNOHANG)) {
		retval = -ERESTARTSYS;
		if (!signal_pending(current)) {
			schedule();
			goto repeat;
		}
	}
end:
	__set_current_state(TASK_RUNNING);
	remove_wait_queue(&current->signal->wait_chldexit, &wo->child_wait);
	return retval;
}

SYSCALL_DEFINE5(waitid, int, which, pid_t, upid, struct siginfo __user *,
		infop, int, options, struct rusage __user *, ru)
{
	struct wait_opts wo;
	struct pid *pid = NULL;
	enum pid_type type;
	long ret;

	if (options & ~(WNOHANG|WNOWAIT|WEXITED|WSTOPPED|WCONTINUED))
		return -EINVAL;
	if (!(options & (WEXITED|WSTOPPED|WCONTINUED)))
		return -EINVAL;

	switch (which) {
	case P_ALL:
		type = PIDTYPE_MAX;
		break;
	case P_PID:
		type = PIDTYPE_PID;
		if (upid <= 0)
			return -EINVAL;
		break;
	case P_PGID:
		type = PIDTYPE_PGID;
		if (upid <= 0)
			return -EINVAL;
		break;
	default:
		return -EINVAL;
	}

	if (type < PIDTYPE_MAX)
		pid = find_get_pid(upid);

	wo.wo_type	= type;
	wo.wo_pid	= pid;
	wo.wo_flags	= options;
	wo.wo_info	= infop;
	wo.wo_stat	= NULL;
	wo.wo_rusage	= ru;
	ret = do_wait(&wo);

	if (ret > 0) {
		ret = 0;
	} else if (infop) {
		/*
		 * For a WNOHANG return, clear out all the fields
		 * we would set so the user can easily tell the
		 * difference.
		 */
		if (!ret)
			ret = put_user(0, &infop->si_signo);
		if (!ret)
			ret = put_user(0, &infop->si_errno);
		if (!ret)
			ret = put_user(0, &infop->si_code);
		if (!ret)
			ret = put_user(0, &infop->si_pid);
		if (!ret)
			ret = put_user(0, &infop->si_uid);
		if (!ret)
			ret = put_user(0, &infop->si_status);
	}

	put_pid(pid);
	return ret;
}

SYSCALL_DEFINE4(wait4, pid_t, upid, int __user *, stat_addr,
		int, options, struct rusage __user *, ru)
{
	struct wait_opts wo;
	struct pid *pid = NULL;
	enum pid_type type;
	long ret;

	if (options & ~(WNOHANG|WUNTRACED|WCONTINUED|
			__WNOTHREAD|__WCLONE|__WALL))
		return -EINVAL;

	if (upid == -1)
		type = PIDTYPE_MAX;
	else if (upid < 0) {
		type = PIDTYPE_PGID;
		pid = find_get_pid(-upid);
	} else if (upid == 0) {
		type = PIDTYPE_PGID;
		pid = get_task_pid(current, PIDTYPE_PGID);
	} else /* upid > 0 */ {
		type = PIDTYPE_PID;
		pid = find_get_pid(upid);
	}

	wo.wo_type	= type;
	wo.wo_pid	= pid;
	wo.wo_flags	= options | WEXITED;
	wo.wo_info	= NULL;
	wo.wo_stat	= stat_addr;
	wo.wo_rusage	= ru;
	ret = do_wait(&wo);
	put_pid(pid);

	return ret;
}

#ifdef __ARCH_WANT_SYS_WAITPID

/*
 * sys_waitpid() remains for compatibility. waitpid() should be
 * implemented by calling sys_wait4() from libc.a.
 */
SYSCALL_DEFINE3(waitpid, pid_t, pid, int __user *, stat_addr, int, options)
{
	return sys_wait4(pid, stat_addr, options, NULL);
}

#endif<|MERGE_RESOLUTION|>--- conflicted
+++ resolved
@@ -118,20 +118,10 @@
 	}
 
 	/*
-<<<<<<< HEAD
-	 * Accumulate here the counters for all threads but the group leader
-	 * as they die, so they can be added into the process-wide totals
-	 * when those are taken.  The group leader stays around as a zombie as
-	 * long as there are other threads.  When it gets reaped, the exit.c
-	 * code will add its counts into these totals.  We won't ever get here
-	 * for the group leader, since it will have been the last reference on
-	 * the signal_struct.
-=======
 	 * Accumulate here the counters for all threads as they die. We could
 	 * skip the group leader because it is the last user of signal_struct,
 	 * but we want to avoid the race with thread_group_cputime() which can
 	 * see the empty ->thread_head list.
->>>>>>> e529fea9
 	 */
 	task_cputime(tsk, &utime, &stime);
 	write_seqlock(&sig->stats_lock);
@@ -1066,13 +1056,7 @@
 		 * in the group including the group leader.
 		 */
 		thread_group_cputime_adjusted(p, &tgutime, &tgstime);
-<<<<<<< HEAD
-		spin_lock_irq(&p->real_parent->sighand->siglock);
-		psig = p->real_parent->signal;
-		sig = p->signal;
-=======
 		spin_lock_irq(&current->sighand->siglock);
->>>>>>> e529fea9
 		write_seqlock(&psig->stats_lock);
 		psig->cutime += tgutime + sig->cutime;
 		psig->cstime += tgstime + sig->cstime;
@@ -1097,11 +1081,7 @@
 		task_io_accounting_add(&psig->ioac, &p->ioac);
 		task_io_accounting_add(&psig->ioac, &sig->ioac);
 		write_sequnlock(&psig->stats_lock);
-<<<<<<< HEAD
-		spin_unlock_irq(&p->real_parent->sighand->siglock);
-=======
 		spin_unlock_irq(&current->sighand->siglock);
->>>>>>> e529fea9
 	}
 
 	retval = wo->wo_rusage
