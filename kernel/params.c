/* Helpers for initial module or kernel cmdline parsing
   Copyright (C) 2001 Rusty Russell.

    This program is free software; you can redistribute it and/or modify
    it under the terms of the GNU General Public License as published by
    the Free Software Foundation; either version 2 of the License, or
    (at your option) any later version.

    This program is distributed in the hope that it will be useful,
    but WITHOUT ANY WARRANTY; without even the implied warranty of
    MERCHANTABILITY or FITNESS FOR A PARTICULAR PURPOSE.  See the
    GNU General Public License for more details.

    You should have received a copy of the GNU General Public License
    along with this program; if not, write to the Free Software
    Foundation, Inc., 59 Temple Place, Suite 330, Boston, MA  02111-1307  USA
*/
#include <linux/kernel.h>
#include <linux/string.h>
#include <linux/errno.h>
#include <linux/module.h>
#include <linux/device.h>
#include <linux/err.h>
#include <linux/slab.h>
#include <linux/ctype.h>

/* Protects all parameters, and incidentally kmalloced_param list. */
static DEFINE_MUTEX(param_lock);

/* This just allows us to keep track of which parameters are kmalloced. */
struct kmalloced_param {
	struct list_head list;
	char val[];
};
static LIST_HEAD(kmalloced_params);

static void *kmalloc_parameter(unsigned int size)
{
	struct kmalloced_param *p;

	p = kmalloc(sizeof(*p) + size, GFP_KERNEL);
	if (!p)
		return NULL;

	list_add(&p->list, &kmalloced_params);
	return p->val;
}

/* Does nothing if parameter wasn't kmalloced above. */
static void maybe_kfree_parameter(void *param)
{
	struct kmalloced_param *p;

	list_for_each_entry(p, &kmalloced_params, list) {
		if (p->val == param) {
			list_del(&p->list);
			kfree(p);
			break;
		}
	}
}

static char dash2underscore(char c)
{
	if (c == '-')
		return '_';
	return c;
}

bool parameqn(const char *a, const char *b, size_t n)
{
	size_t i;

	for (i = 0; i < n; i++) {
		if (dash2underscore(a[i]) != dash2underscore(b[i]))
			return false;
	}
	return true;
}

bool parameq(const char *a, const char *b)
{
	return parameqn(a, b, strlen(a)+1);
}

static int parse_one(char *param,
		     char *val,
		     const char *doing,
		     const struct kernel_param *params,
		     unsigned num_params,
		     s16 min_level,
		     s16 max_level,
		     int (*handle_unknown)(char *param, char *val,
				     const char *doing))
{
	unsigned int i;
	int err;

	/* Find parameter */
	for (i = 0; i < num_params; i++) {
		if (parameq(param, params[i].name)) {
			if (params[i].level < min_level
			    || params[i].level > max_level)
				return 0;
			/* No one handled NULL, so do it here. */
			if (!val &&
			    !(params[i].ops->flags & KERNEL_PARAM_FL_NOARG))
				return -EINVAL;
			pr_debug("handling %s with %p\n", param,
				params[i].ops->set);
			mutex_lock(&param_lock);
			err = params[i].ops->set(val, &params[i]);
			mutex_unlock(&param_lock);
			return err;
		}
	}

	if (handle_unknown) {
		pr_debug("doing %s: %s='%s'\n", doing, param, val);
		return handle_unknown(param, val, doing);
	}

	pr_debug("Unknown argument '%s'\n", param);
	return -ENOENT;
}

/* You can use " around spaces, but can't escape ". */
/* Hyphens and underscores equivalent in parameter names. */
static char *next_arg(char *args, char **param, char **val)
{
	unsigned int i, equals = 0;
	int in_quote = 0, quoted = 0;
	char *next;

	if (*args == '"') {
		args++;
		in_quote = 1;
		quoted = 1;
	}

	for (i = 0; args[i]; i++) {
		if (isspace(args[i]) && !in_quote)
			break;
		if (equals == 0) {
			if (args[i] == '=')
				equals = i;
		}
		if (args[i] == '"')
			in_quote = !in_quote;
	}

	*param = args;
	if (!equals)
		*val = NULL;
	else {
		args[equals] = '\0';
		*val = args + equals + 1;

		/* Don't include quotes in value. */
		if (**val == '"') {
			(*val)++;
			if (args[i-1] == '"')
				args[i-1] = '\0';
		}
		if (quoted && args[i-1] == '"')
			args[i-1] = '\0';
	}

	if (args[i]) {
		args[i] = '\0';
		next = args + i + 1;
	} else
		next = args + i;

	/* Chew up trailing spaces. */
	return skip_spaces(next);
}

/* Args looks like "foo=bar,bar2 baz=fuz wiz". */
int parse_args(const char *doing,
	       char *args,
	       const struct kernel_param *params,
	       unsigned num,
	       s16 min_level,
	       s16 max_level,
	       int (*unknown)(char *param, char *val, const char *doing))
{
	char *param, *val;

	/* Chew leading spaces */
	args = skip_spaces(args);

	if (*args)
		pr_debug("doing %s, parsing ARGS: '%s'\n", doing, args);

	while (*args) {
		int ret;
		int irq_was_disabled;

		args = next_arg(args, &param, &val);
		irq_was_disabled = irqs_disabled();
		ret = parse_one(param, val, doing, params, num,
				min_level, max_level, unknown);
		if (irq_was_disabled && !irqs_disabled())
			pr_warn("%s: option '%s' enabled irq's!\n",
				doing, param);

		switch (ret) {
		case -ENOENT:
			pr_err("%s: Unknown parameter `%s'\n", doing, param);
			return ret;
		case -ENOSPC:
			pr_err("%s: `%s' too large for parameter `%s'\n",
			       doing, val ?: "", param);
			return ret;
		case 0:
			break;
		default:
			pr_err("%s: `%s' invalid for parameter `%s'\n",
			       doing, val ?: "", param);
			return ret;
		}
	}

	/* All parsed OK. */
	return 0;
}

/* Lazy bastard, eh? */
<<<<<<< HEAD
#define STANDARD_PARAM_DEF(name, type, format, strtolfn)      		\
=======
#define STANDARD_PARAM_DEF(name, type, format, strtolfn)		\
>>>>>>> 6e7ebeb1
	int param_set_##name(const char *val, const struct kernel_param *kp) \
	{								\
		return strtolfn(val, 0, (type *)kp->arg);		\
	}								\
	int param_get_##name(char *buffer, const struct kernel_param *kp) \
	{								\
		return scnprintf(buffer, PAGE_SIZE, format,		\
				*((type *)kp->arg));			\
	}								\
	struct kernel_param_ops param_ops_##name = {			\
		.set = param_set_##name,				\
		.get = param_get_##name,				\
	};								\
	EXPORT_SYMBOL(param_set_##name);				\
	EXPORT_SYMBOL(param_get_##name);				\
	EXPORT_SYMBOL(param_ops_##name)


STANDARD_PARAM_DEF(byte, unsigned char, "%hhu", kstrtou8);
STANDARD_PARAM_DEF(short, short, "%hi", kstrtos16);
STANDARD_PARAM_DEF(ushort, unsigned short, "%hu", kstrtou16);
STANDARD_PARAM_DEF(int, int, "%i", kstrtoint);
STANDARD_PARAM_DEF(uint, unsigned int, "%u", kstrtouint);
STANDARD_PARAM_DEF(long, long, "%li", kstrtol);
STANDARD_PARAM_DEF(ulong, unsigned long, "%lu", kstrtoul);

int param_set_charp(const char *val, const struct kernel_param *kp)
{
	if (strlen(val) > 1024) {
		pr_err("%s: string parameter too long\n", kp->name);
		return -ENOSPC;
	}

	maybe_kfree_parameter(*(char **)kp->arg);

	/* This is a hack.  We can't kmalloc in early boot, and we
	 * don't need to; this mangled commandline is preserved. */
	if (slab_is_available()) {
		*(char **)kp->arg = kmalloc_parameter(strlen(val)+1);
		if (!*(char **)kp->arg)
			return -ENOMEM;
		strcpy(*(char **)kp->arg, val);
	} else
		*(const char **)kp->arg = val;

	return 0;
}
EXPORT_SYMBOL(param_set_charp);

int param_get_charp(char *buffer, const struct kernel_param *kp)
{
	return scnprintf(buffer, PAGE_SIZE, "%s", *((char **)kp->arg));
}
EXPORT_SYMBOL(param_get_charp);

static void param_free_charp(void *arg)
{
	maybe_kfree_parameter(*((char **)arg));
}

struct kernel_param_ops param_ops_charp = {
	.set = param_set_charp,
	.get = param_get_charp,
	.free = param_free_charp,
};
EXPORT_SYMBOL(param_ops_charp);

/* Actually could be a bool or an int, for historical reasons. */
int param_set_bool(const char *val, const struct kernel_param *kp)
{
	/* No equals means "set"... */
	if (!val) val = "1";

	/* One of =[yYnN01] */
	return strtobool(val, kp->arg);
}
EXPORT_SYMBOL(param_set_bool);

int param_get_bool(char *buffer, const struct kernel_param *kp)
{
	/* Y and N chosen as being relatively non-coder friendly */
	return sprintf(buffer, "%c", *(bool *)kp->arg ? 'Y' : 'N');
}
EXPORT_SYMBOL(param_get_bool);

struct kernel_param_ops param_ops_bool = {
	.flags = KERNEL_PARAM_FL_NOARG,
	.set = param_set_bool,
	.get = param_get_bool,
};
EXPORT_SYMBOL(param_ops_bool);

/* This one must be bool. */
int param_set_invbool(const char *val, const struct kernel_param *kp)
{
	int ret;
	bool boolval;
	struct kernel_param dummy;

	dummy.arg = &boolval;
	ret = param_set_bool(val, &dummy);
	if (ret == 0)
		*(bool *)kp->arg = !boolval;
	return ret;
}
EXPORT_SYMBOL(param_set_invbool);

int param_get_invbool(char *buffer, const struct kernel_param *kp)
{
	return sprintf(buffer, "%c", (*(bool *)kp->arg) ? 'N' : 'Y');
}
EXPORT_SYMBOL(param_get_invbool);

struct kernel_param_ops param_ops_invbool = {
	.set = param_set_invbool,
	.get = param_get_invbool,
};
EXPORT_SYMBOL(param_ops_invbool);

int param_set_bint(const char *val, const struct kernel_param *kp)
{
	struct kernel_param boolkp;
	bool v;
	int ret;

	/* Match bool exactly, by re-using it. */
	boolkp = *kp;
	boolkp.arg = &v;

	ret = param_set_bool(val, &boolkp);
	if (ret == 0)
		*(int *)kp->arg = v;
	return ret;
}
EXPORT_SYMBOL(param_set_bint);

struct kernel_param_ops param_ops_bint = {
	.flags = KERNEL_PARAM_FL_NOARG,
	.set = param_set_bint,
	.get = param_get_int,
};
EXPORT_SYMBOL(param_ops_bint);

/* We break the rule and mangle the string. */
static int param_array(const char *name,
		       const char *val,
		       unsigned int min, unsigned int max,
		       void *elem, int elemsize,
		       int (*set)(const char *, const struct kernel_param *kp),
		       s16 level,
		       unsigned int *num)
{
	int ret;
	struct kernel_param kp;
	char save;

	/* Get the name right for errors. */
	kp.name = name;
	kp.arg = elem;
	kp.level = level;

	*num = 0;
	/* We expect a comma-separated list of values. */
	do {
		int len;

		if (*num == max) {
			pr_err("%s: can only take %i arguments\n", name, max);
			return -EINVAL;
		}
		len = strcspn(val, ",");

		/* nul-terminate and parse */
		save = val[len];
		((char *)val)[len] = '\0';
		BUG_ON(!mutex_is_locked(&param_lock));
		ret = set(val, &kp);

		if (ret != 0)
			return ret;
		kp.arg += elemsize;
		val += len+1;
		(*num)++;
	} while (save == ',');

	if (*num < min) {
		pr_err("%s: needs at least %i arguments\n", name, min);
		return -EINVAL;
	}
	return 0;
}

static int param_array_set(const char *val, const struct kernel_param *kp)
{
	const struct kparam_array *arr = kp->arr;
	unsigned int temp_num;

	return param_array(kp->name, val, 1, arr->max, arr->elem,
			   arr->elemsize, arr->ops->set, kp->level,
			   arr->num ?: &temp_num);
}

static int param_array_get(char *buffer, const struct kernel_param *kp)
{
	int i, off, ret;
	const struct kparam_array *arr = kp->arr;
	struct kernel_param p;

	p = *kp;
	for (i = off = 0; i < (arr->num ? *arr->num : arr->max); i++) {
		if (i)
			buffer[off++] = ',';
		p.arg = arr->elem + arr->elemsize * i;
		BUG_ON(!mutex_is_locked(&param_lock));
		ret = arr->ops->get(buffer + off, &p);
		if (ret < 0)
			return ret;
		off += ret;
	}
	buffer[off] = '\0';
	return off;
}

static void param_array_free(void *arg)
{
	unsigned int i;
	const struct kparam_array *arr = arg;

	if (arr->ops->free)
		for (i = 0; i < (arr->num ? *arr->num : arr->max); i++)
			arr->ops->free(arr->elem + arr->elemsize * i);
}

struct kernel_param_ops param_array_ops = {
	.set = param_array_set,
	.get = param_array_get,
	.free = param_array_free,
};
EXPORT_SYMBOL(param_array_ops);

int param_set_copystring(const char *val, const struct kernel_param *kp)
{
	const struct kparam_string *kps = kp->str;

	if (strlen(val)+1 > kps->maxlen) {
		pr_err("%s: string doesn't fit in %u chars.\n",
		       kp->name, kps->maxlen-1);
		return -ENOSPC;
	}
	strcpy(kps->string, val);
	return 0;
}
EXPORT_SYMBOL(param_set_copystring);

int param_get_string(char *buffer, const struct kernel_param *kp)
{
	const struct kparam_string *kps = kp->str;
	return strlcpy(buffer, kps->string, kps->maxlen);
}
EXPORT_SYMBOL(param_get_string);

struct kernel_param_ops param_ops_string = {
	.set = param_set_copystring,
	.get = param_get_string,
};
EXPORT_SYMBOL(param_ops_string);

/* sysfs output in /sys/modules/XYZ/parameters/ */
#define to_module_attr(n) container_of(n, struct module_attribute, attr)
#define to_module_kobject(n) container_of(n, struct module_kobject, kobj)

extern struct kernel_param __start___param[], __stop___param[];

struct param_attribute
{
	struct module_attribute mattr;
	const struct kernel_param *param;
};

struct module_param_attrs
{
	unsigned int num;
	struct attribute_group grp;
	struct param_attribute attrs[0];
};

#ifdef CONFIG_SYSFS
#define to_param_attr(n) container_of(n, struct param_attribute, mattr)

static ssize_t param_attr_show(struct module_attribute *mattr,
			       struct module_kobject *mk, char *buf)
{
	int count;
	struct param_attribute *attribute = to_param_attr(mattr);

	if (!attribute->param->ops->get)
		return -EPERM;

	mutex_lock(&param_lock);
	count = attribute->param->ops->get(buf, attribute->param);
	mutex_unlock(&param_lock);
	if (count > 0) {
		strcat(buf, "\n");
		++count;
	}
	return count;
}

/* sysfs always hands a nul-terminated string in buf.  We rely on that. */
static ssize_t param_attr_store(struct module_attribute *mattr,
				struct module_kobject *km,
				const char *buf, size_t len)
{
 	int err;
	struct param_attribute *attribute = to_param_attr(mattr);

	if (!attribute->param->ops->set)
		return -EPERM;

	mutex_lock(&param_lock);
	err = attribute->param->ops->set(buf, attribute->param);
	mutex_unlock(&param_lock);
	if (!err)
		return len;
	return err;
}
#endif

#ifdef CONFIG_MODULES
#define __modinit
#else
#define __modinit __init
#endif

#ifdef CONFIG_SYSFS
void __kernel_param_lock(void)
{
	mutex_lock(&param_lock);
}
EXPORT_SYMBOL(__kernel_param_lock);

void __kernel_param_unlock(void)
{
	mutex_unlock(&param_lock);
}
EXPORT_SYMBOL(__kernel_param_unlock);

/*
 * add_sysfs_param - add a parameter to sysfs
 * @mk: struct module_kobject
 * @kparam: the actual parameter definition to add to sysfs
 * @name: name of parameter
 *
 * Create a kobject if for a (per-module) parameter if mp NULL, and
 * create file in sysfs.  Returns an error on out of memory.  Always cleans up
 * if there's an error.
 */
static __modinit int add_sysfs_param(struct module_kobject *mk,
				     const struct kernel_param *kp,
				     const char *name)
{
	struct module_param_attrs *new;
	struct attribute **attrs;
	int err, num;

	/* We don't bother calling this with invisible parameters. */
	BUG_ON(!kp->perm);

	if (!mk->mp) {
		num = 0;
		attrs = NULL;
	} else {
		num = mk->mp->num;
		attrs = mk->mp->grp.attrs;
	}

	/* Enlarge. */
	new = krealloc(mk->mp,
		       sizeof(*mk->mp) + sizeof(mk->mp->attrs[0]) * (num+1),
		       GFP_KERNEL);
	if (!new) {
		kfree(attrs);
		err = -ENOMEM;
		goto fail;
	}
	/* Despite looking like the typical realloc() bug, this is safe.
	 * We *want* the old 'attrs' to be freed either way, and we'll store
	 * the new one in the success case. */
	attrs = krealloc(attrs, sizeof(new->grp.attrs[0])*(num+2), GFP_KERNEL);
	if (!attrs) {
		err = -ENOMEM;
		goto fail_free_new;
	}

	/* Sysfs wants everything zeroed. */
	memset(new, 0, sizeof(*new));
	memset(&new->attrs[num], 0, sizeof(new->attrs[num]));
	memset(&attrs[num], 0, sizeof(attrs[num]));
	new->grp.name = "parameters";
	new->grp.attrs = attrs;

	/* Tack new one on the end. */
	sysfs_attr_init(&new->attrs[num].mattr.attr);
	new->attrs[num].param = kp;
	new->attrs[num].mattr.show = param_attr_show;
	new->attrs[num].mattr.store = param_attr_store;
	new->attrs[num].mattr.attr.name = (char *)name;
	new->attrs[num].mattr.attr.mode = kp->perm;
	new->num = num+1;

	/* Fix up all the pointers, since krealloc can move us */
	for (num = 0; num < new->num; num++)
		new->grp.attrs[num] = &new->attrs[num].mattr.attr;
	new->grp.attrs[num] = NULL;

	mk->mp = new;
	return 0;

fail_free_new:
	kfree(new);
fail:
	mk->mp = NULL;
	return err;
}

#ifdef CONFIG_MODULES
static void free_module_param_attrs(struct module_kobject *mk)
{
	kfree(mk->mp->grp.attrs);
	kfree(mk->mp);
	mk->mp = NULL;
}

/*
 * module_param_sysfs_setup - setup sysfs support for one module
 * @mod: module
 * @kparam: module parameters (array)
 * @num_params: number of module parameters
 *
 * Adds sysfs entries for module parameters under
 * /sys/module/[mod->name]/parameters/
 */
int module_param_sysfs_setup(struct module *mod,
			     const struct kernel_param *kparam,
			     unsigned int num_params)
{
	int i, err;
	bool params = false;

	for (i = 0; i < num_params; i++) {
		if (kparam[i].perm == 0)
			continue;
		err = add_sysfs_param(&mod->mkobj, &kparam[i], kparam[i].name);
		if (err)
			return err;
		params = true;
	}

	if (!params)
		return 0;

	/* Create the param group. */
	err = sysfs_create_group(&mod->mkobj.kobj, &mod->mkobj.mp->grp);
	if (err)
		free_module_param_attrs(&mod->mkobj);
	return err;
}

/*
 * module_param_sysfs_remove - remove sysfs support for one module
 * @mod: module
 *
 * Remove sysfs entries for module parameters and the corresponding
 * kobject.
 */
void module_param_sysfs_remove(struct module *mod)
{
	if (mod->mkobj.mp) {
		sysfs_remove_group(&mod->mkobj.kobj, &mod->mkobj.mp->grp);
		/* We are positive that no one is using any param
		 * attrs at this point.  Deallocate immediately. */
		free_module_param_attrs(&mod->mkobj);
	}
}
#endif

void destroy_params(const struct kernel_param *params, unsigned num)
{
	unsigned int i;

	for (i = 0; i < num; i++)
		if (params[i].ops->free)
			params[i].ops->free(params[i].arg);
}

static struct module_kobject * __init locate_module_kobject(const char *name)
{
	struct module_kobject *mk;
	struct kobject *kobj;
	int err;

	kobj = kset_find_obj(module_kset, name);
	if (kobj) {
		mk = to_module_kobject(kobj);
	} else {
		mk = kzalloc(sizeof(struct module_kobject), GFP_KERNEL);
		BUG_ON(!mk);

		mk->mod = THIS_MODULE;
		mk->kobj.kset = module_kset;
		err = kobject_init_and_add(&mk->kobj, &module_ktype, NULL,
					   "%s", name);
#ifdef CONFIG_MODULES
		if (!err)
			err = sysfs_create_file(&mk->kobj, &module_uevent.attr);
#endif
		if (err) {
			kobject_put(&mk->kobj);
			pr_crit("Adding module '%s' to sysfs failed (%d), the system may be unstable.\n",
				name, err);
			return NULL;
		}

		/* So that we hold reference in both cases. */
		kobject_get(&mk->kobj);
	}

	return mk;
}

static void __init kernel_add_sysfs_param(const char *name,
					  struct kernel_param *kparam,
					  unsigned int name_skip)
{
	struct module_kobject *mk;
	int err;

	mk = locate_module_kobject(name);
	if (!mk)
		return;

	/* We need to remove old parameters before adding more. */
	if (mk->mp)
		sysfs_remove_group(&mk->kobj, &mk->mp->grp);

	/* These should not fail at boot. */
	err = add_sysfs_param(mk, kparam, kparam->name + name_skip);
	BUG_ON(err);
	err = sysfs_create_group(&mk->kobj, &mk->mp->grp);
	BUG_ON(err);
	kobject_uevent(&mk->kobj, KOBJ_ADD);
	kobject_put(&mk->kobj);
}

/*
 * param_sysfs_builtin - add sysfs parameters for built-in modules
 *
 * Add module_parameters to sysfs for "modules" built into the kernel.
 *
 * The "module" name (KBUILD_MODNAME) is stored before a dot, the
 * "parameter" name is stored behind a dot in kernel_param->name. So,
 * extract the "module" name for all built-in kernel_param-eters,
 * and for all who have the same, call kernel_add_sysfs_param.
 */
static void __init param_sysfs_builtin(void)
{
	struct kernel_param *kp;
	unsigned int name_len;
	char modname[MODULE_NAME_LEN];

	for (kp = __start___param; kp < __stop___param; kp++) {
		char *dot;

		if (kp->perm == 0)
			continue;

		dot = strchr(kp->name, '.');
		if (!dot) {
			/* This happens for core_param() */
			strcpy(modname, "kernel");
			name_len = 0;
		} else {
			name_len = dot - kp->name + 1;
			strlcpy(modname, kp->name, name_len);
		}
		kernel_add_sysfs_param(modname, kp, name_len);
	}
}

ssize_t __modver_version_show(struct module_attribute *mattr,
			      struct module_kobject *mk, char *buf)
{
	struct module_version_attribute *vattr =
		container_of(mattr, struct module_version_attribute, mattr);

	return scnprintf(buf, PAGE_SIZE, "%s\n", vattr->version);
}

extern const struct module_version_attribute *__start___modver[];
extern const struct module_version_attribute *__stop___modver[];

static void __init version_sysfs_builtin(void)
{
	const struct module_version_attribute **p;
	struct module_kobject *mk;
	int err;

	for (p = __start___modver; p < __stop___modver; p++) {
		const struct module_version_attribute *vattr = *p;

		mk = locate_module_kobject(vattr->module_name);
		if (mk) {
			err = sysfs_create_file(&mk->kobj, &vattr->mattr.attr);
			kobject_uevent(&mk->kobj, KOBJ_ADD);
			kobject_put(&mk->kobj);
		}
	}
}

/* module-related sysfs stuff */

static ssize_t module_attr_show(struct kobject *kobj,
				struct attribute *attr,
				char *buf)
{
	struct module_attribute *attribute;
	struct module_kobject *mk;
	int ret;

	attribute = to_module_attr(attr);
	mk = to_module_kobject(kobj);

	if (!attribute->show)
		return -EIO;

	ret = attribute->show(attribute, mk, buf);

	return ret;
}

static ssize_t module_attr_store(struct kobject *kobj,
				struct attribute *attr,
				const char *buf, size_t len)
{
	struct module_attribute *attribute;
	struct module_kobject *mk;
	int ret;

	attribute = to_module_attr(attr);
	mk = to_module_kobject(kobj);

	if (!attribute->store)
		return -EIO;

	ret = attribute->store(attribute, mk, buf, len);

	return ret;
}

static const struct sysfs_ops module_sysfs_ops = {
	.show = module_attr_show,
	.store = module_attr_store,
};

static int uevent_filter(struct kset *kset, struct kobject *kobj)
{
	struct kobj_type *ktype = get_ktype(kobj);

	if (ktype == &module_ktype)
		return 1;
	return 0;
}

static const struct kset_uevent_ops module_uevent_ops = {
	.filter = uevent_filter,
};

struct kset *module_kset;
int module_sysfs_initialized;

static void module_kobj_release(struct kobject *kobj)
{
	struct module_kobject *mk = to_module_kobject(kobj);
	complete(mk->kobj_completion);
}

struct kobj_type module_ktype = {
	.release   =	module_kobj_release,
	.sysfs_ops =	&module_sysfs_ops,
};

/*
 * param_sysfs_init - wrapper for built-in params support
 */
static int __init param_sysfs_init(void)
{
	module_kset = kset_create_and_add("module", &module_uevent_ops, NULL);
	if (!module_kset) {
		printk(KERN_WARNING "%s (%d): error creating kset\n",
			__FILE__, __LINE__);
		return -ENOMEM;
	}
	module_sysfs_initialized = 1;

	version_sysfs_builtin();
	param_sysfs_builtin();

	return 0;
}
subsys_initcall(param_sysfs_init);

#endif /* CONFIG_SYSFS */<|MERGE_RESOLUTION|>--- conflicted
+++ resolved
@@ -227,11 +227,7 @@
 }
 
 /* Lazy bastard, eh? */
-<<<<<<< HEAD
-#define STANDARD_PARAM_DEF(name, type, format, strtolfn)      		\
-=======
 #define STANDARD_PARAM_DEF(name, type, format, strtolfn)		\
->>>>>>> 6e7ebeb1
 	int param_set_##name(const char *val, const struct kernel_param *kp) \
 	{								\
 		return strtolfn(val, 0, (type *)kp->arg);		\
