/*
 * Read-Copy Update module-based torture test facility
 *
 * This program is free software; you can redistribute it and/or modify
 * it under the terms of the GNU General Public License as published by
 * the Free Software Foundation; either version 2 of the License, or
 * (at your option) any later version.
 *
 * This program is distributed in the hope that it will be useful,
 * but WITHOUT ANY WARRANTY; without even the implied warranty of
 * MERCHANTABILITY or FITNESS FOR A PARTICULAR PURPOSE.  See the
 * GNU General Public License for more details.
 *
 * You should have received a copy of the GNU General Public License
 * along with this program; if not, you can access it online at
 * http://www.gnu.org/licenses/gpl-2.0.html.
 *
 * Copyright (C) IBM Corporation, 2005, 2006
 *
 * Authors: Paul E. McKenney <paulmck@us.ibm.com>
 *	  Josh Triplett <josh@joshtriplett.org>
 *
 * See also:  Documentation/RCU/torture.txt
 */
#include <linux/types.h>
#include <linux/kernel.h>
#include <linux/init.h>
#include <linux/module.h>
#include <linux/kthread.h>
#include <linux/err.h>
#include <linux/spinlock.h>
#include <linux/smp.h>
#include <linux/rcupdate.h>
#include <linux/interrupt.h>
#include <linux/sched.h>
#include <linux/atomic.h>
#include <linux/bitops.h>
#include <linux/completion.h>
#include <linux/moduleparam.h>
#include <linux/percpu.h>
#include <linux/notifier.h>
#include <linux/reboot.h>
#include <linux/freezer.h>
#include <linux/cpu.h>
#include <linux/delay.h>
#include <linux/stat.h>
#include <linux/srcu.h>
#include <linux/slab.h>
#include <linux/trace_clock.h>
#include <asm/byteorder.h>
#include <linux/torture.h>
#include <linux/vmalloc.h>

MODULE_LICENSE("GPL");
MODULE_AUTHOR("Paul E. McKenney <paulmck@us.ibm.com> and Josh Triplett <josh@joshtriplett.org>");


torture_param(int, cbflood_inter_holdoff, HZ,
	      "Holdoff between floods (jiffies)");
torture_param(int, cbflood_intra_holdoff, 1,
	      "Holdoff between bursts (jiffies)");
torture_param(int, cbflood_n_burst, 3, "# bursts in flood, zero to disable");
torture_param(int, cbflood_n_per_burst, 20000,
	      "# callbacks per burst in flood");
torture_param(int, fqs_duration, 0,
	      "Duration of fqs bursts (us), 0 to disable");
torture_param(int, fqs_holdoff, 0, "Holdoff time within fqs bursts (us)");
torture_param(int, fqs_stutter, 3, "Wait time between fqs bursts (s)");
torture_param(bool, gp_cond, false, "Use conditional/async GP wait primitives");
torture_param(bool, gp_exp, false, "Use expedited GP wait primitives");
torture_param(bool, gp_normal, false,
	     "Use normal (non-expedited) GP wait primitives");
torture_param(bool, gp_sync, false, "Use synchronous GP wait primitives");
torture_param(int, irqreader, 1, "Allow RCU readers from irq handlers");
torture_param(int, n_barrier_cbs, 0,
	     "# of callbacks/kthreads for barrier testing");
torture_param(int, nfakewriters, 4, "Number of RCU fake writer threads");
torture_param(int, nreaders, -1, "Number of RCU reader threads");
torture_param(int, object_debug, 0,
	     "Enable debug-object double call_rcu() testing");
torture_param(int, onoff_holdoff, 0, "Time after boot before CPU hotplugs (s)");
torture_param(int, onoff_interval, 0,
	     "Time between CPU hotplugs (s), 0=disable");
torture_param(int, shuffle_interval, 3, "Number of seconds between shuffles");
torture_param(int, shutdown_secs, 0, "Shutdown time (s), <= zero to disable.");
torture_param(int, stall_cpu, 0, "Stall duration (s), zero to disable.");
torture_param(int, stall_cpu_holdoff, 10,
	     "Time to wait before starting stall (s).");
torture_param(int, stat_interval, 60,
	     "Number of seconds between stats printk()s");
torture_param(int, stutter, 5, "Number of seconds to run/halt test");
torture_param(int, test_boost, 1, "Test RCU prio boost: 0=no, 1=maybe, 2=yes.");
torture_param(int, test_boost_duration, 4,
	     "Duration of each boost test, seconds.");
torture_param(int, test_boost_interval, 7,
	     "Interval between boost tests, seconds.");
torture_param(bool, test_no_idle_hz, true,
	     "Test support for tickless idle CPUs");
torture_param(bool, verbose, true,
	     "Enable verbose debugging printk()s");

static char *torture_type = "rcu";
module_param(torture_type, charp, 0444);
MODULE_PARM_DESC(torture_type, "Type of RCU to torture (rcu, rcu_bh, ...)");

static int nrealreaders;
static int ncbflooders;
static struct task_struct *writer_task;
static struct task_struct **fakewriter_tasks;
static struct task_struct **reader_tasks;
static struct task_struct *stats_task;
static struct task_struct **cbflood_task;
static struct task_struct *fqs_task;
static struct task_struct *boost_tasks[NR_CPUS];
static struct task_struct *stall_task;
static struct task_struct **barrier_cbs_tasks;
static struct task_struct *barrier_task;

#define RCU_TORTURE_PIPE_LEN 10

struct rcu_torture {
	struct rcu_head rtort_rcu;
	int rtort_pipe_count;
	struct list_head rtort_free;
	int rtort_mbtest;
};

static LIST_HEAD(rcu_torture_freelist);
static struct rcu_torture __rcu *rcu_torture_current;
static unsigned long rcu_torture_current_version;
static struct rcu_torture rcu_tortures[10 * RCU_TORTURE_PIPE_LEN];
static DEFINE_SPINLOCK(rcu_torture_lock);
static DEFINE_PER_CPU(long [RCU_TORTURE_PIPE_LEN + 1],
		      rcu_torture_count) = { 0 };
static DEFINE_PER_CPU(long [RCU_TORTURE_PIPE_LEN + 1],
		      rcu_torture_batch) = { 0 };
static atomic_t rcu_torture_wcount[RCU_TORTURE_PIPE_LEN + 1];
static atomic_t n_rcu_torture_alloc;
static atomic_t n_rcu_torture_alloc_fail;
static atomic_t n_rcu_torture_free;
static atomic_t n_rcu_torture_mberror;
static atomic_t n_rcu_torture_error;
static long n_rcu_torture_barrier_error;
static long n_rcu_torture_boost_ktrerror;
static long n_rcu_torture_boost_rterror;
static long n_rcu_torture_boost_failure;
static long n_rcu_torture_boosts;
static long n_rcu_torture_timers;
static long n_barrier_attempts;
static long n_barrier_successes;
static atomic_long_t n_cbfloods;
static struct list_head rcu_torture_removed;

static int rcu_torture_writer_state;
#define RTWS_FIXED_DELAY	0
#define RTWS_DELAY		1
#define RTWS_REPLACE		2
#define RTWS_DEF_FREE		3
#define RTWS_EXP_SYNC		4
#define RTWS_COND_GET		5
#define RTWS_COND_SYNC		6
#define RTWS_SYNC		7
#define RTWS_STUTTER		8
#define RTWS_STOPPING		9

#if defined(MODULE) || defined(CONFIG_RCU_TORTURE_TEST_RUNNABLE)
#define RCUTORTURE_RUNNABLE_INIT 1
#else
#define RCUTORTURE_RUNNABLE_INIT 0
#endif
static int torture_runnable = RCUTORTURE_RUNNABLE_INIT;
module_param(torture_runnable, int, 0444);
MODULE_PARM_DESC(torture_runnable, "Start rcutorture at boot");

#if defined(CONFIG_RCU_BOOST) && !defined(CONFIG_HOTPLUG_CPU)
#define rcu_can_boost() 1
#else /* #if defined(CONFIG_RCU_BOOST) && !defined(CONFIG_HOTPLUG_CPU) */
#define rcu_can_boost() 0
#endif /* #else #if defined(CONFIG_RCU_BOOST) && !defined(CONFIG_HOTPLUG_CPU) */

#ifdef CONFIG_RCU_TRACE
static u64 notrace rcu_trace_clock_local(void)
{
	u64 ts = trace_clock_local();
	unsigned long __maybe_unused ts_rem = do_div(ts, NSEC_PER_USEC);
	return ts;
}
#else /* #ifdef CONFIG_RCU_TRACE */
static u64 notrace rcu_trace_clock_local(void)
{
	return 0ULL;
}
#endif /* #else #ifdef CONFIG_RCU_TRACE */

static unsigned long boost_starttime;	/* jiffies of next boost test start. */
static DEFINE_MUTEX(boost_mutex);	/* protect setting boost_starttime */
					/*  and boost task create/destroy. */
static atomic_t barrier_cbs_count;	/* Barrier callbacks registered. */
static bool barrier_phase;		/* Test phase. */
static atomic_t barrier_cbs_invoked;	/* Barrier callbacks invoked. */
static wait_queue_head_t *barrier_cbs_wq; /* Coordinate barrier testing. */
static DECLARE_WAIT_QUEUE_HEAD(barrier_wq);

/*
 * Allocate an element from the rcu_tortures pool.
 */
static struct rcu_torture *
rcu_torture_alloc(void)
{
	struct list_head *p;

	spin_lock_bh(&rcu_torture_lock);
	if (list_empty(&rcu_torture_freelist)) {
		atomic_inc(&n_rcu_torture_alloc_fail);
		spin_unlock_bh(&rcu_torture_lock);
		return NULL;
	}
	atomic_inc(&n_rcu_torture_alloc);
	p = rcu_torture_freelist.next;
	list_del_init(p);
	spin_unlock_bh(&rcu_torture_lock);
	return container_of(p, struct rcu_torture, rtort_free);
}

/*
 * Free an element to the rcu_tortures pool.
 */
static void
rcu_torture_free(struct rcu_torture *p)
{
	atomic_inc(&n_rcu_torture_free);
	spin_lock_bh(&rcu_torture_lock);
	list_add_tail(&p->rtort_free, &rcu_torture_freelist);
	spin_unlock_bh(&rcu_torture_lock);
}

/*
 * Operations vector for selecting different types of tests.
 */

struct rcu_torture_ops {
	int ttype;
	void (*init)(void);
	int (*readlock)(void);
	void (*read_delay)(struct torture_random_state *rrsp);
	void (*readunlock)(int idx);
	int (*completed)(void);
	void (*deferred_free)(struct rcu_torture *p);
	void (*sync)(void);
	void (*exp_sync)(void);
	unsigned long (*get_state)(void);
	void (*cond_sync)(unsigned long oldstate);
	void (*call)(struct rcu_head *head, void (*func)(struct rcu_head *rcu));
	void (*cb_barrier)(void);
	void (*fqs)(void);
	void (*stats)(void);
	int irq_capable;
	int can_boost;
	const char *name;
};

static struct rcu_torture_ops *cur_ops;

/*
 * Definitions for rcu torture testing.
 */

static int rcu_torture_read_lock(void) __acquires(RCU)
{
	rcu_read_lock();
	return 0;
}

static void rcu_read_delay(struct torture_random_state *rrsp)
{
	const unsigned long shortdelay_us = 200;
	const unsigned long longdelay_ms = 50;

	/* We want a short delay sometimes to make a reader delay the grace
	 * period, and we want a long delay occasionally to trigger
	 * force_quiescent_state. */

	if (!(torture_random(rrsp) % (nrealreaders * 2000 * longdelay_ms)))
		mdelay(longdelay_ms);
	if (!(torture_random(rrsp) % (nrealreaders * 2 * shortdelay_us)))
		udelay(shortdelay_us);
#ifdef CONFIG_PREEMPT
	if (!preempt_count() &&
	    !(torture_random(rrsp) % (nrealreaders * 20000)))
		preempt_schedule();  /* No QS if preempt_disable() in effect */
#endif
}

static void rcu_torture_read_unlock(int idx) __releases(RCU)
{
	rcu_read_unlock();
}

static int rcu_torture_completed(void)
{
	return rcu_batches_completed();
}

/*
 * Update callback in the pipe.  This should be invoked after a grace period.
 */
static bool
rcu_torture_pipe_update_one(struct rcu_torture *rp)
{
	int i;

	i = rp->rtort_pipe_count;
	if (i > RCU_TORTURE_PIPE_LEN)
		i = RCU_TORTURE_PIPE_LEN;
	atomic_inc(&rcu_torture_wcount[i]);
	if (++rp->rtort_pipe_count >= RCU_TORTURE_PIPE_LEN) {
		rp->rtort_mbtest = 0;
		return true;
	}
	return false;
}

/*
 * Update all callbacks in the pipe.  Suitable for synchronous grace-period
 * primitives.
 */
static void
rcu_torture_pipe_update(struct rcu_torture *old_rp)
{
	struct rcu_torture *rp;
	struct rcu_torture *rp1;

	if (old_rp)
		list_add(&old_rp->rtort_free, &rcu_torture_removed);
	list_for_each_entry_safe(rp, rp1, &rcu_torture_removed, rtort_free) {
		if (rcu_torture_pipe_update_one(rp)) {
			list_del(&rp->rtort_free);
			rcu_torture_free(rp);
		}
	}
}

static void
rcu_torture_cb(struct rcu_head *p)
{
	struct rcu_torture *rp = container_of(p, struct rcu_torture, rtort_rcu);

	if (torture_must_stop_irq()) {
		/* Test is ending, just drop callbacks on the floor. */
		/* The next initialization will pick up the pieces. */
		return;
	}
	if (rcu_torture_pipe_update_one(rp))
		rcu_torture_free(rp);
	else
		cur_ops->deferred_free(rp);
}

static int rcu_no_completed(void)
{
	return 0;
}

static void rcu_torture_deferred_free(struct rcu_torture *p)
{
	call_rcu(&p->rtort_rcu, rcu_torture_cb);
}

static void rcu_sync_torture_init(void)
{
	INIT_LIST_HEAD(&rcu_torture_removed);
}

static struct rcu_torture_ops rcu_ops = {
	.ttype		= RCU_FLAVOR,
	.init		= rcu_sync_torture_init,
	.readlock	= rcu_torture_read_lock,
	.read_delay	= rcu_read_delay,
	.readunlock	= rcu_torture_read_unlock,
	.completed	= rcu_torture_completed,
	.deferred_free	= rcu_torture_deferred_free,
	.sync		= synchronize_rcu,
	.exp_sync	= synchronize_rcu_expedited,
	.get_state	= get_state_synchronize_rcu,
	.cond_sync	= cond_synchronize_rcu,
	.call		= call_rcu,
	.cb_barrier	= rcu_barrier,
	.fqs		= rcu_force_quiescent_state,
	.stats		= NULL,
	.irq_capable	= 1,
	.can_boost	= rcu_can_boost(),
	.name		= "rcu"
};

/*
 * Definitions for rcu_bh torture testing.
 */

static int rcu_bh_torture_read_lock(void) __acquires(RCU_BH)
{
	rcu_read_lock_bh();
	return 0;
}

static void rcu_bh_torture_read_unlock(int idx) __releases(RCU_BH)
{
	rcu_read_unlock_bh();
}

static int rcu_bh_torture_completed(void)
{
	return rcu_batches_completed_bh();
}

static void rcu_bh_torture_deferred_free(struct rcu_torture *p)
{
	call_rcu_bh(&p->rtort_rcu, rcu_torture_cb);
}

static struct rcu_torture_ops rcu_bh_ops = {
	.ttype		= RCU_BH_FLAVOR,
	.init		= rcu_sync_torture_init,
	.readlock	= rcu_bh_torture_read_lock,
	.read_delay	= rcu_read_delay,  /* just reuse rcu's version. */
	.readunlock	= rcu_bh_torture_read_unlock,
	.completed	= rcu_bh_torture_completed,
	.deferred_free	= rcu_bh_torture_deferred_free,
	.sync		= synchronize_rcu_bh,
	.exp_sync	= synchronize_rcu_bh_expedited,
	.call		= call_rcu_bh,
	.cb_barrier	= rcu_barrier_bh,
	.fqs		= rcu_bh_force_quiescent_state,
	.stats		= NULL,
	.irq_capable	= 1,
	.name		= "rcu_bh"
};

/*
 * Don't even think about trying any of these in real life!!!
 * The names includes "busted", and they really means it!
 * The only purpose of these functions is to provide a buggy RCU
 * implementation to make sure that rcutorture correctly emits
 * buggy-RCU error messages.
 */
static void rcu_busted_torture_deferred_free(struct rcu_torture *p)
{
	/* This is a deliberate bug for testing purposes only! */
	rcu_torture_cb(&p->rtort_rcu);
}

static void synchronize_rcu_busted(void)
{
	/* This is a deliberate bug for testing purposes only! */
}

static void
call_rcu_busted(struct rcu_head *head, void (*func)(struct rcu_head *rcu))
{
	/* This is a deliberate bug for testing purposes only! */
	func(head);
}

static struct rcu_torture_ops rcu_busted_ops = {
	.ttype		= INVALID_RCU_FLAVOR,
	.init		= rcu_sync_torture_init,
	.readlock	= rcu_torture_read_lock,
	.read_delay	= rcu_read_delay,  /* just reuse rcu's version. */
	.readunlock	= rcu_torture_read_unlock,
	.completed	= rcu_no_completed,
	.deferred_free	= rcu_busted_torture_deferred_free,
	.sync		= synchronize_rcu_busted,
	.exp_sync	= synchronize_rcu_busted,
	.call		= call_rcu_busted,
	.cb_barrier	= NULL,
	.fqs		= NULL,
	.stats		= NULL,
	.irq_capable	= 1,
	.name		= "rcu_busted"
};

/*
 * Definitions for srcu torture testing.
 */

DEFINE_STATIC_SRCU(srcu_ctl);

static int srcu_torture_read_lock(void) __acquires(&srcu_ctl)
{
	return srcu_read_lock(&srcu_ctl);
}

static void srcu_read_delay(struct torture_random_state *rrsp)
{
	long delay;
	const long uspertick = 1000000 / HZ;
	const long longdelay = 10;

	/* We want there to be long-running readers, but not all the time. */

	delay = torture_random(rrsp) %
		(nrealreaders * 2 * longdelay * uspertick);
	if (!delay)
		schedule_timeout_interruptible(longdelay);
	else
		rcu_read_delay(rrsp);
}

static void srcu_torture_read_unlock(int idx) __releases(&srcu_ctl)
{
	srcu_read_unlock(&srcu_ctl, idx);
}

static int srcu_torture_completed(void)
{
	return srcu_batches_completed(&srcu_ctl);
}

static void srcu_torture_deferred_free(struct rcu_torture *rp)
{
	call_srcu(&srcu_ctl, &rp->rtort_rcu, rcu_torture_cb);
}

static void srcu_torture_synchronize(void)
{
	synchronize_srcu(&srcu_ctl);
}

static void srcu_torture_call(struct rcu_head *head,
			      void (*func)(struct rcu_head *head))
{
	call_srcu(&srcu_ctl, head, func);
}

static void srcu_torture_barrier(void)
{
	srcu_barrier(&srcu_ctl);
}

static void srcu_torture_stats(void)
{
	int cpu;
	int idx = srcu_ctl.completed & 0x1;

	pr_alert("%s%s per-CPU(idx=%d):",
		 torture_type, TORTURE_FLAG, idx);
	for_each_possible_cpu(cpu) {
		long c0, c1;

		c0 = (long)per_cpu_ptr(srcu_ctl.per_cpu_ref, cpu)->c[!idx];
		c1 = (long)per_cpu_ptr(srcu_ctl.per_cpu_ref, cpu)->c[idx];
		pr_cont(" %d(%ld,%ld)", cpu, c0, c1);
	}
	pr_cont("\n");
}

static void srcu_torture_synchronize_expedited(void)
{
	synchronize_srcu_expedited(&srcu_ctl);
}

static struct rcu_torture_ops srcu_ops = {
	.ttype		= SRCU_FLAVOR,
	.init		= rcu_sync_torture_init,
	.readlock	= srcu_torture_read_lock,
	.read_delay	= srcu_read_delay,
	.readunlock	= srcu_torture_read_unlock,
	.completed	= srcu_torture_completed,
	.deferred_free	= srcu_torture_deferred_free,
	.sync		= srcu_torture_synchronize,
	.exp_sync	= srcu_torture_synchronize_expedited,
	.call		= srcu_torture_call,
	.cb_barrier	= srcu_torture_barrier,
	.stats		= srcu_torture_stats,
	.name		= "srcu"
};

/*
 * Definitions for sched torture testing.
 */

static int sched_torture_read_lock(void)
{
	preempt_disable();
	return 0;
}

static void sched_torture_read_unlock(int idx)
{
	preempt_enable();
}

static void rcu_sched_torture_deferred_free(struct rcu_torture *p)
{
	call_rcu_sched(&p->rtort_rcu, rcu_torture_cb);
}

static struct rcu_torture_ops sched_ops = {
	.ttype		= RCU_SCHED_FLAVOR,
	.init		= rcu_sync_torture_init,
	.readlock	= sched_torture_read_lock,
	.read_delay	= rcu_read_delay,  /* just reuse rcu's version. */
	.readunlock	= sched_torture_read_unlock,
	.completed	= rcu_no_completed,
	.deferred_free	= rcu_sched_torture_deferred_free,
	.sync		= synchronize_sched,
	.exp_sync	= synchronize_sched_expedited,
	.call		= call_rcu_sched,
	.cb_barrier	= rcu_barrier_sched,
	.fqs		= rcu_sched_force_quiescent_state,
	.stats		= NULL,
	.irq_capable	= 1,
	.name		= "sched"
};

#ifdef CONFIG_TASKS_RCU

/*
 * Definitions for RCU-tasks torture testing.
 */

static int tasks_torture_read_lock(void)
{
	return 0;
}

static void tasks_torture_read_unlock(int idx)
{
}

static void rcu_tasks_torture_deferred_free(struct rcu_torture *p)
{
	call_rcu_tasks(&p->rtort_rcu, rcu_torture_cb);
}

static struct rcu_torture_ops tasks_ops = {
	.ttype		= RCU_TASKS_FLAVOR,
	.init		= rcu_sync_torture_init,
	.readlock	= tasks_torture_read_lock,
	.read_delay	= rcu_read_delay,  /* just reuse rcu's version. */
	.readunlock	= tasks_torture_read_unlock,
	.completed	= rcu_no_completed,
	.deferred_free	= rcu_tasks_torture_deferred_free,
	.sync		= synchronize_rcu_tasks,
	.exp_sync	= synchronize_rcu_tasks,
	.call		= call_rcu_tasks,
	.cb_barrier	= rcu_barrier_tasks,
	.fqs		= NULL,
	.stats		= NULL,
	.irq_capable	= 1,
	.name		= "tasks"
};

#define RCUTORTURE_TASKS_OPS &tasks_ops,

#else /* #ifdef CONFIG_TASKS_RCU */

#define RCUTORTURE_TASKS_OPS

#endif /* #else #ifdef CONFIG_TASKS_RCU */

/*
 * RCU torture priority-boost testing.  Runs one real-time thread per
 * CPU for moderate bursts, repeatedly registering RCU callbacks and
 * spinning waiting for them to be invoked.  If a given callback takes
 * too long to be invoked, we assume that priority inversion has occurred.
 */

struct rcu_boost_inflight {
	struct rcu_head rcu;
	int inflight;
};

static void rcu_torture_boost_cb(struct rcu_head *head)
{
	struct rcu_boost_inflight *rbip =
		container_of(head, struct rcu_boost_inflight, rcu);

	smp_mb(); /* Ensure RCU-core accesses precede clearing ->inflight */
	rbip->inflight = 0;
}

static int rcu_torture_boost(void *arg)
{
	unsigned long call_rcu_time;
	unsigned long endtime;
	unsigned long oldstarttime;
	struct rcu_boost_inflight rbi = { .inflight = 0 };
	struct sched_param sp;

	VERBOSE_TOROUT_STRING("rcu_torture_boost started");

	/* Set real-time priority. */
	sp.sched_priority = 1;
	if (sched_setscheduler(current, SCHED_FIFO, &sp) < 0) {
		VERBOSE_TOROUT_STRING("rcu_torture_boost RT prio failed!");
		n_rcu_torture_boost_rterror++;
	}

	init_rcu_head_on_stack(&rbi.rcu);
	/* Each pass through the following loop does one boost-test cycle. */
	do {
		/* Wait for the next test interval. */
		oldstarttime = boost_starttime;
		while (ULONG_CMP_LT(jiffies, oldstarttime)) {
			schedule_timeout_interruptible(oldstarttime - jiffies);
			stutter_wait("rcu_torture_boost");
			if (torture_must_stop())
				goto checkwait;
		}

		/* Do one boost-test interval. */
		endtime = oldstarttime + test_boost_duration * HZ;
		call_rcu_time = jiffies;
		while (ULONG_CMP_LT(jiffies, endtime)) {
			/* If we don't have a callback in flight, post one. */
			if (!rbi.inflight) {
				smp_mb(); /* RCU core before ->inflight = 1. */
				rbi.inflight = 1;
				call_rcu(&rbi.rcu, rcu_torture_boost_cb);
				if (jiffies - call_rcu_time >
					 test_boost_duration * HZ - HZ / 2) {
					VERBOSE_TOROUT_STRING("rcu_torture_boost boosting failed");
					n_rcu_torture_boost_failure++;
				}
				call_rcu_time = jiffies;
			}
			cond_resched_rcu_qs();
			stutter_wait("rcu_torture_boost");
			if (torture_must_stop())
				goto checkwait;
		}

		/*
		 * Set the start time of the next test interval.
		 * Yes, this is vulnerable to long delays, but such
		 * delays simply cause a false negative for the next
		 * interval.  Besides, we are running at RT priority,
		 * so delays should be relatively rare.
		 */
		while (oldstarttime == boost_starttime &&
		       !kthread_should_stop()) {
			if (mutex_trylock(&boost_mutex)) {
				boost_starttime = jiffies +
						  test_boost_interval * HZ;
				n_rcu_torture_boosts++;
				mutex_unlock(&boost_mutex);
				break;
			}
			schedule_timeout_uninterruptible(1);
		}

		/* Go do the stutter. */
checkwait:	stutter_wait("rcu_torture_boost");
	} while (!torture_must_stop());

	/* Clean up and exit. */
	while (!kthread_should_stop() || rbi.inflight) {
		torture_shutdown_absorb("rcu_torture_boost");
		schedule_timeout_uninterruptible(1);
	}
	smp_mb(); /* order accesses to ->inflight before stack-frame death. */
	destroy_rcu_head_on_stack(&rbi.rcu);
	torture_kthread_stopping("rcu_torture_boost");
	return 0;
}

static void rcu_torture_cbflood_cb(struct rcu_head *rhp)
{
}

/*
 * RCU torture callback-flood kthread.  Repeatedly induces bursts of calls
 * to call_rcu() or analogous, increasing the probability of occurrence
 * of callback-overflow corner cases.
 */
static int
rcu_torture_cbflood(void *arg)
{
	int err = 1;
	int i;
	int j;
	struct rcu_head *rhp;

	if (cbflood_n_per_burst > 0 &&
	    cbflood_inter_holdoff > 0 &&
	    cbflood_intra_holdoff > 0 &&
	    cur_ops->call &&
	    cur_ops->cb_barrier) {
		rhp = vmalloc(sizeof(*rhp) *
			      cbflood_n_burst * cbflood_n_per_burst);
		err = !rhp;
	}
	if (err) {
		VERBOSE_TOROUT_STRING("rcu_torture_cbflood disabled: Bad args or OOM");
		while (!torture_must_stop())
			schedule_timeout_interruptible(HZ);
		return 0;
	}
	VERBOSE_TOROUT_STRING("rcu_torture_cbflood task started");
	do {
		schedule_timeout_interruptible(cbflood_inter_holdoff);
		atomic_long_inc(&n_cbfloods);
		WARN_ON(signal_pending(current));
		for (i = 0; i < cbflood_n_burst; i++) {
			for (j = 0; j < cbflood_n_per_burst; j++) {
				cur_ops->call(&rhp[i * cbflood_n_per_burst + j],
					      rcu_torture_cbflood_cb);
			}
			schedule_timeout_interruptible(cbflood_intra_holdoff);
			WARN_ON(signal_pending(current));
		}
		cur_ops->cb_barrier();
		stutter_wait("rcu_torture_cbflood");
	} while (!torture_must_stop());
<<<<<<< HEAD
=======
	vfree(rhp);
>>>>>>> e529fea9
	torture_kthread_stopping("rcu_torture_cbflood");
	return 0;
}

/*
 * RCU torture force-quiescent-state kthread.  Repeatedly induces
 * bursts of calls to force_quiescent_state(), increasing the probability
 * of occurrence of some important types of race conditions.
 */
static int
rcu_torture_fqs(void *arg)
{
	unsigned long fqs_resume_time;
	int fqs_burst_remaining;

	VERBOSE_TOROUT_STRING("rcu_torture_fqs task started");
	do {
		fqs_resume_time = jiffies + fqs_stutter * HZ;
		while (ULONG_CMP_LT(jiffies, fqs_resume_time) &&
		       !kthread_should_stop()) {
			schedule_timeout_interruptible(1);
		}
		fqs_burst_remaining = fqs_duration;
		while (fqs_burst_remaining > 0 &&
		       !kthread_should_stop()) {
			cur_ops->fqs();
			udelay(fqs_holdoff);
			fqs_burst_remaining -= fqs_holdoff;
		}
		stutter_wait("rcu_torture_fqs");
	} while (!torture_must_stop());
	torture_kthread_stopping("rcu_torture_fqs");
	return 0;
}

/*
 * RCU torture writer kthread.  Repeatedly substitutes a new structure
 * for that pointed to by rcu_torture_current, freeing the old structure
 * after a series of grace periods (the "pipeline").
 */
static int
rcu_torture_writer(void *arg)
{
	unsigned long gp_snap;
	bool gp_cond1 = gp_cond, gp_exp1 = gp_exp, gp_normal1 = gp_normal;
	bool gp_sync1 = gp_sync;
	int i;
	struct rcu_torture *rp;
	struct rcu_torture *old_rp;
	static DEFINE_TORTURE_RANDOM(rand);
	int synctype[] = { RTWS_DEF_FREE, RTWS_EXP_SYNC,
			   RTWS_COND_GET, RTWS_SYNC };
	int nsynctypes = 0;

	VERBOSE_TOROUT_STRING("rcu_torture_writer task started");

	/* Initialize synctype[] array.  If none set, take default. */
	if (!gp_cond1 && !gp_exp1 && !gp_normal1 && !gp_sync)
		gp_cond1 = gp_exp1 = gp_normal1 = gp_sync1 = true;
	if (gp_cond1 && cur_ops->get_state && cur_ops->cond_sync)
		synctype[nsynctypes++] = RTWS_COND_GET;
	else if (gp_cond && (!cur_ops->get_state || !cur_ops->cond_sync))
		pr_alert("rcu_torture_writer: gp_cond without primitives.\n");
	if (gp_exp1 && cur_ops->exp_sync)
		synctype[nsynctypes++] = RTWS_EXP_SYNC;
	else if (gp_exp && !cur_ops->exp_sync)
		pr_alert("rcu_torture_writer: gp_exp without primitives.\n");
	if (gp_normal1 && cur_ops->deferred_free)
		synctype[nsynctypes++] = RTWS_DEF_FREE;
	else if (gp_normal && !cur_ops->deferred_free)
		pr_alert("rcu_torture_writer: gp_normal without primitives.\n");
	if (gp_sync1 && cur_ops->sync)
		synctype[nsynctypes++] = RTWS_SYNC;
	else if (gp_sync && !cur_ops->sync)
		pr_alert("rcu_torture_writer: gp_sync without primitives.\n");
	if (WARN_ONCE(nsynctypes == 0,
		      "rcu_torture_writer: No update-side primitives.\n")) {
		/*
		 * No updates primitives, so don't try updating.
		 * The resulting test won't be testing much, hence the
		 * above WARN_ONCE().
		 */
		rcu_torture_writer_state = RTWS_STOPPING;
		torture_kthread_stopping("rcu_torture_writer");
	}

	do {
		rcu_torture_writer_state = RTWS_FIXED_DELAY;
		schedule_timeout_uninterruptible(1);
		rp = rcu_torture_alloc();
		if (rp == NULL)
			continue;
		rp->rtort_pipe_count = 0;
		rcu_torture_writer_state = RTWS_DELAY;
		udelay(torture_random(&rand) & 0x3ff);
		rcu_torture_writer_state = RTWS_REPLACE;
		old_rp = rcu_dereference_check(rcu_torture_current,
					       current == writer_task);
		rp->rtort_mbtest = 1;
		rcu_assign_pointer(rcu_torture_current, rp);
		smp_wmb(); /* Mods to old_rp must follow rcu_assign_pointer() */
		if (old_rp) {
			i = old_rp->rtort_pipe_count;
			if (i > RCU_TORTURE_PIPE_LEN)
				i = RCU_TORTURE_PIPE_LEN;
			atomic_inc(&rcu_torture_wcount[i]);
			old_rp->rtort_pipe_count++;
			switch (synctype[torture_random(&rand) % nsynctypes]) {
			case RTWS_DEF_FREE:
				rcu_torture_writer_state = RTWS_DEF_FREE;
				cur_ops->deferred_free(old_rp);
				break;
			case RTWS_EXP_SYNC:
				rcu_torture_writer_state = RTWS_EXP_SYNC;
				cur_ops->exp_sync();
				rcu_torture_pipe_update(old_rp);
				break;
			case RTWS_COND_GET:
				rcu_torture_writer_state = RTWS_COND_GET;
				gp_snap = cur_ops->get_state();
				i = torture_random(&rand) % 16;
				if (i != 0)
					schedule_timeout_interruptible(i);
				udelay(torture_random(&rand) % 1000);
				rcu_torture_writer_state = RTWS_COND_SYNC;
				cur_ops->cond_sync(gp_snap);
				rcu_torture_pipe_update(old_rp);
				break;
			case RTWS_SYNC:
				rcu_torture_writer_state = RTWS_SYNC;
				cur_ops->sync();
				rcu_torture_pipe_update(old_rp);
				break;
			default:
				WARN_ON_ONCE(1);
				break;
			}
		}
		rcutorture_record_progress(++rcu_torture_current_version);
		rcu_torture_writer_state = RTWS_STUTTER;
		stutter_wait("rcu_torture_writer");
	} while (!torture_must_stop());
	rcu_torture_writer_state = RTWS_STOPPING;
	torture_kthread_stopping("rcu_torture_writer");
	return 0;
}

/*
 * RCU torture fake writer kthread.  Repeatedly calls sync, with a random
 * delay between calls.
 */
static int
rcu_torture_fakewriter(void *arg)
{
	DEFINE_TORTURE_RANDOM(rand);

	VERBOSE_TOROUT_STRING("rcu_torture_fakewriter task started");
	set_user_nice(current, MAX_NICE);

	do {
		schedule_timeout_uninterruptible(1 + torture_random(&rand)%10);
		udelay(torture_random(&rand) & 0x3ff);
		if (cur_ops->cb_barrier != NULL &&
		    torture_random(&rand) % (nfakewriters * 8) == 0) {
			cur_ops->cb_barrier();
		} else if (gp_normal == gp_exp) {
			if (torture_random(&rand) & 0x80)
				cur_ops->sync();
			else
				cur_ops->exp_sync();
		} else if (gp_normal) {
			cur_ops->sync();
		} else {
			cur_ops->exp_sync();
		}
		stutter_wait("rcu_torture_fakewriter");
	} while (!torture_must_stop());

	torture_kthread_stopping("rcu_torture_fakewriter");
	return 0;
}

static void rcutorture_trace_dump(void)
{
	static atomic_t beenhere = ATOMIC_INIT(0);

	if (atomic_read(&beenhere))
		return;
	if (atomic_xchg(&beenhere, 1) != 0)
		return;
	ftrace_dump(DUMP_ALL);
}

/*
 * RCU torture reader from timer handler.  Dereferences rcu_torture_current,
 * incrementing the corresponding element of the pipeline array.  The
 * counter in the element should never be greater than 1, otherwise, the
 * RCU implementation is broken.
 */
static void rcu_torture_timer(unsigned long unused)
{
	int idx;
	int completed;
	int completed_end;
	static DEFINE_TORTURE_RANDOM(rand);
	static DEFINE_SPINLOCK(rand_lock);
	struct rcu_torture *p;
	int pipe_count;
	unsigned long long ts;

	idx = cur_ops->readlock();
	completed = cur_ops->completed();
	ts = rcu_trace_clock_local();
	p = rcu_dereference_check(rcu_torture_current,
				  rcu_read_lock_bh_held() ||
				  rcu_read_lock_sched_held() ||
				  srcu_read_lock_held(&srcu_ctl));
	if (p == NULL) {
		/* Leave because rcu_torture_writer is not yet underway */
		cur_ops->readunlock(idx);
		return;
	}
	if (p->rtort_mbtest == 0)
		atomic_inc(&n_rcu_torture_mberror);
	spin_lock(&rand_lock);
	cur_ops->read_delay(&rand);
	n_rcu_torture_timers++;
	spin_unlock(&rand_lock);
	preempt_disable();
	pipe_count = p->rtort_pipe_count;
	if (pipe_count > RCU_TORTURE_PIPE_LEN) {
		/* Should not happen, but... */
		pipe_count = RCU_TORTURE_PIPE_LEN;
	}
	completed_end = cur_ops->completed();
	if (pipe_count > 1) {
		do_trace_rcu_torture_read(cur_ops->name, &p->rtort_rcu, ts,
					  completed, completed_end);
		rcutorture_trace_dump();
	}
	__this_cpu_inc(rcu_torture_count[pipe_count]);
	completed = completed_end - completed;
	if (completed > RCU_TORTURE_PIPE_LEN) {
		/* Should not happen, but... */
		completed = RCU_TORTURE_PIPE_LEN;
	}
	__this_cpu_inc(rcu_torture_batch[completed]);
	preempt_enable();
	cur_ops->readunlock(idx);
}

/*
 * RCU torture reader kthread.  Repeatedly dereferences rcu_torture_current,
 * incrementing the corresponding element of the pipeline array.  The
 * counter in the element should never be greater than 1, otherwise, the
 * RCU implementation is broken.
 */
static int
rcu_torture_reader(void *arg)
{
	int completed;
	int completed_end;
	int idx;
	DEFINE_TORTURE_RANDOM(rand);
	struct rcu_torture *p;
	int pipe_count;
	struct timer_list t;
	unsigned long long ts;

	VERBOSE_TOROUT_STRING("rcu_torture_reader task started");
	set_user_nice(current, MAX_NICE);
	if (irqreader && cur_ops->irq_capable)
		setup_timer_on_stack(&t, rcu_torture_timer, 0);

	do {
		if (irqreader && cur_ops->irq_capable) {
			if (!timer_pending(&t))
				mod_timer(&t, jiffies + 1);
		}
		idx = cur_ops->readlock();
		completed = cur_ops->completed();
		ts = rcu_trace_clock_local();
		p = rcu_dereference_check(rcu_torture_current,
					  rcu_read_lock_bh_held() ||
					  rcu_read_lock_sched_held() ||
					  srcu_read_lock_held(&srcu_ctl));
		if (p == NULL) {
			/* Wait for rcu_torture_writer to get underway */
			cur_ops->readunlock(idx);
			schedule_timeout_interruptible(HZ);
			continue;
		}
		if (p->rtort_mbtest == 0)
			atomic_inc(&n_rcu_torture_mberror);
		cur_ops->read_delay(&rand);
		preempt_disable();
		pipe_count = p->rtort_pipe_count;
		if (pipe_count > RCU_TORTURE_PIPE_LEN) {
			/* Should not happen, but... */
			pipe_count = RCU_TORTURE_PIPE_LEN;
		}
		completed_end = cur_ops->completed();
		if (pipe_count > 1) {
			do_trace_rcu_torture_read(cur_ops->name, &p->rtort_rcu,
						  ts, completed, completed_end);
			rcutorture_trace_dump();
		}
		__this_cpu_inc(rcu_torture_count[pipe_count]);
		completed = completed_end - completed;
		if (completed > RCU_TORTURE_PIPE_LEN) {
			/* Should not happen, but... */
			completed = RCU_TORTURE_PIPE_LEN;
		}
		__this_cpu_inc(rcu_torture_batch[completed]);
		preempt_enable();
		cur_ops->readunlock(idx);
		cond_resched_rcu_qs();
		stutter_wait("rcu_torture_reader");
	} while (!torture_must_stop());
	if (irqreader && cur_ops->irq_capable) {
		del_timer_sync(&t);
		destroy_timer_on_stack(&t);
	}
	torture_kthread_stopping("rcu_torture_reader");
	return 0;
}

/*
 * Print torture statistics.  Caller must ensure that there is only
 * one call to this function at a given time!!!  This is normally
 * accomplished by relying on the module system to only have one copy
 * of the module loaded, and then by giving the rcu_torture_stats
 * kthread full control (or the init/cleanup functions when rcu_torture_stats
 * thread is not running).
 */
static void
rcu_torture_stats_print(void)
{
	int cpu;
	int i;
	long pipesummary[RCU_TORTURE_PIPE_LEN + 1] = { 0 };
	long batchsummary[RCU_TORTURE_PIPE_LEN + 1] = { 0 };
	static unsigned long rtcv_snap = ULONG_MAX;

	for_each_possible_cpu(cpu) {
		for (i = 0; i < RCU_TORTURE_PIPE_LEN + 1; i++) {
			pipesummary[i] += per_cpu(rcu_torture_count, cpu)[i];
			batchsummary[i] += per_cpu(rcu_torture_batch, cpu)[i];
		}
	}
	for (i = RCU_TORTURE_PIPE_LEN - 1; i >= 0; i--) {
		if (pipesummary[i] != 0)
			break;
	}

	pr_alert("%s%s ", torture_type, TORTURE_FLAG);
	pr_cont("rtc: %p ver: %lu tfle: %d rta: %d rtaf: %d rtf: %d ",
		rcu_torture_current,
		rcu_torture_current_version,
		list_empty(&rcu_torture_freelist),
		atomic_read(&n_rcu_torture_alloc),
		atomic_read(&n_rcu_torture_alloc_fail),
		atomic_read(&n_rcu_torture_free));
	pr_cont("rtmbe: %d rtbke: %ld rtbre: %ld ",
		atomic_read(&n_rcu_torture_mberror),
		n_rcu_torture_boost_ktrerror,
		n_rcu_torture_boost_rterror);
	pr_cont("rtbf: %ld rtb: %ld nt: %ld ",
		n_rcu_torture_boost_failure,
		n_rcu_torture_boosts,
		n_rcu_torture_timers);
	torture_onoff_stats();
	pr_cont("barrier: %ld/%ld:%ld ",
		n_barrier_successes,
		n_barrier_attempts,
		n_rcu_torture_barrier_error);
	pr_cont("cbflood: %ld\n", atomic_long_read(&n_cbfloods));

	pr_alert("%s%s ", torture_type, TORTURE_FLAG);
	if (atomic_read(&n_rcu_torture_mberror) != 0 ||
	    n_rcu_torture_barrier_error != 0 ||
	    n_rcu_torture_boost_ktrerror != 0 ||
	    n_rcu_torture_boost_rterror != 0 ||
	    n_rcu_torture_boost_failure != 0 ||
	    i > 1) {
		pr_cont("%s", "!!! ");
		atomic_inc(&n_rcu_torture_error);
		WARN_ON_ONCE(1);
	}
	pr_cont("Reader Pipe: ");
	for (i = 0; i < RCU_TORTURE_PIPE_LEN + 1; i++)
		pr_cont(" %ld", pipesummary[i]);
	pr_cont("\n");

	pr_alert("%s%s ", torture_type, TORTURE_FLAG);
	pr_cont("Reader Batch: ");
	for (i = 0; i < RCU_TORTURE_PIPE_LEN + 1; i++)
		pr_cont(" %ld", batchsummary[i]);
	pr_cont("\n");

	pr_alert("%s%s ", torture_type, TORTURE_FLAG);
	pr_cont("Free-Block Circulation: ");
	for (i = 0; i < RCU_TORTURE_PIPE_LEN + 1; i++) {
		pr_cont(" %d", atomic_read(&rcu_torture_wcount[i]));
	}
	pr_cont("\n");

	if (cur_ops->stats)
		cur_ops->stats();
	if (rtcv_snap == rcu_torture_current_version &&
	    rcu_torture_current != NULL) {
		int __maybe_unused flags;
		unsigned long __maybe_unused gpnum;
		unsigned long __maybe_unused completed;

		rcutorture_get_gp_data(cur_ops->ttype,
				       &flags, &gpnum, &completed);
		pr_alert("??? Writer stall state %d g%lu c%lu f%#x\n",
			 rcu_torture_writer_state,
			 gpnum, completed, flags);
		show_rcu_gp_kthreads();
		rcutorture_trace_dump();
	}
	rtcv_snap = rcu_torture_current_version;
}

/*
 * Periodically prints torture statistics, if periodic statistics printing
 * was specified via the stat_interval module parameter.
 */
static int
rcu_torture_stats(void *arg)
{
	VERBOSE_TOROUT_STRING("rcu_torture_stats task started");
	do {
		schedule_timeout_interruptible(stat_interval * HZ);
		rcu_torture_stats_print();
		torture_shutdown_absorb("rcu_torture_stats");
	} while (!torture_must_stop());
	torture_kthread_stopping("rcu_torture_stats");
	return 0;
}

static inline void
rcu_torture_print_module_parms(struct rcu_torture_ops *cur_ops, const char *tag)
{
	pr_alert("%s" TORTURE_FLAG
		 "--- %s: nreaders=%d nfakewriters=%d "
		 "stat_interval=%d verbose=%d test_no_idle_hz=%d "
		 "shuffle_interval=%d stutter=%d irqreader=%d "
		 "fqs_duration=%d fqs_holdoff=%d fqs_stutter=%d "
		 "test_boost=%d/%d test_boost_interval=%d "
		 "test_boost_duration=%d shutdown_secs=%d "
		 "stall_cpu=%d stall_cpu_holdoff=%d "
		 "n_barrier_cbs=%d "
		 "onoff_interval=%d onoff_holdoff=%d\n",
		 torture_type, tag, nrealreaders, nfakewriters,
		 stat_interval, verbose, test_no_idle_hz, shuffle_interval,
		 stutter, irqreader, fqs_duration, fqs_holdoff, fqs_stutter,
		 test_boost, cur_ops->can_boost,
		 test_boost_interval, test_boost_duration, shutdown_secs,
		 stall_cpu, stall_cpu_holdoff,
		 n_barrier_cbs,
		 onoff_interval, onoff_holdoff);
}

static void rcutorture_booster_cleanup(int cpu)
{
	struct task_struct *t;

	if (boost_tasks[cpu] == NULL)
		return;
	mutex_lock(&boost_mutex);
	t = boost_tasks[cpu];
	boost_tasks[cpu] = NULL;
	mutex_unlock(&boost_mutex);

	/* This must be outside of the mutex, otherwise deadlock! */
	torture_stop_kthread(rcu_torture_boost, t);
}

static int rcutorture_booster_init(int cpu)
{
	int retval;

	if (boost_tasks[cpu] != NULL)
		return 0;  /* Already created, nothing more to do. */

	/* Don't allow time recalculation while creating a new task. */
	mutex_lock(&boost_mutex);
	VERBOSE_TOROUT_STRING("Creating rcu_torture_boost task");
	boost_tasks[cpu] = kthread_create_on_node(rcu_torture_boost, NULL,
						  cpu_to_node(cpu),
						  "rcu_torture_boost");
	if (IS_ERR(boost_tasks[cpu])) {
		retval = PTR_ERR(boost_tasks[cpu]);
		VERBOSE_TOROUT_STRING("rcu_torture_boost task create failed");
		n_rcu_torture_boost_ktrerror++;
		boost_tasks[cpu] = NULL;
		mutex_unlock(&boost_mutex);
		return retval;
	}
	kthread_bind(boost_tasks[cpu], cpu);
	wake_up_process(boost_tasks[cpu]);
	mutex_unlock(&boost_mutex);
	return 0;
}

/*
 * CPU-stall kthread.  It waits as specified by stall_cpu_holdoff, then
 * induces a CPU stall for the time specified by stall_cpu.
 */
static int rcu_torture_stall(void *args)
{
	unsigned long stop_at;

	VERBOSE_TOROUT_STRING("rcu_torture_stall task started");
	if (stall_cpu_holdoff > 0) {
		VERBOSE_TOROUT_STRING("rcu_torture_stall begin holdoff");
		schedule_timeout_interruptible(stall_cpu_holdoff * HZ);
		VERBOSE_TOROUT_STRING("rcu_torture_stall end holdoff");
	}
	if (!kthread_should_stop()) {
		stop_at = get_seconds() + stall_cpu;
		/* RCU CPU stall is expected behavior in following code. */
		pr_alert("rcu_torture_stall start.\n");
		rcu_read_lock();
		preempt_disable();
		while (ULONG_CMP_LT(get_seconds(), stop_at))
			continue;  /* Induce RCU CPU stall warning. */
		preempt_enable();
		rcu_read_unlock();
		pr_alert("rcu_torture_stall end.\n");
	}
	torture_shutdown_absorb("rcu_torture_stall");
	while (!kthread_should_stop())
		schedule_timeout_interruptible(10 * HZ);
	return 0;
}

/* Spawn CPU-stall kthread, if stall_cpu specified. */
static int __init rcu_torture_stall_init(void)
{
	if (stall_cpu <= 0)
		return 0;
	return torture_create_kthread(rcu_torture_stall, NULL, stall_task);
}

/* Callback function for RCU barrier testing. */
static void rcu_torture_barrier_cbf(struct rcu_head *rcu)
{
	atomic_inc(&barrier_cbs_invoked);
}

/* kthread function to register callbacks used to test RCU barriers. */
static int rcu_torture_barrier_cbs(void *arg)
{
	long myid = (long)arg;
	bool lastphase = 0;
	bool newphase;
	struct rcu_head rcu;

	init_rcu_head_on_stack(&rcu);
	VERBOSE_TOROUT_STRING("rcu_torture_barrier_cbs task started");
	set_user_nice(current, MAX_NICE);
	do {
		wait_event(barrier_cbs_wq[myid],
			   (newphase =
			    ACCESS_ONCE(barrier_phase)) != lastphase ||
			   torture_must_stop());
		lastphase = newphase;
		smp_mb(); /* ensure barrier_phase load before ->call(). */
		if (torture_must_stop())
			break;
		cur_ops->call(&rcu, rcu_torture_barrier_cbf);
		if (atomic_dec_and_test(&barrier_cbs_count))
			wake_up(&barrier_wq);
	} while (!torture_must_stop());
	if (cur_ops->cb_barrier != NULL)
		cur_ops->cb_barrier();
	destroy_rcu_head_on_stack(&rcu);
	torture_kthread_stopping("rcu_torture_barrier_cbs");
	return 0;
}

/* kthread function to drive and coordinate RCU barrier testing. */
static int rcu_torture_barrier(void *arg)
{
	int i;

	VERBOSE_TOROUT_STRING("rcu_torture_barrier task starting");
	do {
		atomic_set(&barrier_cbs_invoked, 0);
		atomic_set(&barrier_cbs_count, n_barrier_cbs);
		smp_mb(); /* Ensure barrier_phase after prior assignments. */
		barrier_phase = !barrier_phase;
		for (i = 0; i < n_barrier_cbs; i++)
			wake_up(&barrier_cbs_wq[i]);
		wait_event(barrier_wq,
			   atomic_read(&barrier_cbs_count) == 0 ||
			   torture_must_stop());
		if (torture_must_stop())
			break;
		n_barrier_attempts++;
		cur_ops->cb_barrier(); /* Implies smp_mb() for wait_event(). */
		if (atomic_read(&barrier_cbs_invoked) != n_barrier_cbs) {
			n_rcu_torture_barrier_error++;
			WARN_ON_ONCE(1);
		}
		n_barrier_successes++;
		schedule_timeout_interruptible(HZ / 10);
	} while (!torture_must_stop());
	torture_kthread_stopping("rcu_torture_barrier");
	return 0;
}

/* Initialize RCU barrier testing. */
static int rcu_torture_barrier_init(void)
{
	int i;
	int ret;

	if (n_barrier_cbs == 0)
		return 0;
	if (cur_ops->call == NULL || cur_ops->cb_barrier == NULL) {
		pr_alert("%s" TORTURE_FLAG
			 " Call or barrier ops missing for %s,\n",
			 torture_type, cur_ops->name);
		pr_alert("%s" TORTURE_FLAG
			 " RCU barrier testing omitted from run.\n",
			 torture_type);
		return 0;
	}
	atomic_set(&barrier_cbs_count, 0);
	atomic_set(&barrier_cbs_invoked, 0);
	barrier_cbs_tasks =
		kzalloc(n_barrier_cbs * sizeof(barrier_cbs_tasks[0]),
			GFP_KERNEL);
	barrier_cbs_wq =
		kzalloc(n_barrier_cbs * sizeof(barrier_cbs_wq[0]),
			GFP_KERNEL);
	if (barrier_cbs_tasks == NULL || !barrier_cbs_wq)
		return -ENOMEM;
	for (i = 0; i < n_barrier_cbs; i++) {
		init_waitqueue_head(&barrier_cbs_wq[i]);
		ret = torture_create_kthread(rcu_torture_barrier_cbs,
					     (void *)(long)i,
					     barrier_cbs_tasks[i]);
		if (ret)
			return ret;
	}
	return torture_create_kthread(rcu_torture_barrier, NULL, barrier_task);
}

/* Clean up after RCU barrier testing. */
static void rcu_torture_barrier_cleanup(void)
{
	int i;

	torture_stop_kthread(rcu_torture_barrier, barrier_task);
	if (barrier_cbs_tasks != NULL) {
		for (i = 0; i < n_barrier_cbs; i++)
			torture_stop_kthread(rcu_torture_barrier_cbs,
					     barrier_cbs_tasks[i]);
		kfree(barrier_cbs_tasks);
		barrier_cbs_tasks = NULL;
	}
	if (barrier_cbs_wq != NULL) {
		kfree(barrier_cbs_wq);
		barrier_cbs_wq = NULL;
	}
}

static int rcutorture_cpu_notify(struct notifier_block *self,
				 unsigned long action, void *hcpu)
{
	long cpu = (long)hcpu;

	switch (action) {
	case CPU_ONLINE:
	case CPU_DOWN_FAILED:
		(void)rcutorture_booster_init(cpu);
		break;
	case CPU_DOWN_PREPARE:
		rcutorture_booster_cleanup(cpu);
		break;
	default:
		break;
	}
	return NOTIFY_OK;
}

static struct notifier_block rcutorture_cpu_nb = {
	.notifier_call = rcutorture_cpu_notify,
};

static void
rcu_torture_cleanup(void)
{
	int i;

	rcutorture_record_test_transition();
	if (torture_cleanup_begin()) {
		if (cur_ops->cb_barrier != NULL)
			cur_ops->cb_barrier();
		return;
	}

	rcu_torture_barrier_cleanup();
	torture_stop_kthread(rcu_torture_stall, stall_task);
	torture_stop_kthread(rcu_torture_writer, writer_task);

	if (reader_tasks) {
		for (i = 0; i < nrealreaders; i++)
			torture_stop_kthread(rcu_torture_reader,
					     reader_tasks[i]);
		kfree(reader_tasks);
	}
	rcu_torture_current = NULL;

	if (fakewriter_tasks) {
		for (i = 0; i < nfakewriters; i++) {
			torture_stop_kthread(rcu_torture_fakewriter,
					     fakewriter_tasks[i]);
		}
		kfree(fakewriter_tasks);
		fakewriter_tasks = NULL;
	}

	torture_stop_kthread(rcu_torture_stats, stats_task);
	torture_stop_kthread(rcu_torture_fqs, fqs_task);
	for (i = 0; i < ncbflooders; i++)
		torture_stop_kthread(rcu_torture_cbflood, cbflood_task[i]);
	if ((test_boost == 1 && cur_ops->can_boost) ||
	    test_boost == 2) {
		unregister_cpu_notifier(&rcutorture_cpu_nb);
		for_each_possible_cpu(i)
			rcutorture_booster_cleanup(i);
	}

	/* Wait for all RCU callbacks to fire.  */

	if (cur_ops->cb_barrier != NULL)
		cur_ops->cb_barrier();

	rcu_torture_stats_print();  /* -After- the stats thread is stopped! */

	if (atomic_read(&n_rcu_torture_error) || n_rcu_torture_barrier_error)
		rcu_torture_print_module_parms(cur_ops, "End of test: FAILURE");
	else if (torture_onoff_failures())
		rcu_torture_print_module_parms(cur_ops,
					       "End of test: RCU_HOTPLUG");
	else
		rcu_torture_print_module_parms(cur_ops, "End of test: SUCCESS");
	torture_cleanup_end();
}

#ifdef CONFIG_DEBUG_OBJECTS_RCU_HEAD
static void rcu_torture_leak_cb(struct rcu_head *rhp)
{
}

static void rcu_torture_err_cb(struct rcu_head *rhp)
{
	/*
	 * This -might- happen due to race conditions, but is unlikely.
	 * The scenario that leads to this happening is that the
	 * first of the pair of duplicate callbacks is queued,
	 * someone else starts a grace period that includes that
	 * callback, then the second of the pair must wait for the
	 * next grace period.  Unlikely, but can happen.  If it
	 * does happen, the debug-objects subsystem won't have splatted.
	 */
	pr_alert("rcutorture: duplicated callback was invoked.\n");
}
#endif /* #ifdef CONFIG_DEBUG_OBJECTS_RCU_HEAD */

/*
 * Verify that double-free causes debug-objects to complain, but only
 * if CONFIG_DEBUG_OBJECTS_RCU_HEAD=y.  Otherwise, say that the test
 * cannot be carried out.
 */
static void rcu_test_debug_objects(void)
{
#ifdef CONFIG_DEBUG_OBJECTS_RCU_HEAD
	struct rcu_head rh1;
	struct rcu_head rh2;

	init_rcu_head_on_stack(&rh1);
	init_rcu_head_on_stack(&rh2);
	pr_alert("rcutorture: WARN: Duplicate call_rcu() test starting.\n");

	/* Try to queue the rh2 pair of callbacks for the same grace period. */
	preempt_disable(); /* Prevent preemption from interrupting test. */
	rcu_read_lock(); /* Make it impossible to finish a grace period. */
	call_rcu(&rh1, rcu_torture_leak_cb); /* Start grace period. */
	local_irq_disable(); /* Make it harder to start a new grace period. */
	call_rcu(&rh2, rcu_torture_leak_cb);
	call_rcu(&rh2, rcu_torture_err_cb); /* Duplicate callback. */
	local_irq_enable();
	rcu_read_unlock();
	preempt_enable();

	/* Wait for them all to get done so we can safely return. */
	rcu_barrier();
	pr_alert("rcutorture: WARN: Duplicate call_rcu() test complete.\n");
	destroy_rcu_head_on_stack(&rh1);
	destroy_rcu_head_on_stack(&rh2);
#else /* #ifdef CONFIG_DEBUG_OBJECTS_RCU_HEAD */
	pr_alert("rcutorture: !CONFIG_DEBUG_OBJECTS_RCU_HEAD, not testing duplicate call_rcu()\n");
#endif /* #else #ifdef CONFIG_DEBUG_OBJECTS_RCU_HEAD */
}

static int __init
rcu_torture_init(void)
{
	int i;
	int cpu;
	int firsterr = 0;
	static struct rcu_torture_ops *torture_ops[] = {
		&rcu_ops, &rcu_bh_ops, &rcu_busted_ops, &srcu_ops, &sched_ops,
		RCUTORTURE_TASKS_OPS
	};

	if (!torture_init_begin(torture_type, verbose, &torture_runnable))
		return -EBUSY;

	/* Process args and tell the world that the torturer is on the job. */
	for (i = 0; i < ARRAY_SIZE(torture_ops); i++) {
		cur_ops = torture_ops[i];
		if (strcmp(torture_type, cur_ops->name) == 0)
			break;
	}
	if (i == ARRAY_SIZE(torture_ops)) {
		pr_alert("rcu-torture: invalid torture type: \"%s\"\n",
			 torture_type);
		pr_alert("rcu-torture types:");
		for (i = 0; i < ARRAY_SIZE(torture_ops); i++)
			pr_alert(" %s", torture_ops[i]->name);
		pr_alert("\n");
		torture_init_end();
		return -EINVAL;
	}
	if (cur_ops->fqs == NULL && fqs_duration != 0) {
		pr_alert("rcu-torture: ->fqs NULL and non-zero fqs_duration, fqs disabled.\n");
		fqs_duration = 0;
	}
	if (cur_ops->init)
		cur_ops->init(); /* no "goto unwind" prior to this point!!! */

	if (nreaders >= 0) {
		nrealreaders = nreaders;
	} else {
		nrealreaders = num_online_cpus() - 1;
		if (nrealreaders <= 0)
			nrealreaders = 1;
	}
	rcu_torture_print_module_parms(cur_ops, "Start of test");

	/* Set up the freelist. */

	INIT_LIST_HEAD(&rcu_torture_freelist);
	for (i = 0; i < ARRAY_SIZE(rcu_tortures); i++) {
		rcu_tortures[i].rtort_mbtest = 0;
		list_add_tail(&rcu_tortures[i].rtort_free,
			      &rcu_torture_freelist);
	}

	/* Initialize the statistics so that each run gets its own numbers. */

	rcu_torture_current = NULL;
	rcu_torture_current_version = 0;
	atomic_set(&n_rcu_torture_alloc, 0);
	atomic_set(&n_rcu_torture_alloc_fail, 0);
	atomic_set(&n_rcu_torture_free, 0);
	atomic_set(&n_rcu_torture_mberror, 0);
	atomic_set(&n_rcu_torture_error, 0);
	n_rcu_torture_barrier_error = 0;
	n_rcu_torture_boost_ktrerror = 0;
	n_rcu_torture_boost_rterror = 0;
	n_rcu_torture_boost_failure = 0;
	n_rcu_torture_boosts = 0;
	for (i = 0; i < RCU_TORTURE_PIPE_LEN + 1; i++)
		atomic_set(&rcu_torture_wcount[i], 0);
	for_each_possible_cpu(cpu) {
		for (i = 0; i < RCU_TORTURE_PIPE_LEN + 1; i++) {
			per_cpu(rcu_torture_count, cpu)[i] = 0;
			per_cpu(rcu_torture_batch, cpu)[i] = 0;
		}
	}

	/* Start up the kthreads. */

	firsterr = torture_create_kthread(rcu_torture_writer, NULL,
					  writer_task);
	if (firsterr)
		goto unwind;
	fakewriter_tasks = kzalloc(nfakewriters * sizeof(fakewriter_tasks[0]),
				   GFP_KERNEL);
	if (fakewriter_tasks == NULL) {
		VERBOSE_TOROUT_ERRSTRING("out of memory");
		firsterr = -ENOMEM;
		goto unwind;
	}
	for (i = 0; i < nfakewriters; i++) {
		firsterr = torture_create_kthread(rcu_torture_fakewriter,
						  NULL, fakewriter_tasks[i]);
		if (firsterr)
			goto unwind;
	}
	reader_tasks = kzalloc(nrealreaders * sizeof(reader_tasks[0]),
			       GFP_KERNEL);
	if (reader_tasks == NULL) {
		VERBOSE_TOROUT_ERRSTRING("out of memory");
		firsterr = -ENOMEM;
		goto unwind;
	}
	for (i = 0; i < nrealreaders; i++) {
		firsterr = torture_create_kthread(rcu_torture_reader, NULL,
						  reader_tasks[i]);
		if (firsterr)
			goto unwind;
	}
	if (stat_interval > 0) {
		firsterr = torture_create_kthread(rcu_torture_stats, NULL,
						  stats_task);
		if (firsterr)
			goto unwind;
	}
	if (test_no_idle_hz) {
		firsterr = torture_shuffle_init(shuffle_interval * HZ);
		if (firsterr)
			goto unwind;
	}
	if (stutter < 0)
		stutter = 0;
	if (stutter) {
		firsterr = torture_stutter_init(stutter * HZ);
		if (firsterr)
			goto unwind;
	}
	if (fqs_duration < 0)
		fqs_duration = 0;
	if (fqs_duration) {
		/* Create the fqs thread */
		firsterr = torture_create_kthread(rcu_torture_fqs, NULL,
						  fqs_task);
		if (firsterr)
			goto unwind;
	}
	if (test_boost_interval < 1)
		test_boost_interval = 1;
	if (test_boost_duration < 2)
		test_boost_duration = 2;
	if ((test_boost == 1 && cur_ops->can_boost) ||
	    test_boost == 2) {

		boost_starttime = jiffies + test_boost_interval * HZ;
		register_cpu_notifier(&rcutorture_cpu_nb);
		for_each_possible_cpu(i) {
			if (cpu_is_offline(i))
				continue;  /* Heuristic: CPU can go offline. */
			firsterr = rcutorture_booster_init(i);
			if (firsterr)
				goto unwind;
		}
	}
	firsterr = torture_shutdown_init(shutdown_secs, rcu_torture_cleanup);
	if (firsterr)
		goto unwind;
	firsterr = torture_onoff_init(onoff_holdoff * HZ, onoff_interval * HZ);
	if (firsterr)
		goto unwind;
	firsterr = rcu_torture_stall_init();
	if (firsterr)
		goto unwind;
	firsterr = rcu_torture_barrier_init();
	if (firsterr)
		goto unwind;
	if (object_debug)
		rcu_test_debug_objects();
	if (cbflood_n_burst > 0) {
		/* Create the cbflood threads */
		ncbflooders = (num_online_cpus() + 3) / 4;
		cbflood_task = kcalloc(ncbflooders, sizeof(*cbflood_task),
				       GFP_KERNEL);
		if (!cbflood_task) {
			VERBOSE_TOROUT_ERRSTRING("out of memory");
			firsterr = -ENOMEM;
			goto unwind;
		}
		for (i = 0; i < ncbflooders; i++) {
			firsterr = torture_create_kthread(rcu_torture_cbflood,
							  NULL,
							  cbflood_task[i]);
			if (firsterr)
				goto unwind;
		}
	}
	rcutorture_record_test_transition();
	torture_init_end();
	return 0;

unwind:
	torture_init_end();
	rcu_torture_cleanup();
	return firsterr;
}

module_init(rcu_torture_init);
module_exit(rcu_torture_cleanup);<|MERGE_RESOLUTION|>--- conflicted
+++ resolved
@@ -812,10 +812,7 @@
 		cur_ops->cb_barrier();
 		stutter_wait("rcu_torture_cbflood");
 	} while (!torture_must_stop());
-<<<<<<< HEAD
-=======
 	vfree(rhp);
->>>>>>> e529fea9
 	torture_kthread_stopping("rcu_torture_cbflood");
 	return 0;
 }
