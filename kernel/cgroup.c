/*
 *  Generic process-grouping system.
 *
 *  Based originally on the cpuset system, extracted by Paul Menage
 *  Copyright (C) 2006 Google, Inc
 *
 *  Notifications support
 *  Copyright (C) 2009 Nokia Corporation
 *  Author: Kirill A. Shutemov
 *
 *  Copyright notices from the original cpuset code:
 *  --------------------------------------------------
 *  Copyright (C) 2003 BULL SA.
 *  Copyright (C) 2004-2006 Silicon Graphics, Inc.
 *
 *  Portions derived from Patrick Mochel's sysfs code.
 *  sysfs is Copyright (c) 2001-3 Patrick Mochel
 *
 *  2003-10-10 Written by Simon Derr.
 *  2003-10-22 Updates by Stephen Hemminger.
 *  2004 May-July Rework by Paul Jackson.
 *  ---------------------------------------------------
 *
 *  This file is subject to the terms and conditions of the GNU General Public
 *  License.  See the file COPYING in the main directory of the Linux
 *  distribution for more details.
 */

#define pr_fmt(fmt) KBUILD_MODNAME ": " fmt

#include <linux/cgroup.h>
#include <linux/cred.h>
#include <linux/ctype.h>
#include <linux/errno.h>
#include <linux/init_task.h>
#include <linux/kernel.h>
#include <linux/list.h>
#include <linux/magic.h>
#include <linux/mm.h>
#include <linux/mutex.h>
#include <linux/mount.h>
#include <linux/pagemap.h>
#include <linux/proc_fs.h>
#include <linux/rcupdate.h>
#include <linux/sched.h>
#include <linux/slab.h>
#include <linux/spinlock.h>
#include <linux/rwsem.h>
#include <linux/string.h>
#include <linux/sort.h>
#include <linux/kmod.h>
#include <linux/delayacct.h>
#include <linux/cgroupstats.h>
#include <linux/hashtable.h>
#include <linux/pid_namespace.h>
#include <linux/idr.h>
#include <linux/vmalloc.h> /* TODO: replace with more sophisticated array */
#include <linux/kthread.h>
#include <linux/delay.h>

#include <linux/atomic.h>

/*
 * pidlists linger the following amount before being destroyed.  The goal
 * is avoiding frequent destruction in the middle of consecutive read calls
 * Expiring in the middle is a performance problem not a correctness one.
 * 1 sec should be enough.
 */
#define CGROUP_PIDLIST_DESTROY_DELAY	HZ

#define CGROUP_FILE_NAME_MAX		(MAX_CGROUP_TYPE_NAMELEN +	\
					 MAX_CFTYPE_NAME + 2)

/*
 * cgroup_mutex is the master lock.  Any modification to cgroup or its
 * hierarchy must be performed while holding it.
 *
 * css_set_rwsem protects task->cgroups pointer, the list of css_set
 * objects, and the chain of tasks off each css_set.
 *
 * These locks are exported if CONFIG_PROVE_RCU so that accessors in
 * cgroup.h can use them for lockdep annotations.
 */
#ifdef CONFIG_PROVE_RCU
DEFINE_MUTEX(cgroup_mutex);
DECLARE_RWSEM(css_set_rwsem);
EXPORT_SYMBOL_GPL(cgroup_mutex);
EXPORT_SYMBOL_GPL(css_set_rwsem);
#else
static DEFINE_MUTEX(cgroup_mutex);
static DECLARE_RWSEM(css_set_rwsem);
#endif

/*
 * Protects cgroup_idr and css_idr so that IDs can be released without
 * grabbing cgroup_mutex.
 */
static DEFINE_SPINLOCK(cgroup_idr_lock);

/*
 * Protects cgroup_subsys->release_agent_path.  Modifying it also requires
 * cgroup_mutex.  Reading requires either cgroup_mutex or this spinlock.
 */
static DEFINE_SPINLOCK(release_agent_path_lock);

#define cgroup_assert_mutex_or_rcu_locked()				\
	rcu_lockdep_assert(rcu_read_lock_held() ||			\
			   lockdep_is_held(&cgroup_mutex),		\
			   "cgroup_mutex or RCU read lock required");

/*
 * cgroup destruction makes heavy use of work items and there can be a lot
 * of concurrent destructions.  Use a separate workqueue so that cgroup
 * destruction work items don't end up filling up max_active of system_wq
 * which may lead to deadlock.
 */
static struct workqueue_struct *cgroup_destroy_wq;

/*
 * pidlist destructions need to be flushed on cgroup destruction.  Use a
 * separate workqueue as flush domain.
 */
static struct workqueue_struct *cgroup_pidlist_destroy_wq;

/* generate an array of cgroup subsystem pointers */
#define SUBSYS(_x) [_x ## _cgrp_id] = &_x ## _cgrp_subsys,
static struct cgroup_subsys *cgroup_subsys[] = {
#include <linux/cgroup_subsys.h>
};
#undef SUBSYS

/* array of cgroup subsystem names */
#define SUBSYS(_x) [_x ## _cgrp_id] = #_x,
static const char *cgroup_subsys_name[] = {
#include <linux/cgroup_subsys.h>
};
#undef SUBSYS

/*
 * The default hierarchy, reserved for the subsystems that are otherwise
 * unattached - it never has more than a single cgroup, and all tasks are
 * part of that cgroup.
 */
struct cgroup_root cgrp_dfl_root;

/*
 * The default hierarchy always exists but is hidden until mounted for the
 * first time.  This is for backward compatibility.
 */
static bool cgrp_dfl_root_visible;

/*
 * Set by the boot param of the same name and makes subsystems with NULL
 * ->dfl_files to use ->legacy_files on the default hierarchy.
 */
static bool cgroup_legacy_files_on_dfl;

/* some controllers are not supported in the default hierarchy */
static unsigned int cgrp_dfl_root_inhibit_ss_mask;

/* The list of hierarchy roots */

static LIST_HEAD(cgroup_roots);
static int cgroup_root_count;

/* hierarchy ID allocation and mapping, protected by cgroup_mutex */
static DEFINE_IDR(cgroup_hierarchy_idr);

/*
 * Assign a monotonically increasing serial number to csses.  It guarantees
 * cgroups with bigger numbers are newer than those with smaller numbers.
 * Also, as csses are always appended to the parent's ->children list, it
 * guarantees that sibling csses are always sorted in the ascending serial
 * number order on the list.  Protected by cgroup_mutex.
 */
static u64 css_serial_nr_next = 1;

/* This flag indicates whether tasks in the fork and exit paths should
 * check for fork/exit handlers to call. This avoids us having to do
 * extra work in the fork/exit path if none of the subsystems need to
 * be called.
 */
static int need_forkexit_callback __read_mostly;

static struct cftype cgroup_dfl_base_files[];
static struct cftype cgroup_legacy_base_files[];

static int rebind_subsystems(struct cgroup_root *dst_root,
			     unsigned int ss_mask);
static int cgroup_destroy_locked(struct cgroup *cgrp);
static int create_css(struct cgroup *cgrp, struct cgroup_subsys *ss,
		      bool visible);
static void css_release(struct percpu_ref *ref);
static void kill_css(struct cgroup_subsys_state *css);
static int cgroup_addrm_files(struct cgroup *cgrp, struct cftype cfts[],
			      bool is_add);

/* IDR wrappers which synchronize using cgroup_idr_lock */
static int cgroup_idr_alloc(struct idr *idr, void *ptr, int start, int end,
			    gfp_t gfp_mask)
{
	int ret;

	idr_preload(gfp_mask);
	spin_lock_bh(&cgroup_idr_lock);
	ret = idr_alloc(idr, ptr, start, end, gfp_mask);
	spin_unlock_bh(&cgroup_idr_lock);
	idr_preload_end();
	return ret;
}

static void *cgroup_idr_replace(struct idr *idr, void *ptr, int id)
{
	void *ret;

	spin_lock_bh(&cgroup_idr_lock);
	ret = idr_replace(idr, ptr, id);
	spin_unlock_bh(&cgroup_idr_lock);
	return ret;
}

static void cgroup_idr_remove(struct idr *idr, int id)
{
	spin_lock_bh(&cgroup_idr_lock);
	idr_remove(idr, id);
	spin_unlock_bh(&cgroup_idr_lock);
}

static struct cgroup *cgroup_parent(struct cgroup *cgrp)
{
	struct cgroup_subsys_state *parent_css = cgrp->self.parent;

	if (parent_css)
		return container_of(parent_css, struct cgroup, self);
	return NULL;
}

/**
 * cgroup_css - obtain a cgroup's css for the specified subsystem
 * @cgrp: the cgroup of interest
 * @ss: the subsystem of interest (%NULL returns @cgrp->self)
 *
 * Return @cgrp's css (cgroup_subsys_state) associated with @ss.  This
 * function must be called either under cgroup_mutex or rcu_read_lock() and
 * the caller is responsible for pinning the returned css if it wants to
 * keep accessing it outside the said locks.  This function may return
 * %NULL if @cgrp doesn't have @subsys_id enabled.
 */
static struct cgroup_subsys_state *cgroup_css(struct cgroup *cgrp,
					      struct cgroup_subsys *ss)
{
	if (ss)
		return rcu_dereference_check(cgrp->subsys[ss->id],
					lockdep_is_held(&cgroup_mutex));
	else
		return &cgrp->self;
}

/**
 * cgroup_e_css - obtain a cgroup's effective css for the specified subsystem
 * @cgrp: the cgroup of interest
 * @ss: the subsystem of interest (%NULL returns @cgrp->self)
 *
 * Similar to cgroup_css() but returns the effctive css, which is defined
 * as the matching css of the nearest ancestor including self which has @ss
 * enabled.  If @ss is associated with the hierarchy @cgrp is on, this
 * function is guaranteed to return non-NULL css.
 */
static struct cgroup_subsys_state *cgroup_e_css(struct cgroup *cgrp,
						struct cgroup_subsys *ss)
{
	lockdep_assert_held(&cgroup_mutex);

	if (!ss)
		return &cgrp->self;

	if (!(cgrp->root->subsys_mask & (1 << ss->id)))
		return NULL;

	/*
	 * This function is used while updating css associations and thus
	 * can't test the csses directly.  Use ->child_subsys_mask.
	 */
	while (cgroup_parent(cgrp) &&
	       !(cgroup_parent(cgrp)->child_subsys_mask & (1 << ss->id)))
		cgrp = cgroup_parent(cgrp);

	return cgroup_css(cgrp, ss);
}

/**
 * cgroup_get_e_css - get a cgroup's effective css for the specified subsystem
 * @cgrp: the cgroup of interest
 * @ss: the subsystem of interest
 *
 * Find and get the effective css of @cgrp for @ss.  The effective css is
 * defined as the matching css of the nearest ancestor including self which
 * has @ss enabled.  If @ss is not mounted on the hierarchy @cgrp is on,
 * the root css is returned, so this function always returns a valid css.
 * The returned css must be put using css_put().
 */
struct cgroup_subsys_state *cgroup_get_e_css(struct cgroup *cgrp,
					     struct cgroup_subsys *ss)
{
	struct cgroup_subsys_state *css;

	rcu_read_lock();

	do {
		css = cgroup_css(cgrp, ss);

		if (css && css_tryget_online(css))
			goto out_unlock;
		cgrp = cgroup_parent(cgrp);
	} while (cgrp);

	css = init_css_set.subsys[ss->id];
	css_get(css);
out_unlock:
	rcu_read_unlock();
	return css;
}

/* convenient tests for these bits */
static inline bool cgroup_is_dead(const struct cgroup *cgrp)
{
	return !(cgrp->self.flags & CSS_ONLINE);
}

struct cgroup_subsys_state *of_css(struct kernfs_open_file *of)
{
	struct cgroup *cgrp = of->kn->parent->priv;
	struct cftype *cft = of_cft(of);

	/*
	 * This is open and unprotected implementation of cgroup_css().
	 * seq_css() is only called from a kernfs file operation which has
	 * an active reference on the file.  Because all the subsystem
	 * files are drained before a css is disassociated with a cgroup,
	 * the matching css from the cgroup's subsys table is guaranteed to
	 * be and stay valid until the enclosing operation is complete.
	 */
	if (cft->ss)
		return rcu_dereference_raw(cgrp->subsys[cft->ss->id]);
	else
		return &cgrp->self;
}
EXPORT_SYMBOL_GPL(of_css);

/**
 * cgroup_is_descendant - test ancestry
 * @cgrp: the cgroup to be tested
 * @ancestor: possible ancestor of @cgrp
 *
 * Test whether @cgrp is a descendant of @ancestor.  It also returns %true
 * if @cgrp == @ancestor.  This function is safe to call as long as @cgrp
 * and @ancestor are accessible.
 */
bool cgroup_is_descendant(struct cgroup *cgrp, struct cgroup *ancestor)
{
	while (cgrp) {
		if (cgrp == ancestor)
			return true;
		cgrp = cgroup_parent(cgrp);
	}
	return false;
}

static int notify_on_release(const struct cgroup *cgrp)
{
	return test_bit(CGRP_NOTIFY_ON_RELEASE, &cgrp->flags);
}

/**
 * for_each_css - iterate all css's of a cgroup
 * @css: the iteration cursor
 * @ssid: the index of the subsystem, CGROUP_SUBSYS_COUNT after reaching the end
 * @cgrp: the target cgroup to iterate css's of
 *
 * Should be called under cgroup_[tree_]mutex.
 */
#define for_each_css(css, ssid, cgrp)					\
	for ((ssid) = 0; (ssid) < CGROUP_SUBSYS_COUNT; (ssid)++)	\
		if (!((css) = rcu_dereference_check(			\
				(cgrp)->subsys[(ssid)],			\
				lockdep_is_held(&cgroup_mutex)))) { }	\
		else

/**
 * for_each_e_css - iterate all effective css's of a cgroup
 * @css: the iteration cursor
 * @ssid: the index of the subsystem, CGROUP_SUBSYS_COUNT after reaching the end
 * @cgrp: the target cgroup to iterate css's of
 *
 * Should be called under cgroup_[tree_]mutex.
 */
#define for_each_e_css(css, ssid, cgrp)					\
	for ((ssid) = 0; (ssid) < CGROUP_SUBSYS_COUNT; (ssid)++)	\
		if (!((css) = cgroup_e_css(cgrp, cgroup_subsys[(ssid)]))) \
			;						\
		else

/**
 * for_each_subsys - iterate all enabled cgroup subsystems
 * @ss: the iteration cursor
 * @ssid: the index of @ss, CGROUP_SUBSYS_COUNT after reaching the end
 */
#define for_each_subsys(ss, ssid)					\
	for ((ssid) = 0; (ssid) < CGROUP_SUBSYS_COUNT &&		\
	     (((ss) = cgroup_subsys[ssid]) || true); (ssid)++)

/* iterate across the hierarchies */
#define for_each_root(root)						\
	list_for_each_entry((root), &cgroup_roots, root_list)

/* iterate over child cgrps, lock should be held throughout iteration */
#define cgroup_for_each_live_child(child, cgrp)				\
	list_for_each_entry((child), &(cgrp)->self.children, self.sibling) \
		if (({ lockdep_assert_held(&cgroup_mutex);		\
		       cgroup_is_dead(child); }))			\
			;						\
		else

static void cgroup_release_agent(struct work_struct *work);
static void check_for_release(struct cgroup *cgrp);

/*
 * A cgroup can be associated with multiple css_sets as different tasks may
 * belong to different cgroups on different hierarchies.  In the other
 * direction, a css_set is naturally associated with multiple cgroups.
 * This M:N relationship is represented by the following link structure
 * which exists for each association and allows traversing the associations
 * from both sides.
 */
struct cgrp_cset_link {
	/* the cgroup and css_set this link associates */
	struct cgroup		*cgrp;
	struct css_set		*cset;

	/* list of cgrp_cset_links anchored at cgrp->cset_links */
	struct list_head	cset_link;

	/* list of cgrp_cset_links anchored at css_set->cgrp_links */
	struct list_head	cgrp_link;
};

/*
 * The default css_set - used by init and its children prior to any
 * hierarchies being mounted. It contains a pointer to the root state
 * for each subsystem. Also used to anchor the list of css_sets. Not
 * reference-counted, to improve performance when child cgroups
 * haven't been created.
 */
struct css_set init_css_set = {
	.refcount		= ATOMIC_INIT(1),
	.cgrp_links		= LIST_HEAD_INIT(init_css_set.cgrp_links),
	.tasks			= LIST_HEAD_INIT(init_css_set.tasks),
	.mg_tasks		= LIST_HEAD_INIT(init_css_set.mg_tasks),
	.mg_preload_node	= LIST_HEAD_INIT(init_css_set.mg_preload_node),
	.mg_node		= LIST_HEAD_INIT(init_css_set.mg_node),
};

static int css_set_count	= 1;	/* 1 for init_css_set */

/**
 * cgroup_update_populated - updated populated count of a cgroup
 * @cgrp: the target cgroup
 * @populated: inc or dec populated count
 *
 * @cgrp is either getting the first task (css_set) or losing the last.
 * Update @cgrp->populated_cnt accordingly.  The count is propagated
 * towards root so that a given cgroup's populated_cnt is zero iff the
 * cgroup and all its descendants are empty.
 *
 * @cgrp's interface file "cgroup.populated" is zero if
 * @cgrp->populated_cnt is zero and 1 otherwise.  When @cgrp->populated_cnt
 * changes from or to zero, userland is notified that the content of the
 * interface file has changed.  This can be used to detect when @cgrp and
 * its descendants become populated or empty.
 */
static void cgroup_update_populated(struct cgroup *cgrp, bool populated)
{
	lockdep_assert_held(&css_set_rwsem);

	do {
		bool trigger;

		if (populated)
			trigger = !cgrp->populated_cnt++;
		else
			trigger = !--cgrp->populated_cnt;

		if (!trigger)
			break;

		if (cgrp->populated_kn)
			kernfs_notify(cgrp->populated_kn);
		cgrp = cgroup_parent(cgrp);
	} while (cgrp);
}

/*
 * hash table for cgroup groups. This improves the performance to find
 * an existing css_set. This hash doesn't (currently) take into
 * account cgroups in empty hierarchies.
 */
#define CSS_SET_HASH_BITS	7
static DEFINE_HASHTABLE(css_set_table, CSS_SET_HASH_BITS);

static unsigned long css_set_hash(struct cgroup_subsys_state *css[])
{
	unsigned long key = 0UL;
	struct cgroup_subsys *ss;
	int i;

	for_each_subsys(ss, i)
		key += (unsigned long)css[i];
	key = (key >> 16) ^ key;

	return key;
}

static void put_css_set_locked(struct css_set *cset)
{
	struct cgrp_cset_link *link, *tmp_link;
	struct cgroup_subsys *ss;
	int ssid;

	lockdep_assert_held(&css_set_rwsem);

	if (!atomic_dec_and_test(&cset->refcount))
		return;

	/* This css_set is dead. unlink it and release cgroup refcounts */
	for_each_subsys(ss, ssid)
		list_del(&cset->e_cset_node[ssid]);
	hash_del(&cset->hlist);
	css_set_count--;

	list_for_each_entry_safe(link, tmp_link, &cset->cgrp_links, cgrp_link) {
		struct cgroup *cgrp = link->cgrp;

		list_del(&link->cset_link);
		list_del(&link->cgrp_link);

		/* @cgrp can't go away while we're holding css_set_rwsem */
		if (list_empty(&cgrp->cset_links)) {
			cgroup_update_populated(cgrp, false);
			check_for_release(cgrp);
		}

		kfree(link);
	}

	kfree_rcu(cset, rcu_head);
}

static void put_css_set(struct css_set *cset)
{
	/*
	 * Ensure that the refcount doesn't hit zero while any readers
	 * can see it. Similar to atomic_dec_and_lock(), but for an
	 * rwlock
	 */
	if (atomic_add_unless(&cset->refcount, -1, 1))
		return;

	down_write(&css_set_rwsem);
	put_css_set_locked(cset);
	up_write(&css_set_rwsem);
}

/*
 * refcounted get/put for css_set objects
 */
static inline void get_css_set(struct css_set *cset)
{
	atomic_inc(&cset->refcount);
}

/**
 * compare_css_sets - helper function for find_existing_css_set().
 * @cset: candidate css_set being tested
 * @old_cset: existing css_set for a task
 * @new_cgrp: cgroup that's being entered by the task
 * @template: desired set of css pointers in css_set (pre-calculated)
 *
 * Returns true if "cset" matches "old_cset" except for the hierarchy
 * which "new_cgrp" belongs to, for which it should match "new_cgrp".
 */
static bool compare_css_sets(struct css_set *cset,
			     struct css_set *old_cset,
			     struct cgroup *new_cgrp,
			     struct cgroup_subsys_state *template[])
{
	struct list_head *l1, *l2;

	/*
	 * On the default hierarchy, there can be csets which are
	 * associated with the same set of cgroups but different csses.
	 * Let's first ensure that csses match.
	 */
	if (memcmp(template, cset->subsys, sizeof(cset->subsys)))
		return false;

	/*
	 * Compare cgroup pointers in order to distinguish between
	 * different cgroups in hierarchies.  As different cgroups may
	 * share the same effective css, this comparison is always
	 * necessary.
	 */
	l1 = &cset->cgrp_links;
	l2 = &old_cset->cgrp_links;
	while (1) {
		struct cgrp_cset_link *link1, *link2;
		struct cgroup *cgrp1, *cgrp2;

		l1 = l1->next;
		l2 = l2->next;
		/* See if we reached the end - both lists are equal length. */
		if (l1 == &cset->cgrp_links) {
			BUG_ON(l2 != &old_cset->cgrp_links);
			break;
		} else {
			BUG_ON(l2 == &old_cset->cgrp_links);
		}
		/* Locate the cgroups associated with these links. */
		link1 = list_entry(l1, struct cgrp_cset_link, cgrp_link);
		link2 = list_entry(l2, struct cgrp_cset_link, cgrp_link);
		cgrp1 = link1->cgrp;
		cgrp2 = link2->cgrp;
		/* Hierarchies should be linked in the same order. */
		BUG_ON(cgrp1->root != cgrp2->root);

		/*
		 * If this hierarchy is the hierarchy of the cgroup
		 * that's changing, then we need to check that this
		 * css_set points to the new cgroup; if it's any other
		 * hierarchy, then this css_set should point to the
		 * same cgroup as the old css_set.
		 */
		if (cgrp1->root == new_cgrp->root) {
			if (cgrp1 != new_cgrp)
				return false;
		} else {
			if (cgrp1 != cgrp2)
				return false;
		}
	}
	return true;
}

/**
 * find_existing_css_set - init css array and find the matching css_set
 * @old_cset: the css_set that we're using before the cgroup transition
 * @cgrp: the cgroup that we're moving into
 * @template: out param for the new set of csses, should be clear on entry
 */
static struct css_set *find_existing_css_set(struct css_set *old_cset,
					struct cgroup *cgrp,
					struct cgroup_subsys_state *template[])
{
	struct cgroup_root *root = cgrp->root;
	struct cgroup_subsys *ss;
	struct css_set *cset;
	unsigned long key;
	int i;

	/*
	 * Build the set of subsystem state objects that we want to see in the
	 * new css_set. while subsystems can change globally, the entries here
	 * won't change, so no need for locking.
	 */
	for_each_subsys(ss, i) {
		if (root->subsys_mask & (1UL << i)) {
			/*
			 * @ss is in this hierarchy, so we want the
			 * effective css from @cgrp.
			 */
			template[i] = cgroup_e_css(cgrp, ss);
		} else {
			/*
			 * @ss is not in this hierarchy, so we don't want
			 * to change the css.
			 */
			template[i] = old_cset->subsys[i];
		}
	}

	key = css_set_hash(template);
	hash_for_each_possible(css_set_table, cset, hlist, key) {
		if (!compare_css_sets(cset, old_cset, cgrp, template))
			continue;

		/* This css_set matches what we need */
		return cset;
	}

	/* No existing cgroup group matched */
	return NULL;
}

static void free_cgrp_cset_links(struct list_head *links_to_free)
{
	struct cgrp_cset_link *link, *tmp_link;

	list_for_each_entry_safe(link, tmp_link, links_to_free, cset_link) {
		list_del(&link->cset_link);
		kfree(link);
	}
}

/**
 * allocate_cgrp_cset_links - allocate cgrp_cset_links
 * @count: the number of links to allocate
 * @tmp_links: list_head the allocated links are put on
 *
 * Allocate @count cgrp_cset_link structures and chain them on @tmp_links
 * through ->cset_link.  Returns 0 on success or -errno.
 */
static int allocate_cgrp_cset_links(int count, struct list_head *tmp_links)
{
	struct cgrp_cset_link *link;
	int i;

	INIT_LIST_HEAD(tmp_links);

	for (i = 0; i < count; i++) {
		link = kzalloc(sizeof(*link), GFP_KERNEL);
		if (!link) {
			free_cgrp_cset_links(tmp_links);
			return -ENOMEM;
		}
		list_add(&link->cset_link, tmp_links);
	}
	return 0;
}

/**
 * link_css_set - a helper function to link a css_set to a cgroup
 * @tmp_links: cgrp_cset_link objects allocated by allocate_cgrp_cset_links()
 * @cset: the css_set to be linked
 * @cgrp: the destination cgroup
 */
static void link_css_set(struct list_head *tmp_links, struct css_set *cset,
			 struct cgroup *cgrp)
{
	struct cgrp_cset_link *link;

	BUG_ON(list_empty(tmp_links));

	if (cgroup_on_dfl(cgrp))
		cset->dfl_cgrp = cgrp;

	link = list_first_entry(tmp_links, struct cgrp_cset_link, cset_link);
	link->cset = cset;
	link->cgrp = cgrp;

	if (list_empty(&cgrp->cset_links))
		cgroup_update_populated(cgrp, true);
	list_move(&link->cset_link, &cgrp->cset_links);

	/*
	 * Always add links to the tail of the list so that the list
	 * is sorted by order of hierarchy creation
	 */
	list_add_tail(&link->cgrp_link, &cset->cgrp_links);
}

/**
 * find_css_set - return a new css_set with one cgroup updated
 * @old_cset: the baseline css_set
 * @cgrp: the cgroup to be updated
 *
 * Return a new css_set that's equivalent to @old_cset, but with @cgrp
 * substituted into the appropriate hierarchy.
 */
static struct css_set *find_css_set(struct css_set *old_cset,
				    struct cgroup *cgrp)
{
	struct cgroup_subsys_state *template[CGROUP_SUBSYS_COUNT] = { };
	struct css_set *cset;
	struct list_head tmp_links;
	struct cgrp_cset_link *link;
	struct cgroup_subsys *ss;
	unsigned long key;
	int ssid;

	lockdep_assert_held(&cgroup_mutex);

	/* First see if we already have a cgroup group that matches
	 * the desired set */
	down_read(&css_set_rwsem);
	cset = find_existing_css_set(old_cset, cgrp, template);
	if (cset)
		get_css_set(cset);
	up_read(&css_set_rwsem);

	if (cset)
		return cset;

	cset = kzalloc(sizeof(*cset), GFP_KERNEL);
	if (!cset)
		return NULL;

	/* Allocate all the cgrp_cset_link objects that we'll need */
	if (allocate_cgrp_cset_links(cgroup_root_count, &tmp_links) < 0) {
		kfree(cset);
		return NULL;
	}

	atomic_set(&cset->refcount, 1);
	INIT_LIST_HEAD(&cset->cgrp_links);
	INIT_LIST_HEAD(&cset->tasks);
	INIT_LIST_HEAD(&cset->mg_tasks);
	INIT_LIST_HEAD(&cset->mg_preload_node);
	INIT_LIST_HEAD(&cset->mg_node);
	INIT_HLIST_NODE(&cset->hlist);

	/* Copy the set of subsystem state objects generated in
	 * find_existing_css_set() */
	memcpy(cset->subsys, template, sizeof(cset->subsys));

	down_write(&css_set_rwsem);
	/* Add reference counts and links from the new css_set. */
	list_for_each_entry(link, &old_cset->cgrp_links, cgrp_link) {
		struct cgroup *c = link->cgrp;

		if (c->root == cgrp->root)
			c = cgrp;
		link_css_set(&tmp_links, cset, c);
	}

	BUG_ON(!list_empty(&tmp_links));

	css_set_count++;

	/* Add @cset to the hash table */
	key = css_set_hash(cset->subsys);
	hash_add(css_set_table, &cset->hlist, key);

	for_each_subsys(ss, ssid)
		list_add_tail(&cset->e_cset_node[ssid],
			      &cset->subsys[ssid]->cgroup->e_csets[ssid]);

	up_write(&css_set_rwsem);

	return cset;
}

static struct cgroup_root *cgroup_root_from_kf(struct kernfs_root *kf_root)
{
	struct cgroup *root_cgrp = kf_root->kn->priv;

	return root_cgrp->root;
}

static int cgroup_init_root_id(struct cgroup_root *root)
{
	int id;

	lockdep_assert_held(&cgroup_mutex);

	id = idr_alloc_cyclic(&cgroup_hierarchy_idr, root, 0, 0, GFP_KERNEL);
	if (id < 0)
		return id;

	root->hierarchy_id = id;
	return 0;
}

static void cgroup_exit_root_id(struct cgroup_root *root)
{
	lockdep_assert_held(&cgroup_mutex);

	if (root->hierarchy_id) {
		idr_remove(&cgroup_hierarchy_idr, root->hierarchy_id);
		root->hierarchy_id = 0;
	}
}

static void cgroup_free_root(struct cgroup_root *root)
{
	if (root) {
		/* hierarhcy ID shoulid already have been released */
		WARN_ON_ONCE(root->hierarchy_id);

		idr_destroy(&root->cgroup_idr);
		kfree(root);
	}
}

static void cgroup_destroy_root(struct cgroup_root *root)
{
	struct cgroup *cgrp = &root->cgrp;
	struct cgrp_cset_link *link, *tmp_link;

	mutex_lock(&cgroup_mutex);

	BUG_ON(atomic_read(&root->nr_cgrps));
	BUG_ON(!list_empty(&cgrp->self.children));

	/* Rebind all subsystems back to the default hierarchy */
	rebind_subsystems(&cgrp_dfl_root, root->subsys_mask);

	/*
	 * Release all the links from cset_links to this hierarchy's
	 * root cgroup
	 */
	down_write(&css_set_rwsem);

	list_for_each_entry_safe(link, tmp_link, &cgrp->cset_links, cset_link) {
		list_del(&link->cset_link);
		list_del(&link->cgrp_link);
		kfree(link);
	}
	up_write(&css_set_rwsem);

	if (!list_empty(&root->root_list)) {
		list_del(&root->root_list);
		cgroup_root_count--;
	}

	cgroup_exit_root_id(root);

	mutex_unlock(&cgroup_mutex);

	kernfs_destroy_root(root->kf_root);
	cgroup_free_root(root);
}

/* look up cgroup associated with given css_set on the specified hierarchy */
static struct cgroup *cset_cgroup_from_root(struct css_set *cset,
					    struct cgroup_root *root)
{
	struct cgroup *res = NULL;

	lockdep_assert_held(&cgroup_mutex);
	lockdep_assert_held(&css_set_rwsem);

	if (cset == &init_css_set) {
		res = &root->cgrp;
	} else {
		struct cgrp_cset_link *link;

		list_for_each_entry(link, &cset->cgrp_links, cgrp_link) {
			struct cgroup *c = link->cgrp;

			if (c->root == root) {
				res = c;
				break;
			}
		}
	}

	BUG_ON(!res);
	return res;
}

/*
 * Return the cgroup for "task" from the given hierarchy. Must be
 * called with cgroup_mutex and css_set_rwsem held.
 */
static struct cgroup *task_cgroup_from_root(struct task_struct *task,
					    struct cgroup_root *root)
{
	/*
	 * No need to lock the task - since we hold cgroup_mutex the
	 * task can't change groups, so the only thing that can happen
	 * is that it exits and its css is set back to init_css_set.
	 */
	return cset_cgroup_from_root(task_css_set(task), root);
}

/*
 * A task must hold cgroup_mutex to modify cgroups.
 *
 * Any task can increment and decrement the count field without lock.
 * So in general, code holding cgroup_mutex can't rely on the count
 * field not changing.  However, if the count goes to zero, then only
 * cgroup_attach_task() can increment it again.  Because a count of zero
 * means that no tasks are currently attached, therefore there is no
 * way a task attached to that cgroup can fork (the other way to
 * increment the count).  So code holding cgroup_mutex can safely
 * assume that if the count is zero, it will stay zero. Similarly, if
 * a task holds cgroup_mutex on a cgroup with zero count, it
 * knows that the cgroup won't be removed, as cgroup_rmdir()
 * needs that mutex.
 *
 * A cgroup can only be deleted if both its 'count' of using tasks
 * is zero, and its list of 'children' cgroups is empty.  Since all
 * tasks in the system use _some_ cgroup, and since there is always at
 * least one task in the system (init, pid == 1), therefore, root cgroup
 * always has either children cgroups and/or using tasks.  So we don't
 * need a special hack to ensure that root cgroup cannot be deleted.
 *
 * P.S.  One more locking exception.  RCU is used to guard the
 * update of a tasks cgroup pointer by cgroup_attach_task()
 */

static int cgroup_populate_dir(struct cgroup *cgrp, unsigned int subsys_mask);
static struct kernfs_syscall_ops cgroup_kf_syscall_ops;
static const struct file_operations proc_cgroupstats_operations;

static char *cgroup_file_name(struct cgroup *cgrp, const struct cftype *cft,
			      char *buf)
{
	if (cft->ss && !(cft->flags & CFTYPE_NO_PREFIX) &&
	    !(cgrp->root->flags & CGRP_ROOT_NOPREFIX))
		snprintf(buf, CGROUP_FILE_NAME_MAX, "%s.%s",
			 cft->ss->name, cft->name);
	else
		strncpy(buf, cft->name, CGROUP_FILE_NAME_MAX);
	return buf;
}

/**
 * cgroup_file_mode - deduce file mode of a control file
 * @cft: the control file in question
 *
 * returns cft->mode if ->mode is not 0
 * returns S_IRUGO|S_IWUSR if it has both a read and a write handler
 * returns S_IRUGO if it has only a read handler
 * returns S_IWUSR if it has only a write hander
 */
static umode_t cgroup_file_mode(const struct cftype *cft)
{
	umode_t mode = 0;

	if (cft->mode)
		return cft->mode;

	if (cft->read_u64 || cft->read_s64 || cft->seq_show)
		mode |= S_IRUGO;

	if (cft->write_u64 || cft->write_s64 || cft->write)
		mode |= S_IWUSR;

	return mode;
}

static void cgroup_get(struct cgroup *cgrp)
{
	WARN_ON_ONCE(cgroup_is_dead(cgrp));
	css_get(&cgrp->self);
}

static bool cgroup_tryget(struct cgroup *cgrp)
{
	return css_tryget(&cgrp->self);
}

static void cgroup_put(struct cgroup *cgrp)
{
	css_put(&cgrp->self);
}

/**
 * cgroup_calc_child_subsys_mask - calculate child_subsys_mask
 * @cgrp: the target cgroup
 * @subtree_control: the new subtree_control mask to consider
 *
 * On the default hierarchy, a subsystem may request other subsystems to be
 * enabled together through its ->depends_on mask.  In such cases, more
 * subsystems than specified in "cgroup.subtree_control" may be enabled.
 *
 * This function calculates which subsystems need to be enabled if
 * @subtree_control is to be applied to @cgrp.  The returned mask is always
 * a superset of @subtree_control and follows the usual hierarchy rules.
 */
static unsigned int cgroup_calc_child_subsys_mask(struct cgroup *cgrp,
						  unsigned int subtree_control)
{
	struct cgroup *parent = cgroup_parent(cgrp);
	unsigned int cur_ss_mask = subtree_control;
	struct cgroup_subsys *ss;
	int ssid;

	lockdep_assert_held(&cgroup_mutex);

	if (!cgroup_on_dfl(cgrp))
		return cur_ss_mask;

	while (true) {
		unsigned int new_ss_mask = cur_ss_mask;

		for_each_subsys(ss, ssid)
			if (cur_ss_mask & (1 << ssid))
				new_ss_mask |= ss->depends_on;

		/*
		 * Mask out subsystems which aren't available.  This can
		 * happen only if some depended-upon subsystems were bound
		 * to non-default hierarchies.
		 */
		if (parent)
			new_ss_mask &= parent->child_subsys_mask;
		else
			new_ss_mask &= cgrp->root->subsys_mask;

		if (new_ss_mask == cur_ss_mask)
			break;
		cur_ss_mask = new_ss_mask;
	}

	return cur_ss_mask;
}

/**
 * cgroup_refresh_child_subsys_mask - update child_subsys_mask
 * @cgrp: the target cgroup
 *
 * Update @cgrp->child_subsys_mask according to the current
 * @cgrp->subtree_control using cgroup_calc_child_subsys_mask().
 */
static void cgroup_refresh_child_subsys_mask(struct cgroup *cgrp)
{
	cgrp->child_subsys_mask =
		cgroup_calc_child_subsys_mask(cgrp, cgrp->subtree_control);
}

/**
 * cgroup_kn_unlock - unlocking helper for cgroup kernfs methods
 * @kn: the kernfs_node being serviced
 *
 * This helper undoes cgroup_kn_lock_live() and should be invoked before
 * the method finishes if locking succeeded.  Note that once this function
 * returns the cgroup returned by cgroup_kn_lock_live() may become
 * inaccessible any time.  If the caller intends to continue to access the
 * cgroup, it should pin it before invoking this function.
 */
static void cgroup_kn_unlock(struct kernfs_node *kn)
{
	struct cgroup *cgrp;

	if (kernfs_type(kn) == KERNFS_DIR)
		cgrp = kn->priv;
	else
		cgrp = kn->parent->priv;

	mutex_unlock(&cgroup_mutex);

	kernfs_unbreak_active_protection(kn);
	cgroup_put(cgrp);
}

/**
 * cgroup_kn_lock_live - locking helper for cgroup kernfs methods
 * @kn: the kernfs_node being serviced
 *
 * This helper is to be used by a cgroup kernfs method currently servicing
 * @kn.  It breaks the active protection, performs cgroup locking and
 * verifies that the associated cgroup is alive.  Returns the cgroup if
 * alive; otherwise, %NULL.  A successful return should be undone by a
 * matching cgroup_kn_unlock() invocation.
 *
 * Any cgroup kernfs method implementation which requires locking the
 * associated cgroup should use this helper.  It avoids nesting cgroup
 * locking under kernfs active protection and allows all kernfs operations
 * including self-removal.
 */
static struct cgroup *cgroup_kn_lock_live(struct kernfs_node *kn)
{
	struct cgroup *cgrp;

	if (kernfs_type(kn) == KERNFS_DIR)
		cgrp = kn->priv;
	else
		cgrp = kn->parent->priv;

	/*
	 * We're gonna grab cgroup_mutex which nests outside kernfs
	 * active_ref.  cgroup liveliness check alone provides enough
	 * protection against removal.  Ensure @cgrp stays accessible and
	 * break the active_ref protection.
	 */
	if (!cgroup_tryget(cgrp))
		return NULL;
	kernfs_break_active_protection(kn);

	mutex_lock(&cgroup_mutex);

	if (!cgroup_is_dead(cgrp))
		return cgrp;

	cgroup_kn_unlock(kn);
	return NULL;
}

static void cgroup_rm_file(struct cgroup *cgrp, const struct cftype *cft)
{
	char name[CGROUP_FILE_NAME_MAX];

	lockdep_assert_held(&cgroup_mutex);
	kernfs_remove_by_name(cgrp->kn, cgroup_file_name(cgrp, cft, name));
}

/**
 * cgroup_clear_dir - remove subsys files in a cgroup directory
 * @cgrp: target cgroup
 * @subsys_mask: mask of the subsystem ids whose files should be removed
 */
static void cgroup_clear_dir(struct cgroup *cgrp, unsigned int subsys_mask)
{
	struct cgroup_subsys *ss;
	int i;

	for_each_subsys(ss, i) {
		struct cftype *cfts;

		if (!(subsys_mask & (1 << i)))
			continue;
		list_for_each_entry(cfts, &ss->cfts, node)
			cgroup_addrm_files(cgrp, cfts, false);
	}
}

static int rebind_subsystems(struct cgroup_root *dst_root, unsigned int ss_mask)
{
	struct cgroup_subsys *ss;
	unsigned int tmp_ss_mask;
	int ssid, i, ret;

	lockdep_assert_held(&cgroup_mutex);

	for_each_subsys(ss, ssid) {
		if (!(ss_mask & (1 << ssid)))
			continue;

		/* if @ss has non-root csses attached to it, can't move */
		if (css_next_child(NULL, cgroup_css(&ss->root->cgrp, ss)))
			return -EBUSY;

		/* can't move between two non-dummy roots either */
		if (ss->root != &cgrp_dfl_root && dst_root != &cgrp_dfl_root)
			return -EBUSY;
	}

	/* skip creating root files on dfl_root for inhibited subsystems */
	tmp_ss_mask = ss_mask;
	if (dst_root == &cgrp_dfl_root)
		tmp_ss_mask &= ~cgrp_dfl_root_inhibit_ss_mask;

	ret = cgroup_populate_dir(&dst_root->cgrp, tmp_ss_mask);
	if (ret) {
		if (dst_root != &cgrp_dfl_root)
			return ret;

		/*
		 * Rebinding back to the default root is not allowed to
		 * fail.  Using both default and non-default roots should
		 * be rare.  Moving subsystems back and forth even more so.
		 * Just warn about it and continue.
		 */
		if (cgrp_dfl_root_visible) {
			pr_warn("failed to create files (%d) while rebinding 0x%x to default root\n",
				ret, ss_mask);
			pr_warn("you may retry by moving them to a different hierarchy and unbinding\n");
		}
	}

	/*
	 * Nothing can fail from this point on.  Remove files for the
	 * removed subsystems and rebind each subsystem.
	 */
	for_each_subsys(ss, ssid)
		if (ss_mask & (1 << ssid))
			cgroup_clear_dir(&ss->root->cgrp, 1 << ssid);

	for_each_subsys(ss, ssid) {
		struct cgroup_root *src_root;
		struct cgroup_subsys_state *css;
		struct css_set *cset;

		if (!(ss_mask & (1 << ssid)))
			continue;

		src_root = ss->root;
		css = cgroup_css(&src_root->cgrp, ss);

		WARN_ON(!css || cgroup_css(&dst_root->cgrp, ss));

		RCU_INIT_POINTER(src_root->cgrp.subsys[ssid], NULL);
		rcu_assign_pointer(dst_root->cgrp.subsys[ssid], css);
		ss->root = dst_root;
		css->cgroup = &dst_root->cgrp;

		down_write(&css_set_rwsem);
		hash_for_each(css_set_table, i, cset, hlist)
			list_move_tail(&cset->e_cset_node[ss->id],
				       &dst_root->cgrp.e_csets[ss->id]);
		up_write(&css_set_rwsem);

		src_root->subsys_mask &= ~(1 << ssid);
		src_root->cgrp.subtree_control &= ~(1 << ssid);
		cgroup_refresh_child_subsys_mask(&src_root->cgrp);

		/* default hierarchy doesn't enable controllers by default */
		dst_root->subsys_mask |= 1 << ssid;
		if (dst_root != &cgrp_dfl_root) {
			dst_root->cgrp.subtree_control |= 1 << ssid;
			cgroup_refresh_child_subsys_mask(&dst_root->cgrp);
		}

		if (ss->bind)
			ss->bind(css);
	}

	kernfs_activate(dst_root->cgrp.kn);
	return 0;
}

static int cgroup_show_options(struct seq_file *seq,
			       struct kernfs_root *kf_root)
{
	struct cgroup_root *root = cgroup_root_from_kf(kf_root);
	struct cgroup_subsys *ss;
	int ssid;

	for_each_subsys(ss, ssid)
		if (root->subsys_mask & (1 << ssid))
			seq_printf(seq, ",%s", ss->name);
	if (root->flags & CGRP_ROOT_NOPREFIX)
		seq_puts(seq, ",noprefix");
	if (root->flags & CGRP_ROOT_XATTR)
		seq_puts(seq, ",xattr");

	spin_lock(&release_agent_path_lock);
	if (strlen(root->release_agent_path))
		seq_printf(seq, ",release_agent=%s", root->release_agent_path);
	spin_unlock(&release_agent_path_lock);

	if (test_bit(CGRP_CPUSET_CLONE_CHILDREN, &root->cgrp.flags))
		seq_puts(seq, ",clone_children");
	if (strlen(root->name))
		seq_printf(seq, ",name=%s", root->name);
	return 0;
}

struct cgroup_sb_opts {
	unsigned int subsys_mask;
	unsigned int flags;
	char *release_agent;
	bool cpuset_clone_children;
	char *name;
	/* User explicitly requested empty subsystem */
	bool none;
};

static int parse_cgroupfs_options(char *data, struct cgroup_sb_opts *opts)
{
	char *token, *o = data;
	bool all_ss = false, one_ss = false;
	unsigned int mask = -1U;
	struct cgroup_subsys *ss;
	int nr_opts = 0;
	int i;

#ifdef CONFIG_CPUSETS
	mask = ~(1U << cpuset_cgrp_id);
#endif

	memset(opts, 0, sizeof(*opts));

	while ((token = strsep(&o, ",")) != NULL) {
		nr_opts++;

		if (!*token)
			return -EINVAL;
		if (!strcmp(token, "none")) {
			/* Explicitly have no subsystems */
			opts->none = true;
			continue;
		}
		if (!strcmp(token, "all")) {
			/* Mutually exclusive option 'all' + subsystem name */
			if (one_ss)
				return -EINVAL;
			all_ss = true;
			continue;
		}
		if (!strcmp(token, "__DEVEL__sane_behavior")) {
			opts->flags |= CGRP_ROOT_SANE_BEHAVIOR;
			continue;
		}
		if (!strcmp(token, "noprefix")) {
			opts->flags |= CGRP_ROOT_NOPREFIX;
			continue;
		}
		if (!strcmp(token, "clone_children")) {
			opts->cpuset_clone_children = true;
			continue;
		}
		if (!strcmp(token, "xattr")) {
			opts->flags |= CGRP_ROOT_XATTR;
			continue;
		}
		if (!strncmp(token, "release_agent=", 14)) {
			/* Specifying two release agents is forbidden */
			if (opts->release_agent)
				return -EINVAL;
			opts->release_agent =
				kstrndup(token + 14, PATH_MAX - 1, GFP_KERNEL);
			if (!opts->release_agent)
				return -ENOMEM;
			continue;
		}
		if (!strncmp(token, "name=", 5)) {
			const char *name = token + 5;
			/* Can't specify an empty name */
			if (!strlen(name))
				return -EINVAL;
			/* Must match [\w.-]+ */
			for (i = 0; i < strlen(name); i++) {
				char c = name[i];
				if (isalnum(c))
					continue;
				if ((c == '.') || (c == '-') || (c == '_'))
					continue;
				return -EINVAL;
			}
			/* Specifying two names is forbidden */
			if (opts->name)
				return -EINVAL;
			opts->name = kstrndup(name,
					      MAX_CGROUP_ROOT_NAMELEN - 1,
					      GFP_KERNEL);
			if (!opts->name)
				return -ENOMEM;

			continue;
		}

		for_each_subsys(ss, i) {
			if (strcmp(token, ss->name))
				continue;
			if (ss->disabled)
				continue;

			/* Mutually exclusive option 'all' + subsystem name */
			if (all_ss)
				return -EINVAL;
			opts->subsys_mask |= (1 << i);
			one_ss = true;

			break;
		}
		if (i == CGROUP_SUBSYS_COUNT)
			return -ENOENT;
	}

	if (opts->flags & CGRP_ROOT_SANE_BEHAVIOR) {
		pr_warn("sane_behavior: this is still under development and its behaviors will change, proceed at your own risk\n");
		if (nr_opts != 1) {
			pr_err("sane_behavior: no other mount options allowed\n");
			return -EINVAL;
		}
		return 0;
	}

	/*
	 * If the 'all' option was specified select all the subsystems,
	 * otherwise if 'none', 'name=' and a subsystem name options were
	 * not specified, let's default to 'all'
	 */
	if (all_ss || (!one_ss && !opts->none && !opts->name))
		for_each_subsys(ss, i)
			if (!ss->disabled)
				opts->subsys_mask |= (1 << i);

	/*
	 * We either have to specify by name or by subsystems. (So all
	 * empty hierarchies must have a name).
	 */
	if (!opts->subsys_mask && !opts->name)
		return -EINVAL;

	/*
	 * Option noprefix was introduced just for backward compatibility
	 * with the old cpuset, so we allow noprefix only if mounting just
	 * the cpuset subsystem.
	 */
	if ((opts->flags & CGRP_ROOT_NOPREFIX) && (opts->subsys_mask & mask))
		return -EINVAL;

	/* Can't specify "none" and some subsystems */
	if (opts->subsys_mask && opts->none)
		return -EINVAL;

	return 0;
}

static int cgroup_remount(struct kernfs_root *kf_root, int *flags, char *data)
{
	int ret = 0;
	struct cgroup_root *root = cgroup_root_from_kf(kf_root);
	struct cgroup_sb_opts opts;
	unsigned int added_mask, removed_mask;

	if (root == &cgrp_dfl_root) {
		pr_err("remount is not allowed\n");
		return -EINVAL;
	}

	mutex_lock(&cgroup_mutex);

	/* See what subsystems are wanted */
	ret = parse_cgroupfs_options(data, &opts);
	if (ret)
		goto out_unlock;

	if (opts.subsys_mask != root->subsys_mask || opts.release_agent)
		pr_warn("option changes via remount are deprecated (pid=%d comm=%s)\n",
			task_tgid_nr(current), current->comm);

	added_mask = opts.subsys_mask & ~root->subsys_mask;
	removed_mask = root->subsys_mask & ~opts.subsys_mask;

	/* Don't allow flags or name to change at remount */
	if ((opts.flags ^ root->flags) ||
	    (opts.name && strcmp(opts.name, root->name))) {
		pr_err("option or name mismatch, new: 0x%x \"%s\", old: 0x%x \"%s\"\n",
		       opts.flags, opts.name ?: "", root->flags, root->name);
		ret = -EINVAL;
		goto out_unlock;
	}

	/* remounting is not allowed for populated hierarchies */
	if (!list_empty(&root->cgrp.self.children)) {
		ret = -EBUSY;
		goto out_unlock;
	}

	ret = rebind_subsystems(root, added_mask);
	if (ret)
		goto out_unlock;

	rebind_subsystems(&cgrp_dfl_root, removed_mask);

	if (opts.release_agent) {
		spin_lock(&release_agent_path_lock);
		strcpy(root->release_agent_path, opts.release_agent);
		spin_unlock(&release_agent_path_lock);
	}
 out_unlock:
	kfree(opts.release_agent);
	kfree(opts.name);
	mutex_unlock(&cgroup_mutex);
	return ret;
}

/*
 * To reduce the fork() overhead for systems that are not actually using
 * their cgroups capability, we don't maintain the lists running through
 * each css_set to its tasks until we see the list actually used - in other
 * words after the first mount.
 */
static bool use_task_css_set_links __read_mostly;

static void cgroup_enable_task_cg_lists(void)
{
	struct task_struct *p, *g;

	down_write(&css_set_rwsem);

	if (use_task_css_set_links)
		goto out_unlock;

	use_task_css_set_links = true;

	/*
	 * We need tasklist_lock because RCU is not safe against
	 * while_each_thread(). Besides, a forking task that has passed
	 * cgroup_post_fork() without seeing use_task_css_set_links = 1
	 * is not guaranteed to have its child immediately visible in the
	 * tasklist if we walk through it with RCU.
	 */
	read_lock(&tasklist_lock);
	do_each_thread(g, p) {
		WARN_ON_ONCE(!list_empty(&p->cg_list) ||
			     task_css_set(p) != &init_css_set);

		/*
		 * We should check if the process is exiting, otherwise
		 * it will race with cgroup_exit() in that the list
		 * entry won't be deleted though the process has exited.
		 * Do it while holding siglock so that we don't end up
		 * racing against cgroup_exit().
		 */
		spin_lock_irq(&p->sighand->siglock);
		if (!(p->flags & PF_EXITING)) {
			struct css_set *cset = task_css_set(p);

			list_add(&p->cg_list, &cset->tasks);
			get_css_set(cset);
		}
		spin_unlock_irq(&p->sighand->siglock);
	} while_each_thread(g, p);
	read_unlock(&tasklist_lock);
out_unlock:
	up_write(&css_set_rwsem);
}

static void init_cgroup_housekeeping(struct cgroup *cgrp)
{
	struct cgroup_subsys *ss;
	int ssid;

	INIT_LIST_HEAD(&cgrp->self.sibling);
	INIT_LIST_HEAD(&cgrp->self.children);
	INIT_LIST_HEAD(&cgrp->cset_links);
	INIT_LIST_HEAD(&cgrp->pidlists);
	mutex_init(&cgrp->pidlist_mutex);
	cgrp->self.cgroup = cgrp;
	cgrp->self.flags |= CSS_ONLINE;

	for_each_subsys(ss, ssid)
		INIT_LIST_HEAD(&cgrp->e_csets[ssid]);

	init_waitqueue_head(&cgrp->offline_waitq);
	INIT_WORK(&cgrp->release_agent_work, cgroup_release_agent);
}

static void init_cgroup_root(struct cgroup_root *root,
			     struct cgroup_sb_opts *opts)
{
	struct cgroup *cgrp = &root->cgrp;

	INIT_LIST_HEAD(&root->root_list);
	atomic_set(&root->nr_cgrps, 1);
	cgrp->root = root;
	init_cgroup_housekeeping(cgrp);
	idr_init(&root->cgroup_idr);

	root->flags = opts->flags;
	if (opts->release_agent)
		strcpy(root->release_agent_path, opts->release_agent);
	if (opts->name)
		strcpy(root->name, opts->name);
	if (opts->cpuset_clone_children)
		set_bit(CGRP_CPUSET_CLONE_CHILDREN, &root->cgrp.flags);
}

static int cgroup_setup_root(struct cgroup_root *root, unsigned int ss_mask)
{
	LIST_HEAD(tmp_links);
	struct cgroup *root_cgrp = &root->cgrp;
	struct cftype *base_files;
	struct css_set *cset;
	int i, ret;

	lockdep_assert_held(&cgroup_mutex);

	ret = cgroup_idr_alloc(&root->cgroup_idr, root_cgrp, 1, 2, GFP_NOWAIT);
	if (ret < 0)
		goto out;
	root_cgrp->id = ret;

	ret = percpu_ref_init(&root_cgrp->self.refcnt, css_release, 0,
			      GFP_KERNEL);
	if (ret)
		goto out;

	/*
	 * We're accessing css_set_count without locking css_set_rwsem here,
	 * but that's OK - it can only be increased by someone holding
	 * cgroup_lock, and that's us. The worst that can happen is that we
	 * have some link structures left over
	 */
	ret = allocate_cgrp_cset_links(css_set_count, &tmp_links);
	if (ret)
		goto cancel_ref;

	ret = cgroup_init_root_id(root);
	if (ret)
		goto cancel_ref;

	root->kf_root = kernfs_create_root(&cgroup_kf_syscall_ops,
					   KERNFS_ROOT_CREATE_DEACTIVATED,
					   root_cgrp);
	if (IS_ERR(root->kf_root)) {
		ret = PTR_ERR(root->kf_root);
		goto exit_root_id;
	}
	root_cgrp->kn = root->kf_root->kn;

	if (root == &cgrp_dfl_root)
		base_files = cgroup_dfl_base_files;
	else
		base_files = cgroup_legacy_base_files;

	ret = cgroup_addrm_files(root_cgrp, base_files, true);
	if (ret)
		goto destroy_root;

	ret = rebind_subsystems(root, ss_mask);
	if (ret)
		goto destroy_root;

	/*
	 * There must be no failure case after here, since rebinding takes
	 * care of subsystems' refcounts, which are explicitly dropped in
	 * the failure exit path.
	 */
	list_add(&root->root_list, &cgroup_roots);
	cgroup_root_count++;

	/*
	 * Link the root cgroup in this hierarchy into all the css_set
	 * objects.
	 */
	down_write(&css_set_rwsem);
	hash_for_each(css_set_table, i, cset, hlist)
		link_css_set(&tmp_links, cset, root_cgrp);
	up_write(&css_set_rwsem);

	BUG_ON(!list_empty(&root_cgrp->self.children));
	BUG_ON(atomic_read(&root->nr_cgrps) != 1);

	kernfs_activate(root_cgrp->kn);
	ret = 0;
	goto out;

destroy_root:
	kernfs_destroy_root(root->kf_root);
	root->kf_root = NULL;
exit_root_id:
	cgroup_exit_root_id(root);
cancel_ref:
	percpu_ref_exit(&root_cgrp->self.refcnt);
out:
	free_cgrp_cset_links(&tmp_links);
	return ret;
}

static struct dentry *cgroup_mount(struct file_system_type *fs_type,
			 int flags, const char *unused_dev_name,
			 void *data)
{
	struct super_block *pinned_sb = NULL;
	struct cgroup_subsys *ss;
	struct cgroup_root *root;
	struct cgroup_sb_opts opts;
	struct dentry *dentry;
	int ret;
	int i;
	bool new_sb;

	/*
	 * The first time anyone tries to mount a cgroup, enable the list
	 * linking each css_set to its tasks and fix up all existing tasks.
	 */
	if (!use_task_css_set_links)
		cgroup_enable_task_cg_lists();

	mutex_lock(&cgroup_mutex);

	/* First find the desired set of subsystems */
	ret = parse_cgroupfs_options(data, &opts);
	if (ret)
		goto out_unlock;

	/* look for a matching existing root */
	if (opts.flags & CGRP_ROOT_SANE_BEHAVIOR) {
		cgrp_dfl_root_visible = true;
		root = &cgrp_dfl_root;
		cgroup_get(&root->cgrp);
		ret = 0;
		goto out_unlock;
	}

	/*
	 * Destruction of cgroup root is asynchronous, so subsystems may
	 * still be dying after the previous unmount.  Let's drain the
	 * dying subsystems.  We just need to ensure that the ones
	 * unmounted previously finish dying and don't care about new ones
	 * starting.  Testing ref liveliness is good enough.
	 */
	for_each_subsys(ss, i) {
		if (!(opts.subsys_mask & (1 << i)) ||
		    ss->root == &cgrp_dfl_root)
			continue;

		if (!percpu_ref_tryget_live(&ss->root->cgrp.self.refcnt)) {
			mutex_unlock(&cgroup_mutex);
			msleep(10);
			ret = restart_syscall();
			goto out_free;
		}
		cgroup_put(&ss->root->cgrp);
	}

	for_each_root(root) {
		bool name_match = false;

		if (root == &cgrp_dfl_root)
			continue;

		/*
		 * If we asked for a name then it must match.  Also, if
		 * name matches but sybsys_mask doesn't, we should fail.
		 * Remember whether name matched.
		 */
		if (opts.name) {
			if (strcmp(opts.name, root->name))
				continue;
			name_match = true;
		}

		/*
		 * If we asked for subsystems (or explicitly for no
		 * subsystems) then they must match.
		 */
		if ((opts.subsys_mask || opts.none) &&
		    (opts.subsys_mask != root->subsys_mask)) {
			if (!name_match)
				continue;
			ret = -EBUSY;
			goto out_unlock;
		}

		if (root->flags ^ opts.flags)
			pr_warn("new mount options do not match the existing superblock, will be ignored\n");

		/*
		 * We want to reuse @root whose lifetime is governed by its
		 * ->cgrp.  Let's check whether @root is alive and keep it
		 * that way.  As cgroup_kill_sb() can happen anytime, we
		 * want to block it by pinning the sb so that @root doesn't
		 * get killed before mount is complete.
		 *
		 * With the sb pinned, tryget_live can reliably indicate
		 * whether @root can be reused.  If it's being killed,
		 * drain it.  We can use wait_queue for the wait but this
		 * path is super cold.  Let's just sleep a bit and retry.
		 */
		pinned_sb = kernfs_pin_sb(root->kf_root, NULL);
		if (IS_ERR(pinned_sb) ||
		    !percpu_ref_tryget_live(&root->cgrp.self.refcnt)) {
			mutex_unlock(&cgroup_mutex);
			if (!IS_ERR_OR_NULL(pinned_sb))
				deactivate_super(pinned_sb);
			msleep(10);
			ret = restart_syscall();
			goto out_free;
		}

		ret = 0;
		goto out_unlock;
	}

	/*
	 * No such thing, create a new one.  name= matching without subsys
	 * specification is allowed for already existing hierarchies but we
	 * can't create new one without subsys specification.
	 */
	if (!opts.subsys_mask && !opts.none) {
		ret = -EINVAL;
		goto out_unlock;
	}

	root = kzalloc(sizeof(*root), GFP_KERNEL);
	if (!root) {
		ret = -ENOMEM;
		goto out_unlock;
	}

	init_cgroup_root(root, &opts);

	ret = cgroup_setup_root(root, opts.subsys_mask);
	if (ret)
		cgroup_free_root(root);

out_unlock:
	mutex_unlock(&cgroup_mutex);
out_free:
	kfree(opts.release_agent);
	kfree(opts.name);

	if (ret)
		return ERR_PTR(ret);

	dentry = kernfs_mount(fs_type, flags, root->kf_root,
				CGROUP_SUPER_MAGIC, &new_sb);
	if (IS_ERR(dentry) || !new_sb)
		cgroup_put(&root->cgrp);

	/*
	 * If @pinned_sb, we're reusing an existing root and holding an
	 * extra ref on its sb.  Mount is complete.  Put the extra ref.
	 */
	if (pinned_sb) {
		WARN_ON(new_sb);
		deactivate_super(pinned_sb);
	}

	return dentry;
}

static void cgroup_kill_sb(struct super_block *sb)
{
	struct kernfs_root *kf_root = kernfs_root_from_sb(sb);
	struct cgroup_root *root = cgroup_root_from_kf(kf_root);

	/*
	 * If @root doesn't have any mounts or children, start killing it.
	 * This prevents new mounts by disabling percpu_ref_tryget_live().
	 * cgroup_mount() may wait for @root's release.
	 *
	 * And don't kill the default root.
	 */
	if (css_has_online_children(&root->cgrp.self) ||
	    root == &cgrp_dfl_root)
		cgroup_put(&root->cgrp);
	else
		percpu_ref_kill(&root->cgrp.self.refcnt);

	kernfs_kill_sb(sb);
}

static struct file_system_type cgroup_fs_type = {
	.name = "cgroup",
	.mount = cgroup_mount,
	.kill_sb = cgroup_kill_sb,
};

static struct kobject *cgroup_kobj;

/**
 * task_cgroup_path - cgroup path of a task in the first cgroup hierarchy
 * @task: target task
 * @buf: the buffer to write the path into
 * @buflen: the length of the buffer
 *
 * Determine @task's cgroup on the first (the one with the lowest non-zero
 * hierarchy_id) cgroup hierarchy and copy its path into @buf.  This
 * function grabs cgroup_mutex and shouldn't be used inside locks used by
 * cgroup controller callbacks.
 *
 * Return value is the same as kernfs_path().
 */
char *task_cgroup_path(struct task_struct *task, char *buf, size_t buflen)
{
	struct cgroup_root *root;
	struct cgroup *cgrp;
	int hierarchy_id = 1;
	char *path = NULL;

	mutex_lock(&cgroup_mutex);
	down_read(&css_set_rwsem);

	root = idr_get_next(&cgroup_hierarchy_idr, &hierarchy_id);

	if (root) {
		cgrp = task_cgroup_from_root(task, root);
		path = cgroup_path(cgrp, buf, buflen);
	} else {
		/* if no hierarchy exists, everyone is in "/" */
		if (strlcpy(buf, "/", buflen) < buflen)
			path = buf;
	}

	up_read(&css_set_rwsem);
	mutex_unlock(&cgroup_mutex);
	return path;
}
EXPORT_SYMBOL_GPL(task_cgroup_path);

/* used to track tasks and other necessary states during migration */
struct cgroup_taskset {
	/* the src and dst cset list running through cset->mg_node */
	struct list_head	src_csets;
	struct list_head	dst_csets;

	/*
	 * Fields for cgroup_taskset_*() iteration.
	 *
	 * Before migration is committed, the target migration tasks are on
	 * ->mg_tasks of the csets on ->src_csets.  After, on ->mg_tasks of
	 * the csets on ->dst_csets.  ->csets point to either ->src_csets
	 * or ->dst_csets depending on whether migration is committed.
	 *
	 * ->cur_csets and ->cur_task point to the current task position
	 * during iteration.
	 */
	struct list_head	*csets;
	struct css_set		*cur_cset;
	struct task_struct	*cur_task;
};

/**
 * cgroup_taskset_first - reset taskset and return the first task
 * @tset: taskset of interest
 *
 * @tset iteration is initialized and the first task is returned.
 */
struct task_struct *cgroup_taskset_first(struct cgroup_taskset *tset)
{
	tset->cur_cset = list_first_entry(tset->csets, struct css_set, mg_node);
	tset->cur_task = NULL;

	return cgroup_taskset_next(tset);
}

/**
 * cgroup_taskset_next - iterate to the next task in taskset
 * @tset: taskset of interest
 *
 * Return the next task in @tset.  Iteration must have been initialized
 * with cgroup_taskset_first().
 */
struct task_struct *cgroup_taskset_next(struct cgroup_taskset *tset)
{
	struct css_set *cset = tset->cur_cset;
	struct task_struct *task = tset->cur_task;

	while (&cset->mg_node != tset->csets) {
		if (!task)
			task = list_first_entry(&cset->mg_tasks,
						struct task_struct, cg_list);
		else
			task = list_next_entry(task, cg_list);

		if (&task->cg_list != &cset->mg_tasks) {
			tset->cur_cset = cset;
			tset->cur_task = task;
			return task;
		}

		cset = list_next_entry(cset, mg_node);
		task = NULL;
	}

	return NULL;
}

/**
 * cgroup_task_migrate - move a task from one cgroup to another.
 * @old_cgrp: the cgroup @tsk is being migrated from
 * @tsk: the task being migrated
 * @new_cset: the new css_set @tsk is being attached to
 *
 * Must be called with cgroup_mutex, threadgroup and css_set_rwsem locked.
 */
static void cgroup_task_migrate(struct cgroup *old_cgrp,
				struct task_struct *tsk,
				struct css_set *new_cset)
{
	struct css_set *old_cset;

	lockdep_assert_held(&cgroup_mutex);
	lockdep_assert_held(&css_set_rwsem);

	/*
	 * We are synchronized through threadgroup_lock() against PF_EXITING
	 * setting such that we can't race against cgroup_exit() changing the
	 * css_set to init_css_set and dropping the old one.
	 */
	WARN_ON_ONCE(tsk->flags & PF_EXITING);
	old_cset = task_css_set(tsk);

	get_css_set(new_cset);
	rcu_assign_pointer(tsk->cgroups, new_cset);

	/*
	 * Use move_tail so that cgroup_taskset_first() still returns the
	 * leader after migration.  This works because cgroup_migrate()
	 * ensures that the dst_cset of the leader is the first on the
	 * tset's dst_csets list.
	 */
	list_move_tail(&tsk->cg_list, &new_cset->mg_tasks);

	/*
	 * We just gained a reference on old_cset by taking it from the
	 * task. As trading it for new_cset is protected by cgroup_mutex,
	 * we're safe to drop it here; it will be freed under RCU.
	 */
	put_css_set_locked(old_cset);
}

/**
 * cgroup_migrate_finish - cleanup after attach
 * @preloaded_csets: list of preloaded css_sets
 *
 * Undo cgroup_migrate_add_src() and cgroup_migrate_prepare_dst().  See
 * those functions for details.
 */
static void cgroup_migrate_finish(struct list_head *preloaded_csets)
{
	struct css_set *cset, *tmp_cset;

	lockdep_assert_held(&cgroup_mutex);

	down_write(&css_set_rwsem);
	list_for_each_entry_safe(cset, tmp_cset, preloaded_csets, mg_preload_node) {
		cset->mg_src_cgrp = NULL;
		cset->mg_dst_cset = NULL;
		list_del_init(&cset->mg_preload_node);
		put_css_set_locked(cset);
	}
	up_write(&css_set_rwsem);
}

/**
 * cgroup_migrate_add_src - add a migration source css_set
 * @src_cset: the source css_set to add
 * @dst_cgrp: the destination cgroup
 * @preloaded_csets: list of preloaded css_sets
 *
 * Tasks belonging to @src_cset are about to be migrated to @dst_cgrp.  Pin
 * @src_cset and add it to @preloaded_csets, which should later be cleaned
 * up by cgroup_migrate_finish().
 *
 * This function may be called without holding threadgroup_lock even if the
 * target is a process.  Threads may be created and destroyed but as long
 * as cgroup_mutex is not dropped, no new css_set can be put into play and
 * the preloaded css_sets are guaranteed to cover all migrations.
 */
static void cgroup_migrate_add_src(struct css_set *src_cset,
				   struct cgroup *dst_cgrp,
				   struct list_head *preloaded_csets)
{
	struct cgroup *src_cgrp;

	lockdep_assert_held(&cgroup_mutex);
	lockdep_assert_held(&css_set_rwsem);

	src_cgrp = cset_cgroup_from_root(src_cset, dst_cgrp->root);

	if (!list_empty(&src_cset->mg_preload_node))
		return;

	WARN_ON(src_cset->mg_src_cgrp);
	WARN_ON(!list_empty(&src_cset->mg_tasks));
	WARN_ON(!list_empty(&src_cset->mg_node));

	src_cset->mg_src_cgrp = src_cgrp;
	get_css_set(src_cset);
	list_add(&src_cset->mg_preload_node, preloaded_csets);
}

/**
 * cgroup_migrate_prepare_dst - prepare destination css_sets for migration
 * @dst_cgrp: the destination cgroup (may be %NULL)
 * @preloaded_csets: list of preloaded source css_sets
 *
 * Tasks are about to be moved to @dst_cgrp and all the source css_sets
 * have been preloaded to @preloaded_csets.  This function looks up and
 * pins all destination css_sets, links each to its source, and append them
 * to @preloaded_csets.  If @dst_cgrp is %NULL, the destination of each
 * source css_set is assumed to be its cgroup on the default hierarchy.
 *
 * This function must be called after cgroup_migrate_add_src() has been
 * called on each migration source css_set.  After migration is performed
 * using cgroup_migrate(), cgroup_migrate_finish() must be called on
 * @preloaded_csets.
 */
static int cgroup_migrate_prepare_dst(struct cgroup *dst_cgrp,
				      struct list_head *preloaded_csets)
{
	LIST_HEAD(csets);
	struct css_set *src_cset, *tmp_cset;

	lockdep_assert_held(&cgroup_mutex);

	/*
	 * Except for the root, child_subsys_mask must be zero for a cgroup
	 * with tasks so that child cgroups don't compete against tasks.
	 */
	if (dst_cgrp && cgroup_on_dfl(dst_cgrp) && cgroup_parent(dst_cgrp) &&
	    dst_cgrp->child_subsys_mask)
		return -EBUSY;

	/* look up the dst cset for each src cset and link it to src */
	list_for_each_entry_safe(src_cset, tmp_cset, preloaded_csets, mg_preload_node) {
		struct css_set *dst_cset;

		dst_cset = find_css_set(src_cset,
					dst_cgrp ?: src_cset->dfl_cgrp);
		if (!dst_cset)
			goto err;

		WARN_ON_ONCE(src_cset->mg_dst_cset || dst_cset->mg_dst_cset);

		/*
		 * If src cset equals dst, it's noop.  Drop the src.
		 * cgroup_migrate() will skip the cset too.  Note that we
		 * can't handle src == dst as some nodes are used by both.
		 */
		if (src_cset == dst_cset) {
			src_cset->mg_src_cgrp = NULL;
			list_del_init(&src_cset->mg_preload_node);
			put_css_set(src_cset);
			put_css_set(dst_cset);
			continue;
		}

		src_cset->mg_dst_cset = dst_cset;

		if (list_empty(&dst_cset->mg_preload_node))
			list_add(&dst_cset->mg_preload_node, &csets);
		else
			put_css_set(dst_cset);
	}

	list_splice_tail(&csets, preloaded_csets);
	return 0;
err:
	cgroup_migrate_finish(&csets);
	return -ENOMEM;
}

/**
 * cgroup_migrate - migrate a process or task to a cgroup
 * @cgrp: the destination cgroup
 * @leader: the leader of the process or the task to migrate
 * @threadgroup: whether @leader points to the whole process or a single task
 *
 * Migrate a process or task denoted by @leader to @cgrp.  If migrating a
 * process, the caller must be holding threadgroup_lock of @leader.  The
 * caller is also responsible for invoking cgroup_migrate_add_src() and
 * cgroup_migrate_prepare_dst() on the targets before invoking this
 * function and following up with cgroup_migrate_finish().
 *
 * As long as a controller's ->can_attach() doesn't fail, this function is
 * guaranteed to succeed.  This means that, excluding ->can_attach()
 * failure, when migrating multiple targets, the success or failure can be
 * decided for all targets by invoking group_migrate_prepare_dst() before
 * actually starting migrating.
 */
static int cgroup_migrate(struct cgroup *cgrp, struct task_struct *leader,
			  bool threadgroup)
{
	struct cgroup_taskset tset = {
		.src_csets	= LIST_HEAD_INIT(tset.src_csets),
		.dst_csets	= LIST_HEAD_INIT(tset.dst_csets),
		.csets		= &tset.src_csets,
	};
	struct cgroup_subsys_state *css, *failed_css = NULL;
	struct css_set *cset, *tmp_cset;
	struct task_struct *task, *tmp_task;
	int i, ret;

	/*
	 * Prevent freeing of tasks while we take a snapshot. Tasks that are
	 * already PF_EXITING could be freed from underneath us unless we
	 * take an rcu_read_lock.
	 */
	down_write(&css_set_rwsem);
	rcu_read_lock();
	task = leader;
	do {
		/* @task either already exited or can't exit until the end */
		if (task->flags & PF_EXITING)
			goto next;

		/* leave @task alone if post_fork() hasn't linked it yet */
		if (list_empty(&task->cg_list))
			goto next;

		cset = task_css_set(task);
		if (!cset->mg_src_cgrp)
			goto next;

		/*
		 * cgroup_taskset_first() must always return the leader.
		 * Take care to avoid disturbing the ordering.
		 */
		list_move_tail(&task->cg_list, &cset->mg_tasks);
		if (list_empty(&cset->mg_node))
			list_add_tail(&cset->mg_node, &tset.src_csets);
		if (list_empty(&cset->mg_dst_cset->mg_node))
			list_move_tail(&cset->mg_dst_cset->mg_node,
				       &tset.dst_csets);
	next:
		if (!threadgroup)
			break;
	} while_each_thread(leader, task);
	rcu_read_unlock();
	up_write(&css_set_rwsem);

	/* methods shouldn't be called if no task is actually migrating */
	if (list_empty(&tset.src_csets))
		return 0;

	/* check that we can legitimately attach to the cgroup */
	for_each_e_css(css, i, cgrp) {
		if (css->ss->can_attach) {
			ret = css->ss->can_attach(css, &tset);
			if (ret) {
				failed_css = css;
				goto out_cancel_attach;
			}
		}
	}

	/*
	 * Now that we're guaranteed success, proceed to move all tasks to
	 * the new cgroup.  There are no failure cases after here, so this
	 * is the commit point.
	 */
	down_write(&css_set_rwsem);
	list_for_each_entry(cset, &tset.src_csets, mg_node) {
		list_for_each_entry_safe(task, tmp_task, &cset->mg_tasks, cg_list)
			cgroup_task_migrate(cset->mg_src_cgrp, task,
					    cset->mg_dst_cset);
	}
	up_write(&css_set_rwsem);

	/*
	 * Migration is committed, all target tasks are now on dst_csets.
	 * Nothing is sensitive to fork() after this point.  Notify
	 * controllers that migration is complete.
	 */
	tset.csets = &tset.dst_csets;

	for_each_e_css(css, i, cgrp)
		if (css->ss->attach)
			css->ss->attach(css, &tset);

	ret = 0;
	goto out_release_tset;

out_cancel_attach:
	for_each_e_css(css, i, cgrp) {
		if (css == failed_css)
			break;
		if (css->ss->cancel_attach)
			css->ss->cancel_attach(css, &tset);
	}
out_release_tset:
	down_write(&css_set_rwsem);
	list_splice_init(&tset.dst_csets, &tset.src_csets);
	list_for_each_entry_safe(cset, tmp_cset, &tset.src_csets, mg_node) {
		list_splice_tail_init(&cset->mg_tasks, &cset->tasks);
		list_del_init(&cset->mg_node);
	}
	up_write(&css_set_rwsem);
	return ret;
}

/**
 * cgroup_attach_task - attach a task or a whole threadgroup to a cgroup
 * @dst_cgrp: the cgroup to attach to
 * @leader: the task or the leader of the threadgroup to be attached
 * @threadgroup: attach the whole threadgroup?
 *
 * Call holding cgroup_mutex and threadgroup_lock of @leader.
 */
static int cgroup_attach_task(struct cgroup *dst_cgrp,
			      struct task_struct *leader, bool threadgroup)
{
	LIST_HEAD(preloaded_csets);
	struct task_struct *task;
	int ret;

	/* look up all src csets */
	down_read(&css_set_rwsem);
	rcu_read_lock();
	task = leader;
	do {
		cgroup_migrate_add_src(task_css_set(task), dst_cgrp,
				       &preloaded_csets);
		if (!threadgroup)
			break;
	} while_each_thread(leader, task);
	rcu_read_unlock();
	up_read(&css_set_rwsem);

	/* prepare dst csets and commit */
	ret = cgroup_migrate_prepare_dst(dst_cgrp, &preloaded_csets);
	if (!ret)
		ret = cgroup_migrate(dst_cgrp, leader, threadgroup);

	cgroup_migrate_finish(&preloaded_csets);
	return ret;
}

/*
 * Find the task_struct of the task to attach by vpid and pass it along to the
 * function to attach either it or all tasks in its threadgroup. Will lock
 * cgroup_mutex and threadgroup.
 */
static ssize_t __cgroup_procs_write(struct kernfs_open_file *of, char *buf,
				    size_t nbytes, loff_t off, bool threadgroup)
{
	struct task_struct *tsk;
	const struct cred *cred = current_cred(), *tcred;
	struct cgroup *cgrp;
	pid_t pid;
	int ret;

	if (kstrtoint(strstrip(buf), 0, &pid) || pid < 0)
		return -EINVAL;

	cgrp = cgroup_kn_lock_live(of->kn);
	if (!cgrp)
		return -ENODEV;

retry_find_task:
	rcu_read_lock();
	if (pid) {
		tsk = find_task_by_vpid(pid);
		if (!tsk) {
			rcu_read_unlock();
			ret = -ESRCH;
			goto out_unlock_cgroup;
		}
		/*
		 * even if we're attaching all tasks in the thread group, we
		 * only need to check permissions on one of them.
		 */
		tcred = __task_cred(tsk);
		if (!uid_eq(cred->euid, GLOBAL_ROOT_UID) &&
		    !uid_eq(cred->euid, tcred->uid) &&
		    !uid_eq(cred->euid, tcred->suid)) {
			rcu_read_unlock();
			ret = -EACCES;
			goto out_unlock_cgroup;
		}
	} else
		tsk = current;

	if (threadgroup)
		tsk = tsk->group_leader;

	/*
	 * Workqueue threads may acquire PF_NO_SETAFFINITY and become
	 * trapped in a cpuset, or RT worker may be born in a cgroup
	 * with no rt_runtime allocated.  Just say no.
	 */
	if (tsk == kthreadd_task || (tsk->flags & PF_NO_SETAFFINITY)) {
		ret = -EINVAL;
		rcu_read_unlock();
		goto out_unlock_cgroup;
	}

	get_task_struct(tsk);
	rcu_read_unlock();

	threadgroup_lock(tsk);
	if (threadgroup) {
		if (!thread_group_leader(tsk)) {
			/*
			 * a race with de_thread from another thread's exec()
			 * may strip us of our leadership, if this happens,
			 * there is no choice but to throw this task away and
			 * try again; this is
			 * "double-double-toil-and-trouble-check locking".
			 */
			threadgroup_unlock(tsk);
			put_task_struct(tsk);
			goto retry_find_task;
		}
	}

	ret = cgroup_attach_task(cgrp, tsk, threadgroup);

	threadgroup_unlock(tsk);

	put_task_struct(tsk);
out_unlock_cgroup:
	cgroup_kn_unlock(of->kn);
	return ret ?: nbytes;
}

/**
 * cgroup_attach_task_all - attach task 'tsk' to all cgroups of task 'from'
 * @from: attach to all cgroups of a given task
 * @tsk: the task to be attached
 */
int cgroup_attach_task_all(struct task_struct *from, struct task_struct *tsk)
{
	struct cgroup_root *root;
	int retval = 0;

	mutex_lock(&cgroup_mutex);
	for_each_root(root) {
		struct cgroup *from_cgrp;

		if (root == &cgrp_dfl_root)
			continue;

		down_read(&css_set_rwsem);
		from_cgrp = task_cgroup_from_root(from, root);
		up_read(&css_set_rwsem);

		retval = cgroup_attach_task(from_cgrp, tsk, false);
		if (retval)
			break;
	}
	mutex_unlock(&cgroup_mutex);

	return retval;
}
EXPORT_SYMBOL_GPL(cgroup_attach_task_all);

static ssize_t cgroup_tasks_write(struct kernfs_open_file *of,
				  char *buf, size_t nbytes, loff_t off)
{
	return __cgroup_procs_write(of, buf, nbytes, off, false);
}

static ssize_t cgroup_procs_write(struct kernfs_open_file *of,
				  char *buf, size_t nbytes, loff_t off)
{
	return __cgroup_procs_write(of, buf, nbytes, off, true);
}

static ssize_t cgroup_release_agent_write(struct kernfs_open_file *of,
					  char *buf, size_t nbytes, loff_t off)
{
	struct cgroup *cgrp;

	BUILD_BUG_ON(sizeof(cgrp->root->release_agent_path) < PATH_MAX);

	cgrp = cgroup_kn_lock_live(of->kn);
	if (!cgrp)
		return -ENODEV;
	spin_lock(&release_agent_path_lock);
	strlcpy(cgrp->root->release_agent_path, strstrip(buf),
		sizeof(cgrp->root->release_agent_path));
	spin_unlock(&release_agent_path_lock);
	cgroup_kn_unlock(of->kn);
	return nbytes;
}

static int cgroup_release_agent_show(struct seq_file *seq, void *v)
{
	struct cgroup *cgrp = seq_css(seq)->cgroup;

	spin_lock(&release_agent_path_lock);
	seq_puts(seq, cgrp->root->release_agent_path);
	spin_unlock(&release_agent_path_lock);
	seq_putc(seq, '\n');
	return 0;
}

static int cgroup_sane_behavior_show(struct seq_file *seq, void *v)
{
	seq_puts(seq, "0\n");
	return 0;
}

static void cgroup_print_ss_mask(struct seq_file *seq, unsigned int ss_mask)
{
	struct cgroup_subsys *ss;
	bool printed = false;
	int ssid;

	for_each_subsys(ss, ssid) {
		if (ss_mask & (1 << ssid)) {
			if (printed)
				seq_putc(seq, ' ');
			seq_printf(seq, "%s", ss->name);
			printed = true;
		}
	}
	if (printed)
		seq_putc(seq, '\n');
}

/* show controllers which are currently attached to the default hierarchy */
static int cgroup_root_controllers_show(struct seq_file *seq, void *v)
{
	struct cgroup *cgrp = seq_css(seq)->cgroup;

	cgroup_print_ss_mask(seq, cgrp->root->subsys_mask &
			     ~cgrp_dfl_root_inhibit_ss_mask);
	return 0;
}

/* show controllers which are enabled from the parent */
static int cgroup_controllers_show(struct seq_file *seq, void *v)
{
	struct cgroup *cgrp = seq_css(seq)->cgroup;

	cgroup_print_ss_mask(seq, cgroup_parent(cgrp)->subtree_control);
	return 0;
}

/* show controllers which are enabled for a given cgroup's children */
static int cgroup_subtree_control_show(struct seq_file *seq, void *v)
{
	struct cgroup *cgrp = seq_css(seq)->cgroup;

	cgroup_print_ss_mask(seq, cgrp->subtree_control);
	return 0;
}

/**
 * cgroup_update_dfl_csses - update css assoc of a subtree in default hierarchy
 * @cgrp: root of the subtree to update csses for
 *
 * @cgrp's child_subsys_mask has changed and its subtree's (self excluded)
 * css associations need to be updated accordingly.  This function looks up
 * all css_sets which are attached to the subtree, creates the matching
 * updated css_sets and migrates the tasks to the new ones.
 */
static int cgroup_update_dfl_csses(struct cgroup *cgrp)
{
	LIST_HEAD(preloaded_csets);
	struct cgroup_subsys_state *css;
	struct css_set *src_cset;
	int ret;

	lockdep_assert_held(&cgroup_mutex);

	/* look up all csses currently attached to @cgrp's subtree */
	down_read(&css_set_rwsem);
	css_for_each_descendant_pre(css, cgroup_css(cgrp, NULL)) {
		struct cgrp_cset_link *link;

		/* self is not affected by child_subsys_mask change */
		if (css->cgroup == cgrp)
			continue;

		list_for_each_entry(link, &css->cgroup->cset_links, cset_link)
			cgroup_migrate_add_src(link->cset, cgrp,
					       &preloaded_csets);
	}
	up_read(&css_set_rwsem);

	/* NULL dst indicates self on default hierarchy */
	ret = cgroup_migrate_prepare_dst(NULL, &preloaded_csets);
	if (ret)
		goto out_finish;

	list_for_each_entry(src_cset, &preloaded_csets, mg_preload_node) {
		struct task_struct *last_task = NULL, *task;

		/* src_csets precede dst_csets, break on the first dst_cset */
		if (!src_cset->mg_src_cgrp)
			break;

		/*
		 * All tasks in src_cset need to be migrated to the
		 * matching dst_cset.  Empty it process by process.  We
		 * walk tasks but migrate processes.  The leader might even
		 * belong to a different cset but such src_cset would also
		 * be among the target src_csets because the default
		 * hierarchy enforces per-process membership.
		 */
		while (true) {
			down_read(&css_set_rwsem);
			task = list_first_entry_or_null(&src_cset->tasks,
						struct task_struct, cg_list);
			if (task) {
				task = task->group_leader;
				WARN_ON_ONCE(!task_css_set(task)->mg_src_cgrp);
				get_task_struct(task);
			}
			up_read(&css_set_rwsem);

			if (!task)
				break;

			/* guard against possible infinite loop */
			if (WARN(last_task == task,
				 "cgroup: update_dfl_csses failed to make progress, aborting in inconsistent state\n"))
				goto out_finish;
			last_task = task;

			threadgroup_lock(task);
			/* raced against de_thread() from another thread? */
			if (!thread_group_leader(task)) {
				threadgroup_unlock(task);
				put_task_struct(task);
				continue;
			}

			ret = cgroup_migrate(src_cset->dfl_cgrp, task, true);

			threadgroup_unlock(task);
			put_task_struct(task);

			if (WARN(ret, "cgroup: failed to update controllers for the default hierarchy (%d), further operations may crash or hang\n", ret))
				goto out_finish;
		}
	}

out_finish:
	cgroup_migrate_finish(&preloaded_csets);
	return ret;
}

/* change the enabled child controllers for a cgroup in the default hierarchy */
static ssize_t cgroup_subtree_control_write(struct kernfs_open_file *of,
					    char *buf, size_t nbytes,
					    loff_t off)
{
	unsigned int enable = 0, disable = 0;
	unsigned int css_enable, css_disable, old_sc, new_sc, old_ss, new_ss;
	struct cgroup *cgrp, *child;
	struct cgroup_subsys *ss;
	char *tok;
	int ssid, ret;

	/*
	 * Parse input - space separated list of subsystem names prefixed
	 * with either + or -.
	 */
	buf = strstrip(buf);
	while ((tok = strsep(&buf, " "))) {
		if (tok[0] == '\0')
			continue;
		for_each_subsys(ss, ssid) {
			if (ss->disabled || strcmp(tok + 1, ss->name) ||
			    ((1 << ss->id) & cgrp_dfl_root_inhibit_ss_mask))
				continue;

			if (*tok == '+') {
				enable |= 1 << ssid;
				disable &= ~(1 << ssid);
			} else if (*tok == '-') {
				disable |= 1 << ssid;
				enable &= ~(1 << ssid);
			} else {
				return -EINVAL;
			}
			break;
		}
		if (ssid == CGROUP_SUBSYS_COUNT)
			return -EINVAL;
	}

	cgrp = cgroup_kn_lock_live(of->kn);
	if (!cgrp)
		return -ENODEV;

	for_each_subsys(ss, ssid) {
		if (enable & (1 << ssid)) {
			if (cgrp->subtree_control & (1 << ssid)) {
				enable &= ~(1 << ssid);
				continue;
			}

			/* unavailable or not enabled on the parent? */
			if (!(cgrp_dfl_root.subsys_mask & (1 << ssid)) ||
			    (cgroup_parent(cgrp) &&
			     !(cgroup_parent(cgrp)->subtree_control & (1 << ssid)))) {
				ret = -ENOENT;
				goto out_unlock;
			}
		} else if (disable & (1 << ssid)) {
			if (!(cgrp->subtree_control & (1 << ssid))) {
				disable &= ~(1 << ssid);
				continue;
			}

			/* a child has it enabled? */
			cgroup_for_each_live_child(child, cgrp) {
				if (child->subtree_control & (1 << ssid)) {
					ret = -EBUSY;
					goto out_unlock;
				}
			}
		}
	}

	if (!enable && !disable) {
		ret = 0;
		goto out_unlock;
	}

	/*
	 * Except for the root, subtree_control must be zero for a cgroup
	 * with tasks so that child cgroups don't compete against tasks.
	 */
	if (enable && cgroup_parent(cgrp) && !list_empty(&cgrp->cset_links)) {
		ret = -EBUSY;
		goto out_unlock;
	}

	/*
	 * Update subsys masks and calculate what needs to be done.  More
	 * subsystems than specified may need to be enabled or disabled
	 * depending on subsystem dependencies.
	 */
	old_sc = cgrp->subtree_control;
	old_ss = cgrp->child_subsys_mask;
	new_sc = (old_sc | enable) & ~disable;
	new_ss = cgroup_calc_child_subsys_mask(cgrp, new_sc);

	css_enable = ~old_ss & new_ss;
	css_disable = old_ss & ~new_ss;
	enable |= css_enable;
	disable |= css_disable;

	/*
	 * Because css offlining is asynchronous, userland might try to
	 * re-enable the same controller while the previous instance is
	 * still around.  In such cases, wait till it's gone using
	 * offline_waitq.
	 */
	for_each_subsys(ss, ssid) {
		if (!(css_enable & (1 << ssid)))
			continue;

		cgroup_for_each_live_child(child, cgrp) {
			DEFINE_WAIT(wait);

			if (!cgroup_css(child, ss))
				continue;

			cgroup_get(child);
			prepare_to_wait(&child->offline_waitq, &wait,
					TASK_UNINTERRUPTIBLE);
			cgroup_kn_unlock(of->kn);
			schedule();
			finish_wait(&child->offline_waitq, &wait);
			cgroup_put(child);

			return restart_syscall();
		}
	}

	cgrp->subtree_control = new_sc;
	cgrp->child_subsys_mask = new_ss;

	/*
	 * Create new csses or make the existing ones visible.  A css is
	 * created invisible if it's being implicitly enabled through
	 * dependency.  An invisible css is made visible when the userland
	 * explicitly enables it.
	 */
	for_each_subsys(ss, ssid) {
		if (!(enable & (1 << ssid)))
			continue;

		cgroup_for_each_live_child(child, cgrp) {
			if (css_enable & (1 << ssid))
				ret = create_css(child, ss,
					cgrp->subtree_control & (1 << ssid));
			else
				ret = cgroup_populate_dir(child, 1 << ssid);
			if (ret)
				goto err_undo_css;
		}
	}

	/*
	 * At this point, cgroup_e_css() results reflect the new csses
	 * making the following cgroup_update_dfl_csses() properly update
	 * css associations of all tasks in the subtree.
	 */
	ret = cgroup_update_dfl_csses(cgrp);
	if (ret)
		goto err_undo_css;

	/*
	 * All tasks are migrated out of disabled csses.  Kill or hide
	 * them.  A css is hidden when the userland requests it to be
	 * disabled while other subsystems are still depending on it.  The
	 * css must not actively control resources and be in the vanilla
	 * state if it's made visible again later.  Controllers which may
	 * be depended upon should provide ->css_reset() for this purpose.
	 */
	for_each_subsys(ss, ssid) {
		if (!(disable & (1 << ssid)))
			continue;

		cgroup_for_each_live_child(child, cgrp) {
			struct cgroup_subsys_state *css = cgroup_css(child, ss);

			if (css_disable & (1 << ssid)) {
				kill_css(css);
			} else {
				cgroup_clear_dir(child, 1 << ssid);
				if (ss->css_reset)
					ss->css_reset(css);
			}
		}
	}

	/*
	 * The effective csses of all the descendants (excluding @cgrp) may
	 * have changed.  Subsystems can optionally subscribe to this event
	 * by implementing ->css_e_css_changed() which is invoked if any of
	 * the effective csses seen from the css's cgroup may have changed.
	 */
	for_each_subsys(ss, ssid) {
		struct cgroup_subsys_state *this_css = cgroup_css(cgrp, ss);
		struct cgroup_subsys_state *css;

		if (!ss->css_e_css_changed || !this_css)
			continue;

		css_for_each_descendant_pre(css, this_css)
			if (css != this_css)
				ss->css_e_css_changed(css);
	}

	kernfs_activate(cgrp->kn);
	ret = 0;
out_unlock:
	cgroup_kn_unlock(of->kn);
	return ret ?: nbytes;

err_undo_css:
	cgrp->subtree_control = old_sc;
	cgrp->child_subsys_mask = old_ss;

	for_each_subsys(ss, ssid) {
		if (!(enable & (1 << ssid)))
			continue;

		cgroup_for_each_live_child(child, cgrp) {
			struct cgroup_subsys_state *css = cgroup_css(child, ss);

			if (!css)
				continue;

			if (css_enable & (1 << ssid))
				kill_css(css);
			else
				cgroup_clear_dir(child, 1 << ssid);
		}
	}
	goto out_unlock;
}

static int cgroup_populated_show(struct seq_file *seq, void *v)
{
	seq_printf(seq, "%d\n", (bool)seq_css(seq)->cgroup->populated_cnt);
	return 0;
}

static ssize_t cgroup_file_write(struct kernfs_open_file *of, char *buf,
				 size_t nbytes, loff_t off)
{
	struct cgroup *cgrp = of->kn->parent->priv;
	struct cftype *cft = of->kn->priv;
	struct cgroup_subsys_state *css;
	int ret;

	if (cft->write)
		return cft->write(of, buf, nbytes, off);

	/*
	 * kernfs guarantees that a file isn't deleted with operations in
	 * flight, which means that the matching css is and stays alive and
	 * doesn't need to be pinned.  The RCU locking is not necessary
	 * either.  It's just for the convenience of using cgroup_css().
	 */
	rcu_read_lock();
	css = cgroup_css(cgrp, cft->ss);
	rcu_read_unlock();

	if (cft->write_u64) {
		unsigned long long v;
		ret = kstrtoull(buf, 0, &v);
		if (!ret)
			ret = cft->write_u64(css, cft, v);
	} else if (cft->write_s64) {
		long long v;
		ret = kstrtoll(buf, 0, &v);
		if (!ret)
			ret = cft->write_s64(css, cft, v);
	} else {
		ret = -EINVAL;
	}

	return ret ?: nbytes;
}

static void *cgroup_seqfile_start(struct seq_file *seq, loff_t *ppos)
{
	return seq_cft(seq)->seq_start(seq, ppos);
}

static void *cgroup_seqfile_next(struct seq_file *seq, void *v, loff_t *ppos)
{
	return seq_cft(seq)->seq_next(seq, v, ppos);
}

static void cgroup_seqfile_stop(struct seq_file *seq, void *v)
{
	seq_cft(seq)->seq_stop(seq, v);
}

static int cgroup_seqfile_show(struct seq_file *m, void *arg)
{
	struct cftype *cft = seq_cft(m);
	struct cgroup_subsys_state *css = seq_css(m);

	if (cft->seq_show)
		return cft->seq_show(m, arg);

	if (cft->read_u64)
		seq_printf(m, "%llu\n", cft->read_u64(css, cft));
	else if (cft->read_s64)
		seq_printf(m, "%lld\n", cft->read_s64(css, cft));
	else
		return -EINVAL;
	return 0;
}

static struct kernfs_ops cgroup_kf_single_ops = {
	.atomic_write_len	= PAGE_SIZE,
	.write			= cgroup_file_write,
	.seq_show		= cgroup_seqfile_show,
};

static struct kernfs_ops cgroup_kf_ops = {
	.atomic_write_len	= PAGE_SIZE,
	.write			= cgroup_file_write,
	.seq_start		= cgroup_seqfile_start,
	.seq_next		= cgroup_seqfile_next,
	.seq_stop		= cgroup_seqfile_stop,
	.seq_show		= cgroup_seqfile_show,
};

/*
 * cgroup_rename - Only allow simple rename of directories in place.
 */
static int cgroup_rename(struct kernfs_node *kn, struct kernfs_node *new_parent,
			 const char *new_name_str)
{
	struct cgroup *cgrp = kn->priv;
	int ret;

	if (kernfs_type(kn) != KERNFS_DIR)
		return -ENOTDIR;
	if (kn->parent != new_parent)
		return -EIO;

	/*
	 * This isn't a proper migration and its usefulness is very
	 * limited.  Disallow on the default hierarchy.
	 */
	if (cgroup_on_dfl(cgrp))
		return -EPERM;

	/*
	 * We're gonna grab cgroup_mutex which nests outside kernfs
	 * active_ref.  kernfs_rename() doesn't require active_ref
	 * protection.  Break them before grabbing cgroup_mutex.
	 */
	kernfs_break_active_protection(new_parent);
	kernfs_break_active_protection(kn);

	mutex_lock(&cgroup_mutex);

	ret = kernfs_rename(kn, new_parent, new_name_str);

	mutex_unlock(&cgroup_mutex);

	kernfs_unbreak_active_protection(kn);
	kernfs_unbreak_active_protection(new_parent);
	return ret;
}

/* set uid and gid of cgroup dirs and files to that of the creator */
static int cgroup_kn_set_ugid(struct kernfs_node *kn)
{
	struct iattr iattr = { .ia_valid = ATTR_UID | ATTR_GID,
			       .ia_uid = current_fsuid(),
			       .ia_gid = current_fsgid(), };

	if (uid_eq(iattr.ia_uid, GLOBAL_ROOT_UID) &&
	    gid_eq(iattr.ia_gid, GLOBAL_ROOT_GID))
		return 0;

	return kernfs_setattr(kn, &iattr);
}

static int cgroup_add_file(struct cgroup *cgrp, struct cftype *cft)
{
	char name[CGROUP_FILE_NAME_MAX];
	struct kernfs_node *kn;
	struct lock_class_key *key = NULL;
	int ret;

#ifdef CONFIG_DEBUG_LOCK_ALLOC
	key = &cft->lockdep_key;
#endif
	kn = __kernfs_create_file(cgrp->kn, cgroup_file_name(cgrp, cft, name),
				  cgroup_file_mode(cft), 0, cft->kf_ops, cft,
				  NULL, false, key);
	if (IS_ERR(kn))
		return PTR_ERR(kn);

	ret = cgroup_kn_set_ugid(kn);
	if (ret) {
		kernfs_remove(kn);
		return ret;
	}

	if (cft->seq_show == cgroup_populated_show)
		cgrp->populated_kn = kn;
	return 0;
}

/**
 * cgroup_addrm_files - add or remove files to a cgroup directory
 * @cgrp: the target cgroup
 * @cfts: array of cftypes to be added
 * @is_add: whether to add or remove
 *
 * Depending on @is_add, add or remove files defined by @cfts on @cgrp.
 * For removals, this function never fails.  If addition fails, this
 * function doesn't remove files already added.  The caller is responsible
 * for cleaning up.
 */
static int cgroup_addrm_files(struct cgroup *cgrp, struct cftype cfts[],
			      bool is_add)
{
	struct cftype *cft;
	int ret;

	lockdep_assert_held(&cgroup_mutex);

	for (cft = cfts; cft->name[0] != '\0'; cft++) {
		/* does cft->flags tell us to skip this file on @cgrp? */
		if ((cft->flags & __CFTYPE_ONLY_ON_DFL) && !cgroup_on_dfl(cgrp))
			continue;
		if ((cft->flags & __CFTYPE_NOT_ON_DFL) && cgroup_on_dfl(cgrp))
			continue;
		if ((cft->flags & CFTYPE_NOT_ON_ROOT) && !cgroup_parent(cgrp))
			continue;
		if ((cft->flags & CFTYPE_ONLY_ON_ROOT) && cgroup_parent(cgrp))
			continue;

		if (is_add) {
			ret = cgroup_add_file(cgrp, cft);
			if (ret) {
				pr_warn("%s: failed to add %s, err=%d\n",
					__func__, cft->name, ret);
				return ret;
			}
		} else {
			cgroup_rm_file(cgrp, cft);
		}
	}
	return 0;
}

static int cgroup_apply_cftypes(struct cftype *cfts, bool is_add)
{
	LIST_HEAD(pending);
	struct cgroup_subsys *ss = cfts[0].ss;
	struct cgroup *root = &ss->root->cgrp;
	struct cgroup_subsys_state *css;
	int ret = 0;

	lockdep_assert_held(&cgroup_mutex);

	/* add/rm files for all cgroups created before */
	css_for_each_descendant_pre(css, cgroup_css(root, ss)) {
		struct cgroup *cgrp = css->cgroup;

		if (cgroup_is_dead(cgrp))
			continue;

		ret = cgroup_addrm_files(cgrp, cfts, is_add);
		if (ret)
			break;
	}

	if (is_add && !ret)
		kernfs_activate(root->kn);
	return ret;
}

static void cgroup_exit_cftypes(struct cftype *cfts)
{
	struct cftype *cft;

	for (cft = cfts; cft->name[0] != '\0'; cft++) {
		/* free copy for custom atomic_write_len, see init_cftypes() */
		if (cft->max_write_len && cft->max_write_len != PAGE_SIZE)
			kfree(cft->kf_ops);
		cft->kf_ops = NULL;
		cft->ss = NULL;

		/* revert flags set by cgroup core while adding @cfts */
		cft->flags &= ~(__CFTYPE_ONLY_ON_DFL | __CFTYPE_NOT_ON_DFL);
	}
}

static int cgroup_init_cftypes(struct cgroup_subsys *ss, struct cftype *cfts)
{
	struct cftype *cft;

	for (cft = cfts; cft->name[0] != '\0'; cft++) {
		struct kernfs_ops *kf_ops;

		WARN_ON(cft->ss || cft->kf_ops);

		if (cft->seq_start)
			kf_ops = &cgroup_kf_ops;
		else
			kf_ops = &cgroup_kf_single_ops;

		/*
		 * Ugh... if @cft wants a custom max_write_len, we need to
		 * make a copy of kf_ops to set its atomic_write_len.
		 */
		if (cft->max_write_len && cft->max_write_len != PAGE_SIZE) {
			kf_ops = kmemdup(kf_ops, sizeof(*kf_ops), GFP_KERNEL);
			if (!kf_ops) {
				cgroup_exit_cftypes(cfts);
				return -ENOMEM;
			}
			kf_ops->atomic_write_len = cft->max_write_len;
		}

		cft->kf_ops = kf_ops;
		cft->ss = ss;
	}

	return 0;
}

static int cgroup_rm_cftypes_locked(struct cftype *cfts)
{
	lockdep_assert_held(&cgroup_mutex);

	if (!cfts || !cfts[0].ss)
		return -ENOENT;

	list_del(&cfts->node);
	cgroup_apply_cftypes(cfts, false);
	cgroup_exit_cftypes(cfts);
	return 0;
}

/**
 * cgroup_rm_cftypes - remove an array of cftypes from a subsystem
 * @cfts: zero-length name terminated array of cftypes
 *
 * Unregister @cfts.  Files described by @cfts are removed from all
 * existing cgroups and all future cgroups won't have them either.  This
 * function can be called anytime whether @cfts' subsys is attached or not.
 *
 * Returns 0 on successful unregistration, -ENOENT if @cfts is not
 * registered.
 */
int cgroup_rm_cftypes(struct cftype *cfts)
{
	int ret;

	mutex_lock(&cgroup_mutex);
	ret = cgroup_rm_cftypes_locked(cfts);
	mutex_unlock(&cgroup_mutex);
	return ret;
}

/**
 * cgroup_add_cftypes - add an array of cftypes to a subsystem
 * @ss: target cgroup subsystem
 * @cfts: zero-length name terminated array of cftypes
 *
 * Register @cfts to @ss.  Files described by @cfts are created for all
 * existing cgroups to which @ss is attached and all future cgroups will
 * have them too.  This function can be called anytime whether @ss is
 * attached or not.
 *
 * Returns 0 on successful registration, -errno on failure.  Note that this
 * function currently returns 0 as long as @cfts registration is successful
 * even if some file creation attempts on existing cgroups fail.
 */
static int cgroup_add_cftypes(struct cgroup_subsys *ss, struct cftype *cfts)
{
	int ret;

	if (ss->disabled)
		return 0;

	if (!cfts || cfts[0].name[0] == '\0')
		return 0;

	ret = cgroup_init_cftypes(ss, cfts);
	if (ret)
		return ret;

	mutex_lock(&cgroup_mutex);

	list_add_tail(&cfts->node, &ss->cfts);
	ret = cgroup_apply_cftypes(cfts, true);
	if (ret)
		cgroup_rm_cftypes_locked(cfts);

	mutex_unlock(&cgroup_mutex);
	return ret;
}

/**
 * cgroup_add_dfl_cftypes - add an array of cftypes for default hierarchy
 * @ss: target cgroup subsystem
 * @cfts: zero-length name terminated array of cftypes
 *
 * Similar to cgroup_add_cftypes() but the added files are only used for
 * the default hierarchy.
 */
int cgroup_add_dfl_cftypes(struct cgroup_subsys *ss, struct cftype *cfts)
{
	struct cftype *cft;

	for (cft = cfts; cft && cft->name[0] != '\0'; cft++)
		cft->flags |= __CFTYPE_ONLY_ON_DFL;
	return cgroup_add_cftypes(ss, cfts);
}

/**
 * cgroup_add_legacy_cftypes - add an array of cftypes for legacy hierarchies
 * @ss: target cgroup subsystem
 * @cfts: zero-length name terminated array of cftypes
 *
 * Similar to cgroup_add_cftypes() but the added files are only used for
 * the legacy hierarchies.
 */
int cgroup_add_legacy_cftypes(struct cgroup_subsys *ss, struct cftype *cfts)
{
	struct cftype *cft;

	/*
	 * If legacy_flies_on_dfl, we want to show the legacy files on the
	 * dfl hierarchy but iff the target subsystem hasn't been updated
	 * for the dfl hierarchy yet.
	 */
	if (!cgroup_legacy_files_on_dfl ||
	    ss->dfl_cftypes != ss->legacy_cftypes) {
		for (cft = cfts; cft && cft->name[0] != '\0'; cft++)
			cft->flags |= __CFTYPE_NOT_ON_DFL;
	}

	return cgroup_add_cftypes(ss, cfts);
}

/**
 * cgroup_task_count - count the number of tasks in a cgroup.
 * @cgrp: the cgroup in question
 *
 * Return the number of tasks in the cgroup.
 */
static int cgroup_task_count(const struct cgroup *cgrp)
{
	int count = 0;
	struct cgrp_cset_link *link;

	down_read(&css_set_rwsem);
	list_for_each_entry(link, &cgrp->cset_links, cset_link)
		count += atomic_read(&link->cset->refcount);
	up_read(&css_set_rwsem);
	return count;
}

/**
 * css_next_child - find the next child of a given css
 * @pos: the current position (%NULL to initiate traversal)
 * @parent: css whose children to walk
 *
 * This function returns the next child of @parent and should be called
 * under either cgroup_mutex or RCU read lock.  The only requirement is
 * that @parent and @pos are accessible.  The next sibling is guaranteed to
 * be returned regardless of their states.
 *
 * If a subsystem synchronizes ->css_online() and the start of iteration, a
 * css which finished ->css_online() is guaranteed to be visible in the
 * future iterations and will stay visible until the last reference is put.
 * A css which hasn't finished ->css_online() or already finished
 * ->css_offline() may show up during traversal.  It's each subsystem's
 * responsibility to synchronize against on/offlining.
 */
struct cgroup_subsys_state *css_next_child(struct cgroup_subsys_state *pos,
					   struct cgroup_subsys_state *parent)
{
	struct cgroup_subsys_state *next;

	cgroup_assert_mutex_or_rcu_locked();

	/*
	 * @pos could already have been unlinked from the sibling list.
	 * Once a cgroup is removed, its ->sibling.next is no longer
	 * updated when its next sibling changes.  CSS_RELEASED is set when
	 * @pos is taken off list, at which time its next pointer is valid,
	 * and, as releases are serialized, the one pointed to by the next
	 * pointer is guaranteed to not have started release yet.  This
	 * implies that if we observe !CSS_RELEASED on @pos in this RCU
	 * critical section, the one pointed to by its next pointer is
	 * guaranteed to not have finished its RCU grace period even if we
	 * have dropped rcu_read_lock() inbetween iterations.
	 *
	 * If @pos has CSS_RELEASED set, its next pointer can't be
	 * dereferenced; however, as each css is given a monotonically
	 * increasing unique serial number and always appended to the
	 * sibling list, the next one can be found by walking the parent's
	 * children until the first css with higher serial number than
	 * @pos's.  While this path can be slower, it happens iff iteration
	 * races against release and the race window is very small.
	 */
	if (!pos) {
		next = list_entry_rcu(parent->children.next, struct cgroup_subsys_state, sibling);
	} else if (likely(!(pos->flags & CSS_RELEASED))) {
		next = list_entry_rcu(pos->sibling.next, struct cgroup_subsys_state, sibling);
	} else {
		list_for_each_entry_rcu(next, &parent->children, sibling)
			if (next->serial_nr > pos->serial_nr)
				break;
	}

	/*
	 * @next, if not pointing to the head, can be dereferenced and is
	 * the next sibling.
	 */
	if (&next->sibling != &parent->children)
		return next;
	return NULL;
}

/**
 * css_next_descendant_pre - find the next descendant for pre-order walk
 * @pos: the current position (%NULL to initiate traversal)
 * @root: css whose descendants to walk
 *
 * To be used by css_for_each_descendant_pre().  Find the next descendant
 * to visit for pre-order traversal of @root's descendants.  @root is
 * included in the iteration and the first node to be visited.
 *
 * While this function requires cgroup_mutex or RCU read locking, it
 * doesn't require the whole traversal to be contained in a single critical
 * section.  This function will return the correct next descendant as long
 * as both @pos and @root are accessible and @pos is a descendant of @root.
 *
 * If a subsystem synchronizes ->css_online() and the start of iteration, a
 * css which finished ->css_online() is guaranteed to be visible in the
 * future iterations and will stay visible until the last reference is put.
 * A css which hasn't finished ->css_online() or already finished
 * ->css_offline() may show up during traversal.  It's each subsystem's
 * responsibility to synchronize against on/offlining.
 */
struct cgroup_subsys_state *
css_next_descendant_pre(struct cgroup_subsys_state *pos,
			struct cgroup_subsys_state *root)
{
	struct cgroup_subsys_state *next;

	cgroup_assert_mutex_or_rcu_locked();

	/* if first iteration, visit @root */
	if (!pos)
		return root;

	/* visit the first child if exists */
	next = css_next_child(NULL, pos);
	if (next)
		return next;

	/* no child, visit my or the closest ancestor's next sibling */
	while (pos != root) {
		next = css_next_child(pos, pos->parent);
		if (next)
			return next;
		pos = pos->parent;
	}

	return NULL;
}

/**
 * css_rightmost_descendant - return the rightmost descendant of a css
 * @pos: css of interest
 *
 * Return the rightmost descendant of @pos.  If there's no descendant, @pos
 * is returned.  This can be used during pre-order traversal to skip
 * subtree of @pos.
 *
 * While this function requires cgroup_mutex or RCU read locking, it
 * doesn't require the whole traversal to be contained in a single critical
 * section.  This function will return the correct rightmost descendant as
 * long as @pos is accessible.
 */
struct cgroup_subsys_state *
css_rightmost_descendant(struct cgroup_subsys_state *pos)
{
	struct cgroup_subsys_state *last, *tmp;

	cgroup_assert_mutex_or_rcu_locked();

	do {
		last = pos;
		/* ->prev isn't RCU safe, walk ->next till the end */
		pos = NULL;
		css_for_each_child(tmp, last)
			pos = tmp;
	} while (pos);

	return last;
}

static struct cgroup_subsys_state *
css_leftmost_descendant(struct cgroup_subsys_state *pos)
{
	struct cgroup_subsys_state *last;

	do {
		last = pos;
		pos = css_next_child(NULL, pos);
	} while (pos);

	return last;
}

/**
 * css_next_descendant_post - find the next descendant for post-order walk
 * @pos: the current position (%NULL to initiate traversal)
 * @root: css whose descendants to walk
 *
 * To be used by css_for_each_descendant_post().  Find the next descendant
 * to visit for post-order traversal of @root's descendants.  @root is
 * included in the iteration and the last node to be visited.
 *
 * While this function requires cgroup_mutex or RCU read locking, it
 * doesn't require the whole traversal to be contained in a single critical
 * section.  This function will return the correct next descendant as long
 * as both @pos and @cgroup are accessible and @pos is a descendant of
 * @cgroup.
 *
 * If a subsystem synchronizes ->css_online() and the start of iteration, a
 * css which finished ->css_online() is guaranteed to be visible in the
 * future iterations and will stay visible until the last reference is put.
 * A css which hasn't finished ->css_online() or already finished
 * ->css_offline() may show up during traversal.  It's each subsystem's
 * responsibility to synchronize against on/offlining.
 */
struct cgroup_subsys_state *
css_next_descendant_post(struct cgroup_subsys_state *pos,
			 struct cgroup_subsys_state *root)
{
	struct cgroup_subsys_state *next;

	cgroup_assert_mutex_or_rcu_locked();

	/* if first iteration, visit leftmost descendant which may be @root */
	if (!pos)
		return css_leftmost_descendant(root);

	/* if we visited @root, we're done */
	if (pos == root)
		return NULL;

	/* if there's an unvisited sibling, visit its leftmost descendant */
	next = css_next_child(pos, pos->parent);
	if (next)
		return css_leftmost_descendant(next);

	/* no sibling left, visit parent */
	return pos->parent;
}

/**
 * css_has_online_children - does a css have online children
 * @css: the target css
 *
 * Returns %true if @css has any online children; otherwise, %false.  This
 * function can be called from any context but the caller is responsible
 * for synchronizing against on/offlining as necessary.
 */
bool css_has_online_children(struct cgroup_subsys_state *css)
{
	struct cgroup_subsys_state *child;
	bool ret = false;

	rcu_read_lock();
	css_for_each_child(child, css) {
		if (child->flags & CSS_ONLINE) {
			ret = true;
			break;
		}
	}
	rcu_read_unlock();
	return ret;
}

/**
 * css_advance_task_iter - advance a task itererator to the next css_set
 * @it: the iterator to advance
 *
 * Advance @it to the next css_set to walk.
 */
static void css_advance_task_iter(struct css_task_iter *it)
{
	struct list_head *l = it->cset_pos;
	struct cgrp_cset_link *link;
	struct css_set *cset;

	/* Advance to the next non-empty css_set */
	do {
		l = l->next;
		if (l == it->cset_head) {
			it->cset_pos = NULL;
			return;
		}

		if (it->ss) {
			cset = container_of(l, struct css_set,
					    e_cset_node[it->ss->id]);
		} else {
			link = list_entry(l, struct cgrp_cset_link, cset_link);
			cset = link->cset;
		}
	} while (list_empty(&cset->tasks) && list_empty(&cset->mg_tasks));

	it->cset_pos = l;

	if (!list_empty(&cset->tasks))
		it->task_pos = cset->tasks.next;
	else
		it->task_pos = cset->mg_tasks.next;

	it->tasks_head = &cset->tasks;
	it->mg_tasks_head = &cset->mg_tasks;
}

/**
 * css_task_iter_start - initiate task iteration
 * @css: the css to walk tasks of
 * @it: the task iterator to use
 *
 * Initiate iteration through the tasks of @css.  The caller can call
 * css_task_iter_next() to walk through the tasks until the function
 * returns NULL.  On completion of iteration, css_task_iter_end() must be
 * called.
 *
 * Note that this function acquires a lock which is released when the
 * iteration finishes.  The caller can't sleep while iteration is in
 * progress.
 */
void css_task_iter_start(struct cgroup_subsys_state *css,
			 struct css_task_iter *it)
	__acquires(css_set_rwsem)
{
	/* no one should try to iterate before mounting cgroups */
	WARN_ON_ONCE(!use_task_css_set_links);

	down_read(&css_set_rwsem);

	it->ss = css->ss;

	if (it->ss)
		it->cset_pos = &css->cgroup->e_csets[css->ss->id];
	else
		it->cset_pos = &css->cgroup->cset_links;

	it->cset_head = it->cset_pos;

	css_advance_task_iter(it);
}

/**
 * css_task_iter_next - return the next task for the iterator
 * @it: the task iterator being iterated
 *
 * The "next" function for task iteration.  @it should have been
 * initialized via css_task_iter_start().  Returns NULL when the iteration
 * reaches the end.
 */
struct task_struct *css_task_iter_next(struct css_task_iter *it)
{
	struct task_struct *res;
	struct list_head *l = it->task_pos;

	/* If the iterator cg is NULL, we have no tasks */
	if (!it->cset_pos)
		return NULL;
	res = list_entry(l, struct task_struct, cg_list);

	/*
	 * Advance iterator to find next entry.  cset->tasks is consumed
	 * first and then ->mg_tasks.  After ->mg_tasks, we move onto the
	 * next cset.
	 */
	l = l->next;

	if (l == it->tasks_head)
		l = it->mg_tasks_head->next;

	if (l == it->mg_tasks_head)
		css_advance_task_iter(it);
	else
		it->task_pos = l;

	return res;
}

/**
 * css_task_iter_end - finish task iteration
 * @it: the task iterator to finish
 *
 * Finish task iteration started by css_task_iter_start().
 */
void css_task_iter_end(struct css_task_iter *it)
	__releases(css_set_rwsem)
{
	up_read(&css_set_rwsem);
}

/**
 * cgroup_trasnsfer_tasks - move tasks from one cgroup to another
 * @to: cgroup to which the tasks will be moved
 * @from: cgroup in which the tasks currently reside
 *
 * Locking rules between cgroup_post_fork() and the migration path
 * guarantee that, if a task is forking while being migrated, the new child
 * is guaranteed to be either visible in the source cgroup after the
 * parent's migration is complete or put into the target cgroup.  No task
 * can slip out of migration through forking.
 */
int cgroup_transfer_tasks(struct cgroup *to, struct cgroup *from)
{
	LIST_HEAD(preloaded_csets);
	struct cgrp_cset_link *link;
	struct css_task_iter it;
	struct task_struct *task;
	int ret;

	mutex_lock(&cgroup_mutex);

	/* all tasks in @from are being moved, all csets are source */
	down_read(&css_set_rwsem);
	list_for_each_entry(link, &from->cset_links, cset_link)
		cgroup_migrate_add_src(link->cset, to, &preloaded_csets);
	up_read(&css_set_rwsem);

	ret = cgroup_migrate_prepare_dst(to, &preloaded_csets);
	if (ret)
		goto out_err;

	/*
	 * Migrate tasks one-by-one until @form is empty.  This fails iff
	 * ->can_attach() fails.
	 */
	do {
		css_task_iter_start(&from->self, &it);
		task = css_task_iter_next(&it);
		if (task)
			get_task_struct(task);
		css_task_iter_end(&it);

		if (task) {
			ret = cgroup_migrate(to, task, false);
			put_task_struct(task);
		}
	} while (task && !ret);
out_err:
	cgroup_migrate_finish(&preloaded_csets);
	mutex_unlock(&cgroup_mutex);
	return ret;
}

/*
 * Stuff for reading the 'tasks'/'procs' files.
 *
 * Reading this file can return large amounts of data if a cgroup has
 * *lots* of attached tasks. So it may need several calls to read(),
 * but we cannot guarantee that the information we produce is correct
 * unless we produce it entirely atomically.
 *
 */

/* which pidlist file are we talking about? */
enum cgroup_filetype {
	CGROUP_FILE_PROCS,
	CGROUP_FILE_TASKS,
};

/*
 * A pidlist is a list of pids that virtually represents the contents of one
 * of the cgroup files ("procs" or "tasks"). We keep a list of such pidlists,
 * a pair (one each for procs, tasks) for each pid namespace that's relevant
 * to the cgroup.
 */
struct cgroup_pidlist {
	/*
	 * used to find which pidlist is wanted. doesn't change as long as
	 * this particular list stays in the list.
	*/
	struct { enum cgroup_filetype type; struct pid_namespace *ns; } key;
	/* array of xids */
	pid_t *list;
	/* how many elements the above list has */
	int length;
	/* each of these stored in a list by its cgroup */
	struct list_head links;
	/* pointer to the cgroup we belong to, for list removal purposes */
	struct cgroup *owner;
	/* for delayed destruction */
	struct delayed_work destroy_dwork;
};

/*
 * The following two functions "fix" the issue where there are more pids
 * than kmalloc will give memory for; in such cases, we use vmalloc/vfree.
 * TODO: replace with a kernel-wide solution to this problem
 */
#define PIDLIST_TOO_LARGE(c) ((c) * sizeof(pid_t) > (PAGE_SIZE * 2))
static void *pidlist_allocate(int count)
{
	if (PIDLIST_TOO_LARGE(count))
		return vmalloc(count * sizeof(pid_t));
	else
		return kmalloc(count * sizeof(pid_t), GFP_KERNEL);
}

static void pidlist_free(void *p)
{
	if (is_vmalloc_addr(p))
		vfree(p);
	else
		kfree(p);
}

/*
 * Used to destroy all pidlists lingering waiting for destroy timer.  None
 * should be left afterwards.
 */
static void cgroup_pidlist_destroy_all(struct cgroup *cgrp)
{
	struct cgroup_pidlist *l, *tmp_l;

	mutex_lock(&cgrp->pidlist_mutex);
	list_for_each_entry_safe(l, tmp_l, &cgrp->pidlists, links)
		mod_delayed_work(cgroup_pidlist_destroy_wq, &l->destroy_dwork, 0);
	mutex_unlock(&cgrp->pidlist_mutex);

	flush_workqueue(cgroup_pidlist_destroy_wq);
	BUG_ON(!list_empty(&cgrp->pidlists));
}

static void cgroup_pidlist_destroy_work_fn(struct work_struct *work)
{
	struct delayed_work *dwork = to_delayed_work(work);
	struct cgroup_pidlist *l = container_of(dwork, struct cgroup_pidlist,
						destroy_dwork);
	struct cgroup_pidlist *tofree = NULL;

	mutex_lock(&l->owner->pidlist_mutex);

	/*
	 * Destroy iff we didn't get queued again.  The state won't change
	 * as destroy_dwork can only be queued while locked.
	 */
	if (!delayed_work_pending(dwork)) {
		list_del(&l->links);
		pidlist_free(l->list);
		put_pid_ns(l->key.ns);
		tofree = l;
	}

	mutex_unlock(&l->owner->pidlist_mutex);
	kfree(tofree);
}

/*
 * pidlist_uniq - given a kmalloc()ed list, strip out all duplicate entries
 * Returns the number of unique elements.
 */
static int pidlist_uniq(pid_t *list, int length)
{
	int src, dest = 1;

	/*
	 * we presume the 0th element is unique, so i starts at 1. trivial
	 * edge cases first; no work needs to be done for either
	 */
	if (length == 0 || length == 1)
		return length;
	/* src and dest walk down the list; dest counts unique elements */
	for (src = 1; src < length; src++) {
		/* find next unique element */
		while (list[src] == list[src-1]) {
			src++;
			if (src == length)
				goto after;
		}
		/* dest always points to where the next unique element goes */
		list[dest] = list[src];
		dest++;
	}
after:
	return dest;
}

/*
 * The two pid files - task and cgroup.procs - guaranteed that the result
 * is sorted, which forced this whole pidlist fiasco.  As pid order is
 * different per namespace, each namespace needs differently sorted list,
 * making it impossible to use, for example, single rbtree of member tasks
 * sorted by task pointer.  As pidlists can be fairly large, allocating one
 * per open file is dangerous, so cgroup had to implement shared pool of
 * pidlists keyed by cgroup and namespace.
 *
 * All this extra complexity was caused by the original implementation
 * committing to an entirely unnecessary property.  In the long term, we
 * want to do away with it.  Explicitly scramble sort order if on the
 * default hierarchy so that no such expectation exists in the new
 * interface.
 *
 * Scrambling is done by swapping every two consecutive bits, which is
 * non-identity one-to-one mapping which disturbs sort order sufficiently.
 */
static pid_t pid_fry(pid_t pid)
{
	unsigned a = pid & 0x55555555;
	unsigned b = pid & 0xAAAAAAAA;

	return (a << 1) | (b >> 1);
}

static pid_t cgroup_pid_fry(struct cgroup *cgrp, pid_t pid)
{
	if (cgroup_on_dfl(cgrp))
		return pid_fry(pid);
	else
		return pid;
}

static int cmppid(const void *a, const void *b)
{
	return *(pid_t *)a - *(pid_t *)b;
}

static int fried_cmppid(const void *a, const void *b)
{
	return pid_fry(*(pid_t *)a) - pid_fry(*(pid_t *)b);
}

static struct cgroup_pidlist *cgroup_pidlist_find(struct cgroup *cgrp,
						  enum cgroup_filetype type)
{
	struct cgroup_pidlist *l;
	/* don't need task_nsproxy() if we're looking at ourself */
	struct pid_namespace *ns = task_active_pid_ns(current);

	lockdep_assert_held(&cgrp->pidlist_mutex);

	list_for_each_entry(l, &cgrp->pidlists, links)
		if (l->key.type == type && l->key.ns == ns)
			return l;
	return NULL;
}

/*
 * find the appropriate pidlist for our purpose (given procs vs tasks)
 * returns with the lock on that pidlist already held, and takes care
 * of the use count, or returns NULL with no locks held if we're out of
 * memory.
 */
static struct cgroup_pidlist *cgroup_pidlist_find_create(struct cgroup *cgrp,
						enum cgroup_filetype type)
{
	struct cgroup_pidlist *l;

	lockdep_assert_held(&cgrp->pidlist_mutex);

	l = cgroup_pidlist_find(cgrp, type);
	if (l)
		return l;

	/* entry not found; create a new one */
	l = kzalloc(sizeof(struct cgroup_pidlist), GFP_KERNEL);
	if (!l)
		return l;

	INIT_DELAYED_WORK(&l->destroy_dwork, cgroup_pidlist_destroy_work_fn);
	l->key.type = type;
	/* don't need task_nsproxy() if we're looking at ourself */
	l->key.ns = get_pid_ns(task_active_pid_ns(current));
	l->owner = cgrp;
	list_add(&l->links, &cgrp->pidlists);
	return l;
}

/*
 * Load a cgroup's pidarray with either procs' tgids or tasks' pids
 */
static int pidlist_array_load(struct cgroup *cgrp, enum cgroup_filetype type,
			      struct cgroup_pidlist **lp)
{
	pid_t *array;
	int length;
	int pid, n = 0; /* used for populating the array */
	struct css_task_iter it;
	struct task_struct *tsk;
	struct cgroup_pidlist *l;

	lockdep_assert_held(&cgrp->pidlist_mutex);

	/*
	 * If cgroup gets more users after we read count, we won't have
	 * enough space - tough.  This race is indistinguishable to the
	 * caller from the case that the additional cgroup users didn't
	 * show up until sometime later on.
	 */
	length = cgroup_task_count(cgrp);
	array = pidlist_allocate(length);
	if (!array)
		return -ENOMEM;
	/* now, populate the array */
	css_task_iter_start(&cgrp->self, &it);
	while ((tsk = css_task_iter_next(&it))) {
		if (unlikely(n == length))
			break;
		/* get tgid or pid for procs or tasks file respectively */
		if (type == CGROUP_FILE_PROCS)
			pid = task_tgid_vnr(tsk);
		else
			pid = task_pid_vnr(tsk);
		if (pid > 0) /* make sure to only use valid results */
			array[n++] = pid;
	}
	css_task_iter_end(&it);
	length = n;
	/* now sort & (if procs) strip out duplicates */
	if (cgroup_on_dfl(cgrp))
		sort(array, length, sizeof(pid_t), fried_cmppid, NULL);
	else
		sort(array, length, sizeof(pid_t), cmppid, NULL);
	if (type == CGROUP_FILE_PROCS)
		length = pidlist_uniq(array, length);

	l = cgroup_pidlist_find_create(cgrp, type);
	if (!l) {
		pidlist_free(array);
		return -ENOMEM;
	}

	/* store array, freeing old if necessary */
	pidlist_free(l->list);
	l->list = array;
	l->length = length;
	*lp = l;
	return 0;
}

/**
 * cgroupstats_build - build and fill cgroupstats
 * @stats: cgroupstats to fill information into
 * @dentry: A dentry entry belonging to the cgroup for which stats have
 * been requested.
 *
 * Build and fill cgroupstats so that taskstats can export it to user
 * space.
 */
int cgroupstats_build(struct cgroupstats *stats, struct dentry *dentry)
{
	struct kernfs_node *kn = kernfs_node_from_dentry(dentry);
	struct cgroup *cgrp;
	struct css_task_iter it;
	struct task_struct *tsk;

	/* it should be kernfs_node belonging to cgroupfs and is a directory */
	if (dentry->d_sb->s_type != &cgroup_fs_type || !kn ||
	    kernfs_type(kn) != KERNFS_DIR)
		return -EINVAL;

	mutex_lock(&cgroup_mutex);

	/*
	 * We aren't being called from kernfs and there's no guarantee on
	 * @kn->priv's validity.  For this and css_tryget_online_from_dir(),
	 * @kn->priv is RCU safe.  Let's do the RCU dancing.
	 */
	rcu_read_lock();
	cgrp = rcu_dereference(kn->priv);
	if (!cgrp || cgroup_is_dead(cgrp)) {
		rcu_read_unlock();
		mutex_unlock(&cgroup_mutex);
		return -ENOENT;
	}
	rcu_read_unlock();

	css_task_iter_start(&cgrp->self, &it);
	while ((tsk = css_task_iter_next(&it))) {
		switch (tsk->state) {
		case TASK_RUNNING:
			stats->nr_running++;
			break;
		case TASK_INTERRUPTIBLE:
			stats->nr_sleeping++;
			break;
		case TASK_UNINTERRUPTIBLE:
			stats->nr_uninterruptible++;
			break;
		case TASK_STOPPED:
			stats->nr_stopped++;
			break;
		default:
			if (delayacct_is_task_waiting_on_io(tsk))
				stats->nr_io_wait++;
			break;
		}
	}
	css_task_iter_end(&it);

	mutex_unlock(&cgroup_mutex);
	return 0;
}


/*
 * seq_file methods for the tasks/procs files. The seq_file position is the
 * next pid to display; the seq_file iterator is a pointer to the pid
 * in the cgroup->l->list array.
 */

static void *cgroup_pidlist_start(struct seq_file *s, loff_t *pos)
{
	/*
	 * Initially we receive a position value that corresponds to
	 * one more than the last pid shown (or 0 on the first call or
	 * after a seek to the start). Use a binary-search to find the
	 * next pid to display, if any
	 */
	struct kernfs_open_file *of = s->private;
	struct cgroup *cgrp = seq_css(s)->cgroup;
	struct cgroup_pidlist *l;
	enum cgroup_filetype type = seq_cft(s)->private;
	int index = 0, pid = *pos;
	int *iter, ret;

	mutex_lock(&cgrp->pidlist_mutex);

	/*
	 * !NULL @of->priv indicates that this isn't the first start()
	 * after open.  If the matching pidlist is around, we can use that.
	 * Look for it.  Note that @of->priv can't be used directly.  It
	 * could already have been destroyed.
	 */
	if (of->priv)
		of->priv = cgroup_pidlist_find(cgrp, type);

	/*
	 * Either this is the first start() after open or the matching
	 * pidlist has been destroyed inbetween.  Create a new one.
	 */
	if (!of->priv) {
		ret = pidlist_array_load(cgrp, type,
					 (struct cgroup_pidlist **)&of->priv);
		if (ret)
			return ERR_PTR(ret);
	}
	l = of->priv;

	if (pid) {
		int end = l->length;

		while (index < end) {
			int mid = (index + end) / 2;
			if (cgroup_pid_fry(cgrp, l->list[mid]) == pid) {
				index = mid;
				break;
			} else if (cgroup_pid_fry(cgrp, l->list[mid]) <= pid)
				index = mid + 1;
			else
				end = mid;
		}
	}
	/* If we're off the end of the array, we're done */
	if (index >= l->length)
		return NULL;
	/* Update the abstract position to be the actual pid that we found */
	iter = l->list + index;
	*pos = cgroup_pid_fry(cgrp, *iter);
	return iter;
}

static void cgroup_pidlist_stop(struct seq_file *s, void *v)
{
	struct kernfs_open_file *of = s->private;
	struct cgroup_pidlist *l = of->priv;

	if (l)
		mod_delayed_work(cgroup_pidlist_destroy_wq, &l->destroy_dwork,
				 CGROUP_PIDLIST_DESTROY_DELAY);
	mutex_unlock(&seq_css(s)->cgroup->pidlist_mutex);
}

static void *cgroup_pidlist_next(struct seq_file *s, void *v, loff_t *pos)
{
	struct kernfs_open_file *of = s->private;
	struct cgroup_pidlist *l = of->priv;
	pid_t *p = v;
	pid_t *end = l->list + l->length;
	/*
	 * Advance to the next pid in the array. If this goes off the
	 * end, we're done
	 */
	p++;
	if (p >= end) {
		return NULL;
	} else {
		*pos = cgroup_pid_fry(seq_css(s)->cgroup, *p);
		return p;
	}
}

static int cgroup_pidlist_show(struct seq_file *s, void *v)
{
	return seq_printf(s, "%d\n", *(int *)v);
}

static u64 cgroup_read_notify_on_release(struct cgroup_subsys_state *css,
					 struct cftype *cft)
{
	return notify_on_release(css->cgroup);
}

static int cgroup_write_notify_on_release(struct cgroup_subsys_state *css,
					  struct cftype *cft, u64 val)
{
	if (val)
		set_bit(CGRP_NOTIFY_ON_RELEASE, &css->cgroup->flags);
	else
		clear_bit(CGRP_NOTIFY_ON_RELEASE, &css->cgroup->flags);
	return 0;
}

static u64 cgroup_clone_children_read(struct cgroup_subsys_state *css,
				      struct cftype *cft)
{
	return test_bit(CGRP_CPUSET_CLONE_CHILDREN, &css->cgroup->flags);
}

static int cgroup_clone_children_write(struct cgroup_subsys_state *css,
				       struct cftype *cft, u64 val)
{
	if (val)
		set_bit(CGRP_CPUSET_CLONE_CHILDREN, &css->cgroup->flags);
	else
		clear_bit(CGRP_CPUSET_CLONE_CHILDREN, &css->cgroup->flags);
	return 0;
}

/* cgroup core interface files for the default hierarchy */
static struct cftype cgroup_dfl_base_files[] = {
	{
		.name = "cgroup.procs",
		.seq_start = cgroup_pidlist_start,
		.seq_next = cgroup_pidlist_next,
		.seq_stop = cgroup_pidlist_stop,
		.seq_show = cgroup_pidlist_show,
		.private = CGROUP_FILE_PROCS,
		.write = cgroup_procs_write,
		.mode = S_IRUGO | S_IWUSR,
	},
	{
		.name = "cgroup.controllers",
		.flags = CFTYPE_ONLY_ON_ROOT,
		.seq_show = cgroup_root_controllers_show,
	},
	{
		.name = "cgroup.controllers",
		.flags = CFTYPE_NOT_ON_ROOT,
		.seq_show = cgroup_controllers_show,
	},
	{
		.name = "cgroup.subtree_control",
		.seq_show = cgroup_subtree_control_show,
		.write = cgroup_subtree_control_write,
	},
	{
		.name = "cgroup.populated",
		.flags = CFTYPE_NOT_ON_ROOT,
		.seq_show = cgroup_populated_show,
	},
	{ }	/* terminate */
};

/* cgroup core interface files for the legacy hierarchies */
static struct cftype cgroup_legacy_base_files[] = {
	{
		.name = "cgroup.procs",
		.seq_start = cgroup_pidlist_start,
		.seq_next = cgroup_pidlist_next,
		.seq_stop = cgroup_pidlist_stop,
		.seq_show = cgroup_pidlist_show,
		.private = CGROUP_FILE_PROCS,
		.write = cgroup_procs_write,
		.mode = S_IRUGO | S_IWUSR,
	},
	{
		.name = "cgroup.clone_children",
		.read_u64 = cgroup_clone_children_read,
		.write_u64 = cgroup_clone_children_write,
	},
	{
		.name = "cgroup.sane_behavior",
		.flags = CFTYPE_ONLY_ON_ROOT,
		.seq_show = cgroup_sane_behavior_show,
	},
	{
		.name = "tasks",
		.seq_start = cgroup_pidlist_start,
		.seq_next = cgroup_pidlist_next,
		.seq_stop = cgroup_pidlist_stop,
		.seq_show = cgroup_pidlist_show,
		.private = CGROUP_FILE_TASKS,
		.write = cgroup_tasks_write,
		.mode = S_IRUGO | S_IWUSR,
	},
	{
		.name = "notify_on_release",
		.read_u64 = cgroup_read_notify_on_release,
		.write_u64 = cgroup_write_notify_on_release,
	},
	{
		.name = "release_agent",
		.flags = CFTYPE_ONLY_ON_ROOT,
		.seq_show = cgroup_release_agent_show,
		.write = cgroup_release_agent_write,
		.max_write_len = PATH_MAX - 1,
	},
	{ }	/* terminate */
};

/**
 * cgroup_populate_dir - create subsys files in a cgroup directory
 * @cgrp: target cgroup
 * @subsys_mask: mask of the subsystem ids whose files should be added
 *
 * On failure, no file is added.
 */
static int cgroup_populate_dir(struct cgroup *cgrp, unsigned int subsys_mask)
{
	struct cgroup_subsys *ss;
	int i, ret = 0;

	/* process cftsets of each subsystem */
	for_each_subsys(ss, i) {
		struct cftype *cfts;

		if (!(subsys_mask & (1 << i)))
			continue;

		list_for_each_entry(cfts, &ss->cfts, node) {
			ret = cgroup_addrm_files(cgrp, cfts, true);
			if (ret < 0)
				goto err;
		}
	}
	return 0;
err:
	cgroup_clear_dir(cgrp, subsys_mask);
	return ret;
}

/*
 * css destruction is four-stage process.
 *
 * 1. Destruction starts.  Killing of the percpu_ref is initiated.
 *    Implemented in kill_css().
 *
 * 2. When the percpu_ref is confirmed to be visible as killed on all CPUs
 *    and thus css_tryget_online() is guaranteed to fail, the css can be
 *    offlined by invoking offline_css().  After offlining, the base ref is
 *    put.  Implemented in css_killed_work_fn().
 *
 * 3. When the percpu_ref reaches zero, the only possible remaining
 *    accessors are inside RCU read sections.  css_release() schedules the
 *    RCU callback.
 *
 * 4. After the grace period, the css can be freed.  Implemented in
 *    css_free_work_fn().
 *
 * It is actually hairier because both step 2 and 4 require process context
 * and thus involve punting to css->destroy_work adding two additional
 * steps to the already complex sequence.
 */
static void css_free_work_fn(struct work_struct *work)
{
	struct cgroup_subsys_state *css =
		container_of(work, struct cgroup_subsys_state, destroy_work);
	struct cgroup *cgrp = css->cgroup;

	percpu_ref_exit(&css->refcnt);

	if (css->ss) {
		/* css free path */
		if (css->parent)
			css_put(css->parent);

		css->ss->css_free(css);
		cgroup_put(cgrp);
	} else {
		/* cgroup free path */
		atomic_dec(&cgrp->root->nr_cgrps);
		cgroup_pidlist_destroy_all(cgrp);
		cancel_work_sync(&cgrp->release_agent_work);

		if (cgroup_parent(cgrp)) {
			/*
			 * We get a ref to the parent, and put the ref when
			 * this cgroup is being freed, so it's guaranteed
			 * that the parent won't be destroyed before its
			 * children.
			 */
			cgroup_put(cgroup_parent(cgrp));
			kernfs_put(cgrp->kn);
			kfree(cgrp);
		} else {
			/*
			 * This is root cgroup's refcnt reaching zero,
			 * which indicates that the root should be
			 * released.
			 */
			cgroup_destroy_root(cgrp->root);
		}
	}
}

static void css_free_rcu_fn(struct rcu_head *rcu_head)
{
	struct cgroup_subsys_state *css =
		container_of(rcu_head, struct cgroup_subsys_state, rcu_head);

	INIT_WORK(&css->destroy_work, css_free_work_fn);
	queue_work(cgroup_destroy_wq, &css->destroy_work);
}

static void css_release_work_fn(struct work_struct *work)
{
	struct cgroup_subsys_state *css =
		container_of(work, struct cgroup_subsys_state, destroy_work);
	struct cgroup_subsys *ss = css->ss;
	struct cgroup *cgrp = css->cgroup;

	mutex_lock(&cgroup_mutex);

	css->flags |= CSS_RELEASED;
	list_del_rcu(&css->sibling);

	if (ss) {
		/* css release path */
		cgroup_idr_remove(&ss->css_idr, css->id);
		if (ss->css_released)
			ss->css_released(css);
	} else {
		/* cgroup release path */
		cgroup_idr_remove(&cgrp->root->cgroup_idr, cgrp->id);
		cgrp->id = -1;

		/*
		 * There are two control paths which try to determine
		 * cgroup from dentry without going through kernfs -
		 * cgroupstats_build() and css_tryget_online_from_dir().
		 * Those are supported by RCU protecting clearing of
		 * cgrp->kn->priv backpointer.
		 */
		RCU_INIT_POINTER(*(void __rcu __force **)&cgrp->kn->priv, NULL);
	}

	mutex_unlock(&cgroup_mutex);

	call_rcu(&css->rcu_head, css_free_rcu_fn);
}

static void css_release(struct percpu_ref *ref)
{
	struct cgroup_subsys_state *css =
		container_of(ref, struct cgroup_subsys_state, refcnt);

	INIT_WORK(&css->destroy_work, css_release_work_fn);
	queue_work(cgroup_destroy_wq, &css->destroy_work);
}

static void init_and_link_css(struct cgroup_subsys_state *css,
			      struct cgroup_subsys *ss, struct cgroup *cgrp)
{
	lockdep_assert_held(&cgroup_mutex);

	cgroup_get(cgrp);

	memset(css, 0, sizeof(*css));
	css->cgroup = cgrp;
	css->ss = ss;
	INIT_LIST_HEAD(&css->sibling);
	INIT_LIST_HEAD(&css->children);
	css->serial_nr = css_serial_nr_next++;

	if (cgroup_parent(cgrp)) {
		css->parent = cgroup_css(cgroup_parent(cgrp), ss);
		css_get(css->parent);
	}

	BUG_ON(cgroup_css(cgrp, ss));
}

/* invoke ->css_online() on a new CSS and mark it online if successful */
static int online_css(struct cgroup_subsys_state *css)
{
	struct cgroup_subsys *ss = css->ss;
	int ret = 0;

	lockdep_assert_held(&cgroup_mutex);

	if (ss->css_online)
		ret = ss->css_online(css);
	if (!ret) {
		css->flags |= CSS_ONLINE;
		rcu_assign_pointer(css->cgroup->subsys[ss->id], css);
	}
	return ret;
}

/* if the CSS is online, invoke ->css_offline() on it and mark it offline */
static void offline_css(struct cgroup_subsys_state *css)
{
	struct cgroup_subsys *ss = css->ss;

	lockdep_assert_held(&cgroup_mutex);

	if (!(css->flags & CSS_ONLINE))
		return;

	if (ss->css_offline)
		ss->css_offline(css);

	css->flags &= ~CSS_ONLINE;
	RCU_INIT_POINTER(css->cgroup->subsys[ss->id], NULL);

	wake_up_all(&css->cgroup->offline_waitq);
}

/**
 * create_css - create a cgroup_subsys_state
 * @cgrp: the cgroup new css will be associated with
 * @ss: the subsys of new css
 * @visible: whether to create control knobs for the new css or not
 *
 * Create a new css associated with @cgrp - @ss pair.  On success, the new
 * css is online and installed in @cgrp with all interface files created if
 * @visible.  Returns 0 on success, -errno on failure.
 */
static int create_css(struct cgroup *cgrp, struct cgroup_subsys *ss,
		      bool visible)
{
	struct cgroup *parent = cgroup_parent(cgrp);
	struct cgroup_subsys_state *parent_css = cgroup_css(parent, ss);
	struct cgroup_subsys_state *css;
	int err;

	lockdep_assert_held(&cgroup_mutex);

	css = ss->css_alloc(parent_css);
	if (IS_ERR(css))
		return PTR_ERR(css);

	init_and_link_css(css, ss, cgrp);

	err = percpu_ref_init(&css->refcnt, css_release, 0, GFP_KERNEL);
	if (err)
		goto err_free_css;

	err = cgroup_idr_alloc(&ss->css_idr, NULL, 2, 0, GFP_NOWAIT);
	if (err < 0)
		goto err_free_percpu_ref;
	css->id = err;

	if (visible) {
		err = cgroup_populate_dir(cgrp, 1 << ss->id);
		if (err)
			goto err_free_id;
	}

	/* @css is ready to be brought online now, make it visible */
	list_add_tail_rcu(&css->sibling, &parent_css->children);
	cgroup_idr_replace(&ss->css_idr, css, css->id);

	err = online_css(css);
	if (err)
		goto err_list_del;

	if (ss->broken_hierarchy && !ss->warned_broken_hierarchy &&
	    cgroup_parent(parent)) {
		pr_warn("%s (%d) created nested cgroup for controller \"%s\" which has incomplete hierarchy support. Nested cgroups may change behavior in the future.\n",
			current->comm, current->pid, ss->name);
		if (!strcmp(ss->name, "memory"))
			pr_warn("\"memory\" requires setting use_hierarchy to 1 on the root\n");
		ss->warned_broken_hierarchy = true;
	}

	return 0;

err_list_del:
	list_del_rcu(&css->sibling);
	cgroup_clear_dir(css->cgroup, 1 << css->ss->id);
err_free_id:
	cgroup_idr_remove(&ss->css_idr, css->id);
err_free_percpu_ref:
	percpu_ref_exit(&css->refcnt);
err_free_css:
	call_rcu(&css->rcu_head, css_free_rcu_fn);
	return err;
}

static int cgroup_mkdir(struct kernfs_node *parent_kn, const char *name,
			umode_t mode)
{
	struct cgroup *parent, *cgrp;
	struct cgroup_root *root;
	struct cgroup_subsys *ss;
	struct kernfs_node *kn;
	struct cftype *base_files;
	int ssid, ret;

	/* Do not accept '\n' to prevent making /proc/<pid>/cgroup unparsable.
	 */
	if (strchr(name, '\n'))
		return -EINVAL;

	parent = cgroup_kn_lock_live(parent_kn);
	if (!parent)
		return -ENODEV;
	root = parent->root;

	/* allocate the cgroup and its ID, 0 is reserved for the root */
	cgrp = kzalloc(sizeof(*cgrp), GFP_KERNEL);
	if (!cgrp) {
		ret = -ENOMEM;
		goto out_unlock;
	}

	ret = percpu_ref_init(&cgrp->self.refcnt, css_release, 0, GFP_KERNEL);
	if (ret)
		goto out_free_cgrp;

	/*
	 * Temporarily set the pointer to NULL, so idr_find() won't return
	 * a half-baked cgroup.
	 */
	cgrp->id = cgroup_idr_alloc(&root->cgroup_idr, NULL, 2, 0, GFP_NOWAIT);
	if (cgrp->id < 0) {
		ret = -ENOMEM;
		goto out_cancel_ref;
	}

	init_cgroup_housekeeping(cgrp);

	cgrp->self.parent = &parent->self;
	cgrp->root = root;

	if (notify_on_release(parent))
		set_bit(CGRP_NOTIFY_ON_RELEASE, &cgrp->flags);

	if (test_bit(CGRP_CPUSET_CLONE_CHILDREN, &parent->flags))
		set_bit(CGRP_CPUSET_CLONE_CHILDREN, &cgrp->flags);

	/* create the directory */
	kn = kernfs_create_dir(parent->kn, name, mode, cgrp);
	if (IS_ERR(kn)) {
		ret = PTR_ERR(kn);
		goto out_free_id;
	}
	cgrp->kn = kn;

	/*
	 * This extra ref will be put in cgroup_free_fn() and guarantees
	 * that @cgrp->kn is always accessible.
	 */
	kernfs_get(kn);

	cgrp->self.serial_nr = css_serial_nr_next++;

	/* allocation complete, commit to creation */
	list_add_tail_rcu(&cgrp->self.sibling, &cgroup_parent(cgrp)->self.children);
	atomic_inc(&root->nr_cgrps);
	cgroup_get(parent);

	/*
	 * @cgrp is now fully operational.  If something fails after this
	 * point, it'll be released via the normal destruction path.
	 */
	cgroup_idr_replace(&root->cgroup_idr, cgrp, cgrp->id);

	ret = cgroup_kn_set_ugid(kn);
	if (ret)
		goto out_destroy;

	if (cgroup_on_dfl(cgrp))
		base_files = cgroup_dfl_base_files;
	else
		base_files = cgroup_legacy_base_files;

	ret = cgroup_addrm_files(cgrp, base_files, true);
	if (ret)
		goto out_destroy;

	/* let's create and online css's */
	for_each_subsys(ss, ssid) {
		if (parent->child_subsys_mask & (1 << ssid)) {
			ret = create_css(cgrp, ss,
					 parent->subtree_control & (1 << ssid));
			if (ret)
				goto out_destroy;
		}
	}

	/*
	 * On the default hierarchy, a child doesn't automatically inherit
	 * subtree_control from the parent.  Each is configured manually.
	 */
	if (!cgroup_on_dfl(cgrp)) {
		cgrp->subtree_control = parent->subtree_control;
		cgroup_refresh_child_subsys_mask(cgrp);
	}

	kernfs_activate(kn);

	ret = 0;
	goto out_unlock;

out_free_id:
	cgroup_idr_remove(&root->cgroup_idr, cgrp->id);
out_cancel_ref:
	percpu_ref_exit(&cgrp->self.refcnt);
out_free_cgrp:
	kfree(cgrp);
out_unlock:
	cgroup_kn_unlock(parent_kn);
	return ret;

out_destroy:
	cgroup_destroy_locked(cgrp);
	goto out_unlock;
}

/*
 * This is called when the refcnt of a css is confirmed to be killed.
 * css_tryget_online() is now guaranteed to fail.  Tell the subsystem to
 * initate destruction and put the css ref from kill_css().
 */
static void css_killed_work_fn(struct work_struct *work)
{
	struct cgroup_subsys_state *css =
		container_of(work, struct cgroup_subsys_state, destroy_work);

	mutex_lock(&cgroup_mutex);
	offline_css(css);
	mutex_unlock(&cgroup_mutex);

	css_put(css);
}

/* css kill confirmation processing requires process context, bounce */
static void css_killed_ref_fn(struct percpu_ref *ref)
{
	struct cgroup_subsys_state *css =
		container_of(ref, struct cgroup_subsys_state, refcnt);

	INIT_WORK(&css->destroy_work, css_killed_work_fn);
	queue_work(cgroup_destroy_wq, &css->destroy_work);
}

/**
 * kill_css - destroy a css
 * @css: css to destroy
 *
 * This function initiates destruction of @css by removing cgroup interface
 * files and putting its base reference.  ->css_offline() will be invoked
 * asynchronously once css_tryget_online() is guaranteed to fail and when
 * the reference count reaches zero, @css will be released.
 */
static void kill_css(struct cgroup_subsys_state *css)
{
	lockdep_assert_held(&cgroup_mutex);

	/*
	 * This must happen before css is disassociated with its cgroup.
	 * See seq_css() for details.
	 */
	cgroup_clear_dir(css->cgroup, 1 << css->ss->id);

	/*
	 * Killing would put the base ref, but we need to keep it alive
	 * until after ->css_offline().
	 */
	css_get(css);

	/*
	 * cgroup core guarantees that, by the time ->css_offline() is
	 * invoked, no new css reference will be given out via
	 * css_tryget_online().  We can't simply call percpu_ref_kill() and
	 * proceed to offlining css's because percpu_ref_kill() doesn't
	 * guarantee that the ref is seen as killed on all CPUs on return.
	 *
	 * Use percpu_ref_kill_and_confirm() to get notifications as each
	 * css is confirmed to be seen as killed on all CPUs.
	 */
	percpu_ref_kill_and_confirm(&css->refcnt, css_killed_ref_fn);
}

/**
 * cgroup_destroy_locked - the first stage of cgroup destruction
 * @cgrp: cgroup to be destroyed
 *
 * css's make use of percpu refcnts whose killing latency shouldn't be
 * exposed to userland and are RCU protected.  Also, cgroup core needs to
 * guarantee that css_tryget_online() won't succeed by the time
 * ->css_offline() is invoked.  To satisfy all the requirements,
 * destruction is implemented in the following two steps.
 *
 * s1. Verify @cgrp can be destroyed and mark it dying.  Remove all
 *     userland visible parts and start killing the percpu refcnts of
 *     css's.  Set up so that the next stage will be kicked off once all
 *     the percpu refcnts are confirmed to be killed.
 *
 * s2. Invoke ->css_offline(), mark the cgroup dead and proceed with the
 *     rest of destruction.  Once all cgroup references are gone, the
 *     cgroup is RCU-freed.
 *
 * This function implements s1.  After this step, @cgrp is gone as far as
 * the userland is concerned and a new cgroup with the same name may be
 * created.  As cgroup doesn't care about the names internally, this
 * doesn't cause any problem.
 */
static int cgroup_destroy_locked(struct cgroup *cgrp)
	__releases(&cgroup_mutex) __acquires(&cgroup_mutex)
{
	struct cgroup_subsys_state *css;
	bool empty;
	int ssid;

	lockdep_assert_held(&cgroup_mutex);

	/*
	 * css_set_rwsem synchronizes access to ->cset_links and prevents
	 * @cgrp from being removed while put_css_set() is in progress.
	 */
	down_read(&css_set_rwsem);
	empty = list_empty(&cgrp->cset_links);
	up_read(&css_set_rwsem);
	if (!empty)
		return -EBUSY;

	/*
	 * Make sure there's no live children.  We can't test emptiness of
	 * ->self.children as dead children linger on it while being
	 * drained; otherwise, "rmdir parent/child parent" may fail.
	 */
	if (css_has_online_children(&cgrp->self))
		return -EBUSY;

	/*
	 * Mark @cgrp dead.  This prevents further task migration and child
	 * creation by disabling cgroup_lock_live_group().
	 */
	cgrp->self.flags &= ~CSS_ONLINE;

	/* initiate massacre of all css's */
	for_each_css(css, ssid, cgrp)
		kill_css(css);

	/*
	 * Remove @cgrp directory along with the base files.  @cgrp has an
	 * extra ref on its kn.
	 */
	kernfs_remove(cgrp->kn);

	check_for_release(cgroup_parent(cgrp));

	/* put the base reference */
	percpu_ref_kill(&cgrp->self.refcnt);

	return 0;
};

static int cgroup_rmdir(struct kernfs_node *kn)
{
	struct cgroup *cgrp;
	int ret = 0;

	cgrp = cgroup_kn_lock_live(kn);
	if (!cgrp)
		return 0;

	ret = cgroup_destroy_locked(cgrp);

	cgroup_kn_unlock(kn);
	return ret;
}

static struct kernfs_syscall_ops cgroup_kf_syscall_ops = {
	.remount_fs		= cgroup_remount,
	.show_options		= cgroup_show_options,
	.mkdir			= cgroup_mkdir,
	.rmdir			= cgroup_rmdir,
	.rename			= cgroup_rename,
};

static void __init cgroup_init_subsys(struct cgroup_subsys *ss, bool early)
{
	struct cgroup_subsys_state *css;

	printk(KERN_INFO "Initializing cgroup subsys %s\n", ss->name);

	mutex_lock(&cgroup_mutex);

	idr_init(&ss->css_idr);
	INIT_LIST_HEAD(&ss->cfts);

	/* Create the root cgroup state for this subsystem */
	ss->root = &cgrp_dfl_root;
	css = ss->css_alloc(cgroup_css(&cgrp_dfl_root.cgrp, ss));
	/* We don't handle early failures gracefully */
	BUG_ON(IS_ERR(css));
	init_and_link_css(css, ss, &cgrp_dfl_root.cgrp);

	/*
	 * Root csses are never destroyed and we can't initialize
	 * percpu_ref during early init.  Disable refcnting.
	 */
	css->flags |= CSS_NO_REF;

	if (early) {
		/* allocation can't be done safely during early init */
		css->id = 1;
	} else {
		css->id = cgroup_idr_alloc(&ss->css_idr, css, 1, 2, GFP_KERNEL);
		BUG_ON(css->id < 0);
	}

	/* Update the init_css_set to contain a subsys
	 * pointer to this state - since the subsystem is
	 * newly registered, all tasks and hence the
	 * init_css_set is in the subsystem's root cgroup. */
	init_css_set.subsys[ss->id] = css;

	need_forkexit_callback |= ss->fork || ss->exit;

	/* At system boot, before all subsystems have been
	 * registered, no tasks have been forked, so we don't
	 * need to invoke fork callbacks here. */
	BUG_ON(!list_empty(&init_task.tasks));

	BUG_ON(online_css(css));

	mutex_unlock(&cgroup_mutex);
}

/**
 * cgroup_init_early - cgroup initialization at system boot
 *
 * Initialize cgroups at system boot, and initialize any
 * subsystems that request early init.
 */
int __init cgroup_init_early(void)
{
	static struct cgroup_sb_opts __initdata opts;
	struct cgroup_subsys *ss;
	int i;

	init_cgroup_root(&cgrp_dfl_root, &opts);
	cgrp_dfl_root.cgrp.self.flags |= CSS_NO_REF;

	RCU_INIT_POINTER(init_task.cgroups, &init_css_set);

	for_each_subsys(ss, i) {
		WARN(!ss->css_alloc || !ss->css_free || ss->name || ss->id,
		     "invalid cgroup_subsys %d:%s css_alloc=%p css_free=%p name:id=%d:%s\n",
		     i, cgroup_subsys_name[i], ss->css_alloc, ss->css_free,
		     ss->id, ss->name);
		WARN(strlen(cgroup_subsys_name[i]) > MAX_CGROUP_TYPE_NAMELEN,
		     "cgroup_subsys_name %s too long\n", cgroup_subsys_name[i]);

		ss->id = i;
		ss->name = cgroup_subsys_name[i];

		if (ss->early_init)
			cgroup_init_subsys(ss, true);
	}
	return 0;
}

/**
 * cgroup_init - cgroup initialization
 *
 * Register cgroup filesystem and /proc file, and initialize
 * any subsystems that didn't request early init.
 */
int __init cgroup_init(void)
{
	struct cgroup_subsys *ss;
	unsigned long key;
	int ssid, err;

	BUG_ON(cgroup_init_cftypes(NULL, cgroup_dfl_base_files));
	BUG_ON(cgroup_init_cftypes(NULL, cgroup_legacy_base_files));

	mutex_lock(&cgroup_mutex);

	/* Add init_css_set to the hash table */
	key = css_set_hash(init_css_set.subsys);
	hash_add(css_set_table, &init_css_set.hlist, key);

	BUG_ON(cgroup_setup_root(&cgrp_dfl_root, 0));

	mutex_unlock(&cgroup_mutex);

	for_each_subsys(ss, ssid) {
		if (ss->early_init) {
			struct cgroup_subsys_state *css =
				init_css_set.subsys[ss->id];

			css->id = cgroup_idr_alloc(&ss->css_idr, css, 1, 2,
						   GFP_KERNEL);
			BUG_ON(css->id < 0);
		} else {
			cgroup_init_subsys(ss, false);
		}

		list_add_tail(&init_css_set.e_cset_node[ssid],
			      &cgrp_dfl_root.cgrp.e_csets[ssid]);

		/*
		 * Setting dfl_root subsys_mask needs to consider the
		 * disabled flag and cftype registration needs kmalloc,
		 * both of which aren't available during early_init.
		 */
		if (ss->disabled)
			continue;

		cgrp_dfl_root.subsys_mask |= 1 << ss->id;

		if (cgroup_legacy_files_on_dfl && !ss->dfl_cftypes)
			ss->dfl_cftypes = ss->legacy_cftypes;

		if (!ss->dfl_cftypes)
			cgrp_dfl_root_inhibit_ss_mask |= 1 << ss->id;

		if (ss->dfl_cftypes == ss->legacy_cftypes) {
			WARN_ON(cgroup_add_cftypes(ss, ss->dfl_cftypes));
		} else {
			WARN_ON(cgroup_add_dfl_cftypes(ss, ss->dfl_cftypes));
			WARN_ON(cgroup_add_legacy_cftypes(ss, ss->legacy_cftypes));
		}
	}

	cgroup_kobj = kobject_create_and_add("cgroup", fs_kobj);
	if (!cgroup_kobj)
		return -ENOMEM;

	err = register_filesystem(&cgroup_fs_type);
	if (err < 0) {
		kobject_put(cgroup_kobj);
		return err;
	}

	proc_create("cgroups", 0, NULL, &proc_cgroupstats_operations);
	return 0;
}

static int __init cgroup_wq_init(void)
{
	/*
	 * There isn't much point in executing destruction path in
	 * parallel.  Good chunk is serialized with cgroup_mutex anyway.
	 * Use 1 for @max_active.
	 *
	 * We would prefer to do this in cgroup_init() above, but that
	 * is called before init_workqueues(): so leave this until after.
	 */
	cgroup_destroy_wq = alloc_workqueue("cgroup_destroy", 0, 1);
	BUG_ON(!cgroup_destroy_wq);

	/*
	 * Used to destroy pidlists and separate to serve as flush domain.
	 * Cap @max_active to 1 too.
	 */
	cgroup_pidlist_destroy_wq = alloc_workqueue("cgroup_pidlist_destroy",
						    0, 1);
	BUG_ON(!cgroup_pidlist_destroy_wq);

	return 0;
}
core_initcall(cgroup_wq_init);

/*
 * proc_cgroup_show()
 *  - Print task's cgroup paths into seq_file, one line for each hierarchy
 *  - Used for /proc/<pid>/cgroup.
 */
int proc_cgroup_show(struct seq_file *m, struct pid_namespace *ns,
		     struct pid *pid, struct task_struct *tsk)
{
	char *buf, *path;
	int retval;
	struct cgroup_root *root;

	retval = -ENOMEM;
	buf = kmalloc(PATH_MAX, GFP_KERNEL);
	if (!buf)
		goto out;

	mutex_lock(&cgroup_mutex);
	down_read(&css_set_rwsem);

	for_each_root(root) {
		struct cgroup_subsys *ss;
		struct cgroup *cgrp;
		int ssid, count = 0;

		if (root == &cgrp_dfl_root && !cgrp_dfl_root_visible)
			continue;

		seq_printf(m, "%d:", root->hierarchy_id);
		for_each_subsys(ss, ssid)
			if (root->subsys_mask & (1 << ssid))
				seq_printf(m, "%s%s", count++ ? "," : "", ss->name);
		if (strlen(root->name))
			seq_printf(m, "%sname=%s", count ? "," : "",
				   root->name);
		seq_putc(m, ':');
		cgrp = task_cgroup_from_root(tsk, root);
		path = cgroup_path(cgrp, buf, PATH_MAX);
		if (!path) {
			retval = -ENAMETOOLONG;
			goto out_unlock;
		}
		seq_puts(m, path);
		seq_putc(m, '\n');
	}

	retval = 0;
out_unlock:
	up_read(&css_set_rwsem);
	mutex_unlock(&cgroup_mutex);
	kfree(buf);
out:
	return retval;
}

/* Display information about each subsystem and each hierarchy */
static int proc_cgroupstats_show(struct seq_file *m, void *v)
{
	struct cgroup_subsys *ss;
	int i;

	seq_puts(m, "#subsys_name\thierarchy\tnum_cgroups\tenabled\n");
	/*
	 * ideally we don't want subsystems moving around while we do this.
	 * cgroup_mutex is also necessary to guarantee an atomic snapshot of
	 * subsys/hierarchy state.
	 */
	mutex_lock(&cgroup_mutex);

	for_each_subsys(ss, i)
		seq_printf(m, "%s\t%d\t%d\t%d\n",
			   ss->name, ss->root->hierarchy_id,
			   atomic_read(&ss->root->nr_cgrps), !ss->disabled);

	mutex_unlock(&cgroup_mutex);
	return 0;
}

static int cgroupstats_open(struct inode *inode, struct file *file)
{
	return single_open(file, proc_cgroupstats_show, NULL);
}

static const struct file_operations proc_cgroupstats_operations = {
	.open = cgroupstats_open,
	.read = seq_read,
	.llseek = seq_lseek,
	.release = single_release,
};

/**
 * cgroup_fork - initialize cgroup related fields during copy_process()
 * @child: pointer to task_struct of forking parent process.
 *
 * A task is associated with the init_css_set until cgroup_post_fork()
 * attaches it to the parent's css_set.  Empty cg_list indicates that
 * @child isn't holding reference to its css_set.
 */
void cgroup_fork(struct task_struct *child)
{
	RCU_INIT_POINTER(child->cgroups, &init_css_set);
	INIT_LIST_HEAD(&child->cg_list);
}

/**
 * cgroup_post_fork - called on a new task after adding it to the task list
 * @child: the task in question
 *
 * Adds the task to the list running through its css_set if necessary and
 * call the subsystem fork() callbacks.  Has to be after the task is
 * visible on the task list in case we race with the first call to
 * cgroup_task_iter_start() - to guarantee that the new task ends up on its
 * list.
 */
void cgroup_post_fork(struct task_struct *child)
{
	struct cgroup_subsys *ss;
	int i;

	/*
	 * This may race against cgroup_enable_task_cg_lists().  As that
	 * function sets use_task_css_set_links before grabbing
	 * tasklist_lock and we just went through tasklist_lock to add
	 * @child, it's guaranteed that either we see the set
	 * use_task_css_set_links or cgroup_enable_task_cg_lists() sees
	 * @child during its iteration.
	 *
	 * If we won the race, @child is associated with %current's
	 * css_set.  Grabbing css_set_rwsem guarantees both that the
	 * association is stable, and, on completion of the parent's
	 * migration, @child is visible in the source of migration or
	 * already in the destination cgroup.  This guarantee is necessary
	 * when implementing operations which need to migrate all tasks of
	 * a cgroup to another.
	 *
	 * Note that if we lose to cgroup_enable_task_cg_lists(), @child
	 * will remain in init_css_set.  This is safe because all tasks are
	 * in the init_css_set before cg_links is enabled and there's no
	 * operation which transfers all tasks out of init_css_set.
	 */
	if (use_task_css_set_links) {
		struct css_set *cset;

		down_write(&css_set_rwsem);
		cset = task_css_set(current);
		if (list_empty(&child->cg_list)) {
			rcu_assign_pointer(child->cgroups, cset);
			list_add(&child->cg_list, &cset->tasks);
			get_css_set(cset);
		}
		up_write(&css_set_rwsem);
	}

	/*
	 * Call ss->fork().  This must happen after @child is linked on
	 * css_set; otherwise, @child might change state between ->fork()
	 * and addition to css_set.
	 */
	if (need_forkexit_callback) {
		for_each_subsys(ss, i)
			if (ss->fork)
				ss->fork(child);
	}
}

/**
 * cgroup_exit - detach cgroup from exiting task
 * @tsk: pointer to task_struct of exiting process
 *
 * Description: Detach cgroup from @tsk and release it.
 *
 * Note that cgroups marked notify_on_release force every task in
 * them to take the global cgroup_mutex mutex when exiting.
 * This could impact scaling on very large systems.  Be reluctant to
 * use notify_on_release cgroups where very high task exit scaling
 * is required on large systems.
 *
 * We set the exiting tasks cgroup to the root cgroup (top_cgroup).  We
 * call cgroup_exit() while the task is still competent to handle
 * notify_on_release(), then leave the task attached to the root cgroup in
 * each hierarchy for the remainder of its exit.  No need to bother with
 * init_css_set refcnting.  init_css_set never goes away and we can't race
 * with migration path - PF_EXITING is visible to migration path.
 */
void cgroup_exit(struct task_struct *tsk)
{
	struct cgroup_subsys *ss;
	struct css_set *cset;
	bool put_cset = false;
	int i;

	/*
	 * Unlink from @tsk from its css_set.  As migration path can't race
	 * with us, we can check cg_list without grabbing css_set_rwsem.
	 */
	if (!list_empty(&tsk->cg_list)) {
		down_write(&css_set_rwsem);
		list_del_init(&tsk->cg_list);
		up_write(&css_set_rwsem);
		put_cset = true;
	}

	/* Reassign the task to the init_css_set. */
	cset = task_css_set(tsk);
	RCU_INIT_POINTER(tsk->cgroups, &init_css_set);

	if (need_forkexit_callback) {
		/* see cgroup_post_fork() for details */
		for_each_subsys(ss, i) {
			if (ss->exit) {
				struct cgroup_subsys_state *old_css = cset->subsys[i];
				struct cgroup_subsys_state *css = task_css(tsk, i);

				ss->exit(css, old_css, tsk);
			}
		}
	}

	if (put_cset)
		put_css_set(cset);
}

static void check_for_release(struct cgroup *cgrp)
{
	if (notify_on_release(cgrp) && !cgroup_has_tasks(cgrp) &&
	    !css_has_online_children(&cgrp->self) && !cgroup_is_dead(cgrp))
		schedule_work(&cgrp->release_agent_work);
}

/*
 * Notify userspace when a cgroup is released, by running the
 * configured release agent with the name of the cgroup (path
 * relative to the root of cgroup file system) as the argument.
 *
 * Most likely, this user command will try to rmdir this cgroup.
 *
 * This races with the possibility that some other task will be
 * attached to this cgroup before it is removed, or that some other
 * user task will 'mkdir' a child cgroup of this cgroup.  That's ok.
 * The presumed 'rmdir' will fail quietly if this cgroup is no longer
 * unused, and this cgroup will be reprieved from its death sentence,
 * to continue to serve a useful existence.  Next time it's released,
 * we will get notified again, if it still has 'notify_on_release' set.
 *
 * The final arg to call_usermodehelper() is UMH_WAIT_EXEC, which
 * means only wait until the task is successfully execve()'d.  The
 * separate release agent task is forked by call_usermodehelper(),
 * then control in this thread returns here, without waiting for the
 * release agent task.  We don't bother to wait because the caller of
 * this routine has no use for the exit status of the release agent
 * task, so no sense holding our caller up for that.
 */
static void cgroup_release_agent(struct work_struct *work)
{
	struct cgroup *cgrp =
		container_of(work, struct cgroup, release_agent_work);
	char *pathbuf = NULL, *agentbuf = NULL, *path;
	char *argv[3], *envp[3];

	mutex_lock(&cgroup_mutex);

	pathbuf = kmalloc(PATH_MAX, GFP_KERNEL);
	agentbuf = kstrdup(cgrp->root->release_agent_path, GFP_KERNEL);
	if (!pathbuf || !agentbuf)
		goto out;

	path = cgroup_path(cgrp, pathbuf, PATH_MAX);
	if (!path)
		goto out;

	argv[0] = agentbuf;
	argv[1] = path;
	argv[2] = NULL;

	/* minimal command environment */
	envp[0] = "HOME=/";
	envp[1] = "PATH=/sbin:/bin:/usr/sbin:/usr/bin";
	envp[2] = NULL;

<<<<<<< HEAD
	mutex_unlock(&cgroup_mutex);
	call_usermodehelper(argv[0], argv, envp, UMH_WAIT_EXEC);
	goto out_free;
out:
	mutex_unlock(&cgroup_mutex);
=======
	mutex_unlock(&cgroup_mutex);
	call_usermodehelper(argv[0], argv, envp, UMH_WAIT_EXEC);
	goto out_free;
out:
	mutex_unlock(&cgroup_mutex);
>>>>>>> e529fea9
out_free:
	kfree(agentbuf);
	kfree(pathbuf);
}

static int __init cgroup_disable(char *str)
{
	struct cgroup_subsys *ss;
	char *token;
	int i;

	while ((token = strsep(&str, ",")) != NULL) {
		if (!*token)
			continue;

		for_each_subsys(ss, i) {
			if (!strcmp(token, ss->name)) {
				ss->disabled = 1;
				printk(KERN_INFO "Disabling %s control group"
					" subsystem\n", ss->name);
				break;
			}
		}
	}
	return 1;
}
__setup("cgroup_disable=", cgroup_disable);

static int __init cgroup_set_legacy_files_on_dfl(char *str)
{
	printk("cgroup: using legacy files on the default hierarchy\n");
	cgroup_legacy_files_on_dfl = true;
	return 0;
}
__setup("cgroup__DEVEL__legacy_files_on_dfl", cgroup_set_legacy_files_on_dfl);

/**
 * css_tryget_online_from_dir - get corresponding css from a cgroup dentry
 * @dentry: directory dentry of interest
 * @ss: subsystem of interest
 *
 * If @dentry is a directory for a cgroup which has @ss enabled on it, try
 * to get the corresponding css and return it.  If such css doesn't exist
 * or can't be pinned, an ERR_PTR value is returned.
 */
struct cgroup_subsys_state *css_tryget_online_from_dir(struct dentry *dentry,
						       struct cgroup_subsys *ss)
{
	struct kernfs_node *kn = kernfs_node_from_dentry(dentry);
	struct cgroup_subsys_state *css = NULL;
	struct cgroup *cgrp;

	/* is @dentry a cgroup dir? */
	if (dentry->d_sb->s_type != &cgroup_fs_type || !kn ||
	    kernfs_type(kn) != KERNFS_DIR)
		return ERR_PTR(-EBADF);

	rcu_read_lock();

	/*
	 * This path doesn't originate from kernfs and @kn could already
	 * have been or be removed at any point.  @kn->priv is RCU
	 * protected for this access.  See css_release_work_fn() for details.
	 */
	cgrp = rcu_dereference(kn->priv);
	if (cgrp)
		css = cgroup_css(cgrp, ss);

	if (!css || !css_tryget_online(css))
		css = ERR_PTR(-ENOENT);

	rcu_read_unlock();
	return css;
}

/**
 * css_from_id - lookup css by id
 * @id: the cgroup id
 * @ss: cgroup subsys to be looked into
 *
 * Returns the css if there's valid one with @id, otherwise returns NULL.
 * Should be called under rcu_read_lock().
 */
struct cgroup_subsys_state *css_from_id(int id, struct cgroup_subsys *ss)
{
	WARN_ON_ONCE(!rcu_read_lock_held());
	return idr_find(&ss->css_idr, id);
}

#ifdef CONFIG_CGROUP_DEBUG
static struct cgroup_subsys_state *
debug_css_alloc(struct cgroup_subsys_state *parent_css)
{
	struct cgroup_subsys_state *css = kzalloc(sizeof(*css), GFP_KERNEL);

	if (!css)
		return ERR_PTR(-ENOMEM);

	return css;
}

static void debug_css_free(struct cgroup_subsys_state *css)
{
	kfree(css);
}

static u64 debug_taskcount_read(struct cgroup_subsys_state *css,
				struct cftype *cft)
{
	return cgroup_task_count(css->cgroup);
}

static u64 current_css_set_read(struct cgroup_subsys_state *css,
				struct cftype *cft)
{
	return (u64)(unsigned long)current->cgroups;
}

static u64 current_css_set_refcount_read(struct cgroup_subsys_state *css,
					 struct cftype *cft)
{
	u64 count;

	rcu_read_lock();
	count = atomic_read(&task_css_set(current)->refcount);
	rcu_read_unlock();
	return count;
}

static int current_css_set_cg_links_read(struct seq_file *seq, void *v)
{
	struct cgrp_cset_link *link;
	struct css_set *cset;
	char *name_buf;

	name_buf = kmalloc(NAME_MAX + 1, GFP_KERNEL);
	if (!name_buf)
		return -ENOMEM;

	down_read(&css_set_rwsem);
	rcu_read_lock();
	cset = rcu_dereference(current->cgroups);
	list_for_each_entry(link, &cset->cgrp_links, cgrp_link) {
		struct cgroup *c = link->cgrp;

		cgroup_name(c, name_buf, NAME_MAX + 1);
		seq_printf(seq, "Root %d group %s\n",
			   c->root->hierarchy_id, name_buf);
	}
	rcu_read_unlock();
	up_read(&css_set_rwsem);
	kfree(name_buf);
	return 0;
}

#define MAX_TASKS_SHOWN_PER_CSS 25
static int cgroup_css_links_read(struct seq_file *seq, void *v)
{
	struct cgroup_subsys_state *css = seq_css(seq);
	struct cgrp_cset_link *link;

	down_read(&css_set_rwsem);
	list_for_each_entry(link, &css->cgroup->cset_links, cset_link) {
		struct css_set *cset = link->cset;
		struct task_struct *task;
		int count = 0;

		seq_printf(seq, "css_set %p\n", cset);

		list_for_each_entry(task, &cset->tasks, cg_list) {
			if (count++ > MAX_TASKS_SHOWN_PER_CSS)
				goto overflow;
			seq_printf(seq, "  task %d\n", task_pid_vnr(task));
		}

		list_for_each_entry(task, &cset->mg_tasks, cg_list) {
			if (count++ > MAX_TASKS_SHOWN_PER_CSS)
				goto overflow;
			seq_printf(seq, "  task %d\n", task_pid_vnr(task));
		}
		continue;
	overflow:
		seq_puts(seq, "  ...\n");
	}
	up_read(&css_set_rwsem);
	return 0;
}

static u64 releasable_read(struct cgroup_subsys_state *css, struct cftype *cft)
{
	return (!cgroup_has_tasks(css->cgroup) &&
		!css_has_online_children(&css->cgroup->self));
}

static struct cftype debug_files[] =  {
	{
		.name = "taskcount",
		.read_u64 = debug_taskcount_read,
	},

	{
		.name = "current_css_set",
		.read_u64 = current_css_set_read,
	},

	{
		.name = "current_css_set_refcount",
		.read_u64 = current_css_set_refcount_read,
	},

	{
		.name = "current_css_set_cg_links",
		.seq_show = current_css_set_cg_links_read,
	},

	{
		.name = "cgroup_css_links",
		.seq_show = cgroup_css_links_read,
	},

	{
		.name = "releasable",
		.read_u64 = releasable_read,
	},

	{ }	/* terminate */
};

struct cgroup_subsys debug_cgrp_subsys = {
	.css_alloc = debug_css_alloc,
	.css_free = debug_css_free,
	.legacy_cftypes = debug_files,
};
#endif /* CONFIG_CGROUP_DEBUG */<|MERGE_RESOLUTION|>--- conflicted
+++ resolved
@@ -5356,19 +5356,11 @@
 	envp[1] = "PATH=/sbin:/bin:/usr/sbin:/usr/bin";
 	envp[2] = NULL;
 
-<<<<<<< HEAD
 	mutex_unlock(&cgroup_mutex);
 	call_usermodehelper(argv[0], argv, envp, UMH_WAIT_EXEC);
 	goto out_free;
 out:
 	mutex_unlock(&cgroup_mutex);
-=======
-	mutex_unlock(&cgroup_mutex);
-	call_usermodehelper(argv[0], argv, envp, UMH_WAIT_EXEC);
-	goto out_free;
-out:
-	mutex_unlock(&cgroup_mutex);
->>>>>>> e529fea9
 out_free:
 	kfree(agentbuf);
 	kfree(pathbuf);
