--- conflicted
+++ resolved
@@ -378,10 +378,6 @@
 	 * reschedule now, before we try-lock the mutex. This avoids getting
 	 * scheduled out right after we obtained the mutex.
 	 */
-<<<<<<< HEAD
-	if (need_resched())
-		schedule_preempt_disabled();
-=======
 	if (need_resched()) {
 		/*
 		 * We _should_ have TASK_RUNNING here, but just in case
@@ -390,7 +386,6 @@
 		__set_current_state(TASK_RUNNING);
 		schedule_preempt_disabled();
 	}
->>>>>>> e529fea9
 
 	return false;
 }
