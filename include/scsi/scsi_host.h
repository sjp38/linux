#ifndef _SCSI_SCSI_HOST_H
#define _SCSI_SCSI_HOST_H

#include <linux/device.h>
#include <linux/list.h>
#include <linux/types.h>
#include <linux/workqueue.h>
#include <linux/mutex.h>
#include <linux/seq_file.h>
#include <scsi/scsi.h>

struct request_queue;
struct block_device;
struct completion;
struct module;
struct scsi_cmnd;
struct scsi_device;
struct scsi_target;
struct Scsi_Host;
struct scsi_host_cmd_pool;
struct scsi_transport_template;
struct blk_queue_tags;


/*
 * The various choices mean:
 * NONE: Self evident.	Host adapter is not capable of scatter-gather.
 * ALL:	 Means that the host adapter module can do scatter-gather,
 *	 and that there is no limit to the size of the table to which
 *	 we scatter/gather data.  The value we set here is the maximum
 *	 single element sglist.  To use chained sglists, the adapter
 *	 has to set a value beyond ALL (and correctly use the chain
 *	 handling API.
 * Anything else:  Indicates the maximum number of chains that can be
 *	 used in one scatter-gather request.
 */
#define SG_NONE 0
#define SG_ALL	SCSI_MAX_SG_SEGMENTS

#define MODE_UNKNOWN 0x00
#define MODE_INITIATOR 0x01
#define MODE_TARGET 0x02

#define DISABLE_CLUSTERING 0
#define ENABLE_CLUSTERING 1

enum {
	SCSI_QDEPTH_DEFAULT,	/* default requested change, e.g. from sysfs */
	SCSI_QDEPTH_QFULL,	/* scsi-ml requested due to queue full */
	SCSI_QDEPTH_RAMP_UP,	/* scsi-ml requested due to threshold event */
};

struct scsi_host_template {
	struct module *module;
	const char *name;

	/*
	 * Used to initialize old-style drivers.  For new-style drivers
	 * just perform all work in your module initialization function.
	 *
	 * Status:  OBSOLETE
	 */
	int (* detect)(struct scsi_host_template *);

	/*
	 * Used as unload callback for hosts with old-style drivers.
	 *
	 * Status: OBSOLETE
	 */
	int (* release)(struct Scsi_Host *);

	/*
	 * The info function will return whatever useful information the
	 * developer sees fit.  If not provided, then the name field will
	 * be used instead.
	 *
	 * Status: OPTIONAL
	 */
	const char *(* info)(struct Scsi_Host *);

	/*
	 * Ioctl interface
	 *
	 * Status: OPTIONAL
	 */
	int (* ioctl)(struct scsi_device *dev, int cmd, void __user *arg);


#ifdef CONFIG_COMPAT
	/* 
	 * Compat handler. Handle 32bit ABI.
	 * When unknown ioctl is passed return -ENOIOCTLCMD.
	 *
	 * Status: OPTIONAL
	 */
	int (* compat_ioctl)(struct scsi_device *dev, int cmd, void __user *arg);
#endif

	/*
	 * The queuecommand function is used to queue up a scsi
	 * command block to the LLDD.  When the driver finished
	 * processing the command the done callback is invoked.
	 *
	 * If queuecommand returns 0, then the HBA has accepted the
	 * command.  The done() function must be called on the command
	 * when the driver has finished with it. (you may call done on the
	 * command before queuecommand returns, but in this case you
	 * *must* return 0 from queuecommand).
	 *
	 * Queuecommand may also reject the command, in which case it may
	 * not touch the command and must not call done() for it.
	 *
	 * There are two possible rejection returns:
	 *
	 *   SCSI_MLQUEUE_DEVICE_BUSY: Block this device temporarily, but
	 *   allow commands to other devices serviced by this host.
	 *
	 *   SCSI_MLQUEUE_HOST_BUSY: Block all devices served by this
	 *   host temporarily.
	 *
         * For compatibility, any other non-zero return is treated the
         * same as SCSI_MLQUEUE_HOST_BUSY.
	 *
	 * NOTE: "temporarily" means either until the next command for#
	 * this device/host completes, or a period of time determined by
	 * I/O pressure in the system if there are no other outstanding
	 * commands.
	 *
	 * STATUS: REQUIRED
	 */
	int (* queuecommand)(struct Scsi_Host *, struct scsi_cmnd *);

	/*
	 * The transfer functions are used to queue a scsi command to
	 * the LLD. When the driver is finished processing the command
	 * the done callback is invoked.
	 *
	 * This is called to inform the LLD to transfer
	 * scsi_bufflen(cmd) bytes. scsi_sg_count(cmd) speciefies the
	 * number of scatterlist entried in the command and
	 * scsi_sglist(cmd) returns the scatterlist.
	 *
	 * return values: see queuecommand
	 *
	 * If the LLD accepts the cmd, it should set the result to an
	 * appropriate value when completed before calling the done function.
	 *
	 * STATUS: REQUIRED FOR TARGET DRIVERS
	 */
	/* TODO: rename */
	int (* transfer_response)(struct scsi_cmnd *,
				  void (*done)(struct scsi_cmnd *));

	/*
	 * This is an error handling strategy routine.  You don't need to
	 * define one of these if you don't want to - there is a default
	 * routine that is present that should work in most cases.  For those
	 * driver authors that have the inclination and ability to write their
	 * own strategy routine, this is where it is specified.  Note - the
	 * strategy routine is *ALWAYS* run in the context of the kernel eh
	 * thread.  Thus you are guaranteed to *NOT* be in an interrupt
	 * handler when you execute this, and you are also guaranteed to
	 * *NOT* have any other commands being queued while you are in the
	 * strategy routine. When you return from this function, operations
	 * return to normal.
	 *
	 * See scsi_error.c scsi_unjam_host for additional comments about
	 * what this function should and should not be attempting to do.
	 *
	 * Status: REQUIRED	(at least one of them)
	 */
	int (* eh_abort_handler)(struct scsi_cmnd *);
	int (* eh_device_reset_handler)(struct scsi_cmnd *);
	int (* eh_target_reset_handler)(struct scsi_cmnd *);
	int (* eh_bus_reset_handler)(struct scsi_cmnd *);
	int (* eh_host_reset_handler)(struct scsi_cmnd *);

	/*
	 * Before the mid layer attempts to scan for a new device where none
	 * currently exists, it will call this entry in your driver.  Should
	 * your driver need to allocate any structs or perform any other init
	 * items in order to send commands to a currently unused target/lun
	 * combo, then this is where you can perform those allocations.  This
	 * is specifically so that drivers won't have to perform any kind of
	 * "is this a new device" checks in their queuecommand routine,
	 * thereby making the hot path a bit quicker.
	 *
	 * Return values: 0 on success, non-0 on failure
	 *
	 * Deallocation:  If we didn't find any devices at this ID, you will
	 * get an immediate call to slave_destroy().  If we find something
	 * here then you will get a call to slave_configure(), then the
	 * device will be used for however long it is kept around, then when
	 * the device is removed from the system (or * possibly at reboot
	 * time), you will then get a call to slave_destroy().  This is
	 * assuming you implement slave_configure and slave_destroy.
	 * However, if you allocate memory and hang it off the device struct,
	 * then you must implement the slave_destroy() routine at a minimum
	 * in order to avoid leaking memory
	 * each time a device is tore down.
	 *
	 * Status: OPTIONAL
	 */
	int (* slave_alloc)(struct scsi_device *);

	/*
	 * Once the device has responded to an INQUIRY and we know the
	 * device is online, we call into the low level driver with the
	 * struct scsi_device *.  If the low level device driver implements
	 * this function, it *must* perform the task of setting the queue
	 * depth on the device.  All other tasks are optional and depend
	 * on what the driver supports and various implementation details.
	 * 
	 * Things currently recommended to be handled at this time include:
	 *
	 * 1.  Setting the device queue depth.  Proper setting of this is
	 *     described in the comments for scsi_adjust_queue_depth.
	 * 2.  Determining if the device supports the various synchronous
	 *     negotiation protocols.  The device struct will already have
	 *     responded to INQUIRY and the results of the standard items
	 *     will have been shoved into the various device flag bits, eg.
	 *     device->sdtr will be true if the device supports SDTR messages.
	 * 3.  Allocating command structs that the device will need.
	 * 4.  Setting the default timeout on this device (if needed).
	 * 5.  Anything else the low level driver might want to do on a device
	 *     specific setup basis...
	 * 6.  Return 0 on success, non-0 on error.  The device will be marked
	 *     as offline on error so that no access will occur.  If you return
	 *     non-0, your slave_destroy routine will never get called for this
	 *     device, so don't leave any loose memory hanging around, clean
	 *     up after yourself before returning non-0
	 *
	 * Status: OPTIONAL
	 */
	int (* slave_configure)(struct scsi_device *);

	/*
	 * Immediately prior to deallocating the device and after all activity
	 * has ceased the mid layer calls this point so that the low level
	 * driver may completely detach itself from the scsi device and vice
	 * versa.  The low level driver is responsible for freeing any memory
	 * it allocated in the slave_alloc or slave_configure calls. 
	 *
	 * Status: OPTIONAL
	 */
	void (* slave_destroy)(struct scsi_device *);

	/*
	 * Before the mid layer attempts to scan for a new device attached
	 * to a target where no target currently exists, it will call this
	 * entry in your driver.  Should your driver need to allocate any
	 * structs or perform any other init items in order to send commands
	 * to a currently unused target, then this is where you can perform
	 * those allocations.
	 *
	 * Return values: 0 on success, non-0 on failure
	 *
	 * Status: OPTIONAL
	 */
	int (* target_alloc)(struct scsi_target *);

	/*
	 * Immediately prior to deallocating the target structure, and
	 * after all activity to attached scsi devices has ceased, the
	 * midlayer calls this point so that the driver may deallocate
	 * and terminate any references to the target.
	 *
	 * Status: OPTIONAL
	 */
	void (* target_destroy)(struct scsi_target *);

	/*
	 * If a host has the ability to discover targets on its own instead
	 * of scanning the entire bus, it can fill in this function and
	 * call scsi_scan_host().  This function will be called periodically
	 * until it returns 1 with the scsi_host and the elapsed time of
	 * the scan in jiffies.
	 *
	 * Status: OPTIONAL
	 */
	int (* scan_finished)(struct Scsi_Host *, unsigned long);

	/*
	 * If the host wants to be called before the scan starts, but
	 * after the midlayer has set up ready for the scan, it can fill
	 * in this function.
	 *
	 * Status: OPTIONAL
	 */
	void (* scan_start)(struct Scsi_Host *);

	/*
	 * Fill in this function to allow the queue depth of this host
	 * to be changeable (on a per device basis).  Returns either
	 * the current queue depth setting (may be different from what
	 * was passed in) or an error.  An error should only be
	 * returned if the requested depth is legal but the driver was
	 * unable to set it.  If the requested depth is illegal, the
	 * driver should set and return the closest legal queue depth.
	 *
	 * Status: OPTIONAL
	 */
	int (* change_queue_depth)(struct scsi_device *, int, int);

	/*
	 * Fill in this function to allow the changing of tag types
	 * (this also allows the enabling/disabling of tag command
	 * queueing).  An error should only be returned if something
	 * went wrong in the driver while trying to set the tag type.
	 * If the driver doesn't support the requested tag type, then
	 * it should set the closest type it does support without
	 * returning an error.  Returns the actual tag type set.
	 *
	 * Status: OPTIONAL
	 */
	int (* change_queue_type)(struct scsi_device *, int);

	/*
	 * This function determines the BIOS parameters for a given
	 * harddisk.  These tend to be numbers that are made up by
	 * the host adapter.  Parameters:
	 * size, device, list (heads, sectors, cylinders)
	 *
	 * Status: OPTIONAL
	 */
	int (* bios_param)(struct scsi_device *, struct block_device *,
			sector_t, int []);

	/*
	 * This function is called when one or more partitions on the
	 * device reach beyond the end of the device.
	 *
	 * Status: OPTIONAL
	 */
	void (*unlock_native_capacity)(struct scsi_device *);

	/*
	 * Can be used to export driver statistics and other infos to the
	 * world outside the kernel ie. userspace and it also provides an
	 * interface to feed the driver with information.
	 *
	 * Status: OBSOLETE
	 */
	int (*show_info)(struct seq_file *, struct Scsi_Host *);
	int (*write_info)(struct Scsi_Host *, char *, int);

	/*
	 * This is an optional routine that allows the transport to become
	 * involved when a scsi io timer fires. The return value tells the
	 * timer routine how to finish the io timeout handling:
	 * EH_HANDLED:		I fixed the error, please complete the command
	 * EH_RESET_TIMER:	I need more time, reset the timer and
	 *			begin counting again
	 * EH_NOT_HANDLED	Begin normal error recovery
	 *
	 * Status: OPTIONAL
	 */
	enum blk_eh_timer_return (*eh_timed_out)(struct scsi_cmnd *);

	/* This is an optional routine that allows transport to initiate
	 * LLD adapter or firmware reset using sysfs attribute.
	 *
	 * Return values: 0 on success, -ve value on failure.
	 *
	 * Status: OPTIONAL
	 */

	int (*host_reset)(struct Scsi_Host *shost, int reset_type);
#define SCSI_ADAPTER_RESET	1
#define SCSI_FIRMWARE_RESET	2


	/*
	 * Name of proc directory
	 */
	const char *proc_name;

	/*
	 * Used to store the procfs directory if a driver implements the
	 * show_info method.
	 */
	struct proc_dir_entry *proc_dir;

	/*
	 * This determines if we will use a non-interrupt driven
	 * or an interrupt driven scheme.  It is set to the maximum number
	 * of simultaneous commands a given host adapter will accept.
	 */
	int can_queue;

	/*
	 * In many instances, especially where disconnect / reconnect are
	 * supported, our host also has an ID on the SCSI bus.  If this is
	 * the case, then it must be reserved.  Please set this_id to -1 if
	 * your setup is in single initiator mode, and the host lacks an
	 * ID.
	 */
	int this_id;

	/*
	 * This determines the degree to which the host adapter is capable
	 * of scatter-gather.
	 */
	unsigned short sg_tablesize;
	unsigned short sg_prot_tablesize;

	/*
	 * Set this if the host adapter has limitations beside segment count.
	 */
	unsigned short max_sectors;

	/*
	 * DMA scatter gather segment boundary limit. A segment crossing this
	 * boundary will be split in two.
	 */
	unsigned long dma_boundary;

	/*
	 * This specifies "machine infinity" for host templates which don't
	 * limit the transfer size.  Note this limit represents an absolute
	 * maximum, and may be over the transfer limits allowed for
	 * individual devices (e.g. 256 for SCSI-1).
	 */
#define SCSI_DEFAULT_MAX_SECTORS	1024

	/*
	 * True if this host adapter can make good use of linked commands.
	 * This will allow more than one command to be queued to a given
	 * unit on a given host.  Set this to the maximum number of command
	 * blocks to be provided for each device.  Set this to 1 for one
	 * command block per lun, 2 for two, etc.  Do not set this to 0.
	 * You should make sure that the host adapter will do the right thing
	 * before you try setting this above 1.
	 */
	short cmd_per_lun;

	/*
	 * present contains counter indicating how many boards of this
	 * type were found when we did the scan.
	 */
	unsigned char present;

	/*
	 * This specifies the mode that a LLD supports.
	 */
	unsigned supported_mode:2;

	/*
	 * True if this host adapter uses unchecked DMA onto an ISA bus.
	 */
	unsigned unchecked_isa_dma:1;

	/*
	 * True if this host adapter can make good use of clustering.
	 * I originally thought that if the tablesize was large that it
	 * was a waste of CPU cycles to prepare a cluster list, but
	 * it works out that the Buslogic is faster if you use a smaller
	 * number of segments (i.e. use clustering).  I guess it is
	 * inefficient.
	 */
	unsigned use_clustering:1;

	/*
	 * True for emulated SCSI host adapters (e.g. ATAPI).
	 */
	unsigned emulated:1;

	/*
	 * True if the low-level driver performs its own reset-settle delays.
	 */
	unsigned skip_settle_delay:1;

	/*
	 * True if we are using ordered write support.
	 */
	unsigned ordered_tag:1;

	/* True if the controller does not support WRITE SAME */
	unsigned no_write_same:1;

<<<<<<< HEAD
=======
	/*
	 * True if asynchronous aborts are not supported
	 */
	unsigned no_async_abort:1;

>>>>>>> 4988abf1
	/*
	 * Countdown for host blocking with no commands outstanding.
	 */
	unsigned int max_host_blocked;

	/*
	 * Default value for the blocking.  If the queue is empty,
	 * host_blocked counts down in the request_fn until it restarts
	 * host operations as zero is reached.  
	 *
	 * FIXME: This should probably be a value in the template
	 */
#define SCSI_DEFAULT_HOST_BLOCKED	7

	/*
	 * Pointer to the sysfs class properties for this host, NULL terminated.
	 */
	struct device_attribute **shost_attrs;

	/*
	 * Pointer to the SCSI device properties for this host, NULL terminated.
	 */
	struct device_attribute **sdev_attrs;

	/*
	 * List of hosts per template.
	 *
	 * This is only for use by scsi_module.c for legacy templates.
	 * For these access to it is synchronized implicitly by
	 * module_init/module_exit.
	 */
	struct list_head legacy_hosts;

	/*
	 * Vendor Identifier associated with the host
	 *
	 * Note: When specifying vendor_id, be sure to read the
	 *   Vendor Type and ID formatting requirements specified in
	 *   scsi_netlink.h
	 */
	u64 vendor_id;
};

/*
 * Temporary #define for host lock push down. Can be removed when all
 * drivers have been updated to take advantage of unlocked
 * queuecommand.
 *
 */
#define DEF_SCSI_QCMD(func_name) \
	int func_name(struct Scsi_Host *shost, struct scsi_cmnd *cmd)	\
	{								\
		unsigned long irq_flags;				\
		int rc;							\
		spin_lock_irqsave(shost->host_lock, irq_flags);		\
		scsi_cmd_get_serial(shost, cmd);			\
		rc = func_name##_lck (cmd, cmd->scsi_done);			\
		spin_unlock_irqrestore(shost->host_lock, irq_flags);	\
		return rc;						\
	}


/*
 * shost state: If you alter this, you also need to alter scsi_sysfs.c
 * (for the ascii descriptions) and the state model enforcer:
 * scsi_host_set_state()
 */
enum scsi_host_state {
	SHOST_CREATED = 1,
	SHOST_RUNNING,
	SHOST_CANCEL,
	SHOST_DEL,
	SHOST_RECOVERY,
	SHOST_CANCEL_RECOVERY,
	SHOST_DEL_RECOVERY,
};

struct Scsi_Host {
	/*
	 * __devices is protected by the host_lock, but you should
	 * usually use scsi_device_lookup / shost_for_each_device
	 * to access it and don't care about locking yourself.
	 * In the rare case of beeing in irq context you can use
	 * their __ prefixed variants with the lock held. NEVER
	 * access this list directly from a driver.
	 */
	struct list_head	__devices;
	struct list_head	__targets;
	
	struct scsi_host_cmd_pool *cmd_pool;
	spinlock_t		free_list_lock;
	struct list_head	free_list; /* backup store of cmd structs */
	struct list_head	starved_list;

	spinlock_t		default_lock;
	spinlock_t		*host_lock;

	struct mutex		scan_mutex;/* serialize scanning activity */

	struct list_head	eh_cmd_q;
	struct task_struct    * ehandler;  /* Error recovery thread. */
	struct completion     * eh_action; /* Wait for specific actions on the
					      host. */
	wait_queue_head_t       host_wait;
	struct scsi_host_template *hostt;
	struct scsi_transport_template *transportt;

	/*
	 * Area to keep a shared tag map (if needed, will be
	 * NULL if not).
	 */
	struct blk_queue_tag	*bqt;

	/*
	 * The following two fields are protected with host_lock;
	 * however, eh routines can safely access during eh processing
	 * without acquiring the lock.
	 */
	unsigned int host_busy;		   /* commands actually active on low-level */
	unsigned int host_failed;	   /* commands that failed. */
	unsigned int host_eh_scheduled;    /* EH scheduled without command */
    
	unsigned int host_no;  /* Used for IOCTL_GET_IDLUN, /proc/scsi et al. */

	/* next two fields are used to bound the time spent in error handling */
	int eh_deadline;
	unsigned long last_reset;


	/*
	 * These three parameters can be used to allow for wide scsi,
	 * and for host adapters that support multiple busses
	 * The first two should be set to 1 more than the actual max id
	 * or lun (i.e. 8 for normal systems).
	 */
	unsigned int max_id;
	unsigned int max_lun;
	unsigned int max_channel;

	/*
	 * This is a unique identifier that must be assigned so that we
	 * have some way of identifying each detected host adapter properly
	 * and uniquely.  For hosts that do not support more than one card
	 * in the system at one time, this does not need to be set.  It is
	 * initialized to 0 in scsi_register.
	 */
	unsigned int unique_id;

	/*
	 * The maximum length of SCSI commands that this host can accept.
	 * Probably 12 for most host adapters, but could be 16 for others.
	 * or 260 if the driver supports variable length cdbs.
	 * For drivers that don't set this field, a value of 12 is
	 * assumed.
	 */
	unsigned short max_cmd_len;

	int this_id;
	int can_queue;
	short cmd_per_lun;
	short unsigned int sg_tablesize;
	short unsigned int sg_prot_tablesize;
	short unsigned int max_sectors;
	unsigned long dma_boundary;
	/* 
	 * Used to assign serial numbers to the cmds.
	 * Protected by the host lock.
	 */
	unsigned long cmd_serial_number;
	
	unsigned active_mode:2;
	unsigned unchecked_isa_dma:1;
	unsigned use_clustering:1;
	unsigned use_blk_tcq:1;

	/*
	 * Host has requested that no further requests come through for the
	 * time being.
	 */
	unsigned host_self_blocked:1;
    
	/*
	 * Host uses correct SCSI ordering not PC ordering. The bit is
	 * set for the minority of drivers whose authors actually read
	 * the spec ;).
	 */
	unsigned reverse_ordering:1;

	/*
	 * Ordered write support
	 */
	unsigned ordered_tag:1;

	/* Task mgmt function in progress */
	unsigned tmf_in_progress:1;

	/* Asynchronous scan in progress */
	unsigned async_scan:1;

	/* Don't resume host in EH */
	unsigned eh_noresume:1;

	/* The controller does not support WRITE SAME */
	unsigned no_write_same:1;

	/*
	 * Optional work queue to be utilized by the transport
	 */
	char work_q_name[20];
	struct workqueue_struct *work_q;

	/*
	 * Task management function work queue
	 */
	struct workqueue_struct *tmf_work_q;

	/*
	 * Host has rejected a command because it was busy.
	 */
	unsigned int host_blocked;

	/*
	 * Value host_blocked counts down from
	 */
	unsigned int max_host_blocked;

	/* Protection Information */
	unsigned int prot_capabilities;
	unsigned char prot_guard_type;

	/*
	 * q used for scsi_tgt msgs, async events or any other requests that
	 * need to be processed in userspace
	 */
	struct request_queue *uspace_req_q;

	/* legacy crap */
	unsigned long base;
	unsigned long io_port;
	unsigned char n_io_port;
	unsigned char dma_channel;
	unsigned int  irq;
	

	enum scsi_host_state shost_state;

	/* ldm bits */
	struct device		shost_gendev, shost_dev;

	/*
	 * List of hosts per template.
	 *
	 * This is only for use by scsi_module.c for legacy templates.
	 * For these access to it is synchronized implicitly by
	 * module_init/module_exit.
	 */
	struct list_head sht_legacy_list;

	/*
	 * Points to the transport data (if any) which is allocated
	 * separately
	 */
	void *shost_data;

	/*
	 * Points to the physical bus device we'd use to do DMA
	 * Needed just in case we have virtual hosts.
	 */
	struct device *dma_dev;

	/*
	 * We should ensure that this is aligned, both for better performance
	 * and also because some compilers (m68k) don't automatically force
	 * alignment to a long boundary.
	 */
	unsigned long hostdata[0]  /* Used for storage of host specific stuff */
		__attribute__ ((aligned (sizeof(unsigned long))));
};

#define		class_to_shost(d)	\
	container_of(d, struct Scsi_Host, shost_dev)

#define shost_printk(prefix, shost, fmt, a...)	\
	dev_printk(prefix, &(shost)->shost_gendev, fmt, ##a)

static inline void *shost_priv(struct Scsi_Host *shost)
{
	return (void *)shost->hostdata;
}

int scsi_is_host_device(const struct device *);

static inline struct Scsi_Host *dev_to_shost(struct device *dev)
{
	while (!scsi_is_host_device(dev)) {
		if (!dev->parent)
			return NULL;
		dev = dev->parent;
	}
	return container_of(dev, struct Scsi_Host, shost_gendev);
}

static inline int scsi_host_in_recovery(struct Scsi_Host *shost)
{
	return shost->shost_state == SHOST_RECOVERY ||
		shost->shost_state == SHOST_CANCEL_RECOVERY ||
		shost->shost_state == SHOST_DEL_RECOVERY ||
		shost->tmf_in_progress;
}

extern int scsi_queue_work(struct Scsi_Host *, struct work_struct *);
extern void scsi_flush_work(struct Scsi_Host *);

extern struct Scsi_Host *scsi_host_alloc(struct scsi_host_template *, int);
extern int __must_check scsi_add_host_with_dma(struct Scsi_Host *,
					       struct device *,
					       struct device *);
extern void scsi_scan_host(struct Scsi_Host *);
extern void scsi_rescan_device(struct device *);
extern void scsi_remove_host(struct Scsi_Host *);
extern struct Scsi_Host *scsi_host_get(struct Scsi_Host *);
extern void scsi_host_put(struct Scsi_Host *t);
extern struct Scsi_Host *scsi_host_lookup(unsigned short);
extern const char *scsi_host_state_name(enum scsi_host_state);
extern void scsi_cmd_get_serial(struct Scsi_Host *, struct scsi_cmnd *);

extern u64 scsi_calculate_bounce_limit(struct Scsi_Host *);

static inline int __must_check scsi_add_host(struct Scsi_Host *host,
					     struct device *dev)
{
	return scsi_add_host_with_dma(host, dev, dev);
}

static inline struct device *scsi_get_device(struct Scsi_Host *shost)
{
        return shost->shost_gendev.parent;
}

/**
 * scsi_host_scan_allowed - Is scanning of this host allowed
 * @shost:	Pointer to Scsi_Host.
 **/
static inline int scsi_host_scan_allowed(struct Scsi_Host *shost)
{
	return shost->shost_state == SHOST_RUNNING ||
	       shost->shost_state == SHOST_RECOVERY;
}

extern void scsi_unblock_requests(struct Scsi_Host *);
extern void scsi_block_requests(struct Scsi_Host *);

struct class_container;

extern struct request_queue *__scsi_alloc_queue(struct Scsi_Host *shost,
						void (*) (struct request_queue *));
/*
 * These two functions are used to allocate and free a pseudo device
 * which will connect to the host adapter itself rather than any
 * physical device.  You must deallocate when you are done with the
 * thing.  This physical pseudo-device isn't real and won't be available
 * from any high-level drivers.
 */
extern void scsi_free_host_dev(struct scsi_device *);
extern struct scsi_device *scsi_get_host_dev(struct Scsi_Host *);

/*
 * DIF defines the exchange of protection information between
 * initiator and SBC block device.
 *
 * DIX defines the exchange of protection information between OS and
 * initiator.
 */
enum scsi_host_prot_capabilities {
	SHOST_DIF_TYPE1_PROTECTION = 1 << 0, /* T10 DIF Type 1 */
	SHOST_DIF_TYPE2_PROTECTION = 1 << 1, /* T10 DIF Type 2 */
	SHOST_DIF_TYPE3_PROTECTION = 1 << 2, /* T10 DIF Type 3 */

	SHOST_DIX_TYPE0_PROTECTION = 1 << 3, /* DIX between OS and HBA only */
	SHOST_DIX_TYPE1_PROTECTION = 1 << 4, /* DIX with DIF Type 1 */
	SHOST_DIX_TYPE2_PROTECTION = 1 << 5, /* DIX with DIF Type 2 */
	SHOST_DIX_TYPE3_PROTECTION = 1 << 6, /* DIX with DIF Type 3 */
};

/*
 * SCSI hosts which support the Data Integrity Extensions must
 * indicate their capabilities by setting the prot_capabilities using
 * this call.
 */
static inline void scsi_host_set_prot(struct Scsi_Host *shost, unsigned int mask)
{
	shost->prot_capabilities = mask;
}

static inline unsigned int scsi_host_get_prot(struct Scsi_Host *shost)
{
	return shost->prot_capabilities;
}

static inline int scsi_host_prot_dma(struct Scsi_Host *shost)
{
	return shost->prot_capabilities >= SHOST_DIX_TYPE0_PROTECTION;
}

static inline unsigned int scsi_host_dif_capable(struct Scsi_Host *shost, unsigned int target_type)
{
	static unsigned char cap[] = { 0,
				       SHOST_DIF_TYPE1_PROTECTION,
				       SHOST_DIF_TYPE2_PROTECTION,
				       SHOST_DIF_TYPE3_PROTECTION };

	if (target_type >= ARRAY_SIZE(cap))
		return 0;

	return shost->prot_capabilities & cap[target_type] ? target_type : 0;
}

static inline unsigned int scsi_host_dix_capable(struct Scsi_Host *shost, unsigned int target_type)
{
#if defined(CONFIG_BLK_DEV_INTEGRITY)
	static unsigned char cap[] = { SHOST_DIX_TYPE0_PROTECTION,
				       SHOST_DIX_TYPE1_PROTECTION,
				       SHOST_DIX_TYPE2_PROTECTION,
				       SHOST_DIX_TYPE3_PROTECTION };

	if (target_type >= ARRAY_SIZE(cap))
		return 0;

	return shost->prot_capabilities & cap[target_type];
#endif
	return 0;
}

/*
 * All DIX-capable initiators must support the T10-mandated CRC
 * checksum.  Controllers can optionally implement the IP checksum
 * scheme which has much lower impact on system performance.  Note
 * that the main rationale for the checksum is to match integrity
 * metadata with data.  Detecting bit errors are a job for ECC memory
 * and buses.
 */

enum scsi_host_guard_type {
	SHOST_DIX_GUARD_CRC = 1 << 0,
	SHOST_DIX_GUARD_IP  = 1 << 1,
};

static inline void scsi_host_set_guard(struct Scsi_Host *shost, unsigned char type)
{
	shost->prot_guard_type = type;
}

static inline unsigned char scsi_host_get_guard(struct Scsi_Host *shost)
{
	return shost->prot_guard_type;
}

/* legacy interfaces */
extern struct Scsi_Host *scsi_register(struct scsi_host_template *, int);
extern void scsi_unregister(struct Scsi_Host *);
extern int scsi_host_set_state(struct Scsi_Host *, enum scsi_host_state);

#endif /* _SCSI_SCSI_HOST_H */<|MERGE_RESOLUTION|>--- conflicted
+++ resolved
@@ -478,14 +478,11 @@
 	/* True if the controller does not support WRITE SAME */
 	unsigned no_write_same:1;
 
-<<<<<<< HEAD
-=======
 	/*
 	 * True if asynchronous aborts are not supported
 	 */
 	unsigned no_async_abort:1;
 
->>>>>>> 4988abf1
 	/*
 	 * Countdown for host blocking with no commands outstanding.
 	 */
