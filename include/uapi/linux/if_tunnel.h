#ifndef _UAPI_IF_TUNNEL_H_
#define _UAPI_IF_TUNNEL_H_

#include <linux/types.h>
#include <asm/byteorder.h>


#define SIOCGETTUNNEL   (SIOCDEVPRIVATE + 0)
#define SIOCADDTUNNEL   (SIOCDEVPRIVATE + 1)
#define SIOCDELTUNNEL   (SIOCDEVPRIVATE + 2)
#define SIOCCHGTUNNEL   (SIOCDEVPRIVATE + 3)
#define SIOCGETPRL      (SIOCDEVPRIVATE + 4)
#define SIOCADDPRL      (SIOCDEVPRIVATE + 5)
#define SIOCDELPRL      (SIOCDEVPRIVATE + 6)
#define SIOCCHGPRL      (SIOCDEVPRIVATE + 7)
#define SIOCGET6RD      (SIOCDEVPRIVATE + 8)
#define SIOCADD6RD      (SIOCDEVPRIVATE + 9)
#define SIOCDEL6RD      (SIOCDEVPRIVATE + 10)
#define SIOCCHG6RD      (SIOCDEVPRIVATE + 11)

#define GRE_CSUM	__cpu_to_be16(0x8000)
#define GRE_ROUTING	__cpu_to_be16(0x4000)
#define GRE_KEY		__cpu_to_be16(0x2000)
#define GRE_SEQ		__cpu_to_be16(0x1000)
#define GRE_STRICT	__cpu_to_be16(0x0800)
#define GRE_REC		__cpu_to_be16(0x0700)
#define GRE_FLAGS	__cpu_to_be16(0x00F8)
#define GRE_VERSION	__cpu_to_be16(0x0007)

struct ip_tunnel_parm {
	char			name[IFNAMSIZ];
	int			link;
	__be16			i_flags;
	__be16			o_flags;
	__be32			i_key;
	__be32			o_key;
	struct iphdr		iph;
};

enum {
	IFLA_IPTUN_UNSPEC,
	IFLA_IPTUN_LINK,
	IFLA_IPTUN_LOCAL,
	IFLA_IPTUN_REMOTE,
	IFLA_IPTUN_TTL,
	IFLA_IPTUN_TOS,
	IFLA_IPTUN_ENCAP_LIMIT,
	IFLA_IPTUN_FLOWINFO,
	IFLA_IPTUN_FLAGS,
	IFLA_IPTUN_PROTO,
	IFLA_IPTUN_PMTUDISC,
	IFLA_IPTUN_6RD_PREFIX,
	IFLA_IPTUN_6RD_RELAY_PREFIX,
	IFLA_IPTUN_6RD_PREFIXLEN,
	IFLA_IPTUN_6RD_RELAY_PREFIXLEN,
	IFLA_IPTUN_ENCAP_TYPE,
	IFLA_IPTUN_ENCAP_FLAGS,
	IFLA_IPTUN_ENCAP_SPORT,
	IFLA_IPTUN_ENCAP_DPORT,
	__IFLA_IPTUN_MAX,
};
#define IFLA_IPTUN_MAX	(__IFLA_IPTUN_MAX - 1)

enum tunnel_encap_types {
	TUNNEL_ENCAP_NONE,
	TUNNEL_ENCAP_FOU,
	TUNNEL_ENCAP_GUE,
};

#define TUNNEL_ENCAP_FLAG_CSUM		(1<<0)
#define TUNNEL_ENCAP_FLAG_CSUM6		(1<<1)
<<<<<<< HEAD
=======
#define TUNNEL_ENCAP_FLAG_REMCSUM	(1<<2)
>>>>>>> e529fea9

/* SIT-mode i_flags */
#define	SIT_ISATAP	0x0001

struct ip_tunnel_prl {
	__be32			addr;
	__u16			flags;
	__u16			__reserved;
	__u32			datalen;
	__u32			__reserved2;
	/* data follows */
};

/* PRL flags */
#define	PRL_DEFAULT		0x0001

struct ip_tunnel_6rd {
	struct in6_addr		prefix;
	__be32			relay_prefix;
	__u16			prefixlen;
	__u16			relay_prefixlen;
};

enum {
	IFLA_GRE_UNSPEC,
	IFLA_GRE_LINK,
	IFLA_GRE_IFLAGS,
	IFLA_GRE_OFLAGS,
	IFLA_GRE_IKEY,
	IFLA_GRE_OKEY,
	IFLA_GRE_LOCAL,
	IFLA_GRE_REMOTE,
	IFLA_GRE_TTL,
	IFLA_GRE_TOS,
	IFLA_GRE_PMTUDISC,
	IFLA_GRE_ENCAP_LIMIT,
	IFLA_GRE_FLOWINFO,
	IFLA_GRE_FLAGS,
	IFLA_GRE_ENCAP_TYPE,
	IFLA_GRE_ENCAP_FLAGS,
	IFLA_GRE_ENCAP_SPORT,
	IFLA_GRE_ENCAP_DPORT,
	__IFLA_GRE_MAX,
};

#define IFLA_GRE_MAX	(__IFLA_GRE_MAX - 1)

/* VTI-mode i_flags */
#define VTI_ISVTI ((__force __be16)0x0001)

enum {
	IFLA_VTI_UNSPEC,
	IFLA_VTI_LINK,
	IFLA_VTI_IKEY,
	IFLA_VTI_OKEY,
	IFLA_VTI_LOCAL,
	IFLA_VTI_REMOTE,
	__IFLA_VTI_MAX,
};

#define IFLA_VTI_MAX	(__IFLA_VTI_MAX - 1)
#endif /* _UAPI_IF_TUNNEL_H_ */<|MERGE_RESOLUTION|>--- conflicted
+++ resolved
@@ -69,10 +69,7 @@
 
 #define TUNNEL_ENCAP_FLAG_CSUM		(1<<0)
 #define TUNNEL_ENCAP_FLAG_CSUM6		(1<<1)
-<<<<<<< HEAD
-=======
 #define TUNNEL_ENCAP_FLAG_REMCSUM	(1<<2)
->>>>>>> e529fea9
 
 /* SIT-mode i_flags */
 #define	SIT_ISATAP	0x0001
