--- conflicted
+++ resolved
@@ -33,11 +33,7 @@
 extern unsigned long try_to_compact_pages(struct zonelist *zonelist,
 			int order, gfp_t gfp_mask, nodemask_t *mask,
 			enum migrate_mode mode, int *contended,
-<<<<<<< HEAD
-			struct zone **candidate_zone);
-=======
 			int alloc_flags, int classzone_idx);
->>>>>>> e529fea9
 extern void compact_pgdat(pg_data_t *pgdat, int order);
 extern void reset_isolation_suitable(pg_data_t *pgdat);
 extern unsigned long compaction_suitable(struct zone *zone, int order,
@@ -108,11 +104,7 @@
 static inline unsigned long try_to_compact_pages(struct zonelist *zonelist,
 			int order, gfp_t gfp_mask, nodemask_t *nodemask,
 			enum migrate_mode mode, int *contended,
-<<<<<<< HEAD
-			struct zone **candidate_zone)
-=======
 			int alloc_flags, int classzone_idx)
->>>>>>> e529fea9
 {
 	return COMPACT_CONTINUE;
 }
