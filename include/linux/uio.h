--- conflicted
+++ resolved
@@ -92,28 +92,6 @@
 			 struct iov_iter *i);
 size_t copy_page_from_iter(struct page *page, size_t offset, size_t bytes,
 			 struct iov_iter *i);
-<<<<<<< HEAD
-size_t copy_to_iter(const void *addr, size_t bytes, struct iov_iter *i);
-size_t copy_from_iter(void *addr, size_t bytes, struct iov_iter *i);
-bool copy_from_iter_full(void *addr, size_t bytes, struct iov_iter *i);
-size_t copy_from_iter_nocache(void *addr, size_t bytes, struct iov_iter *i);
-#ifdef CONFIG_ARCH_HAS_UACCESS_FLUSHCACHE
-/*
- * Note, users like pmem that depend on the stricter semantics of
- * copy_from_iter_flushcache() than copy_from_iter_nocache() must check for
- * IS_ENABLED(CONFIG_ARCH_HAS_UACCESS_FLUSHCACHE) before assuming that the
- * destination is flushed from the cache on return.
- */
-size_t copy_from_iter_flushcache(void *addr, size_t bytes, struct iov_iter *i);
-#else
-static inline size_t copy_from_iter_flushcache(void *addr, size_t bytes,
-				       struct iov_iter *i)
-{
-	return copy_from_iter_nocache(addr, bytes, i);
-}
-#endif
-bool copy_from_iter_full_nocache(void *addr, size_t bytes, struct iov_iter *i);
-=======
 
 size_t _copy_to_iter(const void *addr, size_t bytes, struct iov_iter *i);
 size_t _copy_from_iter(void *addr, size_t bytes, struct iov_iter *i);
@@ -166,7 +144,27 @@
 		return _copy_from_iter_full_nocache(addr, bytes, i);
 }
 
->>>>>>> 09fc68dc
+#ifdef CONFIG_ARCH_HAS_UACCESS_FLUSHCACHE
+/*
+ * Note, users like pmem that depend on the stricter semantics of
+ * copy_from_iter_flushcache() than copy_from_iter_nocache() must check for
+ * IS_ENABLED(CONFIG_ARCH_HAS_UACCESS_FLUSHCACHE) before assuming that the
+ * destination is flushed from the cache on return.
+ */
+size_t _copy_from_iter_flushcache(void *addr, size_t bytes, struct iov_iter *i);
+#else
+#define _copy_from_iter_flushcache _copy_from_iter_nocache
+#endif
+
+static __always_inline __must_check
+size_t copy_from_iter_flushcache(void *addr, size_t bytes, struct iov_iter *i)
+{
+	if (unlikely(!check_copy_size(addr, bytes, false)))
+		return bytes;
+	else
+		return _copy_from_iter_flushcache(addr, bytes, i);
+}
+
 size_t iov_iter_zero(size_t bytes, struct iov_iter *);
 unsigned long iov_iter_alignment(const struct iov_iter *i);
 unsigned long iov_iter_gap_alignment(const struct iov_iter *i);
