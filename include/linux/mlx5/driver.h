--- conflicted
+++ resolved
@@ -526,11 +526,8 @@
 };
 
 struct mlx5_priv {
-<<<<<<< HEAD
-=======
 	/* IRQ table valid only for real pci devices PF or VF */
 	struct mlx5_irq_table   *irq_table;
->>>>>>> 6fb08f1a
 	struct mlx5_eq_table	*eq_table;
 
 	/* pages stuff */
@@ -580,10 +577,6 @@
 	struct mlx5_core_sriov	sriov;
 	struct mlx5_lag		*lag;
 	struct mlx5_devcom	*devcom;
-<<<<<<< HEAD
-	unsigned long		pci_dev_data;
-=======
->>>>>>> 6fb08f1a
 	struct mlx5_core_roce	roce;
 	struct mlx5_fc_stats		fc_stats;
 	struct mlx5_rl_table            rl_table;
@@ -664,10 +657,7 @@
 
 struct mlx5_core_dev {
 	struct device *device;
-<<<<<<< HEAD
-=======
 	enum mlx5_coredev_type coredev_type;
->>>>>>> 6fb08f1a
 	struct pci_dev	       *pdev;
 	/* sync pci state */
 	struct mutex		pci_status_mutex;
