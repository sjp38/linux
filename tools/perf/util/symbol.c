// SPDX-License-Identifier: GPL-2.0
#include <dirent.h>
#include <errno.h>
#include <stdlib.h>
#include <stdio.h>
#include <string.h>
#include <linux/capability.h>
#include <linux/kernel.h>
#include <linux/mman.h>
#include <linux/string.h>
#include <linux/time64.h>
#include <sys/types.h>
#include <sys/stat.h>
#include <sys/param.h>
#include <fcntl.h>
#include <unistd.h>
#include <inttypes.h>
#include "annotate.h"
#include "build-id.h"
#include "cap.h"
#include "cpumap.h"
#include "debug.h"
#include "demangle-cxx.h"
#include "demangle-java.h"
#include "demangle-ocaml.h"
#include "demangle-rust-v0.h"
#include "dso.h"
#include "util.h" // lsdir()
#include "debug.h"
#include "event.h"
#include "machine.h"
#include "map.h"
#include "symbol.h"
#include "map_symbol.h"
#include "mem-events.h"
#include "mem-info.h"
#include "symsrc.h"
#include "strlist.h"
#include "intlist.h"
#include "namespaces.h"
#include "header.h"
#include "path.h"
#include <linux/ctype.h>
#include <linux/log2.h>
#include <linux/zalloc.h>

#include <elf.h>
#include <limits.h>
#include <symbol/kallsyms.h>
#include <sys/utsname.h>

static int dso__load_kernel_sym(struct dso *dso, struct map *map);
static int dso__load_guest_kernel_sym(struct dso *dso, struct map *map);
static bool symbol__is_idle(const char *name);

int vmlinux_path__nr_entries;
char **vmlinux_path;

struct symbol_conf symbol_conf = {
	.nanosecs		= false,
	.use_modules		= true,
	.try_vmlinux_path	= true,
	.demangle		= true,
	.demangle_kernel	= false,
	.cumulate_callchain	= true,
	.time_quantum		= 100 * NSEC_PER_MSEC, /* 100ms */
	.show_hist_headers	= true,
	.symfs			= "",
	.event_group		= true,
	.inline_name		= true,
	.res_sample		= 0,
};

struct map_list_node {
	struct list_head node;
	struct map *map;
};

static struct map_list_node *map_list_node__new(void)
{
	return malloc(sizeof(struct map_list_node));
}

static enum dso_binary_type binary_type_symtab[] = {
	DSO_BINARY_TYPE__KALLSYMS,
	DSO_BINARY_TYPE__GUEST_KALLSYMS,
	DSO_BINARY_TYPE__JAVA_JIT,
	DSO_BINARY_TYPE__DEBUGLINK,
	DSO_BINARY_TYPE__BUILD_ID_CACHE,
	DSO_BINARY_TYPE__BUILD_ID_CACHE_DEBUGINFO,
	DSO_BINARY_TYPE__FEDORA_DEBUGINFO,
	DSO_BINARY_TYPE__UBUNTU_DEBUGINFO,
	DSO_BINARY_TYPE__BUILDID_DEBUGINFO,
	DSO_BINARY_TYPE__GNU_DEBUGDATA,
	DSO_BINARY_TYPE__SYSTEM_PATH_DSO,
	DSO_BINARY_TYPE__GUEST_KMODULE,
	DSO_BINARY_TYPE__GUEST_KMODULE_COMP,
	DSO_BINARY_TYPE__SYSTEM_PATH_KMODULE,
	DSO_BINARY_TYPE__SYSTEM_PATH_KMODULE_COMP,
	DSO_BINARY_TYPE__OPENEMBEDDED_DEBUGINFO,
	DSO_BINARY_TYPE__MIXEDUP_UBUNTU_DEBUGINFO,
	DSO_BINARY_TYPE__NOT_FOUND,
};

#define DSO_BINARY_TYPE__SYMTAB_CNT ARRAY_SIZE(binary_type_symtab)

static bool symbol_type__filter(char __symbol_type)
{
	// Since 'U' == undefined and 'u' == unique global symbol, we can't use toupper there
	// 'N' is for debugging symbols, 'n' is a non-data, non-code, non-debug read-only section.
	// According to 'man nm'.
	// 'N' first seen in:
	// ffffffff9b35d130 N __pfx__RNCINvNtNtNtCsbDUBuN8AbD4_4core4iter8adapters3map12map_try_foldjNtCs6vVzKs5jPr6_12drm_panic_qr7VersionuINtNtNtBa_3ops12control_flow11ControlFlowB10_ENcB10_0NCINvNvNtNtNtB8_6traits8iterator8Iterator4find5checkB10_NCNvMB12_B10_13from_segments0E0E0B12_
	// a seemingly Rust mangled name
<<<<<<< HEAD
	char symbol_type = toupper(__symbol_type);
	return symbol_type == 'T' || symbol_type == 'W' || symbol_type == 'D' || symbol_type == 'B' ||
	       __symbol_type == 'u' || __symbol_type == 'l' || __symbol_type == 'N';
=======
	// Ditto for '1':
	// root@x1:~# grep ' 1 ' /proc/kallsyms
	// ffffffffb098bc00 1 __pfx__RNCINvNtNtNtCsfwaGRd4cjqE_4core4iter8adapters3map12map_try_foldjNtCskFudTml27HW_12drm_panic_qr7VersionuINtNtNtBa_3ops12control_flow11ControlFlowB10_ENcB10_0NCINvNvNtNtNtB8_6traits8iterator8Iterator4find5checkB10_NCNvMB12_B10_13from_segments0E0E0B12_
	// ffffffffb098bc10 1 _RNCINvNtNtNtCsfwaGRd4cjqE_4core4iter8adapters3map12map_try_foldjNtCskFudTml27HW_12drm_panic_qr7VersionuINtNtNtBa_3ops12control_flow11ControlFlowB10_ENcB10_0NCINvNvNtNtNtB8_6traits8iterator8Iterator4find5checkB10_NCNvMB12_B10_13from_segments0E0E0B12_
	char symbol_type = toupper(__symbol_type);
	return symbol_type == 'T' || symbol_type == 'W' || symbol_type == 'D' || symbol_type == 'B' ||
	       __symbol_type == 'u' || __symbol_type == 'l' || __symbol_type == 'N' || __symbol_type == '1';
>>>>>>> 3b86c87f
}

static int prefix_underscores_count(const char *str)
{
	const char *tail = str;

	while (*tail == '_')
		tail++;

	return tail - str;
}

const char * __weak arch__normalize_symbol_name(const char *name)
{
	return name;
}

int __weak arch__compare_symbol_names(const char *namea, const char *nameb)
{
	return strcmp(namea, nameb);
}

int __weak arch__compare_symbol_names_n(const char *namea, const char *nameb,
					unsigned int n)
{
	return strncmp(namea, nameb, n);
}

int __weak arch__choose_best_symbol(struct symbol *syma,
				    struct symbol *symb __maybe_unused)
{
	/* Avoid "SyS" kernel syscall aliases */
	if (strlen(syma->name) >= 3 && !strncmp(syma->name, "SyS", 3))
		return SYMBOL_B;
	if (strlen(syma->name) >= 10 && !strncmp(syma->name, "compat_SyS", 10))
		return SYMBOL_B;

	return SYMBOL_A;
}

static int choose_best_symbol(struct symbol *syma, struct symbol *symb)
{
	s64 a;
	s64 b;
	size_t na, nb;

	/* Prefer a symbol with non zero length */
	a = syma->end - syma->start;
	b = symb->end - symb->start;
	if ((b == 0) && (a > 0))
		return SYMBOL_A;
	else if ((a == 0) && (b > 0))
		return SYMBOL_B;

	if (syma->type != symb->type) {
		if (syma->type == STT_NOTYPE)
			return SYMBOL_B;
		if (symb->type == STT_NOTYPE)
			return SYMBOL_A;
	}

	/* Prefer a non weak symbol over a weak one */
	a = syma->binding == STB_WEAK;
	b = symb->binding == STB_WEAK;
	if (b && !a)
		return SYMBOL_A;
	if (a && !b)
		return SYMBOL_B;

	/* Prefer a global symbol over a non global one */
	a = syma->binding == STB_GLOBAL;
	b = symb->binding == STB_GLOBAL;
	if (a && !b)
		return SYMBOL_A;
	if (b && !a)
		return SYMBOL_B;

	/* Prefer a symbol with less underscores */
	a = prefix_underscores_count(syma->name);
	b = prefix_underscores_count(symb->name);
	if (b > a)
		return SYMBOL_A;
	else if (a > b)
		return SYMBOL_B;

	/* Choose the symbol with the longest name */
	na = strlen(syma->name);
	nb = strlen(symb->name);
	if (na > nb)
		return SYMBOL_A;
	else if (na < nb)
		return SYMBOL_B;

	return arch__choose_best_symbol(syma, symb);
}

void symbols__fixup_duplicate(struct rb_root_cached *symbols)
{
	struct rb_node *nd;
	struct symbol *curr, *next;

	if (symbol_conf.allow_aliases)
		return;

	nd = rb_first_cached(symbols);

	while (nd) {
		curr = rb_entry(nd, struct symbol, rb_node);
again:
		nd = rb_next(&curr->rb_node);
		if (!nd)
			break;

		next = rb_entry(nd, struct symbol, rb_node);
		if (curr->start != next->start)
			continue;

		if (choose_best_symbol(curr, next) == SYMBOL_A) {
			if (next->type == STT_GNU_IFUNC)
				curr->ifunc_alias = true;
			rb_erase_cached(&next->rb_node, symbols);
			symbol__delete(next);
			goto again;
		} else {
			if (curr->type == STT_GNU_IFUNC)
				next->ifunc_alias = true;
			nd = rb_next(&curr->rb_node);
			rb_erase_cached(&curr->rb_node, symbols);
			symbol__delete(curr);
		}
	}
}

/* Update zero-sized symbols using the address of the next symbol */
void symbols__fixup_end(struct rb_root_cached *symbols, bool is_kallsyms)
{
	struct rb_node *nd, *prevnd = rb_first_cached(symbols);
	struct symbol *curr, *prev;

	if (prevnd == NULL)
		return;

	curr = rb_entry(prevnd, struct symbol, rb_node);

	for (nd = rb_next(prevnd); nd; nd = rb_next(nd)) {
		prev = curr;
		curr = rb_entry(nd, struct symbol, rb_node);

		/*
		 * On some architecture kernel text segment start is located at
		 * some low memory address, while modules are located at high
		 * memory addresses (or vice versa).  The gap between end of
		 * kernel text segment and beginning of first module's text
		 * segment is very big.  Therefore do not fill this gap and do
		 * not assign it to the kernel dso map (kallsyms).
		 *
		 * Also BPF code can be allocated separately from text segments
		 * and modules.  So the last entry in a module should not fill
		 * the gap too.
		 *
		 * In kallsyms, it determines module symbols using '[' character
		 * like in:
		 *   ffffffffc1937000 T hdmi_driver_init  [snd_hda_codec_hdmi]
		 */
		if (prev->end == prev->start) {
			const char *prev_mod;
			const char *curr_mod;

			if (!is_kallsyms) {
				prev->end = curr->start;
				continue;
			}

			prev_mod = strchr(prev->name, '[');
			curr_mod = strchr(curr->name, '[');

			/* Last kernel/module symbol mapped to end of page */
			if (!prev_mod != !curr_mod)
				prev->end = roundup(prev->end + 4096, 4096);
			/* Last symbol in the previous module */
			else if (prev_mod && strcmp(prev_mod, curr_mod))
				prev->end = roundup(prev->end + 4096, 4096);
			else
				prev->end = curr->start;

			pr_debug4("%s sym:%s end:%#" PRIx64 "\n",
				  __func__, prev->name, prev->end);
		}
	}

	/* Last entry */
	if (curr->end == curr->start)
		curr->end = roundup(curr->start, 4096) + 4096;
}

struct symbol *symbol__new(u64 start, u64 len, u8 binding, u8 type, const char *name)
{
	size_t namelen = strlen(name) + 1;
	struct symbol *sym = calloc(1, (symbol_conf.priv_size +
					sizeof(*sym) + namelen));
	if (sym == NULL)
		return NULL;

	if (symbol_conf.priv_size) {
		if (symbol_conf.init_annotation) {
			struct annotation *notes = (void *)sym;
			annotation__init(notes);
		}
		sym = ((void *)sym) + symbol_conf.priv_size;
	}

	sym->start   = start;
	sym->end     = len ? start + len : start;
	sym->type    = type;
	sym->binding = binding;
	sym->namelen = namelen - 1;

	pr_debug4("%s: %s %#" PRIx64 "-%#" PRIx64 "\n",
		  __func__, name, start, sym->end);
	memcpy(sym->name, name, namelen);

	return sym;
}

void symbol__delete(struct symbol *sym)
{
	if (symbol_conf.priv_size) {
		if (symbol_conf.init_annotation) {
			struct annotation *notes = symbol__annotation(sym);

			annotation__exit(notes);
		}
	}
	free(((void *)sym) - symbol_conf.priv_size);
}

void symbols__delete(struct rb_root_cached *symbols)
{
	struct symbol *pos;
	struct rb_node *next = rb_first_cached(symbols);

	while (next) {
		pos = rb_entry(next, struct symbol, rb_node);
		next = rb_next(&pos->rb_node);
		rb_erase_cached(&pos->rb_node, symbols);
		symbol__delete(pos);
	}
}

void __symbols__insert(struct rb_root_cached *symbols,
		       struct symbol *sym, bool kernel)
{
	struct rb_node **p = &symbols->rb_root.rb_node;
	struct rb_node *parent = NULL;
	const u64 ip = sym->start;
	struct symbol *s;
	bool leftmost = true;

	if (kernel) {
		const char *name = sym->name;
		/*
		 * ppc64 uses function descriptors and appends a '.' to the
		 * start of every instruction address. Remove it.
		 */
		if (name[0] == '.')
			name++;
		sym->idle = symbol__is_idle(name);
	}

	while (*p != NULL) {
		parent = *p;
		s = rb_entry(parent, struct symbol, rb_node);
		if (ip < s->start)
			p = &(*p)->rb_left;
		else {
			p = &(*p)->rb_right;
			leftmost = false;
		}
	}
	rb_link_node(&sym->rb_node, parent, p);
	rb_insert_color_cached(&sym->rb_node, symbols, leftmost);
}

void symbols__insert(struct rb_root_cached *symbols, struct symbol *sym)
{
	__symbols__insert(symbols, sym, false);
}

static struct symbol *symbols__find(struct rb_root_cached *symbols, u64 ip)
{
	struct rb_node *n;

	if (symbols == NULL)
		return NULL;

	n = symbols->rb_root.rb_node;

	while (n) {
		struct symbol *s = rb_entry(n, struct symbol, rb_node);

		if (ip < s->start)
			n = n->rb_left;
		else if (ip > s->end || (ip == s->end && ip != s->start))
			n = n->rb_right;
		else
			return s;
	}

	return NULL;
}

static struct symbol *symbols__first(struct rb_root_cached *symbols)
{
	struct rb_node *n = rb_first_cached(symbols);

	if (n)
		return rb_entry(n, struct symbol, rb_node);

	return NULL;
}

static struct symbol *symbols__last(struct rb_root_cached *symbols)
{
	struct rb_node *n = rb_last(&symbols->rb_root);

	if (n)
		return rb_entry(n, struct symbol, rb_node);

	return NULL;
}

static struct symbol *symbols__next(struct symbol *sym)
{
	struct rb_node *n = rb_next(&sym->rb_node);

	if (n)
		return rb_entry(n, struct symbol, rb_node);

	return NULL;
}

static int symbols__sort_name_cmp(const void *vlhs, const void *vrhs)
{
	const struct symbol *lhs = *((const struct symbol **)vlhs);
	const struct symbol *rhs = *((const struct symbol **)vrhs);

	return strcmp(lhs->name, rhs->name);
}

static struct symbol **symbols__sort_by_name(struct rb_root_cached *source, size_t *len)
{
	struct rb_node *nd;
	struct symbol **result;
	size_t i = 0, size = 0;

	for (nd = rb_first_cached(source); nd; nd = rb_next(nd))
		size++;

	result = malloc(sizeof(*result) * size);
	if (!result)
		return NULL;

	for (nd = rb_first_cached(source); nd; nd = rb_next(nd)) {
		struct symbol *pos = rb_entry(nd, struct symbol, rb_node);

		result[i++] = pos;
	}
	qsort(result, size, sizeof(*result), symbols__sort_name_cmp);
	*len = size;
	return result;
}

int symbol__match_symbol_name(const char *name, const char *str,
			      enum symbol_tag_include includes)
{
	const char *versioning;

	if (includes == SYMBOL_TAG_INCLUDE__DEFAULT_ONLY &&
	    (versioning = strstr(name, "@@"))) {
		int len = strlen(str);

		if (len < versioning - name)
			len = versioning - name;

		return arch__compare_symbol_names_n(name, str, len);
	} else
		return arch__compare_symbol_names(name, str);
}

static struct symbol *symbols__find_by_name(struct symbol *symbols[],
					    size_t symbols_len,
					    const char *name,
					    enum symbol_tag_include includes,
					    size_t *found_idx)
{
	size_t i, lower = 0, upper = symbols_len;
	struct symbol *s = NULL;

	if (found_idx)
		*found_idx = SIZE_MAX;

	if (!symbols_len)
		return NULL;

	while (lower < upper) {
		int cmp;

		i = (lower + upper) / 2;
		cmp = symbol__match_symbol_name(symbols[i]->name, name, includes);

		if (cmp > 0)
			upper = i;
		else if (cmp < 0)
			lower = i + 1;
		else {
			if (found_idx)
				*found_idx = i;
			s = symbols[i];
			break;
		}
	}
	if (s && includes != SYMBOL_TAG_INCLUDE__DEFAULT_ONLY) {
		/* return first symbol that has same name (if any) */
		for (; i > 0; i--) {
			struct symbol *tmp = symbols[i - 1];

			if (!arch__compare_symbol_names(tmp->name, s->name)) {
				if (found_idx)
					*found_idx = i - 1;
				s = tmp;
			} else
				break;
		}
	}
	assert(!found_idx || !s || s == symbols[*found_idx]);
	return s;
}

void dso__reset_find_symbol_cache(struct dso *dso)
{
	dso__set_last_find_result_addr(dso, 0);
	dso__set_last_find_result_symbol(dso, NULL);
}

void dso__insert_symbol(struct dso *dso, struct symbol *sym)
{
	__symbols__insert(dso__symbols(dso), sym, dso__kernel(dso));

	/* update the symbol cache if necessary */
	if (dso__last_find_result_addr(dso) >= sym->start &&
	    (dso__last_find_result_addr(dso) < sym->end ||
	    sym->start == sym->end)) {
		dso__set_last_find_result_symbol(dso, sym);
	}
}

void dso__delete_symbol(struct dso *dso, struct symbol *sym)
{
	rb_erase_cached(&sym->rb_node, dso__symbols(dso));
	symbol__delete(sym);
	dso__reset_find_symbol_cache(dso);
}

struct symbol *dso__find_symbol(struct dso *dso, u64 addr)
{
	if (dso__last_find_result_addr(dso) != addr || dso__last_find_result_symbol(dso) == NULL) {
		dso__set_last_find_result_addr(dso, addr);
		dso__set_last_find_result_symbol(dso, symbols__find(dso__symbols(dso), addr));
	}

	return dso__last_find_result_symbol(dso);
}

struct symbol *dso__find_symbol_nocache(struct dso *dso, u64 addr)
{
	return symbols__find(dso__symbols(dso), addr);
}

struct symbol *dso__first_symbol(struct dso *dso)
{
	return symbols__first(dso__symbols(dso));
}

struct symbol *dso__last_symbol(struct dso *dso)
{
	return symbols__last(dso__symbols(dso));
}

struct symbol *dso__next_symbol(struct symbol *sym)
{
	return symbols__next(sym);
}

struct symbol *dso__next_symbol_by_name(struct dso *dso, size_t *idx)
{
	if (*idx + 1 >= dso__symbol_names_len(dso))
		return NULL;

	++*idx;
	return dso__symbol_names(dso)[*idx];
}

 /*
  * Returns first symbol that matched with @name.
  */
struct symbol *dso__find_symbol_by_name(struct dso *dso, const char *name, size_t *idx)
{
	struct symbol *s = symbols__find_by_name(dso__symbol_names(dso),
						 dso__symbol_names_len(dso),
						 name, SYMBOL_TAG_INCLUDE__NONE, idx);
	if (!s) {
		s = symbols__find_by_name(dso__symbol_names(dso), dso__symbol_names_len(dso),
					  name, SYMBOL_TAG_INCLUDE__DEFAULT_ONLY, idx);
	}
	return s;
}

void dso__sort_by_name(struct dso *dso)
{
	mutex_lock(dso__lock(dso));
	if (!dso__sorted_by_name(dso)) {
		size_t len = 0;

		dso__set_symbol_names(dso, symbols__sort_by_name(dso__symbols(dso), &len));
		if (dso__symbol_names(dso)) {
			dso__set_symbol_names_len(dso, len);
			dso__set_sorted_by_name(dso);
		}
	}
	mutex_unlock(dso__lock(dso));
}

/*
 * While we find nice hex chars, build a long_val.
 * Return number of chars processed.
 */
static int hex2u64(const char *ptr, u64 *long_val)
{
	char *p;

	*long_val = strtoull(ptr, &p, 16);

	return p - ptr;
}


int modules__parse(const char *filename, void *arg,
		   int (*process_module)(void *arg, const char *name,
					 u64 start, u64 size))
{
	char *line = NULL;
	size_t n;
	FILE *file;
	int err = 0;

	file = fopen(filename, "r");
	if (file == NULL)
		return -1;

	while (1) {
		char name[PATH_MAX];
		u64 start, size;
		char *sep, *endptr;
		ssize_t line_len;

		line_len = getline(&line, &n, file);
		if (line_len < 0) {
			if (feof(file))
				break;
			err = -1;
			goto out;
		}

		if (!line) {
			err = -1;
			goto out;
		}

		line[--line_len] = '\0'; /* \n */

		sep = strrchr(line, 'x');
		if (sep == NULL)
			continue;

		hex2u64(sep + 1, &start);

		sep = strchr(line, ' ');
		if (sep == NULL)
			continue;

		*sep = '\0';

		scnprintf(name, sizeof(name), "[%s]", line);

		size = strtoul(sep + 1, &endptr, 0);
		if (*endptr != ' ' && *endptr != '\t')
			continue;

		err = process_module(arg, name, start, size);
		if (err)
			break;
	}
out:
	free(line);
	fclose(file);
	return err;
}

/*
 * These are symbols in the kernel image, so make sure that
 * sym is from a kernel DSO.
 */
static bool symbol__is_idle(const char *name)
{
	const char * const idle_symbols[] = {
		"acpi_idle_do_entry",
		"acpi_processor_ffh_cstate_enter",
		"arch_cpu_idle",
		"cpu_idle",
		"cpu_startup_entry",
		"idle_cpu",
		"intel_idle",
		"intel_idle_ibrs",
		"default_idle",
		"native_safe_halt",
		"enter_idle",
		"exit_idle",
		"mwait_idle",
		"mwait_idle_with_hints",
		"mwait_idle_with_hints.constprop.0",
		"poll_idle",
		"ppc64_runlatch_off",
		"pseries_dedicated_idle_sleep",
		"psw_idle",
		"psw_idle_exit",
		NULL
	};
	int i;
	static struct strlist *idle_symbols_list;

	if (idle_symbols_list)
		return strlist__has_entry(idle_symbols_list, name);

	idle_symbols_list = strlist__new(NULL, NULL);

	for (i = 0; idle_symbols[i]; i++)
		strlist__add(idle_symbols_list, idle_symbols[i]);

	return strlist__has_entry(idle_symbols_list, name);
}

static int map__process_kallsym_symbol(void *arg, const char *name,
				       char type, u64 start)
{
	struct symbol *sym;
	struct dso *dso = arg;
	struct rb_root_cached *root = dso__symbols(dso);

	if (!symbol_type__filter(type))
		return 0;

	/* Ignore local symbols for ARM modules */
	if (name[0] == '$')
		return 0;

	/*
	 * module symbols are not sorted so we add all
	 * symbols, setting length to 0, and rely on
	 * symbols__fixup_end() to fix it up.
	 */
	sym = symbol__new(start, 0, kallsyms2elf_binding(type), kallsyms2elf_type(type), name);
	if (sym == NULL)
		return -ENOMEM;
	/*
	 * We will pass the symbols to the filter later, in
	 * map__split_kallsyms, when we have split the maps per module
	 */
	__symbols__insert(root, sym, !strchr(name, '['));

	return 0;
}

/*
 * Loads the function entries in /proc/kallsyms into kernel_map->dso,
 * so that we can in the next step set the symbol ->end address and then
 * call kernel_maps__split_kallsyms.
 */
static int dso__load_all_kallsyms(struct dso *dso, const char *filename)
{
	return kallsyms__parse(filename, dso, map__process_kallsym_symbol);
}

static int maps__split_kallsyms_for_kcore(struct maps *kmaps, struct dso *dso)
{
	struct symbol *pos;
	int count = 0;
	struct rb_root_cached *root = dso__symbols(dso);
	struct rb_root_cached old_root = *root;
	struct rb_node *next = rb_first_cached(root);

	if (!kmaps)
		return -1;

	*root = RB_ROOT_CACHED;

	while (next) {
		struct map *curr_map;
		struct dso *curr_map_dso;
		char *module;

		pos = rb_entry(next, struct symbol, rb_node);
		next = rb_next(&pos->rb_node);

		rb_erase_cached(&pos->rb_node, &old_root);
		RB_CLEAR_NODE(&pos->rb_node);
		module = strchr(pos->name, '\t');
		if (module)
			*module = '\0';

		curr_map = maps__find(kmaps, pos->start);

		if (!curr_map) {
			symbol__delete(pos);
			continue;
		}
		curr_map_dso = map__dso(curr_map);
		pos->start -= map__start(curr_map) - map__pgoff(curr_map);
		if (pos->end > map__end(curr_map))
			pos->end = map__end(curr_map);
		if (pos->end)
			pos->end -= map__start(curr_map) - map__pgoff(curr_map);
		symbols__insert(dso__symbols(curr_map_dso), pos);
		++count;
		map__put(curr_map);
	}

	/* Symbols have been adjusted */
	dso__set_adjust_symbols(dso, true);

	return count;
}

/*
 * Split the symbols into maps, making sure there are no overlaps, i.e. the
 * kernel range is broken in several maps, named [kernel].N, as we don't have
 * the original ELF section names vmlinux have.
 */
static int maps__split_kallsyms(struct maps *kmaps, struct dso *dso, u64 delta,
				struct map *initial_map)
{
	struct machine *machine;
	struct map *curr_map = map__get(initial_map);
	struct symbol *pos;
	int count = 0, moved = 0;
	struct rb_root_cached *root = dso__symbols(dso);
	struct rb_node *next = rb_first_cached(root);
	int kernel_range = 0;
	bool x86_64;

	if (!kmaps)
		return -1;

	machine = maps__machine(kmaps);

	x86_64 = machine__is(machine, "x86_64");

	while (next) {
		char *module;

		pos = rb_entry(next, struct symbol, rb_node);
		next = rb_next(&pos->rb_node);

		module = strchr(pos->name, '\t');
		if (module) {
			struct dso *curr_map_dso;

			if (!symbol_conf.use_modules)
				goto discard_symbol;

			*module++ = '\0';
			curr_map_dso = map__dso(curr_map);
			if (strcmp(dso__short_name(curr_map_dso), module)) {
				if (!RC_CHK_EQUAL(curr_map, initial_map) &&
				    dso__kernel(dso) == DSO_SPACE__KERNEL_GUEST &&
				    machine__is_default_guest(machine)) {
					/*
					 * We assume all symbols of a module are
					 * continuous in * kallsyms, so curr_map
					 * points to a module and all its
					 * symbols are in its kmap. Mark it as
					 * loaded.
					 */
					dso__set_loaded(curr_map_dso);
				}

				map__zput(curr_map);
				curr_map = maps__find_by_name(kmaps, module);
				if (curr_map == NULL) {
					pr_debug("%s/proc/{kallsyms,modules} "
					         "inconsistency while looking "
						 "for \"%s\" module!\n",
						 machine->root_dir, module);
					curr_map = map__get(initial_map);
					goto discard_symbol;
				}
				curr_map_dso = map__dso(curr_map);
				if (dso__loaded(curr_map_dso) &&
				    !machine__is_default_guest(machine))
					goto discard_symbol;
			}
			/*
			 * So that we look just like we get from .ko files,
			 * i.e. not prelinked, relative to initial_map->start.
			 */
			pos->start = map__map_ip(curr_map, pos->start);
			pos->end   = map__map_ip(curr_map, pos->end);
		} else if (x86_64 && is_entry_trampoline(pos->name)) {
			/*
			 * These symbols are not needed anymore since the
			 * trampoline maps refer to the text section and it's
			 * symbols instead. Avoid having to deal with
			 * relocations, and the assumption that the first symbol
			 * is the start of kernel text, by simply removing the
			 * symbols at this point.
			 */
			goto discard_symbol;
		} else if (!RC_CHK_EQUAL(curr_map, initial_map)) {
			char dso_name[PATH_MAX];
			struct dso *ndso;

			if (delta) {
				/* Kernel was relocated at boot time */
				pos->start -= delta;
				pos->end -= delta;
			}

			if (count == 0) {
				map__zput(curr_map);
				curr_map = map__get(initial_map);
				goto add_symbol;
			}

			if (dso__kernel(dso) == DSO_SPACE__KERNEL_GUEST)
				snprintf(dso_name, sizeof(dso_name),
					"[guest.kernel].%d",
					kernel_range++);
			else
				snprintf(dso_name, sizeof(dso_name),
					"[kernel].%d",
					kernel_range++);

			ndso = dso__new(dso_name);
			map__zput(curr_map);
			if (ndso == NULL)
				return -1;

			dso__set_kernel(ndso, dso__kernel(dso));

			curr_map = map__new2(pos->start, ndso);
			if (curr_map == NULL) {
				dso__put(ndso);
				return -1;
			}

			map__set_mapping_type(curr_map, MAPPING_TYPE__IDENTITY);
			if (maps__insert(kmaps, curr_map)) {
				map__zput(curr_map);
				dso__put(ndso);
				return -1;
			}
			++kernel_range;
		} else if (delta) {
			/* Kernel was relocated at boot time */
			pos->start -= delta;
			pos->end -= delta;
		}
add_symbol:
		if (!RC_CHK_EQUAL(curr_map, initial_map)) {
			struct dso *curr_map_dso = map__dso(curr_map);

			rb_erase_cached(&pos->rb_node, root);
			symbols__insert(dso__symbols(curr_map_dso), pos);
			++moved;
		} else
			++count;

		continue;
discard_symbol:
		rb_erase_cached(&pos->rb_node, root);
		symbol__delete(pos);
	}

	if (!RC_CHK_EQUAL(curr_map, initial_map) &&
	    dso__kernel(dso) == DSO_SPACE__KERNEL_GUEST &&
	    machine__is_default_guest(maps__machine(kmaps))) {
		dso__set_loaded(map__dso(curr_map));
	}
	map__put(curr_map);
	return count + moved;
}

bool symbol__restricted_filename(const char *filename,
				 const char *restricted_filename)
{
	bool restricted = false;

	if (symbol_conf.kptr_restrict) {
		char *r = realpath(filename, NULL);

		if (r != NULL) {
			restricted = strcmp(r, restricted_filename) == 0;
			free(r);
			return restricted;
		}
	}

	return restricted;
}

struct module_info {
	struct rb_node rb_node;
	char *name;
	u64 start;
};

static void add_module(struct module_info *mi, struct rb_root *modules)
{
	struct rb_node **p = &modules->rb_node;
	struct rb_node *parent = NULL;
	struct module_info *m;

	while (*p != NULL) {
		parent = *p;
		m = rb_entry(parent, struct module_info, rb_node);
		if (strcmp(mi->name, m->name) < 0)
			p = &(*p)->rb_left;
		else
			p = &(*p)->rb_right;
	}
	rb_link_node(&mi->rb_node, parent, p);
	rb_insert_color(&mi->rb_node, modules);
}

static void delete_modules(struct rb_root *modules)
{
	struct module_info *mi;
	struct rb_node *next = rb_first(modules);

	while (next) {
		mi = rb_entry(next, struct module_info, rb_node);
		next = rb_next(&mi->rb_node);
		rb_erase(&mi->rb_node, modules);
		zfree(&mi->name);
		free(mi);
	}
}

static struct module_info *find_module(const char *name,
				       struct rb_root *modules)
{
	struct rb_node *n = modules->rb_node;

	while (n) {
		struct module_info *m;
		int cmp;

		m = rb_entry(n, struct module_info, rb_node);
		cmp = strcmp(name, m->name);
		if (cmp < 0)
			n = n->rb_left;
		else if (cmp > 0)
			n = n->rb_right;
		else
			return m;
	}

	return NULL;
}

static int __read_proc_modules(void *arg, const char *name, u64 start,
			       u64 size __maybe_unused)
{
	struct rb_root *modules = arg;
	struct module_info *mi;

	mi = zalloc(sizeof(struct module_info));
	if (!mi)
		return -ENOMEM;

	mi->name = strdup(name);
	mi->start = start;

	if (!mi->name) {
		free(mi);
		return -ENOMEM;
	}

	add_module(mi, modules);

	return 0;
}

static int read_proc_modules(const char *filename, struct rb_root *modules)
{
	if (symbol__restricted_filename(filename, "/proc/modules"))
		return -1;

	if (modules__parse(filename, modules, __read_proc_modules)) {
		delete_modules(modules);
		return -1;
	}

	return 0;
}

int compare_proc_modules(const char *from, const char *to)
{
	struct rb_root from_modules = RB_ROOT;
	struct rb_root to_modules = RB_ROOT;
	struct rb_node *from_node, *to_node;
	struct module_info *from_m, *to_m;
	int ret = -1;

	if (read_proc_modules(from, &from_modules))
		return -1;

	if (read_proc_modules(to, &to_modules))
		goto out_delete_from;

	from_node = rb_first(&from_modules);
	to_node = rb_first(&to_modules);
	while (from_node) {
		if (!to_node)
			break;

		from_m = rb_entry(from_node, struct module_info, rb_node);
		to_m = rb_entry(to_node, struct module_info, rb_node);

		if (from_m->start != to_m->start ||
		    strcmp(from_m->name, to_m->name))
			break;

		from_node = rb_next(from_node);
		to_node = rb_next(to_node);
	}

	if (!from_node && !to_node)
		ret = 0;

	delete_modules(&to_modules);
out_delete_from:
	delete_modules(&from_modules);

	return ret;
}

static int do_validate_kcore_modules_cb(struct map *old_map, void *data)
{
	struct rb_root *modules = data;
	struct module_info *mi;
	struct dso *dso;

	if (!__map__is_kmodule(old_map))
		return 0;

	dso = map__dso(old_map);
	/* Module must be in memory at the same address */
	mi = find_module(dso__short_name(dso), modules);
	if (!mi || mi->start != map__start(old_map))
		return -EINVAL;

	return 0;
}

static int do_validate_kcore_modules(const char *filename, struct maps *kmaps)
{
	struct rb_root modules = RB_ROOT;
	int err;

	err = read_proc_modules(filename, &modules);
	if (err)
		return err;

	err = maps__for_each_map(kmaps, do_validate_kcore_modules_cb, &modules);

	delete_modules(&modules);
	return err;
}

/*
 * If kallsyms is referenced by name then we look for filename in the same
 * directory.
 */
static bool filename_from_kallsyms_filename(char *filename,
					    const char *base_name,
					    const char *kallsyms_filename)
{
	char *name;

	strcpy(filename, kallsyms_filename);
	name = strrchr(filename, '/');
	if (!name)
		return false;

	name += 1;

	if (!strcmp(name, "kallsyms")) {
		strcpy(name, base_name);
		return true;
	}

	return false;
}

static int validate_kcore_modules(const char *kallsyms_filename,
				  struct map *map)
{
	struct maps *kmaps = map__kmaps(map);
	char modules_filename[PATH_MAX];

	if (!kmaps)
		return -EINVAL;

	if (!filename_from_kallsyms_filename(modules_filename, "modules",
					     kallsyms_filename))
		return -EINVAL;

	if (do_validate_kcore_modules(modules_filename, kmaps))
		return -EINVAL;

	return 0;
}

static int validate_kcore_addresses(const char *kallsyms_filename,
				    struct map *map)
{
	struct kmap *kmap = map__kmap(map);

	if (!kmap)
		return -EINVAL;

	if (kmap->ref_reloc_sym && kmap->ref_reloc_sym->name) {
		u64 start;

		if (kallsyms__get_function_start(kallsyms_filename,
						 kmap->ref_reloc_sym->name, &start))
			return -ENOENT;
		if (start != kmap->ref_reloc_sym->addr)
			return -EINVAL;
	}

	return validate_kcore_modules(kallsyms_filename, map);
}

struct kcore_mapfn_data {
	struct dso *dso;
	struct list_head maps;
};

static int kcore_mapfn(u64 start, u64 len, u64 pgoff, void *data)
{
	struct kcore_mapfn_data *md = data;
	struct map_list_node *list_node = map_list_node__new();

	if (!list_node)
		return -ENOMEM;

	list_node->map = map__new2(start, md->dso);
	if (!list_node->map) {
		free(list_node);
		return -ENOMEM;
	}

	map__set_end(list_node->map, map__start(list_node->map) + len);
	map__set_pgoff(list_node->map, pgoff);

	list_add(&list_node->node, &md->maps);

	return 0;
}

static bool remove_old_maps(struct map *map, void *data)
{
	const struct map *map_to_save = data;

	/*
	 * We need to preserve eBPF maps even if they are covered by kcore,
	 * because we need to access eBPF dso for source data.
	 */
	return !RC_CHK_EQUAL(map, map_to_save) && !__map__is_bpf_prog(map);
}

static int dso__load_kcore(struct dso *dso, struct map *map,
			   const char *kallsyms_filename)
{
	struct maps *kmaps = map__kmaps(map);
	struct kcore_mapfn_data md;
	struct map *map_ref, *replacement_map = NULL;
	struct machine *machine;
	bool is_64_bit;
	int err, fd;
	char kcore_filename[PATH_MAX];
	u64 stext;

	if (!kmaps)
		return -EINVAL;

	machine = maps__machine(kmaps);

	/* This function requires that the map is the kernel map */
	if (!__map__is_kernel(map))
		return -EINVAL;

	if (!filename_from_kallsyms_filename(kcore_filename, "kcore",
					     kallsyms_filename))
		return -EINVAL;

	/* Modules and kernel must be present at their original addresses */
	if (validate_kcore_addresses(kallsyms_filename, map))
		return -EINVAL;

	md.dso = dso;
	INIT_LIST_HEAD(&md.maps);

	fd = open(kcore_filename, O_RDONLY);
	if (fd < 0) {
		pr_debug("Failed to open %s. Note /proc/kcore requires CAP_SYS_RAWIO capability to access.\n",
			 kcore_filename);
		return -EINVAL;
	}

	/* Read new maps into temporary lists */
	err = file__read_maps(fd, map__prot(map) & PROT_EXEC, kcore_mapfn, &md,
			      &is_64_bit);
	if (err)
		goto out_err;
	dso__set_is_64_bit(dso, is_64_bit);

	if (list_empty(&md.maps)) {
		err = -EINVAL;
		goto out_err;
	}

	/* Remove old maps */
	maps__remove_maps(kmaps, remove_old_maps, map);
	machine->trampolines_mapped = false;

	/* Find the kernel map using the '_stext' symbol */
	if (!kallsyms__get_function_start(kallsyms_filename, "_stext", &stext)) {
		u64 replacement_size = 0;
		struct map_list_node *new_node;

		list_for_each_entry(new_node, &md.maps, node) {
			struct map *new_map = new_node->map;
			u64 new_size = map__size(new_map);

			if (!(stext >= map__start(new_map) && stext < map__end(new_map)))
				continue;

			/*
			 * On some architectures, ARM64 for example, the kernel
			 * text can get allocated inside of the vmalloc segment.
			 * Select the smallest matching segment, in case stext
			 * falls within more than one in the list.
			 */
			if (!replacement_map || new_size < replacement_size) {
				replacement_map = new_map;
				replacement_size = new_size;
			}
		}
	}

	if (!replacement_map)
		replacement_map = list_entry(md.maps.next, struct map_list_node, node)->map;

	/*
	 * Update addresses of vmlinux map. Re-insert it to ensure maps are
	 * correctly ordered. Do this before using maps__merge_in() for the
	 * remaining maps so vmlinux gets split if necessary.
	 */
	map_ref = map__get(map);
	maps__remove(kmaps, map_ref);

	map__set_start(map_ref, map__start(replacement_map));
	map__set_end(map_ref, map__end(replacement_map));
	map__set_pgoff(map_ref, map__pgoff(replacement_map));
	map__set_mapping_type(map_ref, map__mapping_type(replacement_map));

	err = maps__insert(kmaps, map_ref);
	map__put(map_ref);
	if (err)
		goto out_err;

	/* Add new maps */
	while (!list_empty(&md.maps)) {
		struct map_list_node *new_node = list_entry(md.maps.next, struct map_list_node, node);
		struct map *new_map = new_node->map;

		list_del_init(&new_node->node);

		/* skip if replacement_map, already inserted above */
		if (!RC_CHK_EQUAL(new_map, replacement_map)) {
			/*
			 * Merge kcore map into existing maps,
			 * and ensure that current maps (eBPF)
			 * stay intact.
			 */
			if (maps__merge_in(kmaps, new_map)) {
				err = -EINVAL;
				goto out_err;
			}
		}
		map__zput(new_node->map);
		free(new_node);
	}

	if (machine__is(machine, "x86_64")) {
		u64 addr;

		/*
		 * If one of the corresponding symbols is there, assume the
		 * entry trampoline maps are too.
		 */
		if (!kallsyms__get_function_start(kallsyms_filename,
						  ENTRY_TRAMPOLINE_NAME,
						  &addr))
			machine->trampolines_mapped = true;
	}

	/*
	 * Set the data type and long name so that kcore can be read via
	 * dso__data_read_addr().
	 */
	if (dso__kernel(dso) == DSO_SPACE__KERNEL_GUEST)
		dso__set_binary_type(dso, DSO_BINARY_TYPE__GUEST_KCORE);
	else
		dso__set_binary_type(dso, DSO_BINARY_TYPE__KCORE);
	dso__set_long_name(dso, strdup(kcore_filename), true);

	close(fd);

	if (map__prot(map) & PROT_EXEC)
		pr_debug("Using %s for kernel object code\n", kcore_filename);
	else
		pr_debug("Using %s for kernel data\n", kcore_filename);

	return 0;

out_err:
	while (!list_empty(&md.maps)) {
		struct map_list_node *list_node;

		list_node = list_entry(md.maps.next, struct map_list_node, node);
		list_del_init(&list_node->node);
		map__zput(list_node->map);
		free(list_node);
	}
	close(fd);
	return err;
}

/*
 * If the kernel is relocated at boot time, kallsyms won't match.  Compute the
 * delta based on the relocation reference symbol.
 */
static int kallsyms__delta(struct kmap *kmap, const char *filename, u64 *delta)
{
	u64 addr;

	if (!kmap->ref_reloc_sym || !kmap->ref_reloc_sym->name)
		return 0;

	if (kallsyms__get_function_start(filename, kmap->ref_reloc_sym->name, &addr))
		return -1;

	*delta = addr - kmap->ref_reloc_sym->addr;
	return 0;
}

int __dso__load_kallsyms(struct dso *dso, const char *filename,
			 struct map *map, bool no_kcore)
{
	struct kmap *kmap = map__kmap(map);
	u64 delta = 0;

	if (symbol__restricted_filename(filename, "/proc/kallsyms"))
		return -1;

	if (!kmap || !kmap->kmaps)
		return -1;

	if (dso__load_all_kallsyms(dso, filename) < 0)
		return -1;

	if (kallsyms__delta(kmap, filename, &delta))
		return -1;

	symbols__fixup_end(dso__symbols(dso), true);
	symbols__fixup_duplicate(dso__symbols(dso));

	if (dso__kernel(dso) == DSO_SPACE__KERNEL_GUEST)
		dso__set_symtab_type(dso, DSO_BINARY_TYPE__GUEST_KALLSYMS);
	else
		dso__set_symtab_type(dso, DSO_BINARY_TYPE__KALLSYMS);

	if (!no_kcore && !dso__load_kcore(dso, map, filename))
		return maps__split_kallsyms_for_kcore(kmap->kmaps, dso);
	else
		return maps__split_kallsyms(kmap->kmaps, dso, delta, map);
}

int dso__load_kallsyms(struct dso *dso, const char *filename,
		       struct map *map)
{
	return __dso__load_kallsyms(dso, filename, map, false);
}

static int dso__load_perf_map(const char *map_path, struct dso *dso)
{
	char *line = NULL;
	size_t n;
	FILE *file;
	int nr_syms = 0;

	file = fopen(map_path, "r");
	if (file == NULL)
		goto out_failure;

	while (!feof(file)) {
		u64 start, size;
		struct symbol *sym;
		int line_len, len;

		line_len = getline(&line, &n, file);
		if (line_len < 0)
			break;

		if (!line)
			goto out_failure;

		line[--line_len] = '\0'; /* \n */

		len = hex2u64(line, &start);

		len++;
		if (len + 2 >= line_len)
			continue;

		len += hex2u64(line + len, &size);

		len++;
		if (len + 2 >= line_len)
			continue;

		sym = symbol__new(start, size, STB_GLOBAL, STT_FUNC, line + len);

		if (sym == NULL)
			goto out_delete_line;

		symbols__insert(dso__symbols(dso), sym);
		nr_syms++;
	}

	free(line);
	fclose(file);

	return nr_syms;

out_delete_line:
	free(line);
out_failure:
	return -1;
}

static bool dso__is_compatible_symtab_type(struct dso *dso, bool kmod,
					   enum dso_binary_type type)
{
	switch (type) {
	case DSO_BINARY_TYPE__JAVA_JIT:
	case DSO_BINARY_TYPE__DEBUGLINK:
	case DSO_BINARY_TYPE__SYSTEM_PATH_DSO:
	case DSO_BINARY_TYPE__FEDORA_DEBUGINFO:
	case DSO_BINARY_TYPE__UBUNTU_DEBUGINFO:
	case DSO_BINARY_TYPE__MIXEDUP_UBUNTU_DEBUGINFO:
	case DSO_BINARY_TYPE__BUILDID_DEBUGINFO:
	case DSO_BINARY_TYPE__OPENEMBEDDED_DEBUGINFO:
	case DSO_BINARY_TYPE__GNU_DEBUGDATA:
		return !kmod && dso__kernel(dso) == DSO_SPACE__USER;

	case DSO_BINARY_TYPE__KALLSYMS:
	case DSO_BINARY_TYPE__VMLINUX:
	case DSO_BINARY_TYPE__KCORE:
		return dso__kernel(dso) == DSO_SPACE__KERNEL;

	case DSO_BINARY_TYPE__GUEST_KALLSYMS:
	case DSO_BINARY_TYPE__GUEST_VMLINUX:
	case DSO_BINARY_TYPE__GUEST_KCORE:
		return dso__kernel(dso) == DSO_SPACE__KERNEL_GUEST;

	case DSO_BINARY_TYPE__GUEST_KMODULE:
	case DSO_BINARY_TYPE__GUEST_KMODULE_COMP:
	case DSO_BINARY_TYPE__SYSTEM_PATH_KMODULE:
	case DSO_BINARY_TYPE__SYSTEM_PATH_KMODULE_COMP:
		/*
		 * kernel modules know their symtab type - it's set when
		 * creating a module dso in machine__addnew_module_map().
		 */
		return kmod && dso__symtab_type(dso) == type;

	case DSO_BINARY_TYPE__BUILD_ID_CACHE:
	case DSO_BINARY_TYPE__BUILD_ID_CACHE_DEBUGINFO:
		return true;

	case DSO_BINARY_TYPE__BPF_PROG_INFO:
	case DSO_BINARY_TYPE__BPF_IMAGE:
	case DSO_BINARY_TYPE__OOL:
	case DSO_BINARY_TYPE__NOT_FOUND:
	default:
		return false;
	}
}

/* Checks for the existence of the perf-<pid>.map file in two different
 * locations.  First, if the process is a separate mount namespace, check in
 * that namespace using the pid of the innermost pid namespace.  If's not in a
 * namespace, or the file can't be found there, try in the mount namespace of
 * the tracing process using our view of its pid.
 */
static int dso__find_perf_map(char *filebuf, size_t bufsz,
			      struct nsinfo **nsip)
{
	struct nscookie nsc;
	struct nsinfo *nsi;
	struct nsinfo *nnsi;
	int rc = -1;

	nsi = *nsip;

	if (nsinfo__need_setns(nsi)) {
		snprintf(filebuf, bufsz, "/tmp/perf-%d.map", nsinfo__nstgid(nsi));
		nsinfo__mountns_enter(nsi, &nsc);
		rc = access(filebuf, R_OK);
		nsinfo__mountns_exit(&nsc);
		if (rc == 0)
			return rc;
	}

	nnsi = nsinfo__copy(nsi);
	if (nnsi) {
		nsinfo__put(nsi);

		nsinfo__clear_need_setns(nnsi);
		snprintf(filebuf, bufsz, "/tmp/perf-%d.map", nsinfo__tgid(nnsi));
		*nsip = nnsi;
		rc = 0;
	}

	return rc;
}

int dso__load(struct dso *dso, struct map *map)
{
	char *name;
	int ret = -1;
	u_int i;
	struct machine *machine = NULL;
	char *root_dir = (char *) "";
	int ss_pos = 0;
	struct symsrc ss_[2];
	struct symsrc *syms_ss = NULL, *runtime_ss = NULL;
	bool kmod;
	bool perfmap;
	struct nscookie nsc;
	char newmapname[PATH_MAX];
	const char *map_path = dso__long_name(dso);

	mutex_lock(dso__lock(dso));
	perfmap = is_perf_pid_map_name(map_path);

	if (perfmap) {
		if (dso__nsinfo(dso) &&
		    (dso__find_perf_map(newmapname, sizeof(newmapname),
					dso__nsinfo_ptr(dso)) == 0)) {
			map_path = newmapname;
		}
	}

	nsinfo__mountns_enter(dso__nsinfo(dso), &nsc);

	/* check again under the dso->lock */
	if (dso__loaded(dso)) {
		ret = 1;
		goto out;
	}

	kmod = dso__is_kmod(dso);

	if (dso__kernel(dso) && !kmod) {
		if (dso__kernel(dso) == DSO_SPACE__KERNEL)
			ret = dso__load_kernel_sym(dso, map);
		else if (dso__kernel(dso) == DSO_SPACE__KERNEL_GUEST)
			ret = dso__load_guest_kernel_sym(dso, map);

		machine = maps__machine(map__kmaps(map));
		if (machine__is(machine, "x86_64"))
			machine__map_x86_64_entry_trampolines(machine, dso);
		goto out;
	}

	dso__set_adjust_symbols(dso, false);

	if (perfmap) {
		ret = dso__load_perf_map(map_path, dso);
		dso__set_symtab_type(dso, ret > 0
				? DSO_BINARY_TYPE__JAVA_JIT
				: DSO_BINARY_TYPE__NOT_FOUND);
		goto out;
	}

	if (machine)
		root_dir = machine->root_dir;

	name = malloc(PATH_MAX);
	if (!name)
		goto out;

	/*
	 * Read the build id if possible. This is required for
	 * DSO_BINARY_TYPE__BUILDID_DEBUGINFO to work. Don't block in case path
	 * isn't for a regular file.
	 */
	if (!dso__has_build_id(dso)) {
		struct build_id bid = { .size = 0, };

		__symbol__join_symfs(name, PATH_MAX, dso__long_name(dso));
		if (filename__read_build_id(name, &bid, /*block=*/false) > 0)
			dso__set_build_id(dso, &bid);
	}

	/*
	 * Iterate over candidate debug images.
	 * Keep track of "interesting" ones (those which have a symtab, dynsym,
	 * and/or opd section) for processing.
	 */
	for (i = 0; i < DSO_BINARY_TYPE__SYMTAB_CNT; i++) {
		struct symsrc *ss = &ss_[ss_pos];
		bool next_slot = false;
		bool is_reg;
		bool nsexit;
		int bfdrc = -1;
		int sirc = -1;

		enum dso_binary_type symtab_type = binary_type_symtab[i];

		nsexit = (symtab_type == DSO_BINARY_TYPE__BUILD_ID_CACHE ||
		    symtab_type == DSO_BINARY_TYPE__BUILD_ID_CACHE_DEBUGINFO);

		if (!dso__is_compatible_symtab_type(dso, kmod, symtab_type))
			continue;

		if (dso__read_binary_type_filename(dso, symtab_type,
						   root_dir, name, PATH_MAX))
			continue;

		if (nsexit)
			nsinfo__mountns_exit(&nsc);

		is_reg = is_regular_file(name);
		if (!is_reg && errno == ENOENT && dso__nsinfo(dso)) {
			char *new_name = dso__filename_with_chroot(dso, name);
			if (new_name) {
				is_reg = is_regular_file(new_name);
				strlcpy(name, new_name, PATH_MAX);
				free(new_name);
			}
		}

#ifdef HAVE_LIBBFD_SUPPORT
		if (is_reg)
			bfdrc = dso__load_bfd_symbols(dso, name);
#endif
		if (is_reg && bfdrc < 0)
			sirc = symsrc__init(ss, dso, name, symtab_type);

		if (nsexit)
			nsinfo__mountns_enter(dso__nsinfo(dso), &nsc);

		if (bfdrc == 0) {
			ret = 0;
			break;
		}

		if (!is_reg || sirc < 0)
			continue;

		if (!syms_ss && symsrc__has_symtab(ss)) {
			syms_ss = ss;
			next_slot = true;
			if (!dso__symsrc_filename(dso))
				dso__set_symsrc_filename(dso, strdup(name));
		}

		if (!runtime_ss && symsrc__possibly_runtime(ss)) {
			runtime_ss = ss;
			next_slot = true;
		}

		if (next_slot) {
			ss_pos++;

			if (dso__binary_type(dso) == DSO_BINARY_TYPE__NOT_FOUND)
				dso__set_binary_type(dso, symtab_type);

			if (syms_ss && runtime_ss)
				break;
		} else {
			symsrc__destroy(ss);
		}

	}

	if (!runtime_ss && !syms_ss)
		goto out_free;

	if (runtime_ss && !syms_ss) {
		syms_ss = runtime_ss;
	}

	/* We'll have to hope for the best */
	if (!runtime_ss && syms_ss)
		runtime_ss = syms_ss;

	if (syms_ss)
		ret = dso__load_sym(dso, map, syms_ss, runtime_ss, kmod);
	else
		ret = -1;

	if (ret > 0) {
		int nr_plt;

		nr_plt = dso__synthesize_plt_symbols(dso, runtime_ss);
		if (nr_plt > 0)
			ret += nr_plt;
	}

	for (; ss_pos > 0; ss_pos--)
		symsrc__destroy(&ss_[ss_pos - 1]);
out_free:
	free(name);
	if (ret < 0 && strstr(dso__name(dso), " (deleted)") != NULL)
		ret = 0;
out:
	dso__set_loaded(dso);
	mutex_unlock(dso__lock(dso));
	nsinfo__mountns_exit(&nsc);

	return ret;
}

/*
 * Always takes ownership of vmlinux when vmlinux_allocated == true, even if
 * it returns an error.
 */
int dso__load_vmlinux(struct dso *dso, struct map *map,
		      const char *vmlinux, bool vmlinux_allocated)
{
	int err = -1;
	struct symsrc ss;
	char symfs_vmlinux[PATH_MAX];
	enum dso_binary_type symtab_type;

	if (vmlinux[0] == '/')
		snprintf(symfs_vmlinux, sizeof(symfs_vmlinux), "%s", vmlinux);
	else
		symbol__join_symfs(symfs_vmlinux, vmlinux);

	if (dso__kernel(dso) == DSO_SPACE__KERNEL_GUEST)
		symtab_type = DSO_BINARY_TYPE__GUEST_VMLINUX;
	else
		symtab_type = DSO_BINARY_TYPE__VMLINUX;

	if (symsrc__init(&ss, dso, symfs_vmlinux, symtab_type)) {
		if (vmlinux_allocated)
			free((char *) vmlinux);
		return -1;
	}

	/*
	 * dso__load_sym() may copy 'dso' which will result in the copies having
	 * an incorrect long name unless we set it here first.
	 */
	dso__set_long_name(dso, vmlinux, vmlinux_allocated);
	if (dso__kernel(dso) == DSO_SPACE__KERNEL_GUEST)
		dso__set_binary_type(dso, DSO_BINARY_TYPE__GUEST_VMLINUX);
	else
		dso__set_binary_type(dso, DSO_BINARY_TYPE__VMLINUX);

	err = dso__load_sym(dso, map, &ss, &ss, 0);
	symsrc__destroy(&ss);

	if (err > 0) {
		dso__set_loaded(dso);
		pr_debug("Using %s for symbols\n", symfs_vmlinux);
	}

	return err;
}

int dso__load_vmlinux_path(struct dso *dso, struct map *map)
{
	int i, err = 0;
	char *filename = NULL;

	pr_debug("Looking at the vmlinux_path (%d entries long)\n",
		 vmlinux_path__nr_entries + 1);

	for (i = 0; i < vmlinux_path__nr_entries; ++i) {
		err = dso__load_vmlinux(dso, map, vmlinux_path[i], false);
		if (err > 0)
			goto out;
	}

	if (!symbol_conf.ignore_vmlinux_buildid)
		filename = dso__build_id_filename(dso, NULL, 0, false);
	if (filename != NULL) {
		err = dso__load_vmlinux(dso, map, filename, true);
		if (err > 0)
			goto out;
	}
out:
	return err;
}

static bool visible_dir_filter(const char *name, struct dirent *d)
{
	if (d->d_type != DT_DIR)
		return false;
	return lsdir_no_dot_filter(name, d);
}

static int find_matching_kcore(struct map *map, char *dir, size_t dir_sz)
{
	char kallsyms_filename[PATH_MAX];
	int ret = -1;
	struct strlist *dirs;
	struct str_node *nd;

	dirs = lsdir(dir, visible_dir_filter);
	if (!dirs)
		return -1;

	strlist__for_each_entry(nd, dirs) {
		scnprintf(kallsyms_filename, sizeof(kallsyms_filename),
			  "%s/%s/kallsyms", dir, nd->s);
		if (!validate_kcore_addresses(kallsyms_filename, map)) {
			strlcpy(dir, kallsyms_filename, dir_sz);
			ret = 0;
			break;
		}
	}

	strlist__delete(dirs);

	return ret;
}

/*
 * Use open(O_RDONLY) to check readability directly instead of access(R_OK)
 * since access(R_OK) only checks with real UID/GID but open() use effective
 * UID/GID and actual capabilities (e.g. /proc/kcore requires CAP_SYS_RAWIO).
 */
static bool filename__readable(const char *file)
{
	int fd = open(file, O_RDONLY);
	if (fd < 0)
		return false;
	close(fd);
	return true;
}

static char *dso__find_kallsyms(struct dso *dso, struct map *map)
{
	struct build_id bid = { .size = 0, };
	char sbuild_id[SBUILD_ID_SIZE];
	bool is_host = false;
	char path[PATH_MAX];

	if (!dso__has_build_id(dso)) {
		/*
		 * Last resort, if we don't have a build-id and couldn't find
		 * any vmlinux file, try the running kernel kallsyms table.
		 */
		goto proc_kallsyms;
	}

	if (sysfs__read_build_id("/sys/kernel/notes", &bid) == 0)
		is_host = dso__build_id_equal(dso, &bid);

	/* Try a fast path for /proc/kallsyms if possible */
	if (is_host) {
		/*
		 * Do not check the build-id cache, unless we know we cannot use
		 * /proc/kcore or module maps don't match to /proc/kallsyms.
		 * To check readability of /proc/kcore, do not use access(R_OK)
		 * since /proc/kcore requires CAP_SYS_RAWIO to read and access
		 * can't check it.
		 */
		if (filename__readable("/proc/kcore") &&
		    !validate_kcore_addresses("/proc/kallsyms", map))
			goto proc_kallsyms;
	}

	build_id__snprintf(dso__bid(dso), sbuild_id, sizeof(sbuild_id));

	/* Find kallsyms in build-id cache with kcore */
	scnprintf(path, sizeof(path), "%s/%s/%s",
		  buildid_dir, DSO__NAME_KCORE, sbuild_id);

	if (!find_matching_kcore(map, path, sizeof(path)))
		return strdup(path);

	/* Use current /proc/kallsyms if possible */
	if (is_host) {
proc_kallsyms:
		return strdup("/proc/kallsyms");
	}

	/* Finally, find a cache of kallsyms */
	if (!build_id_cache__kallsyms_path(sbuild_id, path, sizeof(path))) {
		pr_err("No kallsyms or vmlinux with build-id %s was found\n",
		       sbuild_id);
		return NULL;
	}

	return strdup(path);
}

static int dso__load_kernel_sym(struct dso *dso, struct map *map)
{
	int err;
	const char *kallsyms_filename = NULL;
	char *kallsyms_allocated_filename = NULL;
	char *filename = NULL;

	/*
	 * Step 1: if the user specified a kallsyms or vmlinux filename, use
	 * it and only it, reporting errors to the user if it cannot be used.
	 *
	 * For instance, try to analyse an ARM perf.data file _without_ a
	 * build-id, or if the user specifies the wrong path to the right
	 * vmlinux file, obviously we can't fallback to another vmlinux (a
	 * x86_86 one, on the machine where analysis is being performed, say),
	 * or worse, /proc/kallsyms.
	 *
	 * If the specified file _has_ a build-id and there is a build-id
	 * section in the perf.data file, we will still do the expected
	 * validation in dso__load_vmlinux and will bail out if they don't
	 * match.
	 */
	if (symbol_conf.kallsyms_name != NULL) {
		kallsyms_filename = symbol_conf.kallsyms_name;
		goto do_kallsyms;
	}

	if (!symbol_conf.ignore_vmlinux && symbol_conf.vmlinux_name != NULL) {
		return dso__load_vmlinux(dso, map, symbol_conf.vmlinux_name, false);
	}

	/*
	 * Before checking on common vmlinux locations, check if it's
	 * stored as standard build id binary (not kallsyms) under
	 * .debug cache.
	 */
	if (!symbol_conf.ignore_vmlinux_buildid)
		filename = __dso__build_id_filename(dso, NULL, 0, false, false);
	if (filename != NULL) {
		err = dso__load_vmlinux(dso, map, filename, true);
		if (err > 0)
			return err;
	}

	if (!symbol_conf.ignore_vmlinux && vmlinux_path != NULL) {
		err = dso__load_vmlinux_path(dso, map);
		if (err > 0)
			return err;
	}

	/* do not try local files if a symfs was given */
	if (symbol_conf.symfs[0] != 0)
		return -1;

	kallsyms_allocated_filename = dso__find_kallsyms(dso, map);
	if (!kallsyms_allocated_filename)
		return -1;

	kallsyms_filename = kallsyms_allocated_filename;

do_kallsyms:
	err = dso__load_kallsyms(dso, kallsyms_filename, map);
	if (err > 0)
		pr_debug("Using %s for symbols\n", kallsyms_filename);
	free(kallsyms_allocated_filename);

	if (err > 0 && !dso__is_kcore(dso)) {
		dso__set_binary_type(dso, DSO_BINARY_TYPE__KALLSYMS);
		dso__set_long_name(dso, DSO__NAME_KALLSYMS, false);
		map__fixup_start(map);
		map__fixup_end(map);
	}

	return err;
}

static int dso__load_guest_kernel_sym(struct dso *dso, struct map *map)
{
	int err;
	const char *kallsyms_filename;
	struct machine *machine = maps__machine(map__kmaps(map));
	char path[PATH_MAX];

	if (machine->kallsyms_filename) {
		kallsyms_filename = machine->kallsyms_filename;
	} else if (machine__is_default_guest(machine)) {
		/*
		 * if the user specified a vmlinux filename, use it and only
		 * it, reporting errors to the user if it cannot be used.
		 * Or use file guest_kallsyms inputted by user on commandline
		 */
		if (symbol_conf.default_guest_vmlinux_name != NULL) {
			err = dso__load_vmlinux(dso, map,
						symbol_conf.default_guest_vmlinux_name,
						false);
			return err;
		}

		kallsyms_filename = symbol_conf.default_guest_kallsyms;
		if (!kallsyms_filename)
			return -1;
	} else {
		sprintf(path, "%s/proc/kallsyms", machine->root_dir);
		kallsyms_filename = path;
	}

	err = dso__load_kallsyms(dso, kallsyms_filename, map);
	if (err > 0)
		pr_debug("Using %s for symbols\n", kallsyms_filename);
	if (err > 0 && !dso__is_kcore(dso)) {
		dso__set_binary_type(dso, DSO_BINARY_TYPE__GUEST_KALLSYMS);
		dso__set_long_name(dso, machine->mmap_name, false);
		map__fixup_start(map);
		map__fixup_end(map);
	}

	return err;
}

static void vmlinux_path__exit(void)
{
	while (--vmlinux_path__nr_entries >= 0)
		zfree(&vmlinux_path[vmlinux_path__nr_entries]);
	vmlinux_path__nr_entries = 0;

	zfree(&vmlinux_path);
}

static const char * const vmlinux_paths[] = {
	"vmlinux",
	"/boot/vmlinux"
};

static const char * const vmlinux_paths_upd[] = {
	"/boot/vmlinux-%s",
	"/usr/lib/debug/boot/vmlinux-%s",
	"/lib/modules/%s/build/vmlinux",
	"/usr/lib/debug/lib/modules/%s/vmlinux",
	"/usr/lib/debug/boot/vmlinux-%s.debug"
};

static int vmlinux_path__add(const char *new_entry)
{
	vmlinux_path[vmlinux_path__nr_entries] = strdup(new_entry);
	if (vmlinux_path[vmlinux_path__nr_entries] == NULL)
		return -1;
	++vmlinux_path__nr_entries;

	return 0;
}

static int vmlinux_path__init(struct perf_env *env)
{
	struct utsname uts;
	char bf[PATH_MAX];
	char *kernel_version;
	unsigned int i;

	vmlinux_path = malloc(sizeof(char *) * (ARRAY_SIZE(vmlinux_paths) +
			      ARRAY_SIZE(vmlinux_paths_upd)));
	if (vmlinux_path == NULL)
		return -1;

	for (i = 0; i < ARRAY_SIZE(vmlinux_paths); i++)
		if (vmlinux_path__add(vmlinux_paths[i]) < 0)
			goto out_fail;

	/* only try kernel version if no symfs was given */
	if (symbol_conf.symfs[0] != 0)
		return 0;

	if (env) {
		kernel_version = env->os_release;
	} else {
		if (uname(&uts) < 0)
			goto out_fail;

		kernel_version = uts.release;
	}

	for (i = 0; i < ARRAY_SIZE(vmlinux_paths_upd); i++) {
		snprintf(bf, sizeof(bf), vmlinux_paths_upd[i], kernel_version);
		if (vmlinux_path__add(bf) < 0)
			goto out_fail;
	}

	return 0;

out_fail:
	vmlinux_path__exit();
	return -1;
}

int setup_list(struct strlist **list, const char *list_str,
		      const char *list_name)
{
	if (list_str == NULL)
		return 0;

	*list = strlist__new(list_str, NULL);
	if (!*list) {
		pr_err("problems parsing %s list\n", list_name);
		return -1;
	}

	symbol_conf.has_filter = true;
	return 0;
}

int setup_intlist(struct intlist **list, const char *list_str,
		  const char *list_name)
{
	if (list_str == NULL)
		return 0;

	*list = intlist__new(list_str);
	if (!*list) {
		pr_err("problems parsing %s list\n", list_name);
		return -1;
	}
	return 0;
}

static int setup_addrlist(struct intlist **addr_list, struct strlist *sym_list)
{
	struct str_node *pos, *tmp;
	unsigned long val;
	char *sep;
	const char *end;
	int i = 0, err;

	*addr_list = intlist__new(NULL);
	if (!*addr_list)
		return -1;

	strlist__for_each_entry_safe(pos, tmp, sym_list) {
		errno = 0;
		val = strtoul(pos->s, &sep, 16);
		if (errno || (sep == pos->s))
			continue;

		if (*sep != '\0') {
			end = pos->s + strlen(pos->s) - 1;
			while (end >= sep && isspace(*end))
				end--;

			if (end >= sep)
				continue;
		}

		err = intlist__add(*addr_list, val);
		if (err)
			break;

		strlist__remove(sym_list, pos);
		i++;
	}

	if (i == 0) {
		intlist__delete(*addr_list);
		*addr_list = NULL;
	}

	return 0;
}

static bool symbol__read_kptr_restrict(void)
{
	bool value = false;
	FILE *fp = fopen("/proc/sys/kernel/kptr_restrict", "r");
	bool used_root;
	bool cap_syslog = perf_cap__capable(CAP_SYSLOG, &used_root);

	if (fp != NULL) {
		char line[8];

		if (fgets(line, sizeof(line), fp) != NULL)
			value = cap_syslog ? (atoi(line) >= 2) : (atoi(line) != 0);

		fclose(fp);
	}

	/* Per kernel/kallsyms.c:
	 * we also restrict when perf_event_paranoid > 1 w/o CAP_SYSLOG
	 */
	if (perf_event_paranoid() > 1 && !cap_syslog)
		value = true;

	return value;
}

int symbol__annotation_init(void)
{
	if (symbol_conf.init_annotation)
		return 0;

	if (symbol_conf.initialized) {
		pr_err("Annotation needs to be init before symbol__init()\n");
		return -1;
	}

	symbol_conf.priv_size += sizeof(struct annotation);
	symbol_conf.init_annotation = true;
	return 0;
}

static int setup_parallelism_bitmap(void)
{
	struct perf_cpu_map *map;
	struct perf_cpu cpu;
	int i, err = -1;

	if (symbol_conf.parallelism_list_str == NULL)
		return 0;

	map = perf_cpu_map__new(symbol_conf.parallelism_list_str);
	if (map == NULL) {
		pr_err("failed to parse parallelism filter list\n");
		return -1;
	}

	bitmap_fill(symbol_conf.parallelism_filter, MAX_NR_CPUS + 1);
	perf_cpu_map__for_each_cpu(cpu, i, map) {
		if (cpu.cpu <= 0 || cpu.cpu > MAX_NR_CPUS) {
			pr_err("Requested parallelism level %d is invalid.\n", cpu.cpu);
			goto out_delete_map;
		}
		__clear_bit(cpu.cpu, symbol_conf.parallelism_filter);
	}

	err = 0;
out_delete_map:
	perf_cpu_map__put(map);
	return err;
}

int symbol__init(struct perf_env *env)
{
	const char *symfs;

	if (symbol_conf.initialized)
		return 0;

	symbol_conf.priv_size = PERF_ALIGN(symbol_conf.priv_size, sizeof(u64));

	symbol__elf_init();

	if (symbol_conf.try_vmlinux_path && vmlinux_path__init(env) < 0)
		return -1;

	if (symbol_conf.field_sep && *symbol_conf.field_sep == '.') {
		pr_err("'.' is the only non valid --field-separator argument\n");
		return -1;
	}

	if (setup_parallelism_bitmap())
		return -1;

	if (setup_list(&symbol_conf.dso_list,
		       symbol_conf.dso_list_str, "dso") < 0)
		return -1;

	if (setup_list(&symbol_conf.comm_list,
		       symbol_conf.comm_list_str, "comm") < 0)
		goto out_free_dso_list;

	if (setup_intlist(&symbol_conf.pid_list,
		       symbol_conf.pid_list_str, "pid") < 0)
		goto out_free_comm_list;

	if (setup_intlist(&symbol_conf.tid_list,
		       symbol_conf.tid_list_str, "tid") < 0)
		goto out_free_pid_list;

	if (setup_list(&symbol_conf.sym_list,
		       symbol_conf.sym_list_str, "symbol") < 0)
		goto out_free_tid_list;

	if (symbol_conf.sym_list &&
	    setup_addrlist(&symbol_conf.addr_list, symbol_conf.sym_list) < 0)
		goto out_free_sym_list;

	if (setup_list(&symbol_conf.bt_stop_list,
		       symbol_conf.bt_stop_list_str, "symbol") < 0)
		goto out_free_sym_list;

	/*
	 * A path to symbols of "/" is identical to ""
	 * reset here for simplicity.
	 */
	symfs = realpath(symbol_conf.symfs, NULL);
	if (symfs == NULL)
		symfs = symbol_conf.symfs;
	if (strcmp(symfs, "/") == 0)
		symbol_conf.symfs = "";
	if (symfs != symbol_conf.symfs)
		free((void *)symfs);

	symbol_conf.kptr_restrict = symbol__read_kptr_restrict();

	symbol_conf.initialized = true;
	return 0;

out_free_sym_list:
	strlist__delete(symbol_conf.sym_list);
	intlist__delete(symbol_conf.addr_list);
out_free_tid_list:
	intlist__delete(symbol_conf.tid_list);
out_free_pid_list:
	intlist__delete(symbol_conf.pid_list);
out_free_comm_list:
	strlist__delete(symbol_conf.comm_list);
out_free_dso_list:
	strlist__delete(symbol_conf.dso_list);
	return -1;
}

void symbol__exit(void)
{
	if (!symbol_conf.initialized)
		return;
	strlist__delete(symbol_conf.bt_stop_list);
	strlist__delete(symbol_conf.sym_list);
	strlist__delete(symbol_conf.dso_list);
	strlist__delete(symbol_conf.comm_list);
	intlist__delete(symbol_conf.tid_list);
	intlist__delete(symbol_conf.pid_list);
	intlist__delete(symbol_conf.addr_list);
	vmlinux_path__exit();
	symbol_conf.sym_list = symbol_conf.dso_list = symbol_conf.comm_list = NULL;
	symbol_conf.bt_stop_list = NULL;
	symbol_conf.initialized = false;
}

int symbol__config_symfs(const struct option *opt __maybe_unused,
			 const char *dir, int unset __maybe_unused)
{
	char *bf = NULL;
	int ret;

	symbol_conf.symfs = strdup(dir);
	if (symbol_conf.symfs == NULL)
		return -ENOMEM;

	/* skip the locally configured cache if a symfs is given, and
	 * config buildid dir to symfs/.debug
	 */
	ret = asprintf(&bf, "%s/%s", dir, ".debug");
	if (ret < 0)
		return -ENOMEM;

	set_buildid_dir(bf);

	free(bf);
	return 0;
}

/*
 * Checks that user supplied symbol kernel files are accessible because
 * the default mechanism for accessing elf files fails silently. i.e. if
 * debug syms for a build ID aren't found perf carries on normally. When
 * they are user supplied we should assume that the user doesn't want to
 * silently fail.
 */
int symbol__validate_sym_arguments(void)
{
	if (symbol_conf.vmlinux_name &&
	    access(symbol_conf.vmlinux_name, R_OK)) {
		pr_err("Invalid file: %s\n", symbol_conf.vmlinux_name);
		return -EINVAL;
	}
	if (symbol_conf.kallsyms_name &&
	    access(symbol_conf.kallsyms_name, R_OK)) {
		pr_err("Invalid file: %s\n", symbol_conf.kallsyms_name);
		return -EINVAL;
	}
	return 0;
}

static bool want_demangle(bool is_kernel_sym)
{
	return is_kernel_sym ? symbol_conf.demangle_kernel : symbol_conf.demangle;
}

/*
 * Demangle C++ function signature, typically replaced by demangle-cxx.cpp
 * version.
 */
#ifndef HAVE_CXA_DEMANGLE_SUPPORT
char *cxx_demangle_sym(const char *str __maybe_unused, bool params __maybe_unused,
		       bool modifiers __maybe_unused)
{
#ifdef HAVE_LIBBFD_SUPPORT
	int flags = (params ? DMGL_PARAMS : 0) | (modifiers ? DMGL_ANSI : 0);

	return bfd_demangle(NULL, str, flags);
#elif defined(HAVE_CPLUS_DEMANGLE_SUPPORT)
	int flags = (params ? DMGL_PARAMS : 0) | (modifiers ? DMGL_ANSI : 0);

	return cplus_demangle(str, flags);
#else
	return NULL;
#endif
}
#endif /* !HAVE_CXA_DEMANGLE_SUPPORT */

char *dso__demangle_sym(struct dso *dso, int kmodule, const char *elf_name)
{
	struct demangle rust_demangle = {
		.style = DemangleStyleUnknown,
	};
	char *demangled = NULL;

	/*
	 * We need to figure out if the object was created from C++ sources
	 * DWARF DW_compile_unit has this, but we don't always have access
	 * to it...
	 */
	if (!want_demangle((dso && dso__kernel(dso)) || kmodule))
		return demangled;

	rust_demangle_demangle(elf_name, &rust_demangle);
	if (rust_demangle_is_known(&rust_demangle)) {
		/* A rust mangled name. */
		if (rust_demangle.mangled_len == 0)
			return demangled;

		for (size_t buf_len = roundup_pow_of_two(rust_demangle.mangled_len * 2);
		     buf_len < 1024 * 1024; buf_len += 32) {
			char *tmp = realloc(demangled, buf_len);

			if (!tmp) {
				/* Failure to grow output buffer, return what is there. */
				return demangled;
			}
			demangled = tmp;
			if (rust_demangle_display_demangle(&rust_demangle, demangled, buf_len,
							   /*alternate=*/true) == OverflowOk)
				return demangled;
		}
		/* Buffer exceeded sensible bounds, return what is there. */
		return demangled;
	}

	demangled = cxx_demangle_sym(elf_name, verbose > 0, verbose > 0);
	if (demangled)
		return demangled;

	demangled = ocaml_demangle_sym(elf_name);
	if (demangled)
		return demangled;

	return java_demangle_sym(elf_name, JAVA_DEMANGLE_NORET);
}<|MERGE_RESOLUTION|>--- conflicted
+++ resolved
@@ -112,11 +112,6 @@
 	// 'N' first seen in:
 	// ffffffff9b35d130 N __pfx__RNCINvNtNtNtCsbDUBuN8AbD4_4core4iter8adapters3map12map_try_foldjNtCs6vVzKs5jPr6_12drm_panic_qr7VersionuINtNtNtBa_3ops12control_flow11ControlFlowB10_ENcB10_0NCINvNvNtNtNtB8_6traits8iterator8Iterator4find5checkB10_NCNvMB12_B10_13from_segments0E0E0B12_
 	// a seemingly Rust mangled name
-<<<<<<< HEAD
-	char symbol_type = toupper(__symbol_type);
-	return symbol_type == 'T' || symbol_type == 'W' || symbol_type == 'D' || symbol_type == 'B' ||
-	       __symbol_type == 'u' || __symbol_type == 'l' || __symbol_type == 'N';
-=======
 	// Ditto for '1':
 	// root@x1:~# grep ' 1 ' /proc/kallsyms
 	// ffffffffb098bc00 1 __pfx__RNCINvNtNtNtCsfwaGRd4cjqE_4core4iter8adapters3map12map_try_foldjNtCskFudTml27HW_12drm_panic_qr7VersionuINtNtNtBa_3ops12control_flow11ControlFlowB10_ENcB10_0NCINvNvNtNtNtB8_6traits8iterator8Iterator4find5checkB10_NCNvMB12_B10_13from_segments0E0E0B12_
@@ -124,7 +119,6 @@
 	char symbol_type = toupper(__symbol_type);
 	return symbol_type == 'T' || symbol_type == 'W' || symbol_type == 'D' || symbol_type == 'B' ||
 	       __symbol_type == 'u' || __symbol_type == 'l' || __symbol_type == 'N' || __symbol_type == '1';
->>>>>>> 3b86c87f
 }
 
 static int prefix_underscores_count(const char *str)
