--- conflicted
+++ resolved
@@ -576,10 +576,7 @@
 	struct stat st;
 	bool has_br_stack = false;
 	int branch_mode = -1;
-<<<<<<< HEAD
-=======
 	bool branch_call_mode = false;
->>>>>>> e529fea9
 	char callchain_default_opt[] = "fractal,0.5,callee";
 	const char * const report_usage[] = {
 		"perf report [<options>]",
@@ -753,9 +750,6 @@
 	has_br_stack = perf_header__has_feat(&session->header,
 					     HEADER_BRANCH_STACK);
 
-<<<<<<< HEAD
-	if ((branch_mode == -1 && has_br_stack) || branch_mode == 1) {
-=======
 	/*
 	 * Branch mode is a tristate:
 	 * -1 means default, so decide based on the file having branch data.
@@ -763,7 +757,6 @@
 	 */
 	if (((branch_mode == -1 && has_br_stack) || branch_mode == 1) &&
 	    branch_call_mode == -1) {
->>>>>>> e529fea9
 		sort__mode = SORT_MODE__BRANCH;
 		symbol_conf.cumulate_callchain = false;
 	}
