--- conflicted
+++ resolved
@@ -675,17 +675,10 @@
 			 int unset __maybe_unused)
 {
 	callchain_param.enabled = true;
-<<<<<<< HEAD
 
 	if (callchain_param.record_mode == CALLCHAIN_NONE)
 		callchain_param.record_mode = CALLCHAIN_FP;
 
-=======
-
-	if (callchain_param.record_mode == CALLCHAIN_NONE)
-		callchain_param.record_mode = CALLCHAIN_FP;
-
->>>>>>> e529fea9
 	callchain_debug();
 	return 0;
 }
