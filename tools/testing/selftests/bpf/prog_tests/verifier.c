// SPDX-License-Identifier: GPL-2.0-only

#include <test_progs.h>

#include "cap_helpers.h"
#include "verifier_and.skel.h"
#include "verifier_arena.skel.h"
#include "verifier_arena_large.skel.h"
#include "verifier_array_access.skel.h"
#include "verifier_basic_stack.skel.h"
#include "verifier_bitfield_write.skel.h"
#include "verifier_bounds.skel.h"
#include "verifier_bounds_deduction.skel.h"
#include "verifier_bounds_deduction_non_const.skel.h"
#include "verifier_bounds_mix_sign_unsign.skel.h"
#include "verifier_bpf_get_stack.skel.h"
#include "verifier_bswap.skel.h"
#include "verifier_btf_ctx_access.skel.h"
#include "verifier_btf_unreliable_prog.skel.h"
#include "verifier_cfg.skel.h"
#include "verifier_cgroup_inv_retcode.skel.h"
#include "verifier_cgroup_skb.skel.h"
#include "verifier_cgroup_storage.skel.h"
#include "verifier_const.skel.h"
#include "verifier_const_or.skel.h"
#include "verifier_ctx.skel.h"
#include "verifier_ctx_sk_msg.skel.h"
#include "verifier_d_path.skel.h"
#include "verifier_direct_packet_access.skel.h"
#include "verifier_direct_stack_access_wraparound.skel.h"
#include "verifier_div0.skel.h"
#include "verifier_div_overflow.skel.h"
#include "verifier_global_subprogs.skel.h"
#include "verifier_global_ptr_args.skel.h"
#include "verifier_gotol.skel.h"
#include "verifier_helper_access_var_len.skel.h"
#include "verifier_helper_packet_access.skel.h"
#include "verifier_helper_restricted.skel.h"
#include "verifier_helper_value_access.skel.h"
#include "verifier_int_ptr.skel.h"
#include "verifier_iterating_callbacks.skel.h"
#include "verifier_jeq_infer_not_null.skel.h"
#include "verifier_jit_convergence.skel.h"
#include "verifier_ld_ind.skel.h"
#include "verifier_ldsx.skel.h"
#include "verifier_leak_ptr.skel.h"
#include "verifier_linked_scalars.skel.h"
#include "verifier_loops1.skel.h"
#include "verifier_lwt.skel.h"
#include "verifier_map_in_map.skel.h"
#include "verifier_map_ptr.skel.h"
#include "verifier_map_ptr_mixing.skel.h"
#include "verifier_map_ret_val.skel.h"
#include "verifier_masking.skel.h"
#include "verifier_meta_access.skel.h"
#include "verifier_movsx.skel.h"
#include "verifier_mtu.skel.h"
#include "verifier_netfilter_ctx.skel.h"
#include "verifier_netfilter_retcode.skel.h"
#include "verifier_bpf_fastcall.skel.h"
#include "verifier_or_jmp32_k.skel.h"
#include "verifier_precision.skel.h"
#include "verifier_prevent_map_lookup.skel.h"
#include "verifier_private_stack.skel.h"
#include "verifier_raw_stack.skel.h"
#include "verifier_raw_tp_writable.skel.h"
#include "verifier_reg_equal.skel.h"
#include "verifier_ref_tracking.skel.h"
#include "verifier_regalloc.skel.h"
#include "verifier_ringbuf.skel.h"
#include "verifier_runtime_jit.skel.h"
#include "verifier_scalar_ids.skel.h"
#include "verifier_sdiv.skel.h"
#include "verifier_search_pruning.skel.h"
#include "verifier_sock.skel.h"
#include "verifier_sock_addr.skel.h"
#include "verifier_sockmap_mutate.skel.h"
#include "verifier_spill_fill.skel.h"
#include "verifier_spin_lock.skel.h"
#include "verifier_stack_ptr.skel.h"
#include "verifier_subprog_precision.skel.h"
#include "verifier_subreg.skel.h"
#include "verifier_tailcall_jit.skel.h"
#include "verifier_typedef.skel.h"
#include "verifier_uninit.skel.h"
#include "verifier_unpriv.skel.h"
#include "verifier_unpriv_perf.skel.h"
#include "verifier_value_adj_spill.skel.h"
#include "verifier_value.skel.h"
#include "verifier_value_illegal_alu.skel.h"
#include "verifier_value_or_null.skel.h"
#include "verifier_value_ptr_arith.skel.h"
#include "verifier_var_off.skel.h"
#include "verifier_vfs_accept.skel.h"
#include "verifier_vfs_reject.skel.h"
#include "verifier_xadd.skel.h"
#include "verifier_xdp.skel.h"
#include "verifier_xdp_direct_packet_access.skel.h"
#include "verifier_bits_iter.skel.h"
#include "verifier_lsm.skel.h"
#include "irq.skel.h"

#define MAX_ENTRIES 11

struct test_val {
	unsigned int index;
	int foo[MAX_ENTRIES];
};

__maybe_unused
static void run_tests_aux(const char *skel_name,
			  skel_elf_bytes_fn elf_bytes_factory,
			  pre_execution_cb pre_execution_cb)
{
	struct test_loader tester = {};
	__u64 old_caps;
	int err;

	/* test_verifier tests are executed w/o CAP_SYS_ADMIN, do the same here */
	err = cap_disable_effective(1ULL << CAP_SYS_ADMIN, &old_caps);
	if (err) {
		PRINT_FAIL("failed to drop CAP_SYS_ADMIN: %i, %s\n", err, strerror(err));
		return;
	}

	test_loader__set_pre_execution_cb(&tester, pre_execution_cb);
	test_loader__run_subtests(&tester, skel_name, elf_bytes_factory);
	test_loader_fini(&tester);

	err = cap_enable_effective(old_caps, NULL);
	if (err)
		PRINT_FAIL("failed to restore CAP_SYS_ADMIN: %i, %s\n", err, strerror(err));
}

#define RUN(skel) run_tests_aux(#skel, skel##__elf_bytes, NULL)

void test_verifier_and(void)                  { RUN(verifier_and); }
void test_verifier_arena(void)                { RUN(verifier_arena); }
void test_verifier_arena_large(void)          { RUN(verifier_arena_large); }
void test_verifier_basic_stack(void)          { RUN(verifier_basic_stack); }
void test_verifier_bitfield_write(void)       { RUN(verifier_bitfield_write); }
void test_verifier_bounds(void)               { RUN(verifier_bounds); }
void test_verifier_bounds_deduction(void)     { RUN(verifier_bounds_deduction); }
void test_verifier_bounds_deduction_non_const(void)     { RUN(verifier_bounds_deduction_non_const); }
void test_verifier_bounds_mix_sign_unsign(void) { RUN(verifier_bounds_mix_sign_unsign); }
void test_verifier_bpf_get_stack(void)        { RUN(verifier_bpf_get_stack); }
void test_verifier_bswap(void)                { RUN(verifier_bswap); }
void test_verifier_btf_ctx_access(void)       { RUN(verifier_btf_ctx_access); }
void test_verifier_btf_unreliable_prog(void)  { RUN(verifier_btf_unreliable_prog); }
void test_verifier_cfg(void)                  { RUN(verifier_cfg); }
void test_verifier_cgroup_inv_retcode(void)   { RUN(verifier_cgroup_inv_retcode); }
void test_verifier_cgroup_skb(void)           { RUN(verifier_cgroup_skb); }
void test_verifier_cgroup_storage(void)       { RUN(verifier_cgroup_storage); }
void test_verifier_const(void)                { RUN(verifier_const); }
void test_verifier_const_or(void)             { RUN(verifier_const_or); }
void test_verifier_ctx(void)                  { RUN(verifier_ctx); }
void test_verifier_ctx_sk_msg(void)           { RUN(verifier_ctx_sk_msg); }
void test_verifier_d_path(void)               { RUN(verifier_d_path); }
void test_verifier_direct_packet_access(void) { RUN(verifier_direct_packet_access); }
void test_verifier_direct_stack_access_wraparound(void) { RUN(verifier_direct_stack_access_wraparound); }
void test_verifier_div0(void)                 { RUN(verifier_div0); }
void test_verifier_div_overflow(void)         { RUN(verifier_div_overflow); }
void test_verifier_global_subprogs(void)      { RUN(verifier_global_subprogs); }
void test_verifier_global_ptr_args(void)      { RUN(verifier_global_ptr_args); }
void test_verifier_gotol(void)                { RUN(verifier_gotol); }
void test_verifier_helper_access_var_len(void) { RUN(verifier_helper_access_var_len); }
void test_verifier_helper_packet_access(void) { RUN(verifier_helper_packet_access); }
void test_verifier_helper_restricted(void)    { RUN(verifier_helper_restricted); }
void test_verifier_helper_value_access(void)  { RUN(verifier_helper_value_access); }
void test_verifier_int_ptr(void)              { RUN(verifier_int_ptr); }
void test_verifier_iterating_callbacks(void)  { RUN(verifier_iterating_callbacks); }
void test_verifier_jeq_infer_not_null(void)   { RUN(verifier_jeq_infer_not_null); }
void test_verifier_jit_convergence(void)      { RUN(verifier_jit_convergence); }
void test_verifier_ld_ind(void)               { RUN(verifier_ld_ind); }
void test_verifier_ldsx(void)                  { RUN(verifier_ldsx); }
void test_verifier_leak_ptr(void)             { RUN(verifier_leak_ptr); }
void test_verifier_linked_scalars(void)       { RUN(verifier_linked_scalars); }
void test_verifier_loops1(void)               { RUN(verifier_loops1); }
void test_verifier_lwt(void)                  { RUN(verifier_lwt); }
void test_verifier_map_in_map(void)           { RUN(verifier_map_in_map); }
void test_verifier_map_ptr(void)              { RUN(verifier_map_ptr); }
void test_verifier_map_ptr_mixing(void)       { RUN(verifier_map_ptr_mixing); }
void test_verifier_map_ret_val(void)          { RUN(verifier_map_ret_val); }
void test_verifier_masking(void)              { RUN(verifier_masking); }
void test_verifier_meta_access(void)          { RUN(verifier_meta_access); }
void test_verifier_movsx(void)                 { RUN(verifier_movsx); }
void test_verifier_netfilter_ctx(void)        { RUN(verifier_netfilter_ctx); }
void test_verifier_netfilter_retcode(void)    { RUN(verifier_netfilter_retcode); }
void test_verifier_bpf_fastcall(void)         { RUN(verifier_bpf_fastcall); }
void test_verifier_or_jmp32_k(void)           { RUN(verifier_or_jmp32_k); }
void test_verifier_precision(void)            { RUN(verifier_precision); }
void test_verifier_prevent_map_lookup(void)   { RUN(verifier_prevent_map_lookup); }
void test_verifier_private_stack(void)        { RUN(verifier_private_stack); }
void test_verifier_raw_stack(void)            { RUN(verifier_raw_stack); }
void test_verifier_raw_tp_writable(void)      { RUN(verifier_raw_tp_writable); }
void test_verifier_reg_equal(void)            { RUN(verifier_reg_equal); }
void test_verifier_ref_tracking(void)         { RUN(verifier_ref_tracking); }
void test_verifier_regalloc(void)             { RUN(verifier_regalloc); }
void test_verifier_ringbuf(void)              { RUN(verifier_ringbuf); }
void test_verifier_runtime_jit(void)          { RUN(verifier_runtime_jit); }
void test_verifier_scalar_ids(void)           { RUN(verifier_scalar_ids); }
void test_verifier_sdiv(void)                 { RUN(verifier_sdiv); }
void test_verifier_search_pruning(void)       { RUN(verifier_search_pruning); }
void test_verifier_sock(void)                 { RUN(verifier_sock); }
void test_verifier_sock_addr(void)            { RUN(verifier_sock_addr); }
void test_verifier_sockmap_mutate(void)       { RUN(verifier_sockmap_mutate); }
void test_verifier_spill_fill(void)           { RUN(verifier_spill_fill); }
void test_verifier_spin_lock(void)            { RUN(verifier_spin_lock); }
void test_verifier_stack_ptr(void)            { RUN(verifier_stack_ptr); }
void test_verifier_subprog_precision(void)    { RUN(verifier_subprog_precision); }
void test_verifier_subreg(void)               { RUN(verifier_subreg); }
void test_verifier_tailcall_jit(void)         { RUN(verifier_tailcall_jit); }
void test_verifier_typedef(void)              { RUN(verifier_typedef); }
void test_verifier_uninit(void)               { RUN(verifier_uninit); }
void test_verifier_unpriv(void)               { RUN(verifier_unpriv); }
void test_verifier_unpriv_perf(void)          { RUN(verifier_unpriv_perf); }
void test_verifier_value_adj_spill(void)      { RUN(verifier_value_adj_spill); }
void test_verifier_value(void)                { RUN(verifier_value); }
void test_verifier_value_illegal_alu(void)    { RUN(verifier_value_illegal_alu); }
void test_verifier_value_or_null(void)        { RUN(verifier_value_or_null); }
void test_verifier_var_off(void)              { RUN(verifier_var_off); }
void test_verifier_vfs_accept(void)	      { RUN(verifier_vfs_accept); }
void test_verifier_vfs_reject(void)	      { RUN(verifier_vfs_reject); }
void test_verifier_xadd(void)                 { RUN(verifier_xadd); }
void test_verifier_xdp(void)                  { RUN(verifier_xdp); }
void test_verifier_xdp_direct_packet_access(void) { RUN(verifier_xdp_direct_packet_access); }
void test_verifier_bits_iter(void) { RUN(verifier_bits_iter); }
void test_verifier_lsm(void)                  { RUN(verifier_lsm); }
<<<<<<< HEAD
void test_irq(void)			      { RUN(irq); }

void test_verifier_mtu(void)
{
	__u64 caps = 0;
	int ret;

	/* In case CAP_BPF and CAP_PERFMON is not set */
	ret = cap_enable_effective(1ULL << CAP_BPF | 1ULL << CAP_NET_ADMIN, &caps);
	if (!ASSERT_OK(ret, "set_cap_bpf_cap_net_admin"))
		return;
	ret = cap_disable_effective(1ULL << CAP_SYS_ADMIN | 1ULL << CAP_PERFMON, NULL);
	if (!ASSERT_OK(ret, "disable_cap_sys_admin"))
		goto restore_cap;
	RUN(verifier_mtu);
restore_cap:
	if (caps)
		cap_enable_effective(caps, NULL);
}
=======
void test_verifier_mtu(void)		      { RUN(verifier_mtu); }
>>>>>>> fac04efc

static int init_test_val_map(struct bpf_object *obj, char *map_name)
{
	struct test_val value = {
		.index = (6 + 1) * sizeof(int),
		.foo[6] = 0xabcdef12,
	};
	struct bpf_map *map;
	int err, key = 0;

	map = bpf_object__find_map_by_name(obj, map_name);
	if (!map) {
		PRINT_FAIL("Can't find map '%s'\n", map_name);
		return -EINVAL;
	}

	err = bpf_map_update_elem(bpf_map__fd(map), &key, &value, 0);
	if (err) {
		PRINT_FAIL("Error while updating map '%s': %d\n", map_name, err);
		return err;
	}

	return 0;
}

static int init_array_access_maps(struct bpf_object *obj)
{
	return init_test_val_map(obj, "map_array_ro");
}

void test_verifier_array_access(void)
{
	run_tests_aux("verifier_array_access",
		      verifier_array_access__elf_bytes,
		      init_array_access_maps);
}

static int init_value_ptr_arith_maps(struct bpf_object *obj)
{
	return init_test_val_map(obj, "map_array_48b");
}

void test_verifier_value_ptr_arith(void)
{
	run_tests_aux("verifier_value_ptr_arith",
		      verifier_value_ptr_arith__elf_bytes,
		      init_value_ptr_arith_maps);
}<|MERGE_RESOLUTION|>--- conflicted
+++ resolved
@@ -226,29 +226,8 @@
 void test_verifier_xdp_direct_packet_access(void) { RUN(verifier_xdp_direct_packet_access); }
 void test_verifier_bits_iter(void) { RUN(verifier_bits_iter); }
 void test_verifier_lsm(void)                  { RUN(verifier_lsm); }
-<<<<<<< HEAD
 void test_irq(void)			      { RUN(irq); }
-
-void test_verifier_mtu(void)
-{
-	__u64 caps = 0;
-	int ret;
-
-	/* In case CAP_BPF and CAP_PERFMON is not set */
-	ret = cap_enable_effective(1ULL << CAP_BPF | 1ULL << CAP_NET_ADMIN, &caps);
-	if (!ASSERT_OK(ret, "set_cap_bpf_cap_net_admin"))
-		return;
-	ret = cap_disable_effective(1ULL << CAP_SYS_ADMIN | 1ULL << CAP_PERFMON, NULL);
-	if (!ASSERT_OK(ret, "disable_cap_sys_admin"))
-		goto restore_cap;
-	RUN(verifier_mtu);
-restore_cap:
-	if (caps)
-		cap_enable_effective(caps, NULL);
-}
-=======
 void test_verifier_mtu(void)		      { RUN(verifier_mtu); }
->>>>>>> fac04efc
 
 static int init_test_val_map(struct bpf_object *obj, char *map_name)
 {
