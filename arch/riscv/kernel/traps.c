--- conflicted
+++ resolved
@@ -124,15 +124,9 @@
 asmlinkage __visible void do_trap_break(struct pt_regs *regs)
 {
 	if (user_mode(regs))
-<<<<<<< HEAD
-		force_sig_fault(SIGTRAP, TRAP_BRKPT, (void __user *)regs->sepc);
-	else if (report_bug(regs->sepc, regs) == BUG_TRAP_TYPE_WARN)
-		regs->sepc += get_break_insn_length(regs->sepc);
-=======
 		force_sig_fault(SIGTRAP, TRAP_BRKPT, (void __user *)regs->epc);
 	else if (report_bug(regs->epc, regs) == BUG_TRAP_TYPE_WARN)
 		regs->epc += get_break_insn_length(regs->epc);
->>>>>>> 348b80b2
 	else
 		die(regs, "Kernel BUG");
 }
