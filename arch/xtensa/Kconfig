config ZONE_DMA
	def_bool y

config XTENSA
	def_bool y
	select ARCH_WANT_FRAME_POINTERS
	select HAVE_IDE
	select GENERIC_ATOMIC64
	select GENERIC_CLOCKEVENTS
	select VIRT_TO_BUS
	select GENERIC_IRQ_SHOW
	select GENERIC_SCHED_CLOCK
	select MODULES_USE_ELF_RELA
	select GENERIC_PCI_IOMAP
	select ARCH_WANT_IPC_PARSE_VERSION
	select ARCH_WANT_OPTIONAL_GPIOLIB
	select CLONE_BACKWARDS
	select IRQ_DOMAIN
	select HAVE_OPROFILE
	select HAVE_FUNCTION_TRACER
	select HAVE_IRQ_TIME_ACCOUNTING
	select HAVE_PERF_EVENTS
	help
	  Xtensa processors are 32-bit RISC machines designed by Tensilica
	  primarily for embedded systems.  These processors are both
	  configurable and extensible.  The Linux port to the Xtensa
	  architecture supports all processor configurations and extensions,
	  with reasonable minimum requirements.  The Xtensa Linux project has
	  a home page at <http://www.linux-xtensa.org/>.

config RWSEM_XCHGADD_ALGORITHM
	def_bool y

config GENERIC_HWEIGHT
	def_bool y

config ARCH_HAS_ILOG2_U32
	def_bool n

config ARCH_HAS_ILOG2_U64
	def_bool n

config NO_IOPORT
	def_bool n

config HZ
	int
	default 100

source "init/Kconfig"
source "kernel/Kconfig.freezer"

config LOCKDEP_SUPPORT
	def_bool y

config STACKTRACE_SUPPORT
	def_bool y

config TRACE_IRQFLAGS_SUPPORT
	def_bool y

config MMU
	def_bool n

config VARIANT_IRQ_SWITCH
	def_bool n

<<<<<<< HEAD
config MAY_HAVE_SMP
=======
config HAVE_XTENSA_GPIO32
>>>>>>> 785acec3
	def_bool n

menu "Processor type and features"

choice
	prompt "Xtensa Processor Configuration"
	default XTENSA_VARIANT_FSF

config XTENSA_VARIANT_FSF
	bool "fsf - default (not generic) configuration"
	select MMU
	select HAVE_XTENSA_GPIO32

config XTENSA_VARIANT_DC232B
	bool "dc232b - Diamond 232L Standard Core Rev.B (LE)"
	select MMU
	select HAVE_XTENSA_GPIO32
	help
	  This variant refers to Tensilica's Diamond 232L Standard core Rev.B (LE).

config XTENSA_VARIANT_DC233C
	bool "dc233c - Diamond 233L Standard Core Rev.C (LE)"
	select MMU
	select HAVE_XTENSA_GPIO32
	help
	  This variant refers to Tensilica's Diamond 233L Standard core Rev.C (LE).

config XTENSA_VARIANT_S6000
	bool "s6000 - Stretch software configurable processor"
	select VARIANT_IRQ_SWITCH
	select ARCH_REQUIRE_GPIOLIB
	select XTENSA_CALIBRATE_CCOUNT
endchoice

config XTENSA_UNALIGNED_USER
	bool "Unaligned memory access in use space"
	help
	  The Xtensa architecture currently does not handle unaligned
	  memory accesses in hardware but through an exception handler.
	  Per default, unaligned memory accesses are disabled in user space.

	  Say Y here to enable unaligned memory access in user space.

source "kernel/Kconfig.preempt"

config HAVE_SMP
	bool "System Supports SMP (MX)"
	depends on MAY_HAVE_SMP
	select XTENSA_MX
	help
	  This option is use to indicate that the system-on-a-chip (SOC)
	  supports Multiprocessing. Multiprocessor support implemented above
	  the CPU core definition and currently needs to be selected manually.

	  Multiprocessor support in implemented with external cache and
	  interrupt controlers.

	  The MX interrupt distributer adds Interprocessor Interrupts
	  and causes the IRQ numbers to be increased by 4 for devices
	  like the open cores ethernet driver and the serial interface.

	  You still have to select "Enable SMP" to enable SMP on this SOC.

config SMP
	bool "Enable Symmetric multi-processing support"
	depends on HAVE_SMP
	select USE_GENERIC_SMP_HELPERS
	select GENERIC_SMP_IDLE_THREAD
	help
	  Enabled SMP Software; allows more than one CPU/CORE
	  to be activated during startup.

config NR_CPUS
	depends on SMP
	int "Maximum number of CPUs (2-32)"
	range 2 32
	default "4"

config HOTPLUG_CPU
	bool "Enable CPU hotplug support"
	depends on SMP
	help
	  Say Y here to allow turning CPUs off and on. CPUs can be
	  controlled through /sys/devices/system/cpu.

	  Say N if you want to disable CPU hotplug.

config MATH_EMULATION
	bool "Math emulation"
	help
	Can we use information of configuration file?

config INITIALIZE_XTENSA_MMU_INSIDE_VMLINUX
	bool "Initialize Xtensa MMU inside the Linux kernel code"
	default y
	help
	  Earlier version initialized the MMU in the exception vector
	  before jumping to _startup in head.S and had an advantage that
	  it was possible to place a software breakpoint at 'reset' and
	  then enter your normal kernel breakpoints once the MMU was mapped
	  to the kernel mappings (0XC0000000).

	  This unfortunately doesn't work for U-Boot and likley also wont
	  work for using KEXEC to have a hot kernel ready for doing a
	  KDUMP.

	  So now the MMU is initialized in head.S but it's necessary to
	  use hardware breakpoints (gdb 'hbreak' cmd) to break at _startup.
	  xt-gdb can't place a Software Breakpoint in the  0XD region prior
	  to mapping the MMU and after mapping even if the area of low memory
	  was mapped gdb wouldn't remove the breakpoint on hitting it as the
	  PC wouldn't match. Since Hardware Breakpoints are recommended for
	  Linux configurations it seems reasonable to just assume they exist
	  and leave this older mechanism for unfortunate souls that choose
	  not to follow Tensilica's recommendation.

	  Selecting this will cause U-Boot to set the KERNEL Load and Entry
	  address at 0x00003000 instead of the mapped std of 0xD0003000.

	  If in doubt, say Y.

endmenu

config XTENSA_CALIBRATE_CCOUNT
	def_bool n
	help
	  On some platforms (XT2000, for example), the CPU clock rate can
	  vary.  The frequency can be determined, however, by measuring
	  against a well known, fixed frequency, such as an UART oscillator.

config SERIAL_CONSOLE
	def_bool n

menu "Bus options"

config PCI
	bool "PCI support"
	default y
	help
	  Find out whether you have a PCI motherboard. PCI is the name of a
	  bus system, i.e. the way the CPU talks to the other stuff inside
	  your box. Other bus systems are ISA, EISA, MicroChannel (MCA) or
	  VESA. If you have PCI, say Y, otherwise N.

source "drivers/pci/Kconfig"

endmenu

menu "Platform options"

choice
	prompt "Xtensa System Type"
	default XTENSA_PLATFORM_ISS

config XTENSA_PLATFORM_ISS
	bool "ISS"
	depends on TTY
	select XTENSA_CALIBRATE_CCOUNT
	select SERIAL_CONSOLE
	help
	  ISS is an acronym for Tensilica's Instruction Set Simulator.

config XTENSA_PLATFORM_XT2000
	bool "XT2000"
	help
	  XT2000 is the name of Tensilica's feature-rich emulation platform.
	  This hardware is capable of running a full Linux distribution.

config XTENSA_PLATFORM_S6105
	bool "S6105"
	select SERIAL_CONSOLE
	select NO_IOPORT

config XTENSA_PLATFORM_XTFPGA
	bool "XTFPGA"
	select SERIAL_CONSOLE
	select ETHOC
	select XTENSA_CALIBRATE_CCOUNT
	help
	  XTFPGA is the name of Tensilica board family (LX60, LX110, LX200, ML605).
	  This hardware is capable of running a full Linux distribution.

endchoice


config XTENSA_CPU_CLOCK
	int "CPU clock rate [MHz]"
	depends on !XTENSA_CALIBRATE_CCOUNT
	default 16

config GENERIC_CALIBRATE_DELAY
	bool "Auto calibration of the BogoMIPS value"
	help
	  The BogoMIPS value can easily be derived from the CPU frequency.

config CMDLINE_BOOL
	bool "Default bootloader kernel arguments"

config CMDLINE
	string "Initial kernel command string"
	depends on CMDLINE_BOOL
	default "console=ttyS0,38400 root=/dev/ram"
	help
	  On some architectures (EBSA110 and CATS), there is currently no way
	  for the boot loader to pass arguments to the kernel. For these
	  architectures, you should supply some command-line options at build
	  time by entering them here. As a minimum, you should specify the
	  memory size and the root device (e.g., mem=64M root=/dev/nfs).

config USE_OF
	bool "Flattened Device Tree support"
	select OF
	select OF_EARLY_FLATTREE
	help
	  Include support for flattened device tree machine descriptions.

config BUILTIN_DTB
	string "DTB to build into the kernel image"
	depends on OF

config BLK_DEV_SIMDISK
	tristate "Host file-based simulated block device support"
	default n
	depends on XTENSA_PLATFORM_ISS
	help
	  Create block devices that map to files in the host file system.
	  Device binding to host file may be changed at runtime via proc
	  interface provided the device is not in use.

config BLK_DEV_SIMDISK_COUNT
	int "Number of host file-based simulated block devices"
	range 1 10
	depends on BLK_DEV_SIMDISK
	default 2
	help
	  This is the default minimal number of created block devices.
	  Kernel/module parameter 'simdisk_count' may be used to change this
	  value at runtime. More file names (but no more than 10) may be
	  specified as parameters, simdisk_count grows accordingly.

config SIMDISK0_FILENAME
	string "Host filename for the first simulated device"
	depends on BLK_DEV_SIMDISK = y
	default ""
	help
	  Attach a first simdisk to a host file. Conventionally, this file
	  contains a root file system.

config SIMDISK1_FILENAME
	string "Host filename for the second simulated device"
	depends on BLK_DEV_SIMDISK = y && BLK_DEV_SIMDISK_COUNT != 1
	default ""
	help
	  Another simulated disk in a host file for a buildroot-independent
	  storage.

source "mm/Kconfig"

source "drivers/pcmcia/Kconfig"

source "drivers/pci/hotplug/Kconfig"

endmenu

menu "Executable file formats"

source "fs/Kconfig.binfmt"

endmenu

source "net/Kconfig"

source "drivers/Kconfig"

source "fs/Kconfig"

source "arch/xtensa/Kconfig.debug"

source "security/Kconfig"

source "crypto/Kconfig"

source "lib/Kconfig"

<|MERGE_RESOLUTION|>--- conflicted
+++ resolved
@@ -65,11 +65,10 @@
 config VARIANT_IRQ_SWITCH
 	def_bool n
 
-<<<<<<< HEAD
 config MAY_HAVE_SMP
-=======
+	def_bool n
+
 config HAVE_XTENSA_GPIO32
->>>>>>> 785acec3
 	def_bool n
 
 menu "Processor type and features"
