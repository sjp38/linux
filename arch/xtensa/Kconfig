--- conflicted
+++ resolved
@@ -13,11 +13,7 @@
 	select BUILDTIME_EXTABLE_SORT
 	select CLONE_BACKWARDS
 	select COMMON_CLK
-<<<<<<< HEAD
-	select DMA_NONCOHERENT_OPS
-=======
 	select DMA_DIRECT_OPS
->>>>>>> 0fd79184
 	select GENERIC_ATOMIC64
 	select GENERIC_CLOCKEVENTS
 	select GENERIC_IRQ_SHOW
