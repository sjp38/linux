#
# Automatically generated make config: don't edit
<<<<<<< HEAD
# Linux kernel version: 2.6.29
# Thu Apr  2 19:15:58 2009
=======
# Linux kernel version: 2.6.30-rc2
# Wed Apr 22 19:17:56 2009
>>>>>>> 6574612f
#
CONFIG_SUPERH=y
CONFIG_SUPERH32=y
# CONFIG_SUPERH64 is not set
CONFIG_ARCH_DEFCONFIG="arch/sh/configs/shx3_defconfig"
CONFIG_RWSEM_GENERIC_SPINLOCK=y
CONFIG_GENERIC_BUG=y
CONFIG_GENERIC_FIND_NEXT_BIT=y
CONFIG_GENERIC_HWEIGHT=y
CONFIG_GENERIC_HARDIRQS=y
CONFIG_GENERIC_HARDIRQS_NO__DO_IRQ=y
CONFIG_GENERIC_IRQ_PROBE=y
# CONFIG_GENERIC_GPIO is not set
CONFIG_GENERIC_TIME=y
CONFIG_GENERIC_CLOCKEVENTS=y
# CONFIG_ARCH_SUSPEND_POSSIBLE is not set
CONFIG_ARCH_HIBERNATION_POSSIBLE=y
CONFIG_SYS_SUPPORTS_NUMA=y
CONFIG_SYS_SUPPORTS_PCI=y
CONFIG_STACKTRACE_SUPPORT=y
CONFIG_LOCKDEP_SUPPORT=y
CONFIG_HAVE_LATENCYTOP_SUPPORT=y
# CONFIG_ARCH_HAS_ILOG2_U32 is not set
# CONFIG_ARCH_HAS_ILOG2_U64 is not set
CONFIG_ARCH_NO_VIRT_TO_BUS=y
CONFIG_ARCH_HAS_DEFAULT_IDLE=y
CONFIG_IO_TRAPPED=y
CONFIG_DEFCONFIG_LIST="/lib/modules/$UNAME_RELEASE/.config"

#
# General setup
#
CONFIG_EXPERIMENTAL=y
CONFIG_BROKEN_ON_SMP=y
CONFIG_LOCK_KERNEL=y
CONFIG_INIT_ENV_ARG_LIMIT=32
CONFIG_LOCALVERSION=""
CONFIG_LOCALVERSION_AUTO=y
CONFIG_SWAP=y
CONFIG_SYSVIPC=y
CONFIG_SYSVIPC_SYSCTL=y
# CONFIG_POSIX_MQUEUE is not set
CONFIG_BSD_PROCESS_ACCT=y
# CONFIG_BSD_PROCESS_ACCT_V3 is not set
# CONFIG_TASKSTATS is not set
# CONFIG_AUDIT is not set

#
# RCU Subsystem
#
CONFIG_CLASSIC_RCU=y
# CONFIG_TREE_RCU is not set
# CONFIG_PREEMPT_RCU is not set
# CONFIG_TREE_RCU_TRACE is not set
# CONFIG_PREEMPT_RCU_TRACE is not set
CONFIG_IKCONFIG=y
CONFIG_IKCONFIG_PROC=y
CONFIG_LOG_BUF_SHIFT=14
CONFIG_GROUP_SCHED=y
CONFIG_FAIR_GROUP_SCHED=y
# CONFIG_RT_GROUP_SCHED is not set
CONFIG_USER_SCHED=y
# CONFIG_CGROUP_SCHED is not set
# CONFIG_CGROUPS is not set
CONFIG_SYSFS_DEPRECATED=y
CONFIG_SYSFS_DEPRECATED_V2=y
# CONFIG_RELAY is not set
# CONFIG_NAMESPACES is not set
# CONFIG_BLK_DEV_INITRD is not set
CONFIG_CC_OPTIMIZE_FOR_SIZE=y
CONFIG_SYSCTL=y
CONFIG_ANON_INODES=y
CONFIG_EMBEDDED=y
CONFIG_UID16=y
CONFIG_SYSCTL_SYSCALL=y
CONFIG_KALLSYMS=y
# CONFIG_KALLSYMS_ALL is not set
# CONFIG_KALLSYMS_EXTRA_PASS is not set
# CONFIG_STRIP_ASM_SYMS is not set
CONFIG_HOTPLUG=y
CONFIG_PRINTK=y
CONFIG_BUG=y
CONFIG_ELF_CORE=y
CONFIG_BASE_FULL=y
CONFIG_FUTEX=y
CONFIG_EPOLL=y
CONFIG_SIGNALFD=y
CONFIG_TIMERFD=y
CONFIG_EVENTFD=y
CONFIG_SHMEM=y
CONFIG_AIO=y
CONFIG_VM_EVENT_COUNTERS=y
CONFIG_PCI_QUIRKS=y
CONFIG_COMPAT_BRK=y
CONFIG_SLAB=y
# CONFIG_SLUB is not set
# CONFIG_SLOB is not set
CONFIG_PROFILING=y
# CONFIG_OPROFILE is not set
CONFIG_HAVE_OPROFILE=y
# CONFIG_KPROBES is not set
CONFIG_HAVE_IOREMAP_PROT=y
CONFIG_HAVE_KPROBES=y
CONFIG_HAVE_KRETPROBES=y
CONFIG_HAVE_ARCH_TRACEHOOK=y
CONFIG_HAVE_CLK=y
CONFIG_HAVE_DMA_API_DEBUG=y
# CONFIG_SLOW_WORK is not set
CONFIG_HAVE_GENERIC_DMA_COHERENT=y
CONFIG_SLABINFO=y
CONFIG_RT_MUTEXES=y
CONFIG_BASE_SMALL=0
CONFIG_MODULES=y
# CONFIG_MODULE_FORCE_LOAD is not set
CONFIG_MODULE_UNLOAD=y
# CONFIG_MODULE_FORCE_UNLOAD is not set
# CONFIG_MODVERSIONS is not set
# CONFIG_MODULE_SRCVERSION_ALL is not set
CONFIG_BLOCK=y
# CONFIG_LBD is not set
<<<<<<< HEAD
# CONFIG_BLK_DEV_IO_TRACE is not set
=======
>>>>>>> 6574612f
# CONFIG_BLK_DEV_BSG is not set
# CONFIG_BLK_DEV_INTEGRITY is not set

#
# IO Schedulers
#
CONFIG_IOSCHED_NOOP=y
CONFIG_IOSCHED_AS=y
CONFIG_IOSCHED_DEADLINE=y
CONFIG_IOSCHED_CFQ=y
# CONFIG_DEFAULT_AS is not set
# CONFIG_DEFAULT_DEADLINE is not set
CONFIG_DEFAULT_CFQ=y
# CONFIG_DEFAULT_NOOP is not set
CONFIG_DEFAULT_IOSCHED="cfq"
# CONFIG_FREEZER is not set

#
# System type
#
CONFIG_CPU_SH4=y
CONFIG_CPU_SH4A=y
CONFIG_CPU_SHX2=y
# CONFIG_CPU_SUBTYPE_SH7619 is not set
# CONFIG_CPU_SUBTYPE_SH7201 is not set
# CONFIG_CPU_SUBTYPE_SH7203 is not set
# CONFIG_CPU_SUBTYPE_SH7206 is not set
# CONFIG_CPU_SUBTYPE_SH7263 is not set
# CONFIG_CPU_SUBTYPE_MXG is not set
# CONFIG_CPU_SUBTYPE_SH7705 is not set
# CONFIG_CPU_SUBTYPE_SH7706 is not set
# CONFIG_CPU_SUBTYPE_SH7707 is not set
# CONFIG_CPU_SUBTYPE_SH7708 is not set
# CONFIG_CPU_SUBTYPE_SH7709 is not set
# CONFIG_CPU_SUBTYPE_SH7710 is not set
# CONFIG_CPU_SUBTYPE_SH7712 is not set
# CONFIG_CPU_SUBTYPE_SH7720 is not set
# CONFIG_CPU_SUBTYPE_SH7721 is not set
# CONFIG_CPU_SUBTYPE_SH7750 is not set
# CONFIG_CPU_SUBTYPE_SH7091 is not set
# CONFIG_CPU_SUBTYPE_SH7750R is not set
# CONFIG_CPU_SUBTYPE_SH7750S is not set
# CONFIG_CPU_SUBTYPE_SH7751 is not set
# CONFIG_CPU_SUBTYPE_SH7751R is not set
# CONFIG_CPU_SUBTYPE_SH7760 is not set
# CONFIG_CPU_SUBTYPE_SH4_202 is not set
# CONFIG_CPU_SUBTYPE_SH7723 is not set
# CONFIG_CPU_SUBTYPE_SH7724 is not set
# CONFIG_CPU_SUBTYPE_SH7763 is not set
# CONFIG_CPU_SUBTYPE_SH7770 is not set
# CONFIG_CPU_SUBTYPE_SH7780 is not set
CONFIG_CPU_SUBTYPE_SH7785=y
# CONFIG_CPU_SUBTYPE_SH7786 is not set
# CONFIG_CPU_SUBTYPE_SHX3 is not set
# CONFIG_CPU_SUBTYPE_SH7343 is not set
# CONFIG_CPU_SUBTYPE_SH7722 is not set
# CONFIG_CPU_SUBTYPE_SH7366 is not set

#
# Memory management options
#
CONFIG_QUICKLIST=y
CONFIG_MMU=y
CONFIG_PAGE_OFFSET=0x80000000
CONFIG_MEMORY_START=0x08000000
CONFIG_MEMORY_SIZE=0x08000000
<<<<<<< HEAD
# CONFIG_29BIT is not set
CONFIG_32BIT=y
CONFIG_PMB_ENABLE=y
# CONFIG_PMB is not set
CONFIG_PMB_FIXED=y
=======
CONFIG_29BIT=y
# CONFIG_PMB_ENABLE is not set
>>>>>>> 6574612f
# CONFIG_X2TLB is not set
CONFIG_VSYSCALL=y
# CONFIG_NUMA is not set
CONFIG_ARCH_FLATMEM_ENABLE=y
CONFIG_ARCH_SPARSEMEM_ENABLE=y
CONFIG_ARCH_SPARSEMEM_DEFAULT=y
CONFIG_MAX_ACTIVE_REGIONS=1
CONFIG_ARCH_POPULATES_NODE_MAP=y
CONFIG_ARCH_SELECT_MEMORY_MODEL=y
CONFIG_PAGE_SIZE_4KB=y
# CONFIG_PAGE_SIZE_8KB is not set
# CONFIG_PAGE_SIZE_16KB is not set
# CONFIG_PAGE_SIZE_64KB is not set
CONFIG_ENTRY_OFFSET=0x00001000
CONFIG_SELECT_MEMORY_MODEL=y
CONFIG_FLATMEM_MANUAL=y
# CONFIG_DISCONTIGMEM_MANUAL is not set
# CONFIG_SPARSEMEM_MANUAL is not set
CONFIG_FLATMEM=y
CONFIG_FLAT_NODE_MEM_MAP=y
CONFIG_SPARSEMEM_STATIC=y
CONFIG_PAGEFLAGS_EXTENDED=y
CONFIG_SPLIT_PTLOCK_CPUS=4
<<<<<<< HEAD
CONFIG_MIGRATION=y
=======
>>>>>>> 6574612f
# CONFIG_PHYS_ADDR_T_64BIT is not set
CONFIG_ZONE_DMA_FLAG=0
CONFIG_NR_QUICK=2
CONFIG_UNEVICTABLE_LRU=y
CONFIG_HAVE_MLOCK=y
CONFIG_HAVE_MLOCKED_PAGE_BIT=y

#
# Cache configuration
#
CONFIG_CACHE_WRITEBACK=y
# CONFIG_CACHE_WRITETHROUGH is not set
# CONFIG_CACHE_OFF is not set

#
# Processor features
#
CONFIG_CPU_LITTLE_ENDIAN=y
# CONFIG_CPU_BIG_ENDIAN is not set
CONFIG_SH_FPU=y
CONFIG_SH_STORE_QUEUES=y
CONFIG_CPU_HAS_INTEVT=y
CONFIG_CPU_HAS_SR_RB=y
CONFIG_CPU_HAS_PTEA=y
CONFIG_CPU_HAS_FPU=y

#
# Board support
#
# CONFIG_SH_HIGHLANDER is not set
CONFIG_SH_SH7785LCR=y

#
# Timer and clock configuration
#
CONFIG_SH_TMU=y
CONFIG_SH_TIMER_IRQ=28
CONFIG_SH_PCLK_FREQ=50000000
CONFIG_TICK_ONESHOT=y
# CONFIG_NO_HZ is not set
CONFIG_HIGH_RES_TIMERS=y
CONFIG_GENERIC_CLOCKEVENTS_BUILD=y

#
# CPU Frequency scaling
#
# CONFIG_CPU_FREQ is not set

#
# DMA support
#
# CONFIG_SH_DMA is not set

#
# Companion Chips
#

#
# Additional SuperH Device Drivers
#
CONFIG_HEARTBEAT=y
# CONFIG_PUSH_SWITCH is not set

#
# Kernel features
#
# CONFIG_HZ_100 is not set
CONFIG_HZ_250=y
# CONFIG_HZ_300 is not set
# CONFIG_HZ_1000 is not set
CONFIG_HZ=250
CONFIG_SCHED_HRTICK=y
CONFIG_KEXEC=y
# CONFIG_CRASH_DUMP is not set
# CONFIG_SECCOMP is not set
# CONFIG_PREEMPT_NONE is not set
# CONFIG_PREEMPT_VOLUNTARY is not set
CONFIG_PREEMPT=y
CONFIG_GUSA=y

#
# Boot options
#
CONFIG_ZERO_PAGE_OFFSET=0x00001000
CONFIG_BOOT_LINK_OFFSET=0x00800000
# CONFIG_CMDLINE_BOOL is not set

#
# Bus options
#
CONFIG_PCI=y
CONFIG_SH_PCIDMA_NONCOHERENT=y
CONFIG_PCI_AUTO=y
CONFIG_PCI_AUTO_UPDATE_RESOURCES=y
# CONFIG_PCIEPORTBUS is not set
# CONFIG_ARCH_SUPPORTS_MSI is not set
CONFIG_PCI_LEGACY=y
# CONFIG_PCI_DEBUG is not set
# CONFIG_PCI_STUB is not set
# CONFIG_PCI_IOV is not set
# CONFIG_PCCARD is not set
# CONFIG_HOTPLUG_PCI is not set

#
# Executable file formats
#
CONFIG_BINFMT_ELF=y
# CONFIG_CORE_DUMP_DEFAULT_ELF_HEADERS is not set
# CONFIG_HAVE_AOUT is not set
# CONFIG_BINFMT_MISC is not set

#
# Power management options (EXPERIMENTAL)
#
# CONFIG_PM is not set
# CONFIG_CPU_IDLE is not set
CONFIG_NET=y

#
# Networking options
#
CONFIG_PACKET=y
# CONFIG_PACKET_MMAP is not set
CONFIG_UNIX=y
CONFIG_XFRM=y
# CONFIG_XFRM_USER is not set
# CONFIG_XFRM_SUB_POLICY is not set
# CONFIG_XFRM_MIGRATE is not set
# CONFIG_XFRM_STATISTICS is not set
# CONFIG_NET_KEY is not set
CONFIG_INET=y
# CONFIG_IP_MULTICAST is not set
CONFIG_IP_ADVANCED_ROUTER=y
CONFIG_ASK_IP_FIB_HASH=y
# CONFIG_IP_FIB_TRIE is not set
CONFIG_IP_FIB_HASH=y
# CONFIG_IP_MULTIPLE_TABLES is not set
# CONFIG_IP_ROUTE_MULTIPATH is not set
# CONFIG_IP_ROUTE_VERBOSE is not set
CONFIG_IP_PNP=y
CONFIG_IP_PNP_DHCP=y
# CONFIG_IP_PNP_BOOTP is not set
# CONFIG_IP_PNP_RARP is not set
# CONFIG_NET_IPIP is not set
# CONFIG_NET_IPGRE is not set
# CONFIG_ARPD is not set
# CONFIG_SYN_COOKIES is not set
# CONFIG_INET_AH is not set
# CONFIG_INET_ESP is not set
# CONFIG_INET_IPCOMP is not set
# CONFIG_INET_XFRM_TUNNEL is not set
# CONFIG_INET_TUNNEL is not set
CONFIG_INET_XFRM_MODE_TRANSPORT=y
CONFIG_INET_XFRM_MODE_TUNNEL=y
CONFIG_INET_XFRM_MODE_BEET=y
# CONFIG_INET_LRO is not set
CONFIG_INET_DIAG=y
CONFIG_INET_TCP_DIAG=y
# CONFIG_TCP_CONG_ADVANCED is not set
CONFIG_TCP_CONG_CUBIC=y
CONFIG_DEFAULT_TCP_CONG="cubic"
# CONFIG_TCP_MD5SIG is not set
# CONFIG_IPV6 is not set
# CONFIG_NETWORK_SECMARK is not set
# CONFIG_NETFILTER is not set
# CONFIG_IP_DCCP is not set
# CONFIG_IP_SCTP is not set
# CONFIG_TIPC is not set
# CONFIG_ATM is not set
# CONFIG_BRIDGE is not set
# CONFIG_NET_DSA is not set
# CONFIG_VLAN_8021Q is not set
# CONFIG_DECNET is not set
# CONFIG_LLC2 is not set
# CONFIG_IPX is not set
# CONFIG_ATALK is not set
# CONFIG_X25 is not set
# CONFIG_LAPB is not set
# CONFIG_ECONET is not set
# CONFIG_WAN_ROUTER is not set
# CONFIG_PHONET is not set
# CONFIG_NET_SCHED is not set
# CONFIG_DCB is not set

#
# Network testing
#
# CONFIG_NET_PKTGEN is not set
# CONFIG_HAMRADIO is not set
# CONFIG_CAN is not set
# CONFIG_IRDA is not set
# CONFIG_BT is not set
# CONFIG_AF_RXRPC is not set
CONFIG_WIRELESS=y
# CONFIG_CFG80211 is not set
# CONFIG_WIRELESS_OLD_REGULATORY is not set
CONFIG_WIRELESS_EXT=y
CONFIG_WIRELESS_EXT_SYSFS=y
# CONFIG_LIB80211 is not set
# CONFIG_MAC80211 is not set
# CONFIG_WIMAX is not set
# CONFIG_RFKILL is not set
# CONFIG_NET_9P is not set

#
# Device Drivers
#

#
# Generic Driver Options
#
CONFIG_UEVENT_HELPER_PATH="/sbin/hotplug"
CONFIG_STANDALONE=y
CONFIG_PREVENT_FIRMWARE_BUILD=y
# CONFIG_FW_LOADER is not set
# CONFIG_DEBUG_DRIVER is not set
# CONFIG_DEBUG_DEVRES is not set
# CONFIG_SYS_HYPERVISOR is not set
# CONFIG_CONNECTOR is not set
CONFIG_MTD=y
# CONFIG_MTD_DEBUG is not set
CONFIG_MTD_CONCAT=y
CONFIG_MTD_PARTITIONS=y
# CONFIG_MTD_TESTS is not set
# CONFIG_MTD_REDBOOT_PARTS is not set
# CONFIG_MTD_CMDLINE_PARTS is not set
# CONFIG_MTD_AR7_PARTS is not set

#
# User Modules And Translation Layers
#
CONFIG_MTD_CHAR=y
CONFIG_MTD_BLKDEVS=y
CONFIG_MTD_BLOCK=y
# CONFIG_FTL is not set
# CONFIG_NFTL is not set
# CONFIG_INFTL is not set
# CONFIG_RFD_FTL is not set
# CONFIG_SSFDC is not set
# CONFIG_MTD_OOPS is not set

#
# RAM/ROM/Flash chip drivers
#
CONFIG_MTD_CFI=y
# CONFIG_MTD_JEDECPROBE is not set
CONFIG_MTD_GEN_PROBE=y
# CONFIG_MTD_CFI_ADV_OPTIONS is not set
CONFIG_MTD_MAP_BANK_WIDTH_1=y
CONFIG_MTD_MAP_BANK_WIDTH_2=y
CONFIG_MTD_MAP_BANK_WIDTH_4=y
# CONFIG_MTD_MAP_BANK_WIDTH_8 is not set
# CONFIG_MTD_MAP_BANK_WIDTH_16 is not set
# CONFIG_MTD_MAP_BANK_WIDTH_32 is not set
CONFIG_MTD_CFI_I1=y
CONFIG_MTD_CFI_I2=y
# CONFIG_MTD_CFI_I4 is not set
# CONFIG_MTD_CFI_I8 is not set
# CONFIG_MTD_CFI_INTELEXT is not set
CONFIG_MTD_CFI_AMDSTD=y
# CONFIG_MTD_CFI_STAA is not set
CONFIG_MTD_CFI_UTIL=y
# CONFIG_MTD_RAM is not set
# CONFIG_MTD_ROM is not set
# CONFIG_MTD_ABSENT is not set

#
# Mapping drivers for chip access
#
# CONFIG_MTD_COMPLEX_MAPPINGS is not set
CONFIG_MTD_PHYSMAP=y
# CONFIG_MTD_PHYSMAP_COMPAT is not set
# CONFIG_MTD_INTEL_VR_NOR is not set
# CONFIG_MTD_PLATRAM is not set

#
# Self-contained MTD device drivers
#
# CONFIG_MTD_PMC551 is not set
# CONFIG_MTD_SLRAM is not set
# CONFIG_MTD_PHRAM is not set
# CONFIG_MTD_MTDRAM is not set
# CONFIG_MTD_BLOCK2MTD is not set

#
# Disk-On-Chip Device Drivers
#
# CONFIG_MTD_DOC2000 is not set
# CONFIG_MTD_DOC2001 is not set
# CONFIG_MTD_DOC2001PLUS is not set
# CONFIG_MTD_NAND is not set
# CONFIG_MTD_ONENAND is not set

#
# LPDDR flash memory drivers
#
# CONFIG_MTD_LPDDR is not set

#
# UBI - Unsorted block images
#
# CONFIG_MTD_UBI is not set
# CONFIG_PARPORT is not set
CONFIG_BLK_DEV=y
# CONFIG_BLK_CPQ_CISS_DA is not set
# CONFIG_BLK_DEV_DAC960 is not set
# CONFIG_BLK_DEV_UMEM is not set
# CONFIG_BLK_DEV_COW_COMMON is not set
# CONFIG_BLK_DEV_LOOP is not set
# CONFIG_BLK_DEV_NBD is not set
# CONFIG_BLK_DEV_SX8 is not set
# CONFIG_BLK_DEV_UB is not set
CONFIG_BLK_DEV_RAM=y
CONFIG_BLK_DEV_RAM_COUNT=16
CONFIG_BLK_DEV_RAM_SIZE=4096
# CONFIG_BLK_DEV_XIP is not set
# CONFIG_CDROM_PKTCDVD is not set
# CONFIG_ATA_OVER_ETH is not set
# CONFIG_BLK_DEV_HD is not set
# CONFIG_MISC_DEVICES is not set
CONFIG_HAVE_IDE=y
# CONFIG_IDE is not set

#
# SCSI device support
#
# CONFIG_RAID_ATTRS is not set
CONFIG_SCSI=y
CONFIG_SCSI_DMA=y
# CONFIG_SCSI_TGT is not set
# CONFIG_SCSI_NETLINK is not set
CONFIG_SCSI_PROC_FS=y

#
# SCSI support type (disk, tape, CD-ROM)
#
CONFIG_BLK_DEV_SD=y
# CONFIG_CHR_DEV_ST is not set
# CONFIG_CHR_DEV_OSST is not set
# CONFIG_BLK_DEV_SR is not set
# CONFIG_CHR_DEV_SG is not set
# CONFIG_CHR_DEV_SCH is not set

#
# Some SCSI devices (e.g. CD jukebox) support multiple LUNs
#
# CONFIG_SCSI_MULTI_LUN is not set
# CONFIG_SCSI_CONSTANTS is not set
# CONFIG_SCSI_LOGGING is not set
# CONFIG_SCSI_SCAN_ASYNC is not set
CONFIG_SCSI_WAIT_SCAN=m

#
# SCSI Transports
#
# CONFIG_SCSI_SPI_ATTRS is not set
# CONFIG_SCSI_FC_ATTRS is not set
# CONFIG_SCSI_ISCSI_ATTRS is not set
# CONFIG_SCSI_SAS_LIBSAS is not set
# CONFIG_SCSI_SRP_ATTRS is not set
# CONFIG_SCSI_LOWLEVEL is not set
# CONFIG_SCSI_DH is not set
# CONFIG_SCSI_OSD_INITIATOR is not set
CONFIG_ATA=y
# CONFIG_ATA_NONSTANDARD is not set
CONFIG_SATA_PMP=y
# CONFIG_SATA_AHCI is not set
# CONFIG_SATA_SIL24 is not set
CONFIG_ATA_SFF=y
# CONFIG_SATA_SVW is not set
# CONFIG_ATA_PIIX is not set
# CONFIG_SATA_MV is not set
# CONFIG_SATA_NV is not set
# CONFIG_PDC_ADMA is not set
# CONFIG_SATA_QSTOR is not set
# CONFIG_SATA_PROMISE is not set
# CONFIG_SATA_SX4 is not set
CONFIG_SATA_SIL=y
# CONFIG_SATA_SIS is not set
# CONFIG_SATA_ULI is not set
# CONFIG_SATA_VIA is not set
# CONFIG_SATA_VITESSE is not set
# CONFIG_SATA_INIC162X is not set
# CONFIG_PATA_ALI is not set
# CONFIG_PATA_AMD is not set
# CONFIG_PATA_ARTOP is not set
# CONFIG_PATA_ATIIXP is not set
# CONFIG_PATA_CMD640_PCI is not set
# CONFIG_PATA_CMD64X is not set
# CONFIG_PATA_CS5520 is not set
# CONFIG_PATA_CS5530 is not set
# CONFIG_PATA_CYPRESS is not set
# CONFIG_PATA_EFAR is not set
# CONFIG_ATA_GENERIC is not set
# CONFIG_PATA_HPT366 is not set
# CONFIG_PATA_HPT37X is not set
# CONFIG_PATA_HPT3X2N is not set
# CONFIG_PATA_HPT3X3 is not set
# CONFIG_PATA_IT821X is not set
# CONFIG_PATA_IT8213 is not set
# CONFIG_PATA_JMICRON is not set
# CONFIG_PATA_TRIFLEX is not set
# CONFIG_PATA_MARVELL is not set
# CONFIG_PATA_MPIIX is not set
# CONFIG_PATA_OLDPIIX is not set
# CONFIG_PATA_NETCELL is not set
# CONFIG_PATA_NINJA32 is not set
# CONFIG_PATA_NS87410 is not set
# CONFIG_PATA_NS87415 is not set
# CONFIG_PATA_OPTI is not set
# CONFIG_PATA_OPTIDMA is not set
# CONFIG_PATA_PDC_OLD is not set
# CONFIG_PATA_RADISYS is not set
# CONFIG_PATA_RZ1000 is not set
# CONFIG_PATA_SC1200 is not set
# CONFIG_PATA_SERVERWORKS is not set
# CONFIG_PATA_PDC2027X is not set
# CONFIG_PATA_SIL680 is not set
# CONFIG_PATA_SIS is not set
# CONFIG_PATA_VIA is not set
# CONFIG_PATA_WINBOND is not set
# CONFIG_PATA_PLATFORM is not set
# CONFIG_PATA_SCH is not set
# CONFIG_MD is not set
# CONFIG_FUSION is not set

#
# IEEE 1394 (FireWire) support
#

#
# Enable only one of the two stacks, unless you know what you are doing
#
# CONFIG_FIREWIRE is not set
# CONFIG_IEEE1394 is not set
# CONFIG_I2O is not set
CONFIG_NETDEVICES=y
CONFIG_COMPAT_NET_DEV_OPS=y
# CONFIG_DUMMY is not set
# CONFIG_BONDING is not set
# CONFIG_MACVLAN is not set
# CONFIG_EQUALIZER is not set
# CONFIG_TUN is not set
# CONFIG_VETH is not set
# CONFIG_ARCNET is not set
# CONFIG_NET_ETHERNET is not set
CONFIG_MII=y
CONFIG_NETDEV_1000=y
# CONFIG_ACENIC is not set
# CONFIG_DL2K is not set
# CONFIG_E1000 is not set
# CONFIG_E1000E is not set
# CONFIG_IP1000 is not set
# CONFIG_IGB is not set
# CONFIG_IGBVF is not set
# CONFIG_NS83820 is not set
# CONFIG_HAMACHI is not set
# CONFIG_YELLOWFIN is not set
CONFIG_R8169=y
# CONFIG_SIS190 is not set
# CONFIG_SKGE is not set
# CONFIG_SKY2 is not set
# CONFIG_VIA_VELOCITY is not set
# CONFIG_TIGON3 is not set
# CONFIG_BNX2 is not set
# CONFIG_QLA3XXX is not set
# CONFIG_ATL1 is not set
# CONFIG_ATL1E is not set
# CONFIG_ATL1C is not set
# CONFIG_JME is not set
# CONFIG_NETDEV_10000 is not set
# CONFIG_TR is not set

#
# Wireless LAN
#
# CONFIG_WLAN_PRE80211 is not set
# CONFIG_WLAN_80211 is not set

#
# Enable WiMAX (Networking options) to see the WiMAX drivers
#

#
# USB Network Adapters
#
# CONFIG_USB_CATC is not set
# CONFIG_USB_KAWETH is not set
# CONFIG_USB_PEGASUS is not set
# CONFIG_USB_RTL8150 is not set
# CONFIG_USB_USBNET is not set
# CONFIG_WAN is not set
# CONFIG_FDDI is not set
# CONFIG_HIPPI is not set
# CONFIG_PPP is not set
# CONFIG_SLIP is not set
# CONFIG_NET_FC is not set
# CONFIG_NETCONSOLE is not set
# CONFIG_NETPOLL is not set
# CONFIG_NET_POLL_CONTROLLER is not set
# CONFIG_ISDN is not set
# CONFIG_PHONE is not set

#
# Input device support
#
CONFIG_INPUT=y
CONFIG_INPUT_FF_MEMLESS=m
# CONFIG_INPUT_POLLDEV is not set

#
# Userland interfaces
#
CONFIG_INPUT_MOUSEDEV=y
# CONFIG_INPUT_MOUSEDEV_PSAUX is not set
CONFIG_INPUT_MOUSEDEV_SCREEN_X=1024
CONFIG_INPUT_MOUSEDEV_SCREEN_Y=768
# CONFIG_INPUT_JOYDEV is not set
# CONFIG_INPUT_EVDEV is not set
# CONFIG_INPUT_EVBUG is not set

#
# Input Device Drivers
#
CONFIG_INPUT_KEYBOARD=y
# CONFIG_KEYBOARD_ATKBD is not set
# CONFIG_KEYBOARD_SUNKBD is not set
# CONFIG_KEYBOARD_LKKBD is not set
# CONFIG_KEYBOARD_XTKBD is not set
# CONFIG_KEYBOARD_NEWTON is not set
# CONFIG_KEYBOARD_STOWAWAY is not set
# CONFIG_KEYBOARD_SH_KEYSC is not set
# CONFIG_INPUT_MOUSE is not set
# CONFIG_INPUT_JOYSTICK is not set
# CONFIG_INPUT_TABLET is not set
# CONFIG_INPUT_TOUCHSCREEN is not set
# CONFIG_INPUT_MISC is not set

#
# Hardware I/O ports
#
# CONFIG_SERIO is not set
# CONFIG_GAMEPORT is not set

#
# Character devices
#
CONFIG_VT=y
CONFIG_CONSOLE_TRANSLATIONS=y
CONFIG_VT_CONSOLE=y
CONFIG_HW_CONSOLE=y
CONFIG_VT_HW_CONSOLE_BINDING=y
CONFIG_DEVKMEM=y
# CONFIG_SERIAL_NONSTANDARD is not set
# CONFIG_NOZOMI is not set

#
# Serial drivers
#
# CONFIG_SERIAL_8250 is not set

#
# Non-8250 serial port support
#
CONFIG_SERIAL_SH_SCI=y
CONFIG_SERIAL_SH_SCI_NR_UARTS=6
CONFIG_SERIAL_SH_SCI_CONSOLE=y
CONFIG_SERIAL_CORE=y
CONFIG_SERIAL_CORE_CONSOLE=y
# CONFIG_SERIAL_JSM is not set
CONFIG_UNIX98_PTYS=y
# CONFIG_DEVPTS_MULTIPLE_INSTANCES is not set
CONFIG_LEGACY_PTYS=y
CONFIG_LEGACY_PTY_COUNT=256
# CONFIG_IPMI_HANDLER is not set
CONFIG_HW_RANDOM=y
# CONFIG_HW_RANDOM_TIMERIOMEM is not set
# CONFIG_R3964 is not set
# CONFIG_APPLICOM is not set
# CONFIG_RAW_DRIVER is not set
# CONFIG_TCG_TPM is not set
CONFIG_DEVPORT=y
CONFIG_I2C=y
CONFIG_I2C_BOARDINFO=y
# CONFIG_I2C_CHARDEV is not set
CONFIG_I2C_HELPER_AUTO=y
CONFIG_I2C_ALGOPCA=y

#
# I2C Hardware Bus support
#

#
# PC SMBus host controller drivers
#
# CONFIG_I2C_ALI1535 is not set
# CONFIG_I2C_ALI1563 is not set
# CONFIG_I2C_ALI15X3 is not set
# CONFIG_I2C_AMD756 is not set
# CONFIG_I2C_AMD8111 is not set
# CONFIG_I2C_I801 is not set
# CONFIG_I2C_ISCH is not set
# CONFIG_I2C_PIIX4 is not set
# CONFIG_I2C_NFORCE2 is not set
# CONFIG_I2C_SIS5595 is not set
# CONFIG_I2C_SIS630 is not set
# CONFIG_I2C_SIS96X is not set
# CONFIG_I2C_VIA is not set
# CONFIG_I2C_VIAPRO is not set

#
# I2C system bus drivers (mostly embedded / system-on-chip)
#
# CONFIG_I2C_OCORES is not set
# CONFIG_I2C_SH_MOBILE is not set
# CONFIG_I2C_SIMTEC is not set

#
# External I2C/SMBus adapter drivers
#
# CONFIG_I2C_PARPORT_LIGHT is not set
# CONFIG_I2C_TAOS_EVM is not set
# CONFIG_I2C_TINY_USB is not set

#
# Graphics adapter I2C/DDC channel drivers
#
# CONFIG_I2C_VOODOO3 is not set

#
# Other I2C/SMBus bus drivers
#
CONFIG_I2C_PCA_PLATFORM=y
# CONFIG_I2C_STUB is not set

#
# Miscellaneous I2C Chip support
#
# CONFIG_DS1682 is not set
# CONFIG_SENSORS_PCF8574 is not set
# CONFIG_PCF8575 is not set
# CONFIG_SENSORS_PCA9539 is not set
# CONFIG_SENSORS_MAX6875 is not set
# CONFIG_SENSORS_TSL2550 is not set
# CONFIG_I2C_DEBUG_CORE is not set
# CONFIG_I2C_DEBUG_ALGO is not set
# CONFIG_I2C_DEBUG_BUS is not set
# CONFIG_I2C_DEBUG_CHIP is not set
# CONFIG_SPI is not set
# CONFIG_W1 is not set
# CONFIG_POWER_SUPPLY is not set
# CONFIG_HWMON is not set
# CONFIG_THERMAL is not set
# CONFIG_THERMAL_HWMON is not set
# CONFIG_WATCHDOG is not set
CONFIG_SSB_POSSIBLE=y

#
# Sonics Silicon Backplane
#
# CONFIG_SSB is not set

#
# Multifunction device drivers
#
# CONFIG_MFD_CORE is not set
CONFIG_MFD_SM501=y
# CONFIG_HTC_PASIC3 is not set
# CONFIG_TWL4030_CORE is not set
# CONFIG_MFD_TMIO is not set
# CONFIG_PMIC_DA903X is not set
# CONFIG_MFD_WM8400 is not set
# CONFIG_MFD_WM8350_I2C is not set
# CONFIG_MFD_PCF50633 is not set
# CONFIG_REGULATOR is not set

#
# Multimedia devices
#

#
# Multimedia core support
#
# CONFIG_VIDEO_DEV is not set
# CONFIG_DVB_CORE is not set
# CONFIG_VIDEO_MEDIA is not set

#
# Multimedia drivers
#
# CONFIG_DAB is not set

#
# Graphics support
#
# CONFIG_DRM is not set
# CONFIG_VGASTATE is not set
# CONFIG_VIDEO_OUTPUT_CONTROL is not set
CONFIG_FB=y
# CONFIG_FIRMWARE_EDID is not set
# CONFIG_FB_DDC is not set
# CONFIG_FB_BOOT_VESA_SUPPORT is not set
CONFIG_FB_CFB_FILLRECT=y
CONFIG_FB_CFB_COPYAREA=y
CONFIG_FB_CFB_IMAGEBLIT=y
# CONFIG_FB_CFB_REV_PIXELS_IN_BYTE is not set
CONFIG_FB_SYS_FILLRECT=m
CONFIG_FB_SYS_COPYAREA=m
CONFIG_FB_SYS_IMAGEBLIT=m
# CONFIG_FB_FOREIGN_ENDIAN is not set
CONFIG_FB_SYS_FOPS=m
CONFIG_FB_DEFERRED_IO=y
# CONFIG_FB_SVGALIB is not set
# CONFIG_FB_MACMODES is not set
# CONFIG_FB_BACKLIGHT is not set
# CONFIG_FB_MODE_HELPERS is not set
# CONFIG_FB_TILEBLITTING is not set

#
# Frame buffer hardware drivers
#
# CONFIG_FB_CIRRUS is not set
# CONFIG_FB_PM2 is not set
# CONFIG_FB_CYBER2000 is not set
# CONFIG_FB_ASILIANT is not set
# CONFIG_FB_IMSTT is not set
# CONFIG_FB_S1D13XXX is not set
# CONFIG_FB_NVIDIA is not set
# CONFIG_FB_RIVA is not set
# CONFIG_FB_MATROX is not set
# CONFIG_FB_RADEON is not set
# CONFIG_FB_ATY128 is not set
# CONFIG_FB_ATY is not set
# CONFIG_FB_S3 is not set
# CONFIG_FB_SAVAGE is not set
# CONFIG_FB_SIS is not set
# CONFIG_FB_VIA is not set
# CONFIG_FB_NEOMAGIC is not set
# CONFIG_FB_KYRO is not set
# CONFIG_FB_3DFX is not set
# CONFIG_FB_VOODOO1 is not set
# CONFIG_FB_VT8623 is not set
# CONFIG_FB_TRIDENT is not set
# CONFIG_FB_ARK is not set
# CONFIG_FB_PM3 is not set
# CONFIG_FB_CARMINE is not set
CONFIG_FB_SH_MOBILE_LCDC=m
CONFIG_FB_SM501=y
# CONFIG_FB_VIRTUAL is not set
# CONFIG_FB_METRONOME is not set
# CONFIG_FB_MB862XX is not set
# CONFIG_FB_BROADSHEET is not set
# CONFIG_BACKLIGHT_LCD_SUPPORT is not set

#
# Display device support
#
# CONFIG_DISPLAY_SUPPORT is not set

#
# Console display driver support
#
CONFIG_DUMMY_CONSOLE=y
CONFIG_FRAMEBUFFER_CONSOLE=y
# CONFIG_FRAMEBUFFER_CONSOLE_DETECT_PRIMARY is not set
# CONFIG_FRAMEBUFFER_CONSOLE_ROTATION is not set
# CONFIG_FONTS is not set
CONFIG_FONT_8x8=y
CONFIG_FONT_8x16=y
CONFIG_LOGO=y
# CONFIG_LOGO_LINUX_MONO is not set
# CONFIG_LOGO_LINUX_VGA16 is not set
CONFIG_LOGO_LINUX_CLUT224=y
# CONFIG_LOGO_SUPERH_MONO is not set
# CONFIG_LOGO_SUPERH_VGA16 is not set
# CONFIG_LOGO_SUPERH_CLUT224 is not set
# CONFIG_SOUND is not set
CONFIG_HID_SUPPORT=y
CONFIG_HID=y
# CONFIG_HID_DEBUG is not set
# CONFIG_HIDRAW is not set

#
# USB Input Devices
#
CONFIG_USB_HID=y
# CONFIG_HID_PID is not set
# CONFIG_USB_HIDDEV is not set

#
# Special HID drivers
#
CONFIG_HID_A4TECH=y
CONFIG_HID_APPLE=y
CONFIG_HID_BELKIN=y
CONFIG_HID_CHERRY=y
CONFIG_HID_CHICONY=y
CONFIG_HID_CYPRESS=y
<<<<<<< HEAD
=======
# CONFIG_DRAGONRISE_FF is not set
>>>>>>> 6574612f
CONFIG_HID_EZKEY=y
# CONFIG_HID_KYE is not set
CONFIG_HID_GYRATION=y
# CONFIG_HID_KENSINGTON is not set
CONFIG_HID_LOGITECH=y
# CONFIG_LOGITECH_FF is not set
# CONFIG_LOGIRUMBLEPAD2_FF is not set
CONFIG_HID_MICROSOFT=y
CONFIG_HID_MONTEREY=y
# CONFIG_HID_NTRIG is not set
CONFIG_HID_PANTHERLORD=y
# CONFIG_PANTHERLORD_FF is not set
CONFIG_HID_PETALYNX=y
CONFIG_HID_SAMSUNG=y
CONFIG_HID_SONY=y
CONFIG_HID_SUNPLUS=y
# CONFIG_GREENASIA_FF is not set
# CONFIG_HID_TOPSEED is not set
CONFIG_THRUSTMASTER_FF=m
CONFIG_ZEROPLUS_FF=m
CONFIG_USB_SUPPORT=y
CONFIG_USB_ARCH_HAS_HCD=y
CONFIG_USB_ARCH_HAS_OHCI=y
CONFIG_USB_ARCH_HAS_EHCI=y
CONFIG_USB=y
# CONFIG_USB_DEBUG is not set
# CONFIG_USB_ANNOUNCE_NEW_DEVICES is not set

#
# Miscellaneous USB options
#
CONFIG_USB_DEVICEFS=y
CONFIG_USB_DEVICE_CLASS=y
# CONFIG_USB_DYNAMIC_MINORS is not set
# CONFIG_USB_OTG is not set
# CONFIG_USB_OTG_WHITELIST is not set
# CONFIG_USB_OTG_BLACKLIST_HUB is not set
CONFIG_USB_MON=y
# CONFIG_USB_WUSB is not set
# CONFIG_USB_WUSB_CBAF is not set

#
# USB Host Controller Drivers
#
# CONFIG_USB_C67X00_HCD is not set
CONFIG_USB_EHCI_HCD=m
# CONFIG_USB_EHCI_ROOT_HUB_TT is not set
# CONFIG_USB_EHCI_TT_NEWSCHED is not set
# CONFIG_USB_OXU210HP_HCD is not set
# CONFIG_USB_ISP116X_HCD is not set
# CONFIG_USB_ISP1760_HCD is not set
CONFIG_USB_OHCI_HCD=m
# CONFIG_USB_OHCI_BIG_ENDIAN_DESC is not set
# CONFIG_USB_OHCI_BIG_ENDIAN_MMIO is not set
CONFIG_USB_OHCI_LITTLE_ENDIAN=y
# CONFIG_USB_UHCI_HCD is not set
# CONFIG_USB_SL811_HCD is not set
CONFIG_USB_R8A66597_HCD=y
# CONFIG_USB_WHCI_HCD is not set
# CONFIG_USB_HWA_HCD is not set

#
# USB Device Class drivers
#
# CONFIG_USB_ACM is not set
# CONFIG_USB_PRINTER is not set
# CONFIG_USB_WDM is not set
# CONFIG_USB_TMC is not set

#
# NOTE: USB_STORAGE depends on SCSI but BLK_DEV_SD may
#

#
# also be needed; see USB_STORAGE Help for more info
#
CONFIG_USB_STORAGE=y
# CONFIG_USB_STORAGE_DEBUG is not set
# CONFIG_USB_STORAGE_DATAFAB is not set
# CONFIG_USB_STORAGE_FREECOM is not set
# CONFIG_USB_STORAGE_ISD200 is not set
# CONFIG_USB_STORAGE_USBAT is not set
# CONFIG_USB_STORAGE_SDDR09 is not set
# CONFIG_USB_STORAGE_SDDR55 is not set
# CONFIG_USB_STORAGE_JUMPSHOT is not set
# CONFIG_USB_STORAGE_ALAUDA is not set
# CONFIG_USB_STORAGE_ONETOUCH is not set
# CONFIG_USB_STORAGE_KARMA is not set
# CONFIG_USB_STORAGE_CYPRESS_ATACB is not set
# CONFIG_USB_LIBUSUAL is not set

#
# USB Imaging devices
#
# CONFIG_USB_MDC800 is not set
# CONFIG_USB_MICROTEK is not set

#
# USB port drivers
#
# CONFIG_USB_SERIAL is not set

#
# USB Miscellaneous drivers
#
# CONFIG_USB_EMI62 is not set
# CONFIG_USB_EMI26 is not set
# CONFIG_USB_ADUTUX is not set
# CONFIG_USB_SEVSEG is not set
# CONFIG_USB_RIO500 is not set
# CONFIG_USB_LEGOTOWER is not set
# CONFIG_USB_LCD is not set
# CONFIG_USB_BERRY_CHARGE is not set
# CONFIG_USB_LED is not set
# CONFIG_USB_CYPRESS_CY7C63 is not set
# CONFIG_USB_CYTHERM is not set
# CONFIG_USB_IDMOUSE is not set
# CONFIG_USB_FTDI_ELAN is not set
# CONFIG_USB_APPLEDISPLAY is not set
# CONFIG_USB_SISUSBVGA is not set
# CONFIG_USB_LD is not set
# CONFIG_USB_TRANCEVIBRATOR is not set
# CONFIG_USB_IOWARRIOR is not set
CONFIG_USB_TEST=m
# CONFIG_USB_ISIGHTFW is not set
# CONFIG_USB_VST is not set
# CONFIG_USB_GADGET is not set

#
# OTG and related infrastructure
#
# CONFIG_NOP_USB_XCEIV is not set
# CONFIG_UWB is not set
# CONFIG_MMC is not set
# CONFIG_MEMSTICK is not set
# CONFIG_NEW_LEDS is not set
# CONFIG_ACCESSIBILITY is not set
# CONFIG_INFINIBAND is not set
CONFIG_RTC_LIB=y
CONFIG_RTC_CLASS=y
CONFIG_RTC_HCTOSYS=y
CONFIG_RTC_HCTOSYS_DEVICE="rtc0"
# CONFIG_RTC_DEBUG is not set

#
# RTC interfaces
#
CONFIG_RTC_INTF_SYSFS=y
CONFIG_RTC_INTF_PROC=y
CONFIG_RTC_INTF_DEV=y
# CONFIG_RTC_INTF_DEV_UIE_EMUL is not set
# CONFIG_RTC_DRV_TEST is not set

#
# I2C RTC drivers
#
# CONFIG_RTC_DRV_DS1307 is not set
# CONFIG_RTC_DRV_DS1374 is not set
# CONFIG_RTC_DRV_DS1672 is not set
# CONFIG_RTC_DRV_MAX6900 is not set
CONFIG_RTC_DRV_RS5C372=y
# CONFIG_RTC_DRV_ISL1208 is not set
# CONFIG_RTC_DRV_X1205 is not set
# CONFIG_RTC_DRV_PCF8563 is not set
# CONFIG_RTC_DRV_PCF8583 is not set
# CONFIG_RTC_DRV_M41T80 is not set
# CONFIG_RTC_DRV_S35390A is not set
# CONFIG_RTC_DRV_FM3130 is not set
# CONFIG_RTC_DRV_RX8581 is not set

#
# SPI RTC drivers
#

#
# Platform RTC drivers
#
# CONFIG_RTC_DRV_DS1286 is not set
# CONFIG_RTC_DRV_DS1511 is not set
# CONFIG_RTC_DRV_DS1553 is not set
# CONFIG_RTC_DRV_DS1742 is not set
# CONFIG_RTC_DRV_STK17TA8 is not set
# CONFIG_RTC_DRV_M48T86 is not set
# CONFIG_RTC_DRV_M48T35 is not set
# CONFIG_RTC_DRV_M48T59 is not set
# CONFIG_RTC_DRV_BQ4802 is not set
# CONFIG_RTC_DRV_V3020 is not set

#
# on-CPU RTC drivers
#
# CONFIG_RTC_DRV_SH is not set
# CONFIG_DMADEVICES is not set
# CONFIG_AUXDISPLAY is not set
# CONFIG_UIO is not set
# CONFIG_STAGING is not set

#
# File systems
#
CONFIG_EXT2_FS=y
# CONFIG_EXT2_FS_XATTR is not set
# CONFIG_EXT2_FS_XIP is not set
CONFIG_EXT3_FS=y
# CONFIG_EXT3_DEFAULTS_TO_ORDERED is not set
CONFIG_EXT3_FS_XATTR=y
# CONFIG_EXT3_FS_POSIX_ACL is not set
# CONFIG_EXT3_FS_SECURITY is not set
# CONFIG_EXT4_FS is not set
CONFIG_JBD=y
CONFIG_FS_MBCACHE=y
# CONFIG_REISERFS_FS is not set
# CONFIG_JFS_FS is not set
CONFIG_FS_POSIX_ACL=y
CONFIG_FILE_LOCKING=y
# CONFIG_XFS_FS is not set
# CONFIG_OCFS2_FS is not set
# CONFIG_BTRFS_FS is not set
CONFIG_DNOTIFY=y
CONFIG_INOTIFY=y
CONFIG_INOTIFY_USER=y
# CONFIG_QUOTA is not set
# CONFIG_AUTOFS_FS is not set
# CONFIG_AUTOFS4_FS is not set
# CONFIG_FUSE_FS is not set

#
# Caches
#
# CONFIG_FSCACHE is not set

#
# CD-ROM/DVD Filesystems
#
# CONFIG_ISO9660_FS is not set
# CONFIG_UDF_FS is not set

#
# DOS/FAT/NT Filesystems
#
CONFIG_FAT_FS=y
CONFIG_MSDOS_FS=y
CONFIG_VFAT_FS=y
CONFIG_FAT_DEFAULT_CODEPAGE=437
CONFIG_FAT_DEFAULT_IOCHARSET="iso8859-1"
CONFIG_NTFS_FS=y
# CONFIG_NTFS_DEBUG is not set
CONFIG_NTFS_RW=y

#
# Pseudo filesystems
#
CONFIG_PROC_FS=y
CONFIG_PROC_KCORE=y
CONFIG_PROC_SYSCTL=y
CONFIG_PROC_PAGE_MONITOR=y
CONFIG_SYSFS=y
CONFIG_TMPFS=y
# CONFIG_TMPFS_POSIX_ACL is not set
# CONFIG_HUGETLBFS is not set
# CONFIG_HUGETLB_PAGE is not set
# CONFIG_CONFIGFS_FS is not set
CONFIG_MISC_FILESYSTEMS=y
# CONFIG_ADFS_FS is not set
# CONFIG_AFFS_FS is not set
# CONFIG_HFS_FS is not set
# CONFIG_HFSPLUS_FS is not set
# CONFIG_BEFS_FS is not set
# CONFIG_BFS_FS is not set
# CONFIG_EFS_FS is not set
# CONFIG_JFFS2_FS is not set
# CONFIG_CRAMFS is not set
# CONFIG_SQUASHFS is not set
# CONFIG_VXFS_FS is not set
CONFIG_MINIX_FS=y
# CONFIG_OMFS_FS is not set
# CONFIG_HPFS_FS is not set
# CONFIG_QNX4FS_FS is not set
# CONFIG_ROMFS_FS is not set
# CONFIG_SYSV_FS is not set
# CONFIG_UFS_FS is not set
# CONFIG_NILFS2_FS is not set
CONFIG_NETWORK_FILESYSTEMS=y
CONFIG_NFS_FS=y
CONFIG_NFS_V3=y
# CONFIG_NFS_V3_ACL is not set
CONFIG_NFS_V4=y
CONFIG_ROOT_NFS=y
CONFIG_NFSD=y
CONFIG_NFSD_V3=y
# CONFIG_NFSD_V3_ACL is not set
CONFIG_NFSD_V4=y
CONFIG_LOCKD=y
CONFIG_LOCKD_V4=y
CONFIG_EXPORTFS=y
CONFIG_NFS_COMMON=y
CONFIG_SUNRPC=y
CONFIG_SUNRPC_GSS=y
CONFIG_RPCSEC_GSS_KRB5=y
# CONFIG_RPCSEC_GSS_SPKM3 is not set
# CONFIG_SMB_FS is not set
# CONFIG_CIFS is not set
# CONFIG_NCP_FS is not set
# CONFIG_CODA_FS is not set
# CONFIG_AFS_FS is not set

#
# Partition Types
#
# CONFIG_PARTITION_ADVANCED is not set
CONFIG_MSDOS_PARTITION=y
CONFIG_NLS=y
CONFIG_NLS_DEFAULT="iso8859-1"
CONFIG_NLS_CODEPAGE_437=y
# CONFIG_NLS_CODEPAGE_737 is not set
# CONFIG_NLS_CODEPAGE_775 is not set
# CONFIG_NLS_CODEPAGE_850 is not set
# CONFIG_NLS_CODEPAGE_852 is not set
# CONFIG_NLS_CODEPAGE_855 is not set
# CONFIG_NLS_CODEPAGE_857 is not set
# CONFIG_NLS_CODEPAGE_860 is not set
# CONFIG_NLS_CODEPAGE_861 is not set
# CONFIG_NLS_CODEPAGE_862 is not set
# CONFIG_NLS_CODEPAGE_863 is not set
# CONFIG_NLS_CODEPAGE_864 is not set
# CONFIG_NLS_CODEPAGE_865 is not set
# CONFIG_NLS_CODEPAGE_866 is not set
# CONFIG_NLS_CODEPAGE_869 is not set
# CONFIG_NLS_CODEPAGE_936 is not set
# CONFIG_NLS_CODEPAGE_950 is not set
CONFIG_NLS_CODEPAGE_932=y
# CONFIG_NLS_CODEPAGE_949 is not set
# CONFIG_NLS_CODEPAGE_874 is not set
# CONFIG_NLS_ISO8859_8 is not set
# CONFIG_NLS_CODEPAGE_1250 is not set
# CONFIG_NLS_CODEPAGE_1251 is not set
# CONFIG_NLS_ASCII is not set
CONFIG_NLS_ISO8859_1=y
# CONFIG_NLS_ISO8859_2 is not set
# CONFIG_NLS_ISO8859_3 is not set
# CONFIG_NLS_ISO8859_4 is not set
# CONFIG_NLS_ISO8859_5 is not set
# CONFIG_NLS_ISO8859_6 is not set
# CONFIG_NLS_ISO8859_7 is not set
# CONFIG_NLS_ISO8859_9 is not set
# CONFIG_NLS_ISO8859_13 is not set
# CONFIG_NLS_ISO8859_14 is not set
# CONFIG_NLS_ISO8859_15 is not set
# CONFIG_NLS_KOI8_R is not set
# CONFIG_NLS_KOI8_U is not set
# CONFIG_NLS_UTF8 is not set
# CONFIG_DLM is not set

#
# Kernel hacking
#
CONFIG_TRACE_IRQFLAGS_SUPPORT=y
# CONFIG_PRINTK_TIME is not set
# CONFIG_ENABLE_WARN_DEPRECATED is not set
# CONFIG_ENABLE_MUST_CHECK is not set
CONFIG_FRAME_WARN=1024
# CONFIG_MAGIC_SYSRQ is not set
# CONFIG_UNUSED_SYMBOLS is not set
# CONFIG_DEBUG_FS is not set
# CONFIG_HEADERS_CHECK is not set
CONFIG_DEBUG_KERNEL=y
# CONFIG_DEBUG_SHIRQ is not set
CONFIG_DETECT_SOFTLOCKUP=y
# CONFIG_BOOTPARAM_SOFTLOCKUP_PANIC is not set
CONFIG_BOOTPARAM_SOFTLOCKUP_PANIC_VALUE=0
CONFIG_DETECT_HUNG_TASK=y
# CONFIG_BOOTPARAM_HUNG_TASK_PANIC is not set
CONFIG_BOOTPARAM_HUNG_TASK_PANIC_VALUE=0
CONFIG_SCHED_DEBUG=y
# CONFIG_SCHEDSTATS is not set
# CONFIG_TIMER_STATS is not set
# CONFIG_DEBUG_OBJECTS is not set
# CONFIG_DEBUG_SLAB is not set
CONFIG_DEBUG_PREEMPT=y
# CONFIG_DEBUG_RT_MUTEXES is not set
# CONFIG_RT_MUTEX_TESTER is not set
# CONFIG_DEBUG_SPINLOCK is not set
# CONFIG_DEBUG_MUTEXES is not set
# CONFIG_DEBUG_LOCK_ALLOC is not set
# CONFIG_PROVE_LOCKING is not set
# CONFIG_LOCK_STAT is not set
# CONFIG_DEBUG_SPINLOCK_SLEEP is not set
# CONFIG_DEBUG_LOCKING_API_SELFTESTS is not set
# CONFIG_DEBUG_KOBJECT is not set
# CONFIG_DEBUG_BUGVERBOSE is not set
# CONFIG_DEBUG_INFO is not set
# CONFIG_DEBUG_VM is not set
# CONFIG_DEBUG_WRITECOUNT is not set
# CONFIG_DEBUG_MEMORY_INIT is not set
# CONFIG_DEBUG_LIST is not set
# CONFIG_DEBUG_SG is not set
# CONFIG_DEBUG_NOTIFIERS is not set
# CONFIG_FRAME_POINTER is not set
# CONFIG_RCU_TORTURE_TEST is not set
# CONFIG_RCU_CPU_STALL_DETECTOR is not set
# CONFIG_BACKTRACE_SELF_TEST is not set
# CONFIG_DEBUG_BLOCK_EXT_DEVT is not set
# CONFIG_FAULT_INJECTION is not set
# CONFIG_LATENCYTOP is not set
CONFIG_SYSCTL_SYSCALL_CHECK=y
# CONFIG_PAGE_POISONING is not set
CONFIG_HAVE_FUNCTION_TRACER=y
CONFIG_HAVE_DYNAMIC_FTRACE=y
CONFIG_HAVE_FTRACE_MCOUNT_RECORD=y
<<<<<<< HEAD
=======
CONFIG_TRACING_SUPPORT=y
>>>>>>> 6574612f

#
# Tracers
#
# CONFIG_FUNCTION_TRACER is not set
# CONFIG_IRQSOFF_TRACER is not set
# CONFIG_PREEMPT_TRACER is not set
# CONFIG_SCHED_TRACER is not set
# CONFIG_CONTEXT_SWITCH_TRACER is not set
# CONFIG_EVENT_TRACER is not set
# CONFIG_BOOT_TRACER is not set
# CONFIG_TRACE_BRANCH_PROFILING is not set
# CONFIG_STACK_TRACER is not set
<<<<<<< HEAD
=======
# CONFIG_KMEMTRACE is not set
# CONFIG_WORKQUEUE_TRACER is not set
# CONFIG_BLK_DEV_IO_TRACE is not set
# CONFIG_DMA_API_DEBUG is not set
>>>>>>> 6574612f
# CONFIG_SAMPLES is not set
CONFIG_HAVE_ARCH_KGDB=y
# CONFIG_KGDB is not set
# CONFIG_SH_STANDARD_BIOS is not set
# CONFIG_EARLY_SCIF_CONSOLE is not set
# CONFIG_DEBUG_BOOTMEM is not set
# CONFIG_DEBUG_STACKOVERFLOW is not set
# CONFIG_DEBUG_STACK_USAGE is not set
# CONFIG_4KSTACKS is not set
# CONFIG_IRQSTACKS is not set
# CONFIG_DUMP_CODE is not set
# CONFIG_SH_NO_BSS_INIT is not set
# CONFIG_MORE_COMPILE_OPTIONS is not set

#
# Security options
#
# CONFIG_KEYS is not set
# CONFIG_SECURITY is not set
# CONFIG_SECURITYFS is not set
# CONFIG_SECURITY_FILE_CAPABILITIES is not set
CONFIG_CRYPTO=y

#
# Crypto core or helper
#
# CONFIG_CRYPTO_FIPS is not set
CONFIG_CRYPTO_ALGAPI=y
CONFIG_CRYPTO_ALGAPI2=y
CONFIG_CRYPTO_AEAD2=y
CONFIG_CRYPTO_BLKCIPHER=y
CONFIG_CRYPTO_BLKCIPHER2=y
CONFIG_CRYPTO_HASH=y
CONFIG_CRYPTO_HASH2=y
CONFIG_CRYPTO_RNG2=y
CONFIG_CRYPTO_PCOMP=y
CONFIG_CRYPTO_MANAGER=y
CONFIG_CRYPTO_MANAGER2=y
# CONFIG_CRYPTO_GF128MUL is not set
# CONFIG_CRYPTO_NULL is not set
CONFIG_CRYPTO_WORKQUEUE=y
# CONFIG_CRYPTO_CRYPTD is not set
# CONFIG_CRYPTO_AUTHENC is not set
# CONFIG_CRYPTO_TEST is not set

#
# Authenticated Encryption with Associated Data
#
# CONFIG_CRYPTO_CCM is not set
# CONFIG_CRYPTO_GCM is not set
# CONFIG_CRYPTO_SEQIV is not set

#
# Block modes
#
CONFIG_CRYPTO_CBC=y
# CONFIG_CRYPTO_CTR is not set
# CONFIG_CRYPTO_CTS is not set
# CONFIG_CRYPTO_ECB is not set
# CONFIG_CRYPTO_LRW is not set
# CONFIG_CRYPTO_PCBC is not set
# CONFIG_CRYPTO_XTS is not set

#
# Hash modes
#
CONFIG_CRYPTO_HMAC=y
# CONFIG_CRYPTO_XCBC is not set

#
# Digest
#
# CONFIG_CRYPTO_CRC32C is not set
# CONFIG_CRYPTO_MD4 is not set
CONFIG_CRYPTO_MD5=y
# CONFIG_CRYPTO_MICHAEL_MIC is not set
# CONFIG_CRYPTO_RMD128 is not set
# CONFIG_CRYPTO_RMD160 is not set
# CONFIG_CRYPTO_RMD256 is not set
# CONFIG_CRYPTO_RMD320 is not set
# CONFIG_CRYPTO_SHA1 is not set
# CONFIG_CRYPTO_SHA256 is not set
# CONFIG_CRYPTO_SHA512 is not set
# CONFIG_CRYPTO_TGR192 is not set
# CONFIG_CRYPTO_WP512 is not set

#
# Ciphers
#
# CONFIG_CRYPTO_AES is not set
# CONFIG_CRYPTO_ANUBIS is not set
# CONFIG_CRYPTO_ARC4 is not set
# CONFIG_CRYPTO_BLOWFISH is not set
# CONFIG_CRYPTO_CAMELLIA is not set
# CONFIG_CRYPTO_CAST5 is not set
# CONFIG_CRYPTO_CAST6 is not set
CONFIG_CRYPTO_DES=y
# CONFIG_CRYPTO_FCRYPT is not set
# CONFIG_CRYPTO_KHAZAD is not set
# CONFIG_CRYPTO_SALSA20 is not set
# CONFIG_CRYPTO_SEED is not set
# CONFIG_CRYPTO_SERPENT is not set
# CONFIG_CRYPTO_TEA is not set
# CONFIG_CRYPTO_TWOFISH is not set

#
# Compression
#
# CONFIG_CRYPTO_DEFLATE is not set
# CONFIG_CRYPTO_ZLIB is not set
# CONFIG_CRYPTO_LZO is not set

#
# Random Number Generation
#
# CONFIG_CRYPTO_ANSI_CPRNG is not set
# CONFIG_CRYPTO_HW is not set
# CONFIG_BINARY_PRINTF is not set

#
# Library routines
#
CONFIG_BITREVERSE=y
CONFIG_GENERIC_FIND_LAST_BIT=y
# CONFIG_CRC_CCITT is not set
# CONFIG_CRC16 is not set
# CONFIG_CRC_T10DIF is not set
# CONFIG_CRC_ITU_T is not set
CONFIG_CRC32=y
# CONFIG_CRC7 is not set
# CONFIG_LIBCRC32C is not set
CONFIG_HAS_IOMEM=y
CONFIG_HAS_IOPORT=y
CONFIG_HAS_DMA=y
CONFIG_NLATTR=y<|MERGE_RESOLUTION|>--- conflicted
+++ resolved
@@ -1,12 +1,7 @@
 #
 # Automatically generated make config: don't edit
-<<<<<<< HEAD
-# Linux kernel version: 2.6.29
-# Thu Apr  2 19:15:58 2009
-=======
 # Linux kernel version: 2.6.30-rc2
 # Wed Apr 22 19:17:56 2009
->>>>>>> 6574612f
 #
 CONFIG_SUPERH=y
 CONFIG_SUPERH32=y
@@ -105,6 +100,7 @@
 # CONFIG_SLUB is not set
 # CONFIG_SLOB is not set
 CONFIG_PROFILING=y
+# CONFIG_MARKERS is not set
 # CONFIG_OPROFILE is not set
 CONFIG_HAVE_OPROFILE=y
 # CONFIG_KPROBES is not set
@@ -127,10 +123,6 @@
 # CONFIG_MODULE_SRCVERSION_ALL is not set
 CONFIG_BLOCK=y
 # CONFIG_LBD is not set
-<<<<<<< HEAD
-# CONFIG_BLK_DEV_IO_TRACE is not set
-=======
->>>>>>> 6574612f
 # CONFIG_BLK_DEV_BSG is not set
 # CONFIG_BLK_DEV_INTEGRITY is not set
 
@@ -197,16 +189,8 @@
 CONFIG_PAGE_OFFSET=0x80000000
 CONFIG_MEMORY_START=0x08000000
 CONFIG_MEMORY_SIZE=0x08000000
-<<<<<<< HEAD
-# CONFIG_29BIT is not set
-CONFIG_32BIT=y
-CONFIG_PMB_ENABLE=y
-# CONFIG_PMB is not set
-CONFIG_PMB_FIXED=y
-=======
 CONFIG_29BIT=y
 # CONFIG_PMB_ENABLE is not set
->>>>>>> 6574612f
 # CONFIG_X2TLB is not set
 CONFIG_VSYSCALL=y
 # CONFIG_NUMA is not set
@@ -230,10 +214,6 @@
 CONFIG_SPARSEMEM_STATIC=y
 CONFIG_PAGEFLAGS_EXTENDED=y
 CONFIG_SPLIT_PTLOCK_CPUS=4
-<<<<<<< HEAD
-CONFIG_MIGRATION=y
-=======
->>>>>>> 6574612f
 # CONFIG_PHYS_ADDR_T_64BIT is not set
 CONFIG_ZONE_DMA_FLAG=0
 CONFIG_NR_QUICK=2
@@ -265,6 +245,7 @@
 #
 # CONFIG_SH_HIGHLANDER is not set
 CONFIG_SH_SH7785LCR=y
+CONFIG_SH_SH7785LCR_29BIT_PHYSMAPS=y
 
 #
 # Timer and clock configuration
@@ -1032,10 +1013,7 @@
 CONFIG_HID_CHERRY=y
 CONFIG_HID_CHICONY=y
 CONFIG_HID_CYPRESS=y
-<<<<<<< HEAD
-=======
 # CONFIG_DRAGONRISE_FF is not set
->>>>>>> 6574612f
 CONFIG_HID_EZKEY=y
 # CONFIG_HID_KYE is not set
 CONFIG_HID_GYRATION=y
@@ -1445,10 +1423,7 @@
 CONFIG_HAVE_FUNCTION_TRACER=y
 CONFIG_HAVE_DYNAMIC_FTRACE=y
 CONFIG_HAVE_FTRACE_MCOUNT_RECORD=y
-<<<<<<< HEAD
-=======
 CONFIG_TRACING_SUPPORT=y
->>>>>>> 6574612f
 
 #
 # Tracers
@@ -1462,13 +1437,10 @@
 # CONFIG_BOOT_TRACER is not set
 # CONFIG_TRACE_BRANCH_PROFILING is not set
 # CONFIG_STACK_TRACER is not set
-<<<<<<< HEAD
-=======
 # CONFIG_KMEMTRACE is not set
 # CONFIG_WORKQUEUE_TRACER is not set
 # CONFIG_BLK_DEV_IO_TRACE is not set
 # CONFIG_DMA_API_DEBUG is not set
->>>>>>> 6574612f
 # CONFIG_SAMPLES is not set
 CONFIG_HAVE_ARCH_KGDB=y
 # CONFIG_KGDB is not set
