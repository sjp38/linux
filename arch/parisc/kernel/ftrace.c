--- conflicted
+++ resolved
@@ -50,21 +50,11 @@
 				unsigned long self_addr,
 				unsigned long org_sp_gr3)
 {
-<<<<<<< HEAD
-	extern ftrace_func_t ftrace_trace_function;  /* depends on CONFIG_DYNAMIC_FTRACE */
-
-	if (ftrace_trace_function != ftrace_stub) {
-		/* struct ftrace_ops *op, struct pt_regs *regs); */
-		ftrace_trace_function(parent, self_addr, NULL, NULL);
-		return;
-	}
-=======
 #ifndef CONFIG_DYNAMIC_FTRACE
 	extern ftrace_func_t ftrace_trace_function;
 #endif
 	if (ftrace_trace_function != ftrace_stub)
 		ftrace_trace_function(self_addr, parent, NULL, NULL);
->>>>>>> 4ff96fb5
 
 #ifdef CONFIG_FUNCTION_GRAPH_TRACER
 	if (ftrace_graph_return != (trace_func_graph_ret_t) ftrace_stub ||
