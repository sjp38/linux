# SPDX-License-Identifier: GPL-2.0 WITH Linux-syscall-note
#
# system call numbers and entry vectors for parisc
#
# The format is:
# <number> <abi> <name> <entry point> <compat entry point>
#
# The <abi> can be common, 64, or 32 for this file.
#
0	common	restart_syscall		sys_restart_syscall
1	common	exit			sys_exit
2	common	fork			sys_fork_wrapper
3	common	read			sys_read
4	common	write			sys_write
5	common	open			sys_open			compat_sys_open
6	common	close			sys_close
7	common	waitpid			sys_waitpid
8	common	creat			sys_creat
9	common	link			sys_link
10	common	unlink			sys_unlink
11	common	execve			sys_execve			compat_sys_execve
12	common	chdir			sys_chdir
13	32	time			sys_time32
13	64	time			sys_time
14	common	mknod			sys_mknod
15	common	chmod			sys_chmod
16	common	lchown			sys_lchown
17	common	socket			sys_socket
18	common	stat			sys_newstat			compat_sys_newstat
19	common	lseek			sys_lseek			compat_sys_lseek
20	common	getpid			sys_getpid
21	common	mount			sys_mount			compat_sys_mount
22	common	bind			sys_bind
23	common	setuid			sys_setuid
24	common	getuid			sys_getuid
25	32	stime			sys_stime32
25	64	stime			sys_stime
26	common	ptrace			sys_ptrace			compat_sys_ptrace
27	common	alarm			sys_alarm
28	common	fstat			sys_newfstat			compat_sys_newfstat
29	common	pause			sys_pause
30	32	utime			sys_utime32
30	64	utime			sys_utime
31	common	connect			sys_connect
32	common	listen			sys_listen
33	common	access			sys_access
34	common	nice			sys_nice
35	common	accept			sys_accept
36	common	sync			sys_sync
37	common	kill			sys_kill
38	common	rename			sys_rename
39	common	mkdir			sys_mkdir
40	common	rmdir			sys_rmdir
41	common	dup			sys_dup
42	common	pipe			sys_pipe
43	common	times			sys_times			compat_sys_times
44	common	getsockname		sys_getsockname
45	common	brk			sys_brk
46	common	setgid			sys_setgid
47	common	getgid			sys_getgid
48	common	signal			sys_signal
49	common	geteuid			sys_geteuid
50	common	getegid			sys_getegid
51	common	acct			sys_acct
52	common	umount2			sys_umount
53	common	getpeername		sys_getpeername
54	common	ioctl			sys_ioctl			compat_sys_ioctl
55	common	fcntl			sys_fcntl			compat_sys_fcntl
56	common	socketpair		sys_socketpair
57	common	setpgid			sys_setpgid
58	common	send			sys_send
59	common	uname			sys_newuname
60	common	umask			sys_umask
61	common	chroot			sys_chroot
62	common	ustat			sys_ustat			compat_sys_ustat
63	common	dup2			sys_dup2
64	common	getppid			sys_getppid
65	common	getpgrp			sys_getpgrp
66	common	setsid			sys_setsid
67	common	pivot_root		sys_pivot_root
68	common	sgetmask		sys_sgetmask			sys32_unimplemented
69	common	ssetmask		sys_ssetmask			sys32_unimplemented
70	common	setreuid		sys_setreuid
71	common	setregid		sys_setregid
72	common	mincore			sys_mincore
73	common	sigpending		sys_sigpending			compat_sys_sigpending
74	common	sethostname		sys_sethostname
75	common	setrlimit		sys_setrlimit			compat_sys_setrlimit
76	common	getrlimit		sys_getrlimit			compat_sys_getrlimit
77	common	getrusage		sys_getrusage			compat_sys_getrusage
78	common	gettimeofday		sys_gettimeofday		compat_sys_gettimeofday
79	common	settimeofday		sys_settimeofday		compat_sys_settimeofday
80	common	getgroups		sys_getgroups
81	common	setgroups		sys_setgroups
82	common	sendto			sys_sendto
83	common	symlink			sys_symlink
84	common	lstat			sys_newlstat			compat_sys_newlstat
85	common	readlink		sys_readlink
86	common	uselib			sys_ni_syscall
87	common	swapon			sys_swapon
88	common	reboot			sys_reboot
89	common	mmap2			sys_mmap2
90	common	mmap			sys_mmap
91	common	munmap			sys_munmap
92	common	truncate		sys_truncate			compat_sys_truncate
93	common	ftruncate		sys_ftruncate			compat_sys_ftruncate
94	common	fchmod			sys_fchmod
95	common	fchown			sys_fchown
96	common	getpriority		sys_getpriority
97	common	setpriority		sys_setpriority
98	common	recv			sys_recv
99	common	statfs			sys_statfs			compat_sys_statfs
100	common	fstatfs			sys_fstatfs			compat_sys_fstatfs
101	common	stat64			sys_stat64
# 102 was socketcall
103	common	syslog			sys_syslog
104	common	setitimer		sys_setitimer			compat_sys_setitimer
105	common	getitimer		sys_getitimer			compat_sys_getitimer
106	common	capget			sys_capget
107	common	capset			sys_capset
108	32	pread64			parisc_pread64
108	64	pread64			sys_pread64
109	32	pwrite64		parisc_pwrite64
109	64	pwrite64		sys_pwrite64
110	common	getcwd			sys_getcwd
111	common	vhangup			sys_vhangup
112	common	fstat64			sys_fstat64
113	common	vfork			sys_vfork_wrapper
114	common	wait4			sys_wait4			compat_sys_wait4
115	common	swapoff			sys_swapoff
116	common	sysinfo			sys_sysinfo			compat_sys_sysinfo
117	common	shutdown		sys_shutdown
118	common	fsync			sys_fsync
119	common	madvise			sys_madvise
120	common	clone			sys_clone_wrapper
121	common	setdomainname		sys_setdomainname
122	common	sendfile		sys_sendfile			compat_sys_sendfile
123	common	recvfrom		sys_recvfrom
124	32	adjtimex		sys_adjtimex_time32
124	64	adjtimex		sys_adjtimex
125	common	mprotect		sys_mprotect
126	common	sigprocmask		sys_sigprocmask			compat_sys_sigprocmask
# 127 was create_module
128	common	init_module		sys_init_module
129	common	delete_module		sys_delete_module
# 130 was get_kernel_syms
131	common	quotactl		sys_quotactl
132	common	getpgid			sys_getpgid
133	common	fchdir			sys_fchdir
134	common	bdflush			sys_bdflush
135	common	sysfs			sys_sysfs
136	32	personality		parisc_personality
136	64	personality		sys_personality
# 137 was afs_syscall
138	common	setfsuid		sys_setfsuid
139	common	setfsgid		sys_setfsgid
140	common	_llseek			sys_llseek
141	common	getdents		sys_getdents			compat_sys_getdents
142	common	_newselect		sys_select			compat_sys_select
143	common	flock			sys_flock
144	common	msync			sys_msync
145	common	readv			sys_readv			compat_sys_readv
146	common	writev			sys_writev			compat_sys_writev
147	common	getsid			sys_getsid
148	common	fdatasync		sys_fdatasync
149	common	_sysctl			sys_sysctl			compat_sys_sysctl
150	common	mlock			sys_mlock
151	common	munlock			sys_munlock
152	common	mlockall		sys_mlockall
153	common	munlockall		sys_munlockall
154	common	sched_setparam		sys_sched_setparam
155	common	sched_getparam		sys_sched_getparam
156	common	sched_setscheduler	sys_sched_setscheduler
157	common	sched_getscheduler	sys_sched_getscheduler
158	common	sched_yield		sys_sched_yield
159	common	sched_get_priority_max	sys_sched_get_priority_max
160	common	sched_get_priority_min	sys_sched_get_priority_min
161	32	sched_rr_get_interval	sys_sched_rr_get_interval_time32
161	64	sched_rr_get_interval	sys_sched_rr_get_interval
162	32	nanosleep		sys_nanosleep_time32
162	64	nanosleep		sys_nanosleep
163	common	mremap			sys_mremap
164	common	setresuid		sys_setresuid
165	common	getresuid		sys_getresuid
166	common	sigaltstack		sys_sigaltstack			compat_sys_sigaltstack
# 167 was query_module
168	common	poll			sys_poll
# 169 was nfsservctl
170	common	setresgid		sys_setresgid
171	common	getresgid		sys_getresgid
172	common	prctl			sys_prctl
173	common	rt_sigreturn		sys_rt_sigreturn_wrapper
174	common	rt_sigaction		sys_rt_sigaction		compat_sys_rt_sigaction
175	common	rt_sigprocmask		sys_rt_sigprocmask		compat_sys_rt_sigprocmask
176	common	rt_sigpending		sys_rt_sigpending		compat_sys_rt_sigpending
177	32	rt_sigtimedwait		sys_rt_sigtimedwait_time32	compat_sys_rt_sigtimedwait_time32
177	64	rt_sigtimedwait		sys_rt_sigtimedwait
178	common	rt_sigqueueinfo		sys_rt_sigqueueinfo		compat_sys_rt_sigqueueinfo
179	common	rt_sigsuspend		sys_rt_sigsuspend		compat_sys_rt_sigsuspend
180	common	chown			sys_chown
181	common	setsockopt		sys_setsockopt			compat_sys_setsockopt
182	common	getsockopt		sys_getsockopt			compat_sys_getsockopt
183	common	sendmsg			sys_sendmsg			compat_sys_sendmsg
184	common	recvmsg			sys_recvmsg			compat_sys_recvmsg
185	common	semop			sys_semop
186	common	semget			sys_semget
187	common	semctl			sys_semctl			compat_sys_semctl
188	common	msgsnd			sys_msgsnd			compat_sys_msgsnd
189	common	msgrcv			sys_msgrcv			compat_sys_msgrcv
190	common	msgget			sys_msgget
191	common	msgctl			sys_msgctl			compat_sys_msgctl
192	common	shmat			sys_shmat			compat_sys_shmat
193	common	shmdt			sys_shmdt
194	common	shmget			sys_shmget
195	common	shmctl			sys_shmctl			compat_sys_shmctl
# 196 was getpmsg
# 197 was putpmsg
198	common	lstat64			sys_lstat64
199	32	truncate64		parisc_truncate64
199	64	truncate64		sys_truncate64
200	32	ftruncate64		parisc_ftruncate64
200	64	ftruncate64		sys_ftruncate64
201	common	getdents64		sys_getdents64
202	common	fcntl64			sys_fcntl64			compat_sys_fcntl64
# 203 was attrctl
# 204 was acl_get
# 205 was acl_set
206	common	gettid			sys_gettid
207	32	readahead		parisc_readahead
207	64	readahead		sys_readahead
208	common	tkill			sys_tkill
209	common	sendfile64		sys_sendfile64			compat_sys_sendfile64
210	32	futex			sys_futex_time32
210	64	futex			sys_futex
211	common	sched_setaffinity	sys_sched_setaffinity		compat_sys_sched_setaffinity
212	common	sched_getaffinity	sys_sched_getaffinity		compat_sys_sched_getaffinity
# 213 was set_thread_area
# 214 was get_thread_area
215	common	io_setup		sys_io_setup			compat_sys_io_setup
216	common	io_destroy		sys_io_destroy
217	32	io_getevents		sys_io_getevents_time32
217	64	io_getevents		sys_io_getevents
218	common	io_submit		sys_io_submit			compat_sys_io_submit
219	common	io_cancel		sys_io_cancel
# 220 was alloc_hugepages
# 221 was free_hugepages
222	common	exit_group		sys_exit_group
223	common	lookup_dcookie		sys_lookup_dcookie		compat_sys_lookup_dcookie
224	common	epoll_create		sys_epoll_create
225	common	epoll_ctl		sys_epoll_ctl
226	common	epoll_wait		sys_epoll_wait
227	common	remap_file_pages	sys_remap_file_pages
228	32	semtimedop		sys_semtimedop_time32
228	64	semtimedop		sys_semtimedop
229	common	mq_open			sys_mq_open			compat_sys_mq_open
230	common	mq_unlink		sys_mq_unlink
231	32	mq_timedsend		sys_mq_timedsend_time32
231	64	mq_timedsend		sys_mq_timedsend
232	32	mq_timedreceive		sys_mq_timedreceive_time32
232	64	mq_timedreceive		sys_mq_timedreceive
233	common	mq_notify		sys_mq_notify			compat_sys_mq_notify
234	common	mq_getsetattr		sys_mq_getsetattr		compat_sys_mq_getsetattr
235	common	waitid			sys_waitid			compat_sys_waitid
236	32	fadvise64_64		parisc_fadvise64_64
236	64	fadvise64_64		sys_fadvise64_64
237	common	set_tid_address		sys_set_tid_address
238	common	setxattr		sys_setxattr
239	common	lsetxattr		sys_lsetxattr
240	common	fsetxattr		sys_fsetxattr
241	common	getxattr		sys_getxattr
242	common	lgetxattr		sys_lgetxattr
243	common	fgetxattr		sys_fgetxattr
244	common	listxattr		sys_listxattr
245	common	llistxattr		sys_llistxattr
246	common	flistxattr		sys_flistxattr
247	common	removexattr		sys_removexattr
248	common	lremovexattr		sys_lremovexattr
249	common	fremovexattr		sys_fremovexattr
250	common	timer_create		sys_timer_create		compat_sys_timer_create
251	32	timer_settime		sys_timer_settime32
251	64	timer_settime		sys_timer_settime
252	32	timer_gettime		sys_timer_gettime32
252	64	timer_gettime		sys_timer_gettime
253	common	timer_getoverrun	sys_timer_getoverrun
254	common	timer_delete		sys_timer_delete
255	32	clock_settime		sys_clock_settime32
255	64	clock_settime		sys_clock_settime
256	32	clock_gettime		sys_clock_gettime32
256	64	clock_gettime		sys_clock_gettime
257	32	clock_getres		sys_clock_getres_time32
257	64	clock_getres		sys_clock_getres
258	32	clock_nanosleep		sys_clock_nanosleep_time32
258	64	clock_nanosleep		sys_clock_nanosleep
259	common	tgkill			sys_tgkill
260	common	mbind			sys_mbind			compat_sys_mbind
261	common	get_mempolicy		sys_get_mempolicy		compat_sys_get_mempolicy
262	common	set_mempolicy		sys_set_mempolicy		compat_sys_set_mempolicy
# 263 was vserver
264	common	add_key			sys_add_key
265	common	request_key		sys_request_key
266	common	keyctl			sys_keyctl			compat_sys_keyctl
267	common	ioprio_set		sys_ioprio_set
268	common	ioprio_get		sys_ioprio_get
269	common	inotify_init		sys_inotify_init
270	common	inotify_add_watch	sys_inotify_add_watch
271	common	inotify_rm_watch	sys_inotify_rm_watch
272	common	migrate_pages		sys_migrate_pages
273	32	pselect6		sys_pselect6_time32		compat_sys_pselect6_time32
273	64	pselect6		sys_pselect6
274	32	ppoll			sys_ppoll_time32		compat_sys_ppoll_time32
274	64	ppoll			sys_ppoll
275	common	openat			sys_openat			compat_sys_openat
276	common	mkdirat			sys_mkdirat
277	common	mknodat			sys_mknodat
278	common	fchownat		sys_fchownat
279	32	futimesat		sys_futimesat_time32
279	64	futimesat		sys_futimesat
280	common	fstatat64		sys_fstatat64
281	common	unlinkat		sys_unlinkat
282	common	renameat		sys_renameat
283	common	linkat			sys_linkat
284	common	symlinkat		sys_symlinkat
285	common	readlinkat		sys_readlinkat
286	common	fchmodat		sys_fchmodat
287	common	faccessat		sys_faccessat
288	common	unshare			sys_unshare
289	common	set_robust_list		sys_set_robust_list		compat_sys_set_robust_list
290	common	get_robust_list		sys_get_robust_list		compat_sys_get_robust_list
291	common	splice			sys_splice
292	32	sync_file_range		parisc_sync_file_range
292	64	sync_file_range		sys_sync_file_range
293	common	tee			sys_tee
294	common	vmsplice		sys_vmsplice			compat_sys_vmsplice
295	common	move_pages		sys_move_pages			compat_sys_move_pages
296	common	getcpu			sys_getcpu
297	common	epoll_pwait		sys_epoll_pwait			compat_sys_epoll_pwait
298	common	statfs64		sys_statfs64			compat_sys_statfs64
299	common	fstatfs64		sys_fstatfs64			compat_sys_fstatfs64
300	common	kexec_load		sys_kexec_load			compat_sys_kexec_load
301	32	utimensat		sys_utimensat_time32
301	64	utimensat		sys_utimensat
302	common	signalfd		sys_signalfd			compat_sys_signalfd
# 303 was timerfd
304	common	eventfd			sys_eventfd
305	32	fallocate		parisc_fallocate
305	64	fallocate		sys_fallocate
306	common	timerfd_create		sys_timerfd_create
307	32	timerfd_settime		sys_timerfd_settime32
307	64	timerfd_settime		sys_timerfd_settime
308	32	timerfd_gettime		sys_timerfd_gettime32
308	64	timerfd_gettime		sys_timerfd_gettime
309	common	signalfd4		sys_signalfd4			compat_sys_signalfd4
310	common	eventfd2		sys_eventfd2
311	common	epoll_create1		sys_epoll_create1
312	common	dup3			sys_dup3
313	common	pipe2			sys_pipe2
314	common	inotify_init1		sys_inotify_init1
315	common	preadv	sys_preadv	compat_sys_preadv
316	common	pwritev	sys_pwritev	compat_sys_pwritev
317	common	rt_tgsigqueueinfo	sys_rt_tgsigqueueinfo		compat_sys_rt_tgsigqueueinfo
318	common	perf_event_open		sys_perf_event_open
319	32	recvmmsg		sys_recvmmsg_time32		compat_sys_recvmmsg_time32
319	64	recvmmsg		sys_recvmmsg
320	common	accept4			sys_accept4
321	common	prlimit64		sys_prlimit64
322	common	fanotify_init		sys_fanotify_init
323	common	fanotify_mark		sys_fanotify_mark		sys32_fanotify_mark
324	32	clock_adjtime		sys_clock_adjtime32
324	64	clock_adjtime		sys_clock_adjtime
325	common	name_to_handle_at	sys_name_to_handle_at
326	common	open_by_handle_at	sys_open_by_handle_at		compat_sys_open_by_handle_at
327	common	syncfs			sys_syncfs
328	common	setns			sys_setns
329	common	sendmmsg		sys_sendmmsg			compat_sys_sendmmsg
330	common	process_vm_readv	sys_process_vm_readv		compat_sys_process_vm_readv
331	common	process_vm_writev	sys_process_vm_writev		compat_sys_process_vm_writev
332	common	kcmp			sys_kcmp
333	common	finit_module		sys_finit_module
334	common	sched_setattr		sys_sched_setattr
335	common	sched_getattr		sys_sched_getattr
336	32	utimes			sys_utimes_time32
336	64	utimes			sys_utimes
337	common	renameat2		sys_renameat2
338	common	seccomp			sys_seccomp
339	common	getrandom		sys_getrandom
340	common	memfd_create		sys_memfd_create
341	common	bpf			sys_bpf
342	common	execveat		sys_execveat			compat_sys_execveat
343	common	membarrier		sys_membarrier
344	common	userfaultfd		sys_userfaultfd
345	common	mlock2			sys_mlock2
346	common	copy_file_range		sys_copy_file_range
347	common	preadv2			sys_preadv2			compat_sys_preadv2
348	common	pwritev2		sys_pwritev2			compat_sys_pwritev2
349	common	statx			sys_statx
350	32	io_pgetevents		sys_io_pgetevents_time32	compat_sys_io_pgetevents
350	64	io_pgetevents		sys_io_pgetevents
351	common	pkey_mprotect		sys_pkey_mprotect
352	common	pkey_alloc		sys_pkey_alloc
353	common	pkey_free		sys_pkey_free
354	common	rseq			sys_rseq
# 355 through 402 are unassigned to sync up with generic numbers
403	32	clock_gettime64			sys_clock_gettime		sys_clock_gettime
404	32	clock_settime64			sys_clock_settime		sys_clock_settime
405	32	clock_adjtime64			sys_clock_adjtime		sys_clock_adjtime
406	32	clock_getres_time64		sys_clock_getres		sys_clock_getres
407	32	clock_nanosleep_time64		sys_clock_nanosleep		sys_clock_nanosleep
408	32	timer_gettime64			sys_timer_gettime		sys_timer_gettime
409	32	timer_settime64			sys_timer_settime		sys_timer_settime
410	32	timerfd_gettime64		sys_timerfd_gettime		sys_timerfd_gettime
411	32	timerfd_settime64		sys_timerfd_settime		sys_timerfd_settime
412	32	utimensat_time64		sys_utimensat			sys_utimensat
413	32	pselect6_time64			sys_pselect6			compat_sys_pselect6_time64
414	32	ppoll_time64			sys_ppoll			compat_sys_ppoll_time64
416	32	io_pgetevents_time64		sys_io_pgetevents		sys_io_pgetevents
417	32	recvmmsg_time64			sys_recvmmsg			compat_sys_recvmmsg_time64
418	32	mq_timedsend_time64		sys_mq_timedsend		sys_mq_timedsend
419	32	mq_timedreceive_time64		sys_mq_timedreceive		sys_mq_timedreceive
420	32	semtimedop_time64		sys_semtimedop			sys_semtimedop
421	32	rt_sigtimedwait_time64		sys_rt_sigtimedwait		compat_sys_rt_sigtimedwait_time64
422	32	futex_time64			sys_futex			sys_futex
423	32	sched_rr_get_interval_time64	sys_sched_rr_get_interval	sys_sched_rr_get_interval
424	common	pidfd_send_signal		sys_pidfd_send_signal
425	common	io_uring_setup			sys_io_uring_setup
426	common	io_uring_enter			sys_io_uring_enter
427	common	io_uring_register		sys_io_uring_register
428	common	open_tree			sys_open_tree
429	common	move_mount			sys_move_mount
430	common	fsopen				sys_fsopen
431	common	fsconfig			sys_fsconfig
432	common	fsmount				sys_fsmount
<<<<<<< HEAD
433	common	fspick				sys_fspick
=======
433	common	fspick				sys_fspick
434	common	pidfd_open			sys_pidfd_open
>>>>>>> 4ff96fb5
<|MERGE_RESOLUTION|>--- conflicted
+++ resolved
@@ -429,9 +429,5 @@
 430	common	fsopen				sys_fsopen
 431	common	fsconfig			sys_fsconfig
 432	common	fsmount				sys_fsmount
-<<<<<<< HEAD
 433	common	fspick				sys_fspick
-=======
-433	common	fspick				sys_fspick
-434	common	pidfd_open			sys_pidfd_open
->>>>>>> 4ff96fb5
+434	common	pidfd_open			sys_pidfd_open