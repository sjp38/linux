/*
 * arch/arm/mach-at91/pm.c
 * AT91 Power Management
 *
 * Copyright (C) 2005 David Brownell
 *
 * This program is free software; you can redistribute it and/or modify
 * it under the terms of the GNU General Public License as published by
 * the Free Software Foundation; either version 2 of the License, or
 * (at your option) any later version.
 */

#include <linux/gpio.h>
#include <linux/suspend.h>
#include <linux/sched.h>
#include <linux/proc_fs.h>
#include <linux/interrupt.h>
#include <linux/sysfs.h>
#include <linux/module.h>
#include <linux/platform_device.h>
#include <linux/io.h>
#include <linux/clk/at91_pmc.h>

#include <asm/irq.h>
#include <linux/atomic.h>
#include <asm/mach/time.h>
#include <asm/mach/irq.h>

#include <mach/cpu.h>
#include <mach/hardware.h>

#include "generic.h"
#include "pm.h"
<<<<<<< HEAD
#include "gpio.h"
=======
>>>>>>> e529fea9

static void (*at91_pm_standby)(void);

static int at91_pm_valid_state(suspend_state_t state)
{
	switch (state) {
		case PM_SUSPEND_ON:
		case PM_SUSPEND_STANDBY:
		case PM_SUSPEND_MEM:
			return 1;

		default:
			return 0;
	}
}


static suspend_state_t target_state;

/*
 * Called after processes are frozen, but before we shutdown devices.
 */
static int at91_pm_begin(suspend_state_t state)
{
	target_state = state;
	return 0;
}

/*
 * Verify that all the clocks are correct before entering
 * slow-clock mode.
 */
static int at91_pm_verify_clocks(void)
{
	unsigned long scsr;
	int i;

	scsr = at91_pmc_read(AT91_PMC_SCSR);

	/* USB must not be using PLLB */
	if (cpu_is_at91rm9200()) {
		if ((scsr & (AT91RM9200_PMC_UHP | AT91RM9200_PMC_UDP)) != 0) {
			pr_err("AT91: PM - Suspend-to-RAM with USB still active\n");
			return 0;
		}
	} else if (cpu_is_at91sam9260() || cpu_is_at91sam9261() || cpu_is_at91sam9263()
			|| cpu_is_at91sam9g20() || cpu_is_at91sam9g10()) {
		if ((scsr & (AT91SAM926x_PMC_UHP | AT91SAM926x_PMC_UDP)) != 0) {
			pr_err("AT91: PM - Suspend-to-RAM with USB still active\n");
			return 0;
		}
	}

	/* PCK0..PCK3 must be disabled, or configured to use clk32k */
	for (i = 0; i < 4; i++) {
		u32 css;

		if ((scsr & (AT91_PMC_PCK0 << i)) == 0)
			continue;

		css = at91_pmc_read(AT91_PMC_PCKR(i)) & AT91_PMC_CSS;
		if (css != AT91_PMC_CSS_SLOW) {
			pr_err("AT91: PM - Suspend-to-RAM with PCK%d src %d\n", i, css);
			return 0;
		}
	}

	return 1;
}

/*
 * Call this from platform driver suspend() to see how deeply to suspend.
 * For example, some controllers (like OHCI) need one of the PLL clocks
 * in order to act as a wakeup source, and those are not available when
 * going into slow clock mode.
 *
 * REVISIT: generalize as clk_will_be_available(clk)?  Other platforms have
 * the very same problem (but not using at91 main_clk), and it'd be better
 * to add one generic API rather than lots of platform-specific ones.
 */
int at91_suspend_entering_slow_clock(void)
{
	return (target_state == PM_SUSPEND_MEM);
}
EXPORT_SYMBOL(at91_suspend_entering_slow_clock);


static void (*slow_clock)(void __iomem *pmc, void __iomem *ramc0,
			  void __iomem *ramc1, int memctrl);

#ifdef CONFIG_AT91_SLOW_CLOCK
extern void at91_slow_clock(void __iomem *pmc, void __iomem *ramc0,
			    void __iomem *ramc1, int memctrl);
extern u32 at91_slow_clock_sz;
#endif

static int at91_pm_enter(suspend_state_t state)
{
<<<<<<< HEAD
	if (of_have_populated_dt())
		at91_pinctrl_gpio_suspend();
	else
		at91_gpio_suspend();

	if (IS_ENABLED(CONFIG_OLD_IRQ_AT91) && at91_aic_base) {
		at91_irq_suspend();

		pr_debug("AT91: PM - wake mask %08x, pm state %d\n",
				/* remember all the always-wake irqs */
				(at91_pmc_read(AT91_PMC_PCSR)
						| (1 << AT91_ID_FIQ)
						| (1 << AT91_ID_SYS)
						| (at91_get_extern_irq()))
					& at91_aic_read(AT91_AIC_IMR),
				state);
	}
=======
	at91_pinctrl_gpio_suspend();
>>>>>>> e529fea9

	switch (state) {
		/*
		 * Suspend-to-RAM is like STANDBY plus slow clock mode, so
		 * drivers must suspend more deeply:  only the master clock
		 * controller may be using the main oscillator.
		 */
		case PM_SUSPEND_MEM:
			/*
			 * Ensure that clocks are in a valid state.
			 */
			if (!at91_pm_verify_clocks())
				goto error;

			/*
			 * Enter slow clock mode by switching over to clk32k and
			 * turning off the main oscillator; reverse on wakeup.
			 */
			if (slow_clock) {
				int memctrl = AT91_MEMCTRL_SDRAMC;

				if (cpu_is_at91rm9200())
					memctrl = AT91_MEMCTRL_MC;
				else if (cpu_is_at91sam9g45())
					memctrl = AT91_MEMCTRL_DDRSDR;
#ifdef CONFIG_AT91_SLOW_CLOCK
				/* copy slow_clock handler to SRAM, and call it */
				memcpy(slow_clock, at91_slow_clock, at91_slow_clock_sz);
#endif
				slow_clock(at91_pmc_base, at91_ramc_base[0],
					   at91_ramc_base[1], memctrl);
				break;
			} else {
				pr_info("AT91: PM - no slow clock mode enabled ...\n");
				/* FALLTHROUGH leaving master clock alone */
			}

		/*
		 * STANDBY mode has *all* drivers suspended; ignores irqs not
		 * marked as 'wakeup' event sources; and reduces DRAM power.
		 * But otherwise it's identical to PM_SUSPEND_ON:  cpu idle, and
		 * nothing fancy done with main or cpu clocks.
		 */
		case PM_SUSPEND_STANDBY:
			/*
			 * NOTE: the Wait-for-Interrupt instruction needs to be
			 * in icache so no SDRAM accesses are needed until the
			 * wakeup IRQ occurs and self-refresh is terminated.
			 * For ARM 926 based chips, this requirement is weaker
			 * as at91sam9 can access a RAM in self-refresh mode.
			 */
			if (at91_pm_standby)
				at91_pm_standby();
			break;

		case PM_SUSPEND_ON:
			cpu_do_idle();
			break;

		default:
			pr_debug("AT91: PM - bogus suspend state %d\n", state);
			goto error;
	}

<<<<<<< HEAD
	if (IS_ENABLED(CONFIG_OLD_IRQ_AT91) && at91_aic_base)
		pr_debug("AT91: PM - wakeup %08x\n",
			 at91_aic_read(AT91_AIC_IPR) &
			 at91_aic_read(AT91_AIC_IMR));

error:
	target_state = PM_SUSPEND_ON;

	if (IS_ENABLED(CONFIG_OLD_IRQ_AT91) && at91_aic_base)
		at91_irq_resume();

	if (of_have_populated_dt())
		at91_pinctrl_gpio_resume();
	else
		at91_gpio_resume();
=======
error:
	target_state = PM_SUSPEND_ON;

	at91_pinctrl_gpio_resume();
>>>>>>> e529fea9
	return 0;
}

/*
 * Called right prior to thawing processes.
 */
static void at91_pm_end(void)
{
	target_state = PM_SUSPEND_ON;
}


static const struct platform_suspend_ops at91_pm_ops = {
	.valid	= at91_pm_valid_state,
	.begin	= at91_pm_begin,
	.enter	= at91_pm_enter,
	.end	= at91_pm_end,
};

static struct platform_device at91_cpuidle_device = {
	.name = "cpuidle-at91",
};

void at91_pm_set_standby(void (*at91_standby)(void))
{
	if (at91_standby) {
		at91_cpuidle_device.dev.platform_data = at91_standby;
		at91_pm_standby = at91_standby;
	}
}

static int __init at91_pm_init(void)
{
#ifdef CONFIG_AT91_SLOW_CLOCK
	slow_clock = (void *) (AT91_IO_VIRT_BASE - at91_slow_clock_sz);
#endif

	pr_info("AT91: Power Management%s\n", (slow_clock ? " (with slow clock mode)" : ""));

	/* AT91RM9200 SDRAM low-power mode cannot be used with self-refresh. */
	if (cpu_is_at91rm9200())
		at91_ramc_write(0, AT91RM9200_SDRAMC_LPR, 0);
	
	if (at91_cpuidle_device.dev.platform_data)
		platform_device_register(&at91_cpuidle_device);

	suspend_set_ops(&at91_pm_ops);

	return 0;
}
arch_initcall(at91_pm_init);<|MERGE_RESOLUTION|>--- conflicted
+++ resolved
@@ -31,10 +31,6 @@
 
 #include "generic.h"
 #include "pm.h"
-<<<<<<< HEAD
-#include "gpio.h"
-=======
->>>>>>> e529fea9
 
 static void (*at91_pm_standby)(void);
 
@@ -133,27 +129,7 @@
 
 static int at91_pm_enter(suspend_state_t state)
 {
-<<<<<<< HEAD
-	if (of_have_populated_dt())
-		at91_pinctrl_gpio_suspend();
-	else
-		at91_gpio_suspend();
-
-	if (IS_ENABLED(CONFIG_OLD_IRQ_AT91) && at91_aic_base) {
-		at91_irq_suspend();
-
-		pr_debug("AT91: PM - wake mask %08x, pm state %d\n",
-				/* remember all the always-wake irqs */
-				(at91_pmc_read(AT91_PMC_PCSR)
-						| (1 << AT91_ID_FIQ)
-						| (1 << AT91_ID_SYS)
-						| (at91_get_extern_irq()))
-					& at91_aic_read(AT91_AIC_IMR),
-				state);
-	}
-=======
 	at91_pinctrl_gpio_suspend();
->>>>>>> e529fea9
 
 	switch (state) {
 		/*
@@ -218,28 +194,10 @@
 			goto error;
 	}
 
-<<<<<<< HEAD
-	if (IS_ENABLED(CONFIG_OLD_IRQ_AT91) && at91_aic_base)
-		pr_debug("AT91: PM - wakeup %08x\n",
-			 at91_aic_read(AT91_AIC_IPR) &
-			 at91_aic_read(AT91_AIC_IMR));
-
 error:
 	target_state = PM_SUSPEND_ON;
 
-	if (IS_ENABLED(CONFIG_OLD_IRQ_AT91) && at91_aic_base)
-		at91_irq_resume();
-
-	if (of_have_populated_dt())
-		at91_pinctrl_gpio_resume();
-	else
-		at91_gpio_resume();
-=======
-error:
-	target_state = PM_SUSPEND_ON;
-
 	at91_pinctrl_gpio_resume();
->>>>>>> e529fea9
 	return 0;
 }
 
