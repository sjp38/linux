--- conflicted
+++ resolved
@@ -10,10 +10,7 @@
 
 /dts-v1/;
 #include "r8a7790.dtsi"
-<<<<<<< HEAD
-=======
 #include <dt-bindings/gpio/gpio.h>
->>>>>>> 2b4baad0
 
 / {
 	model = "Lager";
