/*
 * Copyright 2013-2014 Texas Instruments, Inc.
 *
 * Keystone 2 Edison soc device tree
 *
 * This program is free software; you can redistribute it and/or modify
 * it under the terms of the GNU General Public License version 2 as
 * published by the Free Software Foundation.
 */

/ {
	cpus {
		#address-cells = <1>;
		#size-cells = <0>;

		interrupt-parent = <&gic>;

		cpu@0 {
			compatible = "arm,cortex-a15";
			device_type = "cpu";
			reg = <0>;
		};

		cpu@1 {
			compatible = "arm,cortex-a15";
			device_type = "cpu";
			reg = <1>;
		};

		cpu@2 {
			compatible = "arm,cortex-a15";
			device_type = "cpu";
			reg = <2>;
		};

		cpu@3 {
			compatible = "arm,cortex-a15";
			device_type = "cpu";
			reg = <3>;
		};
	};

	soc {
		/include/ "k2e-clocks.dtsi"

		usb: usb@2680000 {
			interrupts = <GIC_SPI 152 IRQ_TYPE_EDGE_RISING>;
			dwc3@2690000 {
				interrupts = <GIC_SPI 152 IRQ_TYPE_EDGE_RISING>;
			};
		};

		usb1_phy: usb_phy@2620750 {
			compatible = "ti,keystone-usbphy";
			#address-cells = <1>;
			#size-cells = <1>;
			reg = <0x2620750 24>;
			status = "disabled";
		};

		usb1: usb@25000000 {
			compatible = "ti,keystone-dwc3";
			#address-cells = <1>;
			#size-cells = <1>;
			reg = <0x25000000 0x10000>;
			clocks = <&clkusb1>;
			clock-names = "usb";
			interrupts = <GIC_SPI 414 IRQ_TYPE_EDGE_RISING>;
			ranges;
			dma-coherent;
			dma-ranges;
			status = "disabled";

			dwc3@25010000 {
				compatible = "synopsys,dwc3";
				reg = <0x25010000 0x70000>;
				interrupts = <GIC_SPI 414 IRQ_TYPE_EDGE_RISING>;
				usb-phy = <&usb1_phy>, <&usb1_phy>;
			};
		};

		dspgpio0: keystone_dsp_gpio@02620240 {
			compatible = "ti,keystone-dsp-gpio";
			gpio-controller;
			#gpio-cells = <2>;
			gpio,syscon-dev = <&devctrl 0x240>;
		};
<<<<<<< HEAD
=======

		pcie@21020000 {
			compatible = "ti,keystone-pcie","snps,dw-pcie";
			clocks = <&clkpcie1>;
			clock-names = "pcie";
			#address-cells = <3>;
			#size-cells = <2>;
			reg =  <0x21021000 0x2000>, <0x21020000 0x1000>, <0x02620128 4>;
			ranges = <0x81000000 0 0 0x23260000 0x4000 0x4000
				0x82000000 0 0x60000000 0x60000000 0 0x10000000>;

			device_type = "pci";
			num-lanes = <2>;

			#interrupt-cells = <1>;
			interrupt-map-mask = <0 0 0 7>;
			interrupt-map = <0 0 0 1 &pcie_intc1 0>, /* INT A */
					<0 0 0 2 &pcie_intc1 1>, /* INT B */
					<0 0 0 3 &pcie_intc1 2>, /* INT C */
					<0 0 0 4 &pcie_intc1 3>; /* INT D */

			pcie_msi_intc1: msi-interrupt-controller {
				interrupt-controller;
				#interrupt-cells = <1>;
				interrupt-parent = <&gic>;
				interrupts = <GIC_SPI 377 IRQ_TYPE_EDGE_RISING>,
					<GIC_SPI 378 IRQ_TYPE_EDGE_RISING>,
					<GIC_SPI 379 IRQ_TYPE_EDGE_RISING>,
					<GIC_SPI 380 IRQ_TYPE_EDGE_RISING>,
					<GIC_SPI 381 IRQ_TYPE_EDGE_RISING>,
					<GIC_SPI 382 IRQ_TYPE_EDGE_RISING>,
					<GIC_SPI 383 IRQ_TYPE_EDGE_RISING>,
					<GIC_SPI 384 IRQ_TYPE_EDGE_RISING>;
			};

			pcie_intc1: legacy-interrupt-controller {
				interrupt-controller;
				#interrupt-cells = <1>;
				interrupt-parent = <&gic>;
				interrupts = <GIC_SPI 373 IRQ_TYPE_EDGE_RISING>,
					<GIC_SPI 374 IRQ_TYPE_EDGE_RISING>,
					<GIC_SPI 375 IRQ_TYPE_EDGE_RISING>,
					<GIC_SPI 376 IRQ_TYPE_EDGE_RISING>;
			};
		};
>>>>>>> e529fea9
	};
};

&mdio {
	reg = <0x24200f00 0x100>;
};<|MERGE_RESOLUTION|>--- conflicted
+++ resolved
@@ -85,8 +85,6 @@
 			#gpio-cells = <2>;
 			gpio,syscon-dev = <&devctrl 0x240>;
 		};
-<<<<<<< HEAD
-=======
 
 		pcie@21020000 {
 			compatible = "ti,keystone-pcie","snps,dw-pcie";
@@ -132,7 +130,6 @@
 					<GIC_SPI 376 IRQ_TYPE_EDGE_RISING>;
 			};
 		};
->>>>>>> e529fea9
 	};
 };
 
