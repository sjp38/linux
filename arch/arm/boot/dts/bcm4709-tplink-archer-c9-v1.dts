// SPDX-License-Identifier: GPL-2.0-or-later OR MIT
/*
 * Copyright (C) 2016 Rafał Miłecki <rafal@milecki.pl>
 */

/dts-v1/;

#include "bcm4709.dtsi"

/ {
	compatible = "tplink,archer-c9-v1", "brcm,bcm4709", "brcm,bcm4708";
	model = "TP-LINK Archer C9 V1";

	chosen {
		bootargs = "console=ttyS0,115200 earlycon";
	};

	memory {
		reg = <0x00000000 0x08000000>;
	};

	leds {
		compatible = "gpio-leds";

		lan {
			label = "bcm53xx:blue:lan";
			gpios = <&chipcommon 1 GPIO_ACTIVE_HIGH>;
		};

		wps {
			label = "bcm53xx:blue:wps";
			gpios = <&chipcommon 2 GPIO_ACTIVE_HIGH>;
		};

		2ghz {
			label = "bcm53xx:blue:2ghz";
			gpios = <&chipcommon 4 GPIO_ACTIVE_HIGH>;
		};

		5ghz {
			label = "bcm53xx:blue:5ghz";
			gpios = <&chipcommon 5 GPIO_ACTIVE_HIGH>;
		};

		usb3 {
			label = "bcm53xx:blue:usb3";
			gpios = <&chipcommon 6 GPIO_ACTIVE_HIGH>;
			trigger-sources = <&ohci_port1>, <&ehci_port1>,
					  <&xhci_port1>;
			linux,default-trigger = "usbport";
		};

		usb2 {
			label = "bcm53xx:blue:usb2";
			gpios = <&chipcommon 7 GPIO_ACTIVE_HIGH>;
			trigger-sources = <&ohci_port2>, <&ehci_port2>;
			linux,default-trigger = "usbport";
		};

		wan-blue {
			label = "bcm53xx:blue:wan";
			gpios = <&chipcommon 14 GPIO_ACTIVE_HIGH>;
		};

		wan-amber {
			label = "bcm53xx:amber:wan";
			gpios = <&chipcommon 15 GPIO_ACTIVE_HIGH>;
		};

		power {
			label = "bcm53xx:blue:power";
			gpios = <&chipcommon 18 GPIO_ACTIVE_LOW>;
			linux,default-trigger = "default-on";
		};
	};

	gpio-keys {
		compatible = "gpio-keys";
		#address-cells = <1>;
		#size-cells = <0>;

		wps {
			label = "WPS";
			linux,code = <KEY_WPS_BUTTON>;
			gpios = <&chipcommon 0 GPIO_ACTIVE_LOW>;
		};

		restart {
			label = "Reset";
			linux,code = <KEY_RESTART>;
			gpios = <&chipcommon 3 GPIO_ACTIVE_LOW>;
		};
	};
};

&usb2 {
	vcc-gpio = <&chipcommon 13 GPIO_ACTIVE_HIGH>;
};

&usb3 {
	vcc-gpio = <&chipcommon 12 GPIO_ACTIVE_HIGH>;
};

&spi_nor {
	status = "okay";
<<<<<<< HEAD
=======

	partitions {
		compatible = "fixed-partitions";
		#address-cells = <1>;
		#size-cells = <1>;

		boot@0 {
			label = "boot";
			reg = <0x000000 0x040000>;
			read-only;
		};

		os-image@100000 {
			label = "os-image";
			reg = <0x040000 0x200000>;
			compatible = "brcm,trx";
		};

		rootfs@240000 {
			label = "rootfs";
			reg = <0x240000 0xc00000>;
		};

		nvram@ff0000 {
			label = "nvram";
			reg = <0xff0000 0x010000>;
		};
	};
>>>>>>> 0fd79184
};

&usb3_phy {
	status = "okay";
};<|MERGE_RESOLUTION|>--- conflicted
+++ resolved
@@ -103,8 +103,6 @@
 
 &spi_nor {
 	status = "okay";
-<<<<<<< HEAD
-=======
 
 	partitions {
 		compatible = "fixed-partitions";
@@ -133,7 +131,6 @@
 			reg = <0xff0000 0x010000>;
 		};
 	};
->>>>>>> 0fd79184
 };
 
 &usb3_phy {
