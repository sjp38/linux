--- conflicted
+++ resolved
@@ -36,11 +36,7 @@
 	pinctrl-names = "default";
 	pinctrl-0 = <&pinctrl_fec>;
 	phy-mode = "mii";
-<<<<<<< HEAD
-	phy-reset-gpios = <&gpio3 0 GPIO_ACTIVE_LOW>;
-=======
 	phy-reset-gpios = <&gpio3 0 GPIO_ACTIVE_HIGH>;
->>>>>>> 52bfd188
 	phy-reset-duration = <1>;
 	status = "okay";
 };
