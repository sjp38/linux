/*
 * Copyright 2013 Freescale Semiconductor, Inc.
 *
 * Author: Fabio Estevam <fabio.estevam@freescale.com>
 *
 * This program is free software; you can redistribute it and/or modify
 * it under the terms of the GNU General Public License version 2 as
 * published by the Free Software Foundation.
 *
 */

/ {
	regulators {
		compatible = "simple-bus";
		#address-cells = <1>;
		#size-cells = <0>;

		reg_2p5v: regulator@0 {
			compatible = "regulator-fixed";
			reg = <0>;
			regulator-name = "2P5V";
			regulator-min-microvolt = <2500000>;
			regulator-max-microvolt = <2500000>;
			regulator-always-on;
		};

		reg_3p3v: regulator@1 {
			compatible = "regulator-fixed";
			reg = <1>;
			regulator-name = "3P3V";
			regulator-min-microvolt = <3300000>;
			regulator-max-microvolt = <3300000>;
			regulator-always-on;
		};
	};

	sound {
		compatible = "fsl,imx6-wandboard-sgtl5000",
			     "fsl,imx-audio-sgtl5000";
		model = "imx6-wandboard-sgtl5000";
		ssi-controller = <&ssi1>;
		audio-codec = <&codec>;
		audio-routing =
			"MIC_IN", "Mic Jack",
			"Mic Jack", "Mic Bias",
			"Headphone Jack", "HP_OUT";
		mux-int-port = <1>;
		mux-ext-port = <3>;
	};

	sound-spdif {
		compatible = "fsl,imx-audio-spdif";
		model = "imx-spdif";
		spdif-controller = <&spdif>;
		spdif-out;
	};
};

&audmux {
	pinctrl-names = "default";
	pinctrl-0 = <&pinctrl_audmux>;
	status = "okay";
};

&i2c2 {
	clock-frequency = <100000>;
	pinctrl-names = "default";
	pinctrl-0 = <&pinctrl_i2c2>;
	status = "okay";

	codec: sgtl5000@0a {
		compatible = "fsl,sgtl5000";
		reg = <0x0a>;
		clocks = <&clks 201>;
		VDDA-supply = <&reg_2p5v>;
		VDDIO-supply = <&reg_3p3v>;
	};
};

&iomuxc {
	pinctrl-names = "default";
	pinctrl-0 = <&pinctrl_hog>;

	imx6qdl-wandboard {
		pinctrl_hog: hoggrp {
			fsl,pins = <
				MX6QDL_PAD_GPIO_0__CCM_CLKO1 	 0x130b0
				MX6QDL_PAD_GPIO_2__GPIO1_IO02	 0x80000000
				MX6QDL_PAD_EIM_DA9__GPIO3_IO09	 0x80000000
				MX6QDL_PAD_EIM_EB1__GPIO2_IO29   0x80000000 /* WL_REF_ON */
				MX6QDL_PAD_EIM_A25__GPIO5_IO02   0x80000000 /* WL_RST_N */
				MX6QDL_PAD_ENET_RXD1__GPIO1_IO26 0x80000000 /* WL_REG_ON */
				MX6QDL_PAD_ENET_TXD1__GPIO1_IO29 0x80000000 /* WL_HOST_WAKE */
				MX6QDL_PAD_ENET_TXD0__GPIO1_IO30 0x80000000 /* WL_WAKE */
				MX6QDL_PAD_EIM_D29__GPIO3_IO29   0x80000000
			>;
		};

		pinctrl_audmux: audmuxgrp {
			fsl,pins = <
				MX6QDL_PAD_CSI0_DAT7__AUD3_RXD		0x130b0
				MX6QDL_PAD_CSI0_DAT4__AUD3_TXC		0x130b0
				MX6QDL_PAD_CSI0_DAT5__AUD3_TXD		0x110b0
				MX6QDL_PAD_CSI0_DAT6__AUD3_TXFS		0x130b0
			>;
		};

		pinctrl_enet: enetgrp {
			fsl,pins = <
				MX6QDL_PAD_ENET_MDIO__ENET_MDIO		0x1b0b0
				MX6QDL_PAD_ENET_MDC__ENET_MDC		0x1b0b0
				MX6QDL_PAD_RGMII_TXC__RGMII_TXC		0x1b0b0
				MX6QDL_PAD_RGMII_TD0__RGMII_TD0		0x1b0b0
				MX6QDL_PAD_RGMII_TD1__RGMII_TD1		0x1b0b0
				MX6QDL_PAD_RGMII_TD2__RGMII_TD2		0x1b0b0
				MX6QDL_PAD_RGMII_TD3__RGMII_TD3		0x1b0b0
				MX6QDL_PAD_RGMII_TX_CTL__RGMII_TX_CTL	0x1b0b0
				MX6QDL_PAD_ENET_REF_CLK__ENET_TX_CLK	0x1b0b0
				MX6QDL_PAD_RGMII_RXC__RGMII_RXC		0x1b0b0
				MX6QDL_PAD_RGMII_RD0__RGMII_RD0		0x1b0b0
				MX6QDL_PAD_RGMII_RD1__RGMII_RD1		0x1b0b0
				MX6QDL_PAD_RGMII_RD2__RGMII_RD2		0x1b0b0
				MX6QDL_PAD_RGMII_RD3__RGMII_RD3		0x1b0b0
				MX6QDL_PAD_RGMII_RX_CTL__RGMII_RX_CTL	0x1b0b0
				MX6QDL_PAD_GPIO_16__ENET_REF_CLK	0x4001b0a8
<<<<<<< HEAD
=======
				MX6QDL_PAD_GPIO_6__ENET_IRQ		0x000b1
>>>>>>> df5ec17e
			>;
		};

		pinctrl_i2c2: i2c2grp {
			fsl,pins = <
				MX6QDL_PAD_KEY_COL3__I2C2_SCL		0x4001b8b1
				MX6QDL_PAD_KEY_ROW3__I2C2_SDA		0x4001b8b1
			>;
		};

		pinctrl_spdif: spdifgrp {
			fsl,pins = <
				MX6QDL_PAD_ENET_RXD0__SPDIF_OUT		0x1b0b0
			>;
		};

		pinctrl_uart1: uart1grp {
			fsl,pins = <
				MX6QDL_PAD_CSI0_DAT10__UART1_TX_DATA	0x1b0b1
				MX6QDL_PAD_CSI0_DAT11__UART1_RX_DATA	0x1b0b1
			>;
		};

		pinctrl_uart3: uart3grp {
			fsl,pins = <
				MX6QDL_PAD_EIM_D24__UART3_TX_DATA	0x1b0b1
				MX6QDL_PAD_EIM_D25__UART3_RX_DATA	0x1b0b1
				MX6QDL_PAD_EIM_D23__UART3_CTS_B		0x1b0b1
				MX6QDL_PAD_EIM_EB3__UART3_RTS_B		0x1b0b1
			>;
		};

		pinctrl_usbotg: usbotggrp {
			fsl,pins = <
				MX6QDL_PAD_GPIO_1__USB_OTG_ID		0x17059
			>;
		};

		pinctrl_usdhc1: usdhc1grp {
			fsl,pins = <
				MX6QDL_PAD_SD1_CMD__SD1_CMD		0x17059
				MX6QDL_PAD_SD1_CLK__SD1_CLK		0x10059
				MX6QDL_PAD_SD1_DAT0__SD1_DATA0		0x17059
				MX6QDL_PAD_SD1_DAT1__SD1_DATA1		0x17059
				MX6QDL_PAD_SD1_DAT2__SD1_DATA2		0x17059
				MX6QDL_PAD_SD1_DAT3__SD1_DATA3		0x17059
			>;
		};

		pinctrl_usdhc2: usdhc2grp {
			fsl,pins = <
				MX6QDL_PAD_SD2_CMD__SD2_CMD		0x17059
				MX6QDL_PAD_SD2_CLK__SD2_CLK		0x10059
				MX6QDL_PAD_SD2_DAT0__SD2_DATA0		0x17059
				MX6QDL_PAD_SD2_DAT1__SD2_DATA1		0x17059
				MX6QDL_PAD_SD2_DAT2__SD2_DATA2		0x17059
				MX6QDL_PAD_SD2_DAT3__SD2_DATA3		0x17059
			>;
		};

		pinctrl_usdhc3: usdhc3grp {
			fsl,pins = <
				MX6QDL_PAD_SD3_CMD__SD3_CMD		0x17059
				MX6QDL_PAD_SD3_CLK__SD3_CLK		0x10059
				MX6QDL_PAD_SD3_DAT0__SD3_DATA0		0x17059
				MX6QDL_PAD_SD3_DAT1__SD3_DATA1		0x17059
				MX6QDL_PAD_SD3_DAT2__SD3_DATA2		0x17059
				MX6QDL_PAD_SD3_DAT3__SD3_DATA3		0x17059
			>;
		};
	};
};

&fec {
	pinctrl-names = "default";
	pinctrl-0 = <&pinctrl_enet>;
	phy-mode = "rgmii";
	phy-reset-gpios = <&gpio3 29 0>;
	interrupts-extended = <&gpio1 6 IRQ_TYPE_LEVEL_HIGH>,
			      <&intc 0 119 IRQ_TYPE_LEVEL_HIGH>;
	status = "okay";
};

&spdif {
	pinctrl-names = "default";
	pinctrl-0 = <&pinctrl_spdif>;
	status = "okay";
};

&ssi1 {
	fsl,mode = "i2s-slave";
	status = "okay";
};

&uart1 {
	pinctrl-names = "default";
	pinctrl-0 = <&pinctrl_uart1>;
	status = "okay";
};

&uart3 {
	pinctrl-names = "default";
	pinctrl-0 = <&pinctrl_uart3>;
	fsl,uart-has-rtscts;
	status = "okay";
};

&usbh1 {
	status = "okay";
};

&usbotg {
	pinctrl-names = "default";
	pinctrl-0 = <&pinctrl_usbotg>;
	disable-over-current;
	dr_mode = "peripheral";
	status = "okay";
};

&usdhc1 {
	pinctrl-names = "default";
	pinctrl-0 = <&pinctrl_usdhc1>;
	cd-gpios = <&gpio1 2 0>;
	status = "okay";
};

&usdhc2 {
	pinctrl-names = "default";
	pinctrl-0 = <&pinctrl_usdhc2>;
	non-removable;
	status = "okay";
};

&usdhc3 {
	pinctrl-names = "default";
	pinctrl-0 = <&pinctrl_usdhc3>;
	cd-gpios = <&gpio3 9 0>;
	status = "okay";
};<|MERGE_RESOLUTION|>--- conflicted
+++ resolved
@@ -123,10 +123,7 @@
 				MX6QDL_PAD_RGMII_RD3__RGMII_RD3		0x1b0b0
 				MX6QDL_PAD_RGMII_RX_CTL__RGMII_RX_CTL	0x1b0b0
 				MX6QDL_PAD_GPIO_16__ENET_REF_CLK	0x4001b0a8
-<<<<<<< HEAD
-=======
 				MX6QDL_PAD_GPIO_6__ENET_IRQ		0x000b1
->>>>>>> df5ec17e
 			>;
 		};
 
