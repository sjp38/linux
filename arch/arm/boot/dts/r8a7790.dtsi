--- conflicted
+++ resolved
@@ -197,11 +197,7 @@
 		reg = <0 0xe6508000 0 0x40>;
 		interrupt-parent = <&gic>;
 		interrupts = <0 287 IRQ_TYPE_LEVEL_HIGH>;
-<<<<<<< HEAD
-		clocks = <&mstp3_clks R8A7790_CLK_I2C0>;
-=======
 		clocks = <&mstp9_clks R8A7790_CLK_I2C0>;
->>>>>>> 88c499f1
 		status = "disabled";
 	};
 
@@ -212,11 +208,7 @@
 		reg = <0 0xe6518000 0 0x40>;
 		interrupt-parent = <&gic>;
 		interrupts = <0 288 IRQ_TYPE_LEVEL_HIGH>;
-<<<<<<< HEAD
-		clocks = <&mstp3_clks R8A7790_CLK_I2C1>;
-=======
 		clocks = <&mstp9_clks R8A7790_CLK_I2C1>;
->>>>>>> 88c499f1
 		status = "disabled";
 	};
 
@@ -227,11 +219,7 @@
 		reg = <0 0xe6530000 0 0x40>;
 		interrupt-parent = <&gic>;
 		interrupts = <0 286 IRQ_TYPE_LEVEL_HIGH>;
-<<<<<<< HEAD
-		clocks = <&mstp3_clks R8A7790_CLK_I2C2>;
-=======
 		clocks = <&mstp9_clks R8A7790_CLK_I2C2>;
->>>>>>> 88c499f1
 		status = "disabled";
 	};
 
@@ -242,11 +230,7 @@
 		reg = <0 0xe6540000 0 0x40>;
 		interrupt-parent = <&gic>;
 		interrupts = <0 290 IRQ_TYPE_LEVEL_HIGH>;
-<<<<<<< HEAD
-		clocks = <&mstp3_clks R8A7790_CLK_I2C3>;
-=======
 		clocks = <&mstp9_clks R8A7790_CLK_I2C3>;
->>>>>>> 88c499f1
 		status = "disabled";
 	};
 
