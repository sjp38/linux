/*
 * Samsung's Exynos4412 based Trats 2 board device tree source
 *
 * Copyright (c) 2013 Samsung Electronics Co., Ltd.
 *		http://www.samsung.com
 *
 * Device tree source file for Samsung's Trats 2 board which is based on
 * Samsung's Exynos4412 SoC.
 *
 * This program is free software; you can redistribute it and/or modify
 * it under the terms of the GNU General Public License version 2 as
 * published by the Free Software Foundation.
*/

/dts-v1/;
#include "exynos4412.dtsi"
#include <dt-bindings/gpio/gpio.h>

/ {
	model = "Samsung Trats 2 based on Exynos4412";
	compatible = "samsung,trats2", "samsung,exynos4412", "samsung,exynos4";

	aliases {
		i2c9 = &i2c_ak8975;
		i2c10 = &i2c_cm36651;
		i2c11 = &i2c_max77693;
	};

	memory {
		reg =  <0x40000000 0x40000000>;
	};

	chosen {
		bootargs = "console=ttySAC2,115200N8 root=/dev/mmcblk0p5 rootwait earlyprintk panic=5";
	};

	firmware@0204F000 {
		compatible = "samsung,secure-firmware";
		reg = <0x0204F000 0x1000>;
	};

	fixed-rate-clocks {
		xxti {
			compatible = "samsung,clock-xxti", "fixed-clock";
			clock-frequency = <0>;
		};

		xusbxti {
			compatible = "samsung,clock-xusbxti", "fixed-clock";
			clock-frequency = <24000000>;
		};
	};

	regulators {
		compatible = "simple-bus";
		#address-cells = <1>;
		#size-cells = <0>;

		vemmc_reg: regulator-0 {
			compatible = "regulator-fixed";
			regulator-name = "VMEM_VDD_2.8V";
			regulator-min-microvolt = <2800000>;
			regulator-max-microvolt = <2800000>;
			gpio = <&gpk0 2 0>;
			enable-active-high;
		};

		cam_io_reg: voltage-regulator-1 {
			compatible = "regulator-fixed";
			regulator-name = "CAM_SENSOR_A";
			regulator-min-microvolt = <2800000>;
			regulator-max-microvolt = <2800000>;
			gpio = <&gpm0 2 0>;
			enable-active-high;
		};

		lcd_vdd3_reg: voltage-regulator-2 {
			compatible = "regulator-fixed";
			regulator-name = "LCD_VDD_2.2V";
			regulator-min-microvolt = <2200000>;
			regulator-max-microvolt = <2200000>;
			gpio = <&gpc0 1 0>;
			enable-active-high;
		};

		cam_af_reg: voltage-regulator-3 {
			compatible = "regulator-fixed";
			regulator-name = "CAM_AF";
			regulator-min-microvolt = <2800000>;
			regulator-max-microvolt = <2800000>;
			gpio = <&gpm0 4 0>;
			enable-active-high;
		};

		cam_isp_core_reg: voltage-regulator-4 {
			compatible = "regulator-fixed";
			regulator-name = "CAM_ISP_CORE_1.2V_EN";
			regulator-min-microvolt = <1200000>;
			regulator-max-microvolt = <1200000>;
			gpio = <&gpm0 3 0>;
			enable-active-high;
			regulator-always-on;
		};

		ps_als_reg: voltage-regulator-5 {
			compatible = "regulator-fixed";
			regulator-name = "LED_A_3.0V";
			regulator-min-microvolt = <3000000>;
			regulator-max-microvolt = <3000000>;
			gpio = <&gpj0 5 0>;
			enable-active-high;
		};
	};

	gpio-keys {
		compatible = "gpio-keys";

		key-down {
			gpios = <&gpx3 3 1>;
			linux,code = <114>;
			label = "volume down";
			debounce-interval = <10>;
		};

		key-up {
			gpios = <&gpx2 2 1>;
			linux,code = <115>;
			label = "volume up";
			debounce-interval = <10>;
		};

		key-power {
			gpios = <&gpx2 7 1>;
			linux,code = <116>;
			label = "power";
			debounce-interval = <10>;
			gpio-key,wakeup;
		};

		key-ok {
			gpios = <&gpx0 1 1>;
			linux,code = <139>;
			label = "ok";
			debounce-inteval = <10>;
			gpio-key,wakeup;
		};
	};

	adc: adc@126C0000 {
		vdd-supply = <&ldo3_reg>;
		status = "okay";
	};

	i2c@13890000 {
		samsung,i2c-sda-delay = <100>;
		samsung,i2c-slave-addr = <0x10>;
		samsung,i2c-max-bus-freq = <400000>;
		pinctrl-0 = <&i2c3_bus>;
		pinctrl-names = "default";
		status = "okay";

		mms114-touchscreen@48 {
			compatible = "melfas,mms114";
			reg = <0x48>;
			interrupt-parent = <&gpm2>;
			interrupts = <3 2>;
			x-size = <720>;
			y-size = <1280>;
			avdd-supply = <&ldo23_reg>;
			vdd-supply = <&ldo24_reg>;
		};
	};

	i2c_0: i2c@13860000 {
		samsung,i2c-sda-delay = <100>;
		samsung,i2c-slave-addr = <0x10>;
		samsung,i2c-max-bus-freq = <400000>;
		pinctrl-0 = <&i2c0_bus>;
		pinctrl-names = "default";
		status = "okay";

		s5c73m3@3c {
			compatible = "samsung,s5c73m3";
			reg = <0x3c>;
			standby-gpios = <&gpm0 1 1>;   /* ISP_STANDBY */
			xshutdown-gpios = <&gpf1 3 1>; /* ISP_RESET */
			vdd-int-supply = <&buck9_reg>;
			vddio-cis-supply = <&ldo9_reg>;
			vdda-supply = <&ldo17_reg>;
			vddio-host-supply = <&ldo18_reg>;
			vdd-af-supply = <&cam_af_reg>;
			vdd-reg-supply = <&cam_io_reg>;
			clock-frequency = <24000000>;
			/* CAM_A_CLKOUT */
			clocks = <&camera 0>;
			clock-names = "cis_extclk";
			port {
				s5c73m3_ep: endpoint {
					remote-endpoint = <&csis0_ep>;
					data-lanes = <1 2 3 4>;
				};
			};
		};
	};

	i2c@138D0000 {
		samsung,i2c-sda-delay = <100>;
		samsung,i2c-slave-addr = <0x10>;
		samsung,i2c-max-bus-freq = <100000>;
		pinctrl-0 = <&i2c7_bus>;
		pinctrl-names = "default";
		status = "okay";

		max77686_pmic@09 {
			compatible = "maxim,max77686";
			interrupt-parent = <&gpx0>;
			interrupts = <7 0>;
			reg = <0x09>;
			#clock-cells = <1>;

			voltage-regulators {
				ldo1_reg: ldo1 {
					regulator-compatible = "LDO1";
					regulator-name = "VALIVE_1.0V_AP";
					regulator-min-microvolt = <1000000>;
					regulator-max-microvolt = <1000000>;
					regulator-always-on;
					regulator-mem-on;
				};

				ldo2_reg: ldo2 {
					regulator-compatible = "LDO2";
					regulator-name = "VM1M2_1.2V_AP";
					regulator-min-microvolt = <1200000>;
					regulator-max-microvolt = <1200000>;
					regulator-always-on;
					regulator-mem-on;
				};

				ldo3_reg: ldo3 {
					regulator-compatible = "LDO3";
					regulator-name = "VCC_1.8V_AP";
					regulator-min-microvolt = <1800000>;
					regulator-max-microvolt = <1800000>;
					regulator-always-on;
					regulator-mem-on;
				};

				ldo4_reg: ldo4 {
					regulator-compatible = "LDO4";
					regulator-name = "VCC_2.8V_AP";
					regulator-min-microvolt = <2800000>;
					regulator-max-microvolt = <2800000>;
					regulator-always-on;
					regulator-mem-on;
				};

				ldo5_reg: ldo5 {
					regulator-compatible = "LDO5";
					regulator-name = "VCC_1.8V_IO";
					regulator-min-microvolt = <1800000>;
					regulator-max-microvolt = <1800000>;
					regulator-always-on;
					regulator-mem-on;
				};

				ldo6_reg: ldo6 {
					regulator-compatible = "LDO6";
					regulator-name = "VMPLL_1.0V_AP";
					regulator-min-microvolt = <1000000>;
					regulator-max-microvolt = <1000000>;
					regulator-always-on;
					regulator-mem-on;
				};

				ldo7_reg: ldo7 {
					regulator-compatible = "LDO7";
					regulator-name = "VPLL_1.0V_AP";
					regulator-min-microvolt = <1000000>;
					regulator-max-microvolt = <1000000>;
					regulator-always-on;
					regulator-mem-on;
				};

				ldo8_reg: ldo8 {
					regulator-compatible = "LDO8";
					regulator-name = "VMIPI_1.0V";
					regulator-min-microvolt = <1000000>;
					regulator-max-microvolt = <1000000>;
					regulator-mem-off;
				};

				ldo9_reg: ldo9 {
					regulator-compatible = "LDO9";
					regulator-name = "CAM_ISP_MIPI_1.2V";
					regulator-min-microvolt = <1200000>;
					regulator-max-microvolt = <1200000>;
					regulator-mem-idle;
				};

				ldo10_reg: ldo10 {
					regulator-compatible = "LDO10";
					regulator-name = "VMIPI_1.8V";
					regulator-min-microvolt = <1800000>;
					regulator-max-microvolt = <1800000>;
					regulator-mem-off;
				};

				ldo11_reg: ldo11 {
					regulator-compatible = "LDO11";
					regulator-name = "VABB1_1.95V";
					regulator-min-microvolt = <1950000>;
					regulator-max-microvolt = <1950000>;
					regulator-always-on;
					regulator-mem-off;
				};

				ldo12_reg: ldo12 {
					regulator-compatible = "LDO12";
					regulator-name = "VUOTG_3.0V";
					regulator-min-microvolt = <3000000>;
					regulator-max-microvolt = <3000000>;
					regulator-mem-off;
				};

				ldo13_reg: ldo13 {
					regulator-compatible = "LDO13";
					regulator-name = "NFC_AVDD_1.8V";
					regulator-min-microvolt = <1800000>;
					regulator-max-microvolt = <1800000>;
					regulator-mem-idle;
				};

				ldo14_reg: ldo14 {
					regulator-compatible = "LDO14";
					regulator-name = "VABB2_1.95V";
					regulator-min-microvolt = <1950000>;
					regulator-max-microvolt = <1950000>;
					regulator-always-on;
					regulator-mem-off;
				};

				ldo15_reg: ldo15 {
					regulator-compatible = "LDO15";
					regulator-name = "VHSIC_1.0V";
					regulator-min-microvolt = <1000000>;
					regulator-max-microvolt = <1000000>;
					regulator-mem-off;
				};

				ldo16_reg: ldo16 {
					regulator-compatible = "LDO16";
					regulator-name = "VHSIC_1.8V";
					regulator-min-microvolt = <1800000>;
					regulator-max-microvolt = <1800000>;
					regulator-mem-off;
				};

				ldo17_reg: ldo17 {
					regulator-compatible = "LDO17";
					regulator-name = "CAM_SENSOR_CORE_1.2V";
					regulator-min-microvolt = <1200000>;
					regulator-max-microvolt = <1200000>;
					regulator-mem-idle;
				};

				ldo18_reg: ldo18 {
					regulator-compatible = "LDO18";
					regulator-name = "CAM_ISP_SEN_IO_1.8V";
					regulator-min-microvolt = <1800000>;
					regulator-max-microvolt = <1800000>;
					regulator-mem-idle;
				};

				ldo19_reg: ldo19 {
					regulator-compatible = "LDO19";
					regulator-name = "VT_CAM_1.8V";
					regulator-min-microvolt = <1800000>;
					regulator-max-microvolt = <1800000>;
					regulator-mem-idle;
				};

				ldo20_reg: ldo20 {
					regulator-compatible = "LDO20";
					regulator-name = "VDDQ_PRE_1.8V";
					regulator-min-microvolt = <1800000>;
					regulator-max-microvolt = <1800000>;
					regulator-mem-idle;
				};

				ldo21_reg: ldo21 {
					regulator-compatible = "LDO21";
					regulator-name = "VTF_2.8V";
					regulator-min-microvolt = <2800000>;
					regulator-max-microvolt = <2800000>;
					regulator-mem-idle;
				};

				ldo22_reg: ldo22 {
					regulator-compatible = "LDO22";
					regulator-name = "VMEM_VDD_2.8V";
					regulator-min-microvolt = <2800000>;
					regulator-max-microvolt = <2800000>;
				};

				ldo23_reg: ldo23 {
					regulator-compatible = "LDO23";
					regulator-name = "TSP_AVDD_3.3V";
					regulator-min-microvolt = <3300000>;
					regulator-max-microvolt = <3300000>;
					regulator-mem-idle;
				};

				ldo24_reg: ldo24 {
					regulator-compatible = "LDO24";
					regulator-name = "TSP_VDD_1.8V";
					regulator-min-microvolt = <1800000>;
					regulator-max-microvolt = <1800000>;
					regulator-mem-idle;
				};

				ldo25_reg: ldo25 {
					regulator-compatible = "LDO25";
					regulator-name = "LCD_VCC_3.3V";
					regulator-min-microvolt = <2800000>;
					regulator-max-microvolt = <2800000>;
					regulator-mem-idle;
				};

				ldo26_reg: ldo26 {
					regulator-compatible = "LDO26";
					regulator-name = "MOTOR_VCC_3.0V";
					regulator-min-microvolt = <3000000>;
					regulator-max-microvolt = <3000000>;
					regulator-mem-idle;
				};

				buck1_reg: buck1 {
					regulator-compatible = "BUCK1";
					regulator-name = "vdd_mif";
					regulator-min-microvolt = <850000>;
					regulator-max-microvolt = <1100000>;
					regulator-always-on;
					regulator-boot-on;
					regulator-mem-off;
				};

				buck2_reg: buck2 {
					regulator-compatible = "BUCK2";
					regulator-name = "vdd_arm";
					regulator-min-microvolt = <850000>;
					regulator-max-microvolt = <1500000>;
					regulator-always-on;
					regulator-boot-on;
					regulator-mem-off;
				};

				buck3_reg: buck3 {
					regulator-compatible = "BUCK3";
					regulator-name = "vdd_int";
					regulator-min-microvolt = <850000>;
					regulator-max-microvolt = <1150000>;
					regulator-always-on;
					regulator-boot-on;
					regulator-mem-off;
				};

				buck4_reg: buck4 {
					regulator-compatible = "BUCK4";
					regulator-name = "vdd_g3d";
					regulator-min-microvolt = <850000>;
					regulator-max-microvolt = <1150000>;
					regulator-boot-on;
					regulator-mem-off;
				};

				buck5_reg: buck5 {
					regulator-compatible = "BUCK5";
					regulator-name = "VMEM_1.2V_AP";
					regulator-min-microvolt = <1200000>;
					regulator-max-microvolt = <1200000>;
					regulator-always-on;
				};

				buck6_reg: buck6 {
					regulator-compatible = "BUCK6";
					regulator-name = "VCC_SUB_1.35V";
					regulator-min-microvolt = <1350000>;
					regulator-max-microvolt = <1350000>;
					regulator-always-on;
				};

				buck7_reg: buck7 {
					regulator-compatible = "BUCK7";
					regulator-name = "VCC_SUB_2.0V";
					regulator-min-microvolt = <2000000>;
					regulator-max-microvolt = <2000000>;
					regulator-always-on;
				};

				buck8_reg: buck8 {
					regulator-compatible = "BUCK8";
					regulator-name = "VMEM_VDDF_3.0V";
					regulator-min-microvolt = <2850000>;
					regulator-max-microvolt = <2850000>;
				};

				buck9_reg: buck9 {
					regulator-compatible = "BUCK9";
					regulator-name = "CAM_ISP_CORE_1.2V";
					regulator-min-microvolt = <1000000>;
					regulator-max-microvolt = <1200000>;
					regulator-mem-off;
				};
			};
		};
	};

	i2c_max77693: i2c-gpio-1 {
		compatible = "i2c-gpio";
		gpios = <&gpm2 0 GPIO_ACTIVE_HIGH>, <&gpm2 1 GPIO_ACTIVE_HIGH>;
		i2c-gpio,delay-us = <2>;
		#address-cells = <1>;
		#size-cells = <0>;
		status = "okay";

		max77693@66 {
			compatible = "maxim,max77693";
			interrupt-parent = <&gpx1>;
			interrupts = <5 2>;
			reg = <0x66>;

			regulators {
				esafeout1_reg: ESAFEOUT1@1 {
					regulator-name = "ESAFEOUT1";
				};
				esafeout2_reg: ESAFEOUT2@2 {
					regulator-name = "ESAFEOUT2";
				};
				charger_reg: CHARGER@0 {
					regulator-name = "CHARGER";
					regulator-min-microamp = <60000>;
					regulator-max-microamp = <2580000>;
				};
			};

			max77693_haptic {
				compatible = "maxim,max77693-haptic";
				haptic-supply = <&ldo26_reg>;
				pwms = <&pwm 0 38022 0>;
			};
		};
	};

	mmc@12550000 {
		num-slots = <1>;
		broken-cd;
		non-removable;
		card-detect-delay = <200>;
		vmmc-supply = <&vemmc_reg>;
		clock-frequency = <400000000>;
		samsung,dw-mshc-ciu-div = <0>;
		samsung,dw-mshc-sdr-timing = <2 3>;
		samsung,dw-mshc-ddr-timing = <1 2>;
		pinctrl-0 = <&sd4_clk &sd4_cmd &sd4_bus4 &sd4_bus8>;
		pinctrl-names = "default";
		status = "okay";
		bus-width = <8>;
		cap-mmc-highspeed;
<<<<<<< HEAD
=======
	};

	sdhci@12530000 {
		bus-width = <4>;
		cd-gpios = <&gpx3 4 0>;
		cd-inverted;
		pinctrl-0 = <&sd2_clk &sd2_cmd &sd2_bus4>;
		pinctrl-names = "default";
		vmmc-supply = <&ldo21_reg>;
		status = "okay";
>>>>>>> e529fea9
	};

	serial@13800000 {
		status = "okay";
	};

	serial@13810000 {
		status = "okay";
	};

	serial@13820000 {
		status = "okay";
	};

	serial@13830000 {
		status = "okay";
	};

	tmu@100C0000 {
		vtmu-supply = <&ldo10_reg>;
		status = "okay";
	};

	i2c_ak8975: i2c-gpio-0 {
		compatible = "i2c-gpio";
		gpios = <&gpy2 4 0>, <&gpy2 5 0>;
		i2c-gpio,delay-us = <2>;
		#address-cells = <1>;
		#size-cells = <0>;
		status = "okay";

		ak8975@0c {
			compatible = "asahi-kasei,ak8975";
			reg = <0x0c>;
			gpios = <&gpj0 7 0>;
		};
	};

	i2c_cm36651: i2c-gpio-2 {
		compatible = "i2c-gpio";
		gpios = <&gpf0 0 1>, <&gpf0 1 1>;
		i2c-gpio,delay-us = <2>;
		#address-cells = <1>;
		#size-cells = <0>;

		cm36651@18 {
			compatible = "capella,cm36651";
			reg = <0x18>;
			interrupt-parent = <&gpx0>;
			interrupts = <2 2>;
			vled-supply = <&ps_als_reg>;
		};
	};

	spi_1: spi@13930000 {
		pinctrl-names = "default";
		pinctrl-0 = <&spi1_bus>;
		cs-gpios = <&gpb 5 0>;
		status = "okay";

		s5c73m3_spi: s5c73m3 {
			compatible = "samsung,s5c73m3";
			spi-max-frequency = <50000000>;
			reg = <0>;
			controller-data {
				samsung,spi-feedback-delay = <2>;
			};
		};
	};

	pwm: pwm@139D0000 {
		pinctrl-0 = <&pwm0_out>;
		pinctrl-names = "default";
		samsung,pwm-outputs = <0>;
		status = "okay";
	};

	dsi_0: dsi@11C80000 {
		vddcore-supply = <&ldo8_reg>;
		vddio-supply = <&ldo10_reg>;
		samsung,pll-clock-frequency = <24000000>;
		status = "okay";

		ports {
			#address-cells = <1>;
			#size-cells = <0>;

			port@1 {
				reg = <1>;

				dsi_out: endpoint {
					remote-endpoint = <&dsi_in>;
					samsung,burst-clock-frequency = <500000000>;
					samsung,esc-clock-frequency = <20000000>;
				};
			};
		};

		panel@0 {
			compatible = "samsung,s6e8aa0";
			reg = <0>;
			vdd3-supply = <&lcd_vdd3_reg>;
			vci-supply = <&ldo25_reg>;
			reset-gpios = <&gpy4 5 0>;
			power-on-delay= <50>;
			reset-delay = <100>;
			init-delay = <100>;
			flip-horizontal;
			flip-vertical;
			panel-width-mm = <58>;
			panel-height-mm = <103>;

			display-timings {
				timing-0 {
					clock-frequency = <0>;
					hactive = <720>;
					vactive = <1280>;
					hfront-porch = <5>;
					hback-porch = <5>;
					hsync-len = <5>;
					vfront-porch = <13>;
					vback-porch = <1>;
					vsync-len = <2>;
				};
			};

			port {
				dsi_in: endpoint {
					remote-endpoint = <&dsi_out>;
				};
			};
		};
	};

	fimd@11c00000 {
		status = "okay";
	};

	camera: camera {
		pinctrl-0 = <&cam_port_a_clk_active &cam_port_b_clk_active>;
		pinctrl-names = "default";
		status = "okay";
		assigned-clocks = <&clock CLK_MOUT_CAM0>,
				  <&clock CLK_MOUT_CAM1>;
		assigned-clock-parents = <&clock CLK_MOUT_MPLL_USER_T>,
					 <&clock CLK_MOUT_MPLL_USER_T>;

		fimc_0: fimc@11800000 {
			status = "okay";
			assigned-clocks = <&clock CLK_MOUT_FIMC0>,
					<&clock CLK_SCLK_FIMC0>;
			assigned-clock-parents = <&clock CLK_MOUT_MPLL_USER_T>;
			assigned-clock-rates = <0>, <176000000>;
		};

		fimc_1: fimc@11810000 {
			status = "okay";
			assigned-clocks = <&clock CLK_MOUT_FIMC1>,
					<&clock CLK_SCLK_FIMC1>;
			assigned-clock-parents = <&clock CLK_MOUT_MPLL_USER_T>;
			assigned-clock-rates = <0>, <176000000>;
		};

		fimc_2: fimc@11820000 {
			status = "okay";
			assigned-clocks = <&clock CLK_MOUT_FIMC2>,
					<&clock CLK_SCLK_FIMC2>;
			assigned-clock-parents = <&clock CLK_MOUT_MPLL_USER_T>;
			assigned-clock-rates = <0>, <176000000>;
		};

		fimc_3: fimc@11830000 {
			status = "okay";
			assigned-clocks = <&clock CLK_MOUT_FIMC3>,
					<&clock CLK_SCLK_FIMC3>;
			assigned-clock-parents = <&clock CLK_MOUT_MPLL_USER_T>;
			assigned-clock-rates = <0>, <176000000>;
		};

		csis_0: csis@11880000 {
			status = "okay";
			vddcore-supply = <&ldo8_reg>;
			vddio-supply = <&ldo10_reg>;
			assigned-clocks = <&clock CLK_MOUT_CSIS0>,
					<&clock CLK_SCLK_CSIS0>;
			assigned-clock-parents = <&clock CLK_MOUT_MPLL_USER_T>;
			assigned-clock-rates = <0>, <176000000>;

			/* Camera C (3) MIPI CSI-2 (CSIS0) */
			port@3 {
				reg = <3>;
				csis0_ep: endpoint {
					remote-endpoint = <&s5c73m3_ep>;
					data-lanes = <1 2 3 4>;
					samsung,csis-hs-settle = <12>;
				};
			};
		};

		csis_1: csis@11890000 {
			status = "okay";
			vddcore-supply = <&ldo8_reg>;
			vddio-supply = <&ldo10_reg>;
			assigned-clocks = <&clock CLK_MOUT_CSIS1>,
					<&clock CLK_SCLK_CSIS1>;
			assigned-clock-parents = <&clock CLK_MOUT_MPLL_USER_T>;
			assigned-clock-rates = <0>, <176000000>;

			/* Camera D (4) MIPI CSI-2 (CSIS1) */
			port@4 {
				reg = <4>;
				csis1_ep: endpoint {
					remote-endpoint = <&is_s5k6a3_ep>;
					data-lanes = <1>;
					samsung,csis-hs-settle = <18>;
					samsung,csis-wclk;
				};
			};
		};

		fimc_lite_0: fimc-lite@12390000 {
			status = "okay";
		};

		fimc_lite_1: fimc-lite@123A0000 {
			status = "okay";
		};

		fimc-is@12000000 {
			pinctrl-0 = <&fimc_is_uart>;
			pinctrl-names = "default";
			status = "okay";

			i2c1_isp: i2c-isp@12140000 {
				pinctrl-0 = <&fimc_is_i2c1>;
				pinctrl-names = "default";

				s5k6a3@10 {
					compatible = "samsung,s5k6a3";
					reg = <0x10>;
					svdda-supply = <&cam_io_reg>;
					svddio-supply = <&ldo19_reg>;
					afvdd-supply = <&ldo19_reg>;
					clock-frequency = <24000000>;
					/* CAM_B_CLKOUT */
					clocks = <&camera 1>;
					clock-names = "extclk";
					samsung,camclk-out = <1>;
					gpios = <&gpm1 6 0>;

					port {
						is_s5k6a3_ep: endpoint {
							remote-endpoint = <&csis1_ep>;
							data-lanes = <1>;
						};
					};
				};
			};
		};
	};

	exynos-usbphy@125B0000 {
		status = "okay";
	};

	hsotg@12480000 {
		vusb_d-supply = <&ldo15_reg>;
		vusb_a-supply = <&ldo12_reg>;
		status = "okay";
	};

	thermistor-ap@0 {
		compatible = "ntc,ncp15wb473";
		pullup-uv = <1800000>;	 /* VCC_1.8V_AP */
		pullup-ohm = <100000>;	 /* 100K */
		pulldown-ohm = <100000>; /* 100K */
		io-channels = <&adc 1>;  /* AP temperature */
	};

	thermistor-battery@1 {
		compatible = "ntc,ncp15wb473";
		pullup-uv = <1800000>;	 /* VCC_1.8V_AP */
		pullup-ohm = <100000>;	 /* 100K */
		pulldown-ohm = <100000>; /* 100K */
		io-channels = <&adc 2>;  /* Battery temperature */
	};
};

&pinctrl_0 {
	pinctrl-names = "default";
	pinctrl-0 = <&sleep0>;

	sleep0: sleep-states {
		PIN_SLP(gpa0-0, INPUT, NONE);
		PIN_SLP(gpa0-1, OUT0, NONE);
		PIN_SLP(gpa0-2, INPUT, NONE);
		PIN_SLP(gpa0-3, INPUT, UP);
		PIN_SLP(gpa0-4, INPUT, NONE);
		PIN_SLP(gpa0-5, INPUT, DOWN);
		PIN_SLP(gpa0-6, INPUT, DOWN);
		PIN_SLP(gpa0-7, INPUT, UP);

		PIN_SLP(gpa1-0, INPUT, DOWN);
		PIN_SLP(gpa1-1, INPUT, DOWN);
		PIN_SLP(gpa1-2, INPUT, DOWN);
		PIN_SLP(gpa1-3, INPUT, DOWN);
		PIN_SLP(gpa1-4, INPUT, DOWN);
		PIN_SLP(gpa1-5, INPUT, DOWN);

		PIN_SLP(gpb-0, INPUT, NONE);
		PIN_SLP(gpb-1, INPUT, NONE);
		PIN_SLP(gpb-2, INPUT, NONE);
		PIN_SLP(gpb-3, INPUT, NONE);
		PIN_SLP(gpb-4, INPUT, DOWN);
		PIN_SLP(gpb-5, INPUT, UP);
		PIN_SLP(gpb-6, INPUT, DOWN);
		PIN_SLP(gpb-7, INPUT, DOWN);

		PIN_SLP(gpc0-0, INPUT, DOWN);
		PIN_SLP(gpc0-1, INPUT, DOWN);
		PIN_SLP(gpc0-2, INPUT, DOWN);
		PIN_SLP(gpc0-3, INPUT, DOWN);
		PIN_SLP(gpc0-4, INPUT, DOWN);

		PIN_SLP(gpc1-0, INPUT, NONE);
		PIN_SLP(gpc1-1, PREV, NONE);
		PIN_SLP(gpc1-2, INPUT, NONE);
		PIN_SLP(gpc1-3, INPUT, NONE);
		PIN_SLP(gpc1-4, INPUT, NONE);

		PIN_SLP(gpd0-0, INPUT, DOWN);
		PIN_SLP(gpd0-1, INPUT, DOWN);
		PIN_SLP(gpd0-2, INPUT, NONE);
		PIN_SLP(gpd0-3, INPUT, NONE);

		PIN_SLP(gpd1-0, INPUT, DOWN);
		PIN_SLP(gpd1-1, INPUT, DOWN);
		PIN_SLP(gpd1-2, INPUT, NONE);
		PIN_SLP(gpd1-3, INPUT, NONE);

		PIN_SLP(gpf0-0, INPUT, NONE);
		PIN_SLP(gpf0-1, INPUT, NONE);
		PIN_SLP(gpf0-2, INPUT, DOWN);
		PIN_SLP(gpf0-3, INPUT, DOWN);
		PIN_SLP(gpf0-4, INPUT, NONE);
		PIN_SLP(gpf0-5, INPUT, DOWN);
		PIN_SLP(gpf0-6, INPUT, NONE);
		PIN_SLP(gpf0-7, INPUT, DOWN);

		PIN_SLP(gpf1-0, INPUT, DOWN);
		PIN_SLP(gpf1-1, INPUT, DOWN);
		PIN_SLP(gpf1-2, INPUT, DOWN);
		PIN_SLP(gpf1-3, INPUT, DOWN);
		PIN_SLP(gpf1-4, INPUT, NONE);
		PIN_SLP(gpf1-5, INPUT, NONE);
		PIN_SLP(gpf1-6, INPUT, DOWN);
		PIN_SLP(gpf1-7, PREV, NONE);

		PIN_SLP(gpf2-0, PREV, NONE);
		PIN_SLP(gpf2-1, INPUT, DOWN);
		PIN_SLP(gpf2-2, INPUT, DOWN);
		PIN_SLP(gpf2-3, INPUT, DOWN);
		PIN_SLP(gpf2-4, INPUT, DOWN);
		PIN_SLP(gpf2-5, INPUT, DOWN);
		PIN_SLP(gpf2-6, INPUT, NONE);
		PIN_SLP(gpf2-7, INPUT, NONE);

		PIN_SLP(gpf3-0, INPUT, NONE);
		PIN_SLP(gpf3-1, PREV, NONE);
		PIN_SLP(gpf3-2, PREV, NONE);
		PIN_SLP(gpf3-3, PREV, NONE);
		PIN_SLP(gpf3-4, OUT1, NONE);
		PIN_SLP(gpf3-5, INPUT, DOWN);

		PIN_SLP(gpj0-0, PREV, NONE);
		PIN_SLP(gpj0-1, PREV, NONE);
		PIN_SLP(gpj0-2, PREV, NONE);
		PIN_SLP(gpj0-3, INPUT, DOWN);
		PIN_SLP(gpj0-4, PREV, NONE);
		PIN_SLP(gpj0-5, PREV, NONE);
		PIN_SLP(gpj0-6, INPUT, DOWN);
		PIN_SLP(gpj0-7, INPUT, DOWN);

		PIN_SLP(gpj1-0, INPUT, DOWN);
		PIN_SLP(gpj1-1, PREV, NONE);
		PIN_SLP(gpj1-2, PREV, NONE);
		PIN_SLP(gpj1-3, INPUT, DOWN);
		PIN_SLP(gpj1-4, INPUT, DOWN);
	};
};

&pinctrl_1 {
	pinctrl-names = "default";
	pinctrl-0 = <&sleep1>;

	sleep1: sleep-states {
		PIN_SLP(gpk0-0, PREV, NONE);
		PIN_SLP(gpk0-1, PREV, NONE);
		PIN_SLP(gpk0-2, OUT0, NONE);
		PIN_SLP(gpk0-3, PREV, NONE);
		PIN_SLP(gpk0-4, PREV, NONE);
		PIN_SLP(gpk0-5, PREV, NONE);
		PIN_SLP(gpk0-6, PREV, NONE);

		PIN_SLP(gpk1-0, INPUT, DOWN);
		PIN_SLP(gpk1-1, INPUT, DOWN);
		PIN_SLP(gpk1-2, INPUT, DOWN);
		PIN_SLP(gpk1-3, PREV, NONE);
		PIN_SLP(gpk1-4, PREV, NONE);
		PIN_SLP(gpk1-5, PREV, NONE);
		PIN_SLP(gpk1-6, PREV, NONE);

		PIN_SLP(gpk2-0, INPUT, DOWN);
		PIN_SLP(gpk2-1, INPUT, DOWN);
		PIN_SLP(gpk2-2, INPUT, DOWN);
		PIN_SLP(gpk2-3, INPUT, DOWN);
		PIN_SLP(gpk2-4, INPUT, DOWN);
		PIN_SLP(gpk2-5, INPUT, DOWN);
		PIN_SLP(gpk2-6, INPUT, DOWN);

		PIN_SLP(gpk3-0, OUT0, NONE);
		PIN_SLP(gpk3-1, INPUT, NONE);
		PIN_SLP(gpk3-2, INPUT, DOWN);
		PIN_SLP(gpk3-3, INPUT, NONE);
		PIN_SLP(gpk3-4, INPUT, NONE);
		PIN_SLP(gpk3-5, INPUT, NONE);
		PIN_SLP(gpk3-6, INPUT, NONE);

		PIN_SLP(gpl0-0, INPUT, DOWN);
		PIN_SLP(gpl0-1, INPUT, DOWN);
		PIN_SLP(gpl0-2, INPUT, DOWN);
		PIN_SLP(gpl0-3, INPUT, DOWN);
		PIN_SLP(gpl0-4, PREV, NONE);
		PIN_SLP(gpl0-6, PREV, NONE);

		PIN_SLP(gpl1-0, INPUT, DOWN);
		PIN_SLP(gpl1-1, INPUT, DOWN);
		PIN_SLP(gpl2-0, INPUT, DOWN);
		PIN_SLP(gpl2-1, INPUT, DOWN);
		PIN_SLP(gpl2-2, INPUT, DOWN);
		PIN_SLP(gpl2-3, INPUT, DOWN);
		PIN_SLP(gpl2-4, INPUT, DOWN);
		PIN_SLP(gpl2-5, INPUT, DOWN);
		PIN_SLP(gpl2-6, PREV, NONE);
		PIN_SLP(gpl2-7, INPUT, DOWN);

		PIN_SLP(gpm0-0, INPUT, DOWN);
		PIN_SLP(gpm0-1, INPUT, DOWN);
		PIN_SLP(gpm0-2, INPUT, DOWN);
		PIN_SLP(gpm0-3, INPUT, DOWN);
		PIN_SLP(gpm0-4, INPUT, DOWN);
		PIN_SLP(gpm0-5, INPUT, DOWN);
		PIN_SLP(gpm0-6, INPUT, DOWN);
		PIN_SLP(gpm0-7, INPUT, DOWN);

		PIN_SLP(gpm1-0, INPUT, DOWN);
		PIN_SLP(gpm1-1, INPUT, DOWN);
		PIN_SLP(gpm1-2, INPUT, NONE);
		PIN_SLP(gpm1-3, INPUT, NONE);
		PIN_SLP(gpm1-4, INPUT, NONE);
		PIN_SLP(gpm1-5, INPUT, NONE);
		PIN_SLP(gpm1-6, INPUT, DOWN);

		PIN_SLP(gpm2-0, INPUT, NONE);
		PIN_SLP(gpm2-1, INPUT, NONE);
		PIN_SLP(gpm2-2, INPUT, DOWN);
		PIN_SLP(gpm2-3, INPUT, DOWN);
		PIN_SLP(gpm2-4, INPUT, DOWN);

		PIN_SLP(gpm3-0, PREV, NONE);
		PIN_SLP(gpm3-1, PREV, NONE);
		PIN_SLP(gpm3-2, PREV, NONE);
		PIN_SLP(gpm3-3, OUT1, NONE);
		PIN_SLP(gpm3-4, INPUT, DOWN);
		PIN_SLP(gpm3-5, INPUT, DOWN);
		PIN_SLP(gpm3-6, INPUT, DOWN);
		PIN_SLP(gpm3-7, INPUT, DOWN);

		PIN_SLP(gpm4-0, INPUT, DOWN);
		PIN_SLP(gpm4-1, INPUT, DOWN);
		PIN_SLP(gpm4-2, INPUT, DOWN);
		PIN_SLP(gpm4-3, INPUT, DOWN);
		PIN_SLP(gpm4-4, INPUT, DOWN);
		PIN_SLP(gpm4-5, INPUT, DOWN);
		PIN_SLP(gpm4-6, INPUT, DOWN);
		PIN_SLP(gpm4-7, INPUT, DOWN);

		PIN_SLP(gpy0-0, INPUT, DOWN);
		PIN_SLP(gpy0-1, INPUT, DOWN);
		PIN_SLP(gpy0-2, INPUT, DOWN);
		PIN_SLP(gpy0-3, INPUT, DOWN);
		PIN_SLP(gpy0-4, INPUT, DOWN);
		PIN_SLP(gpy0-5, INPUT, DOWN);

		PIN_SLP(gpy1-0, INPUT, DOWN);
		PIN_SLP(gpy1-1, INPUT, DOWN);
		PIN_SLP(gpy1-2, INPUT, DOWN);
		PIN_SLP(gpy1-3, INPUT, DOWN);

		PIN_SLP(gpy2-0, PREV, NONE);
		PIN_SLP(gpy2-1, INPUT, DOWN);
		PIN_SLP(gpy2-2, INPUT, NONE);
		PIN_SLP(gpy2-3, INPUT, NONE);
		PIN_SLP(gpy2-4, INPUT, NONE);
		PIN_SLP(gpy2-5, INPUT, NONE);

		PIN_SLP(gpy3-0, INPUT, DOWN);
		PIN_SLP(gpy3-1, INPUT, DOWN);
		PIN_SLP(gpy3-2, INPUT, DOWN);
		PIN_SLP(gpy3-3, INPUT, DOWN);
		PIN_SLP(gpy3-4, INPUT, DOWN);
		PIN_SLP(gpy3-5, INPUT, DOWN);
		PIN_SLP(gpy3-6, INPUT, DOWN);
		PIN_SLP(gpy3-7, INPUT, DOWN);

		PIN_SLP(gpy4-0, INPUT, DOWN);
		PIN_SLP(gpy4-1, INPUT, DOWN);
		PIN_SLP(gpy4-2, INPUT, DOWN);
		PIN_SLP(gpy4-3, INPUT, DOWN);
		PIN_SLP(gpy4-4, INPUT, DOWN);
		PIN_SLP(gpy4-5, INPUT, DOWN);
		PIN_SLP(gpy4-6, INPUT, DOWN);
		PIN_SLP(gpy4-7, INPUT, DOWN);

		PIN_SLP(gpy5-0, INPUT, DOWN);
		PIN_SLP(gpy5-1, INPUT, DOWN);
		PIN_SLP(gpy5-2, INPUT, DOWN);
		PIN_SLP(gpy5-3, INPUT, DOWN);
		PIN_SLP(gpy5-4, INPUT, DOWN);
		PIN_SLP(gpy5-5, INPUT, DOWN);
		PIN_SLP(gpy5-6, INPUT, DOWN);
		PIN_SLP(gpy5-7, INPUT, DOWN);

		PIN_SLP(gpy6-0, INPUT, DOWN);
		PIN_SLP(gpy6-1, INPUT, DOWN);
		PIN_SLP(gpy6-2, INPUT, DOWN);
		PIN_SLP(gpy6-3, INPUT, DOWN);
		PIN_SLP(gpy6-4, INPUT, DOWN);
		PIN_SLP(gpy6-5, INPUT, DOWN);
		PIN_SLP(gpy6-6, INPUT, DOWN);
		PIN_SLP(gpy6-7, INPUT, DOWN);
	};
};

&pinctrl_2 {
	pinctrl-names = "default";
	pinctrl-0 = <&sleep2>;

	sleep2: sleep-states {
		PIN_SLP(gpz-0, INPUT, DOWN);
		PIN_SLP(gpz-1, INPUT, DOWN);
		PIN_SLP(gpz-2, INPUT, DOWN);
		PIN_SLP(gpz-3, INPUT, DOWN);
		PIN_SLP(gpz-4, INPUT, DOWN);
		PIN_SLP(gpz-5, INPUT, DOWN);
		PIN_SLP(gpz-6, INPUT, DOWN);
	};
};

&pinctrl_3 {
	pinctrl-names = "default";
	pinctrl-0 = <&sleep3>;

	sleep3: sleep-states {
		PIN_SLP(gpv0-0, INPUT, DOWN);
		PIN_SLP(gpv0-1, INPUT, DOWN);
		PIN_SLP(gpv0-2, INPUT, DOWN);
		PIN_SLP(gpv0-3, INPUT, DOWN);
		PIN_SLP(gpv0-4, INPUT, DOWN);
		PIN_SLP(gpv0-5, INPUT, DOWN);
		PIN_SLP(gpv0-6, INPUT, DOWN);
		PIN_SLP(gpv0-7, INPUT, DOWN);

		PIN_SLP(gpv1-0, INPUT, DOWN);
		PIN_SLP(gpv1-1, INPUT, DOWN);
		PIN_SLP(gpv1-2, INPUT, DOWN);
		PIN_SLP(gpv1-3, INPUT, DOWN);
		PIN_SLP(gpv1-4, INPUT, DOWN);
		PIN_SLP(gpv1-5, INPUT, DOWN);
		PIN_SLP(gpv1-6, INPUT, DOWN);
		PIN_SLP(gpv1-7, INPUT, DOWN);

		PIN_SLP(gpv2-0, INPUT, DOWN);
		PIN_SLP(gpv2-1, INPUT, DOWN);
		PIN_SLP(gpv2-2, INPUT, DOWN);
		PIN_SLP(gpv2-3, INPUT, DOWN);
		PIN_SLP(gpv2-4, INPUT, DOWN);
		PIN_SLP(gpv2-5, INPUT, DOWN);
		PIN_SLP(gpv2-6, INPUT, DOWN);
		PIN_SLP(gpv2-7, INPUT, DOWN);

		PIN_SLP(gpv3-0, INPUT, DOWN);
		PIN_SLP(gpv3-1, INPUT, DOWN);
		PIN_SLP(gpv3-2, INPUT, DOWN);
		PIN_SLP(gpv3-3, INPUT, DOWN);
		PIN_SLP(gpv3-4, INPUT, DOWN);
		PIN_SLP(gpv3-5, INPUT, DOWN);
		PIN_SLP(gpv3-6, INPUT, DOWN);
		PIN_SLP(gpv3-7, INPUT, DOWN);

		PIN_SLP(gpv4-0, INPUT, DOWN);
	};
};<|MERGE_RESOLUTION|>--- conflicted
+++ resolved
@@ -567,8 +567,6 @@
 		status = "okay";
 		bus-width = <8>;
 		cap-mmc-highspeed;
-<<<<<<< HEAD
-=======
 	};
 
 	sdhci@12530000 {
@@ -579,7 +577,6 @@
 		pinctrl-names = "default";
 		vmmc-supply = <&ldo21_reg>;
 		status = "okay";
->>>>>>> e529fea9
 	};
 
 	serial@13800000 {
