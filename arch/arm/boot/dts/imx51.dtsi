--- conflicted
+++ resolved
@@ -184,15 +184,9 @@
 					compatible = "fsl,imx51-ssi", "fsl,imx21-ssi";
 					reg = <0x70014000 0x4000>;
 					interrupts = <30>;
-<<<<<<< HEAD
 					clocks = <&clks IMX5_CLK_SSI2_IPG_GATE>;
-					dmas = <&sdma 24 1 0>,
-					       <&sdma 25 1 0>;
-=======
-					clocks = <&clks 49>;
 					dmas = <&sdma 24 22 0>,
 					       <&sdma 25 22 0>;
->>>>>>> 087a45b7
 					dma-names = "rx", "tx";
 					fsl,fifo-depth = <15>;
 					fsl,ssi-dma-events = <25 24 23 22>; /* TX0 RX0 TX1 RX1 */
