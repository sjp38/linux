--- conflicted
+++ resolved
@@ -44,8 +44,6 @@
 		interrupts = <GIC_SPI DIRECT_IRQ(131) IRQ_TYPE_LEVEL_HIGH>,
 			     <GIC_SPI DIRECT_IRQ(132) IRQ_TYPE_LEVEL_HIGH>;
 	};
-<<<<<<< HEAD
-=======
 
 	ocp {
 		omap_dwc3_4: omap_dwc3_4@48940000 {
@@ -68,5 +66,4 @@
 			};
 		};
 	};
->>>>>>> e529fea9
 };