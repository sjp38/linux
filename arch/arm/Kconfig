--- conflicted
+++ resolved
@@ -665,11 +665,7 @@
 	  (clock and power control, etc).
 
 config ARCH_SHMOBILE_LEGACY
-<<<<<<< HEAD
-	bool "Renesas SH-Mobile / R-Mobile (non-multiplatform)"
-=======
 	bool "Renesas ARM SoCs (non-multiplatform)"
->>>>>>> acdcbd63
 	select ARCH_SHMOBILE
 	select ARM_PATCH_PHYS_VIRT
 	select CLKDEV_LOOKUP
@@ -685,14 +681,9 @@
 	select PM_GENERIC_DOMAINS if PM
 	select SPARSE_IRQ
 	help
-<<<<<<< HEAD
-	  Support for Renesas's SH-Mobile and R-Mobile ARM platforms using
-	  a non-multiplatform kernel.
-=======
 	  Support for Renesas ARM SoC platforms using a non-multiplatform
 	  kernel. This includes the SH-Mobile, R-Mobile, EMMA-Mobile, R-Car
 	  and RZ families.
->>>>>>> acdcbd63
 
 config ARCH_RPC
 	bool "RiscPC"
