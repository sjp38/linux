--- conflicted
+++ resolved
@@ -8,10 +8,6 @@
 
 #ifndef __ASSEMBLY__
 
-<<<<<<< HEAD
-extern void _mcount(void);
-extern char ftrace_graph_caller_end;
-=======
 #define ftrace_return_address(n) __builtin_return_address(n)
 
 void _mcount(void);
@@ -19,7 +15,6 @@
 
 extern char ftrace_graph_caller_end;
 extern unsigned long ftrace_plt;
->>>>>>> e529fea9
 
 struct dyn_arch_ftrace { };
 
@@ -39,11 +34,6 @@
 	s32 disp;
 } __packed;
 
-<<<<<<< HEAD
-#define MCOUNT_INSN_SIZE  18
-
-#define ARCH_SUPPORTS_FTRACE_OPS 1
-=======
 static inline void ftrace_generate_nop_insn(struct ftrace_insn *insn)
 {
 #ifdef CONFIG_FUNCTION_TRACER
@@ -52,7 +42,6 @@
 	insn->disp = MCOUNT_INSN_SIZE / 2;
 #endif
 }
->>>>>>> e529fea9
 
 static inline int is_ftrace_nop(struct ftrace_insn *insn)
 {
