

generic-y += clkdev.h
generic-y += cputime.h
generic-y += exec.h
<<<<<<< HEAD
generic-y += hash.h
=======
>>>>>>> e529fea9
generic-y += irq_work.h
generic-y += mcs_spinlock.h
generic-y += preempt.h
generic-y += scatterlist.h
generic-y += sections.h
generic-y += trace_clock.h<|MERGE_RESOLUTION|>--- conflicted
+++ resolved
@@ -3,10 +3,6 @@
 generic-y += clkdev.h
 generic-y += cputime.h
 generic-y += exec.h
-<<<<<<< HEAD
-generic-y += hash.h
-=======
->>>>>>> e529fea9
 generic-y += irq_work.h
 generic-y += mcs_spinlock.h
 generic-y += preempt.h
