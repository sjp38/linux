/*
 * SMP support for PowerNV machines.
 *
 * Copyright 2011 IBM Corp.
 *
 * This program is free software; you can redistribute it and/or
 * modify it under the terms of the GNU General Public License
 * as published by the Free Software Foundation; either version
 * 2 of the License, or (at your option) any later version.
 */

#include <linux/kernel.h>
#include <linux/module.h>
#include <linux/sched.h>
#include <linux/smp.h>
#include <linux/interrupt.h>
#include <linux/delay.h>
#include <linux/init.h>
#include <linux/spinlock.h>
#include <linux/cpu.h>

#include <asm/irq.h>
#include <asm/smp.h>
#include <asm/paca.h>
#include <asm/machdep.h>
#include <asm/cputable.h>
#include <asm/firmware.h>
#include <asm/rtas.h>
#include <asm/vdso_datapage.h>
#include <asm/cputhreads.h>
#include <asm/xics.h>
#include <asm/opal.h>
#include <asm/runlatch.h>
#include <asm/code-patching.h>
#include <asm/dbell.h>

#include "powernv.h"

#ifdef DEBUG
#include <asm/udbg.h>
#define DBG(fmt...) udbg_printf(fmt)
#else
#define DBG(fmt...)
#endif

static void pnv_smp_setup_cpu(int cpu)
{
	if (cpu != boot_cpuid)
		xics_setup_cpu();

#ifdef CONFIG_PPC_DOORBELL
	if (cpu_has_feature(CPU_FTR_DBELL))
		doorbell_setup_this_cpu();
#endif
}

static int pnv_smp_kick_cpu(int nr)
{
	unsigned int pcpu = get_hard_smp_processor_id(nr);
	unsigned long start_here =
			__pa(ppc_function_entry(generic_secondary_smp_init));
	long rc;

	BUG_ON(nr < 0 || nr >= NR_CPUS);

	/*
	 * If we already started or OPALv2 is not supported, we just
	 * kick the CPU via the PACA
	 */
	if (paca[nr].cpu_start || !firmware_has_feature(FW_FEATURE_OPALv2))
		goto kick;

	/*
	 * At this point, the CPU can either be spinning on the way in
	 * from kexec or be inside OPAL waiting to be started for the
	 * first time. OPAL v3 allows us to query OPAL to know if it
	 * has the CPUs, so we do that
	 */
	if (firmware_has_feature(FW_FEATURE_OPALv3)) {
		uint8_t status;

		rc = opal_query_cpu_status(pcpu, &status);
		if (rc != OPAL_SUCCESS) {
			pr_warn("OPAL Error %ld querying CPU %d state\n",
				rc, nr);
			return -ENODEV;
		}

		/*
		 * Already started, just kick it, probably coming from
		 * kexec and spinning
		 */
		if (status == OPAL_THREAD_STARTED)
			goto kick;

		/*
		 * Available/inactive, let's kick it
		 */
		if (status == OPAL_THREAD_INACTIVE) {
			pr_devel("OPAL: Starting CPU %d (HW 0x%x)...\n",
				 nr, pcpu);
			rc = opal_start_cpu(pcpu, start_here);
			if (rc != OPAL_SUCCESS) {
				pr_warn("OPAL Error %ld starting CPU %d\n",
					rc, nr);
				return -ENODEV;
			}
		} else {
			/*
			 * An unavailable CPU (or any other unknown status)
			 * shouldn't be started. It should also
			 * not be in the possible map but currently it can
			 * happen
			 */
			pr_devel("OPAL: CPU %d (HW 0x%x) is unavailable"
				 " (status %d)...\n", nr, pcpu, status);
			return -ENODEV;
		}
	} else {
		/*
		 * On OPAL v2, we just kick it and hope for the best,
		 * we must not test the error from opal_start_cpu() or
		 * we would fail to get CPUs from kexec.
		 */
		opal_start_cpu(pcpu, start_here);
	}
 kick:
	return smp_generic_kick_cpu(nr);
}

#ifdef CONFIG_HOTPLUG_CPU

static int pnv_smp_cpu_disable(void)
{
	int cpu = smp_processor_id();

	/* This is identical to pSeries... might consolidate by
	 * moving migrate_irqs_away to a ppc_md with default to
	 * the generic fixup_irqs. --BenH.
	 */
	set_cpu_online(cpu, false);
	vdso_data->processorCount--;
	if (cpu == boot_cpuid)
		boot_cpuid = cpumask_any(cpu_online_mask);
	xics_migrate_irqs_away();
	return 0;
}

static void pnv_smp_cpu_kill_self(void)
{
	unsigned int cpu;
	unsigned long srr1;

	/* Standard hot unplug procedure */
	local_irq_disable();
	idle_task_exit();
	current->active_mm = NULL; /* for sanity */
	cpu = smp_processor_id();
	DBG("CPU%d offline\n", cpu);
	generic_set_cpu_dead(cpu);
	smp_wmb();

	/* We don't want to take decrementer interrupts while we are offline,
	 * so clear LPCR:PECE1. We keep PECE2 enabled.
	 */
	mtspr(SPRN_LPCR, mfspr(SPRN_LPCR) & ~(u64)LPCR_PECE1);
	while (!generic_check_cpu_restart(cpu)) {
		ppc64_runlatch_off();
		srr1 = power7_nap(1);
		ppc64_runlatch_on();

<<<<<<< HEAD
		/* Clear the IPI that woke us up */
		icp_native_flush_interrupt();
		local_paca->irq_happened &= PACA_IRQ_HARD_DIS;
		mb();
=======
		/*
		 * If the SRR1 value indicates that we woke up due to
		 * an external interrupt, then clear the interrupt.
		 * We clear the interrupt before checking for the
		 * reason, so as to avoid a race where we wake up for
		 * some other reason, find nothing and clear the interrupt
		 * just as some other cpu is sending us an interrupt.
		 * If we returned from power7_nap as a result of
		 * having finished executing in a KVM guest, then srr1
		 * contains 0.
		 */
		if ((srr1 & SRR1_WAKEMASK) == SRR1_WAKEEE) {
			icp_native_flush_interrupt();
			local_paca->irq_happened &= PACA_IRQ_HARD_DIS;
			smp_mb();
		}
>>>>>>> e529fea9

		if (cpu_core_split_required())
			continue;

		if (!generic_check_cpu_restart(cpu))
			DBG("CPU%d Unexpected exit while offline !\n", cpu);
	}
	mtspr(SPRN_LPCR, mfspr(SPRN_LPCR) | LPCR_PECE1);
	DBG("CPU%d coming online...\n", cpu);
}

#endif /* CONFIG_HOTPLUG_CPU */

static struct smp_ops_t pnv_smp_ops = {
	.message_pass	= smp_muxed_ipi_message_pass,
	.cause_ipi	= NULL,	/* Filled at runtime by xics_smp_probe() */
	.probe		= xics_smp_probe,
	.kick_cpu	= pnv_smp_kick_cpu,
	.setup_cpu	= pnv_smp_setup_cpu,
	.cpu_bootable	= smp_generic_cpu_bootable,
#ifdef CONFIG_HOTPLUG_CPU
	.cpu_disable	= pnv_smp_cpu_disable,
	.cpu_die	= generic_cpu_die,
#endif /* CONFIG_HOTPLUG_CPU */
};

/* This is called very early during platform setup_arch */
void __init pnv_smp_init(void)
{
	smp_ops = &pnv_smp_ops;

	/* XXX We don't yet have a proper entry point from HAL, for
	 * now we rely on kexec-style entry from BML
	 */

#ifdef CONFIG_PPC_RTAS
	/* Non-lpar has additional take/give timebase */
	if (rtas_token("freeze-time-base") != RTAS_UNKNOWN_SERVICE) {
		smp_ops->give_timebase = rtas_give_timebase;
		smp_ops->take_timebase = rtas_take_timebase;
	}
#endif /* CONFIG_PPC_RTAS */

#ifdef CONFIG_HOTPLUG_CPU
	ppc_md.cpu_die	= pnv_smp_cpu_kill_self;
#endif
}<|MERGE_RESOLUTION|>--- conflicted
+++ resolved
@@ -169,12 +169,6 @@
 		srr1 = power7_nap(1);
 		ppc64_runlatch_on();
 
-<<<<<<< HEAD
-		/* Clear the IPI that woke us up */
-		icp_native_flush_interrupt();
-		local_paca->irq_happened &= PACA_IRQ_HARD_DIS;
-		mb();
-=======
 		/*
 		 * If the SRR1 value indicates that we woke up due to
 		 * an external interrupt, then clear the interrupt.
@@ -191,7 +185,6 @@
 			local_paca->irq_happened &= PACA_IRQ_HARD_DIS;
 			smp_mb();
 		}
->>>>>>> e529fea9
 
 		if (cpu_core_split_required())
 			continue;
