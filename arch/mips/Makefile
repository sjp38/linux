--- conflicted
+++ resolved
@@ -288,11 +288,7 @@
 quiet_cmd_32 = OBJCOPY $@
 	cmd_32 = $(OBJCOPY) -O $(32bit-bfd) $(OBJCOPYFLAGS) $< $@
 vmlinux.32: vmlinux
-<<<<<<< HEAD
-	$(OBJCOPY) -O $(32bit-bfd) $(OBJCOPYFLAGS) $< $@
-=======
 	$(call cmd,32)
->>>>>>> 9fee8240
 
 #
 # The 64-bit ELF tools are pretty broken so at this time we generate 64-bit
