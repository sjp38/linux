--- conflicted
+++ resolved
@@ -12,12 +12,7 @@
 	select TIMER_OF
 	select CLONE_BACKWARDS3
 	select COMMON_CLK
-<<<<<<< HEAD
-	select DMA_NONCOHERENT_OPS
-	select DMA_NONCOHERENT_MMAP
-=======
 	select DMA_DIRECT_OPS
->>>>>>> 0fd79184
 	select GENERIC_ATOMIC64
 	select GENERIC_CLOCKEVENTS
 	select GENERIC_CPU_DEVICES
