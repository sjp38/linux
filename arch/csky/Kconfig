# SPDX-License-Identifier: GPL-2.0-only
config CSKY
	def_bool y
	select ARCH_32BIT_OFF_T
	select ARCH_HAS_DMA_PREP_COHERENT
	select ARCH_HAS_GCOV_PROFILE_ALL
	select ARCH_HAS_SYNC_DMA_FOR_CPU
	select ARCH_HAS_SYNC_DMA_FOR_DEVICE
	select ARCH_USE_BUILTIN_BSWAP
	select ARCH_USE_QUEUED_RWLOCKS
	select ARCH_USE_QUEUED_SPINLOCKS
	select ARCH_HAS_CURRENT_STACK_POINTER
	select ARCH_INLINE_READ_LOCK if !PREEMPTION
	select ARCH_INLINE_READ_LOCK_BH if !PREEMPTION
	select ARCH_INLINE_READ_LOCK_IRQ if !PREEMPTION
	select ARCH_INLINE_READ_LOCK_IRQSAVE if !PREEMPTION
	select ARCH_INLINE_READ_UNLOCK if !PREEMPTION
	select ARCH_INLINE_READ_UNLOCK_BH if !PREEMPTION
	select ARCH_INLINE_READ_UNLOCK_IRQ if !PREEMPTION
	select ARCH_INLINE_READ_UNLOCK_IRQRESTORE if !PREEMPTION
	select ARCH_INLINE_WRITE_LOCK if !PREEMPTION
	select ARCH_INLINE_WRITE_LOCK_BH if !PREEMPTION
	select ARCH_INLINE_WRITE_LOCK_IRQ if !PREEMPTION
	select ARCH_INLINE_WRITE_LOCK_IRQSAVE if !PREEMPTION
	select ARCH_INLINE_WRITE_UNLOCK if !PREEMPTION
	select ARCH_INLINE_WRITE_UNLOCK_BH if !PREEMPTION
	select ARCH_INLINE_WRITE_UNLOCK_IRQ if !PREEMPTION
	select ARCH_INLINE_WRITE_UNLOCK_IRQRESTORE if !PREEMPTION
	select ARCH_INLINE_SPIN_TRYLOCK if !PREEMPTION
	select ARCH_INLINE_SPIN_TRYLOCK_BH if !PREEMPTION
	select ARCH_INLINE_SPIN_LOCK if !PREEMPTION
	select ARCH_INLINE_SPIN_LOCK_BH if !PREEMPTION
	select ARCH_INLINE_SPIN_LOCK_IRQ if !PREEMPTION
	select ARCH_INLINE_SPIN_LOCK_IRQSAVE if !PREEMPTION
	select ARCH_INLINE_SPIN_UNLOCK if !PREEMPTION
	select ARCH_INLINE_SPIN_UNLOCK_BH if !PREEMPTION
	select ARCH_INLINE_SPIN_UNLOCK_IRQ if !PREEMPTION
	select ARCH_INLINE_SPIN_UNLOCK_IRQRESTORE if !PREEMPTION
	select ARCH_WANT_FRAME_POINTERS if !CPU_CK610 && $(cc-option,-mbacktrace)
	select ARCH_WANT_DEFAULT_TOPDOWN_MMAP_LAYOUT
	select COMMON_CLK
	select CLKSRC_MMIO
	select CSKY_MPINTC if CPU_CK860
	select CSKY_MP_TIMER if CPU_CK860
	select CSKY_APB_INTC
	select DMA_DIRECT_REMAP
	select IRQ_DOMAIN
	select DW_APB_TIMER_OF
	select GENERIC_IOREMAP
	select GENERIC_LIB_ASHLDI3
	select GENERIC_LIB_ASHRDI3
	select GENERIC_LIB_LSHRDI3
	select GENERIC_LIB_MULDI3
	select GENERIC_LIB_CMPDI2
	select GENERIC_LIB_UCMPDI2
	select GENERIC_ALLOCATOR
	select GENERIC_ATOMIC64
	select GENERIC_CPU_DEVICES
	select GENERIC_IRQ_CHIP
	select GENERIC_IRQ_PROBE
	select GENERIC_IRQ_SHOW
	select GENERIC_IRQ_MULTI_HANDLER
	select GENERIC_SCHED_CLOCK
	select GENERIC_SMP_IDLE_THREAD
	select GENERIC_TIME_VSYSCALL
	select GENERIC_VDSO_32
	select GENERIC_GETTIMEOFDAY
	select GX6605S_TIMER if CPU_CK610
	select HAVE_ARCH_TRACEHOOK
	select HAVE_ARCH_AUDITSYSCALL
	select HAVE_ARCH_JUMP_LABEL if !CPU_CK610
	select HAVE_ARCH_JUMP_LABEL_RELATIVE
	select HAVE_ARCH_MMAP_RND_BITS
	select HAVE_ARCH_SECCOMP_FILTER
	select HAVE_CONTEXT_TRACKING_USER
	select HAVE_VIRT_CPU_ACCOUNTING_GEN
	select HAVE_DEBUG_BUGVERBOSE
	select HAVE_DEBUG_KMEMLEAK
	select HAVE_DYNAMIC_FTRACE
	select HAVE_DYNAMIC_FTRACE_WITH_REGS
	select HAVE_GENERIC_VDSO
	select HAVE_FUNCTION_TRACER
	select HAVE_FUNCTION_GRAPH_TRACER
	select HAVE_FUNCTION_ERROR_INJECTION
	select HAVE_FTRACE_MCOUNT_RECORD
	select HAVE_KERNEL_GZIP
	select HAVE_KERNEL_LZO
	select HAVE_KERNEL_LZMA
	select HAVE_KPROBES if !CPU_CK610
	select HAVE_KPROBES_ON_FTRACE if !CPU_CK610
	select HAVE_KRETPROBES if !CPU_CK610
	select HAVE_PERF_EVENTS
	select HAVE_PERF_REGS
	select HAVE_PERF_USER_STACK_DUMP
	select HAVE_DMA_CONTIGUOUS
	select HAVE_REGS_AND_STACK_ACCESS_API
	select HAVE_STACKPROTECTOR
	select HAVE_SYSCALL_TRACEPOINTS
<<<<<<< HEAD
	select HOTPLUG_CORE_SYNC_DEAD if HOTPLUG_CPU
=======
	select LOCK_MM_AND_FIND_VMA
>>>>>>> a425ac53
	select MAY_HAVE_SPARSE_IRQ
	select MODULES_USE_ELF_RELA if MODULES
	select OF
	select OF_EARLY_FLATTREE
	select PERF_USE_VMALLOC if CPU_CK610
	select RTC_LIB
	select TIMER_OF
	select GENERIC_PCI_IOMAP
	select HAVE_PCI
	select PCI_DOMAINS_GENERIC if PCI
	select PCI_SYSCALL if PCI
	select PCI_MSI if PCI
	select TRACE_IRQFLAGS_SUPPORT

config LOCKDEP_SUPPORT
	def_bool y

config ARCH_SUPPORTS_UPROBES
	def_bool y if !CPU_CK610

config CPU_HAS_CACHEV2
	bool

config CPU_HAS_FPUV2
	bool

config CPU_HAS_HILO
	bool

config CPU_HAS_TLBI
	bool

config CPU_HAS_LDSTEX
	bool
	help
	  For SMP, CPU needs "ldex&stex" instructions for atomic operations.

config CPU_NEED_TLBSYNC
	bool

config CPU_NEED_SOFTALIGN
	bool

config CPU_NO_USER_BKPT
	bool
	help
	  For abiv2 we couldn't use "trap 1" as user space bkpt in gdbserver, because
	  abiv2 is 16/32bit instruction set and "trap 1" is 32bit.
	  So we need a 16bit instruction as user space bkpt, and it will cause an illegal
	  instruction exception.
	  In kernel we parse the *regs->pc to determine whether to send SIGTRAP or not.

config GENERIC_CALIBRATE_DELAY
	def_bool y

config GENERIC_CSUM
	def_bool y

config GENERIC_HWEIGHT
	def_bool y

config MMU
	def_bool y

config STACKTRACE_SUPPORT
	def_bool y

config TIME_LOW_RES
	def_bool y

config CPU_ASID_BITS
	int
	default "8"	if (CPU_CK610 || CPU_CK807 || CPU_CK810)
	default "12"	if (CPU_CK860)

config L1_CACHE_SHIFT
	int
	default "4"	if (CPU_CK610)
	default "5"	if (CPU_CK807 || CPU_CK810)
	default "6"	if (CPU_CK860)

config ARCH_MMAP_RND_BITS_MIN
	default 8

# max bits determined by the following formula:
#  VA_BITS - PAGE_SHIFT - 3
config ARCH_MMAP_RND_BITS_MAX
	default 17

menu "Processor type and features"

choice
	prompt "CPU MODEL"
	default CPU_CK807

config CPU_CK610
	bool "CSKY CPU ck610"
	select CPU_NEED_TLBSYNC
	select CPU_NEED_SOFTALIGN
	select CPU_NO_USER_BKPT

config CPU_CK810
	bool "CSKY CPU ck810"
	select CPU_HAS_HILO
	select CPU_NEED_TLBSYNC

config CPU_CK807
	bool "CSKY CPU ck807"
	select CPU_HAS_HILO

config CPU_CK860
	bool "CSKY CPU ck860"
	select CPU_HAS_TLBI
	select CPU_HAS_CACHEV2
	select CPU_HAS_LDSTEX
	select CPU_HAS_FPUV2
endchoice

choice
	prompt "PAGE OFFSET"
	default PAGE_OFFSET_80000000

config PAGE_OFFSET_80000000
	bool "PAGE OFFSET 2G (user:kernel = 2:2)"

config PAGE_OFFSET_A0000000
	bool "PAGE OFFSET 2.5G (user:kernel = 2.5:1.5)"
endchoice

config PAGE_OFFSET
	hex
	default 0x80000000 if PAGE_OFFSET_80000000
	default 0xa0000000 if PAGE_OFFSET_A0000000
choice

	prompt "C-SKY PMU type"
	depends on PERF_EVENTS
	depends on CPU_CK807 || CPU_CK810 || CPU_CK860

config CPU_PMU_NONE
	bool "None"

config CSKY_PMU_V1
	bool "Performance Monitoring Unit Ver.1"

endchoice

choice
	prompt "Power Manager Instruction (wait/doze/stop)"
	default CPU_PM_NONE

config CPU_PM_NONE
	bool "None"

config CPU_PM_WAIT
	bool "wait"

config CPU_PM_DOZE
	bool "doze"

config CPU_PM_STOP
	bool "stop"
endchoice

menuconfig HAVE_TCM
	bool "Tightly-Coupled/Sram Memory"
	depends on !COMPILE_TEST
	help
	  The implementation are not only used by TCM (Tightly-Coupled Memory)
	  but also used by sram on SOC bus. It follow existed linux tcm
	  software interface, so that old tcm application codes could be
	  re-used directly.

if HAVE_TCM
config ITCM_RAM_BASE
	hex "ITCM ram base"
	default 0xffffffff

config ITCM_NR_PAGES
	int "Page count of ITCM size: NR*4KB"
	range 1 256
	default 32

config HAVE_DTCM
	bool "DTCM Support"

config DTCM_RAM_BASE
	hex "DTCM ram base"
	depends on HAVE_DTCM
	default 0xffffffff

config DTCM_NR_PAGES
	int "Page count of DTCM size: NR*4KB"
	depends on HAVE_DTCM
	range 1 256
	default 32
endif

config CPU_HAS_VDSP
	bool "CPU has VDSP coprocessor"
	depends on CPU_HAS_FPU && CPU_HAS_FPUV2

config CPU_HAS_FPU
	bool "CPU has FPU coprocessor"
	depends on CPU_CK807 || CPU_CK810 || CPU_CK860

config CPU_HAS_ICACHE_INS
	bool "CPU has Icache invalidate instructions"
	depends on CPU_HAS_CACHEV2

config CPU_HAS_TEE
	bool "CPU has Trusted Execution Environment"
	depends on CPU_CK810

config SMP
	bool "Symmetric Multi-Processing (SMP) support for C-SKY"
	depends on CPU_CK860
	default n

config NR_CPUS
	int "Maximum number of CPUs (2-32)"
	range 2 32
	depends on SMP
	default "4"

config HIGHMEM
	bool "High Memory Support"
	depends on !CPU_CK610
	select KMAP_LOCAL
	default y

config DRAM_BASE
	hex "DRAM start addr (the same with memory-section in dts)"
	default 0x0

config HOTPLUG_CPU
	bool "Support for hot-pluggable CPUs"
	select GENERIC_IRQ_MIGRATION
	depends on SMP
	help
	  Say Y here to allow turning CPUs off and on. CPUs can be
	  controlled through /sys/devices/system/cpu/cpu1/hotplug/target.

	  Say N if you want to disable CPU hotplug.

config HAVE_EFFICIENT_UNALIGNED_STRING_OPS
	bool "Enable EFFICIENT_UNALIGNED_STRING_OPS for abiv2"
	depends on CPU_CK807 || CPU_CK810 || CPU_CK860
	help
	  Say Y here to enable EFFICIENT_UNALIGNED_STRING_OPS. Some CPU models could
	  deal with unaligned access by hardware.

endmenu

source "arch/csky/Kconfig.platforms"

source "kernel/Kconfig.hz"<|MERGE_RESOLUTION|>--- conflicted
+++ resolved
@@ -96,11 +96,8 @@
 	select HAVE_REGS_AND_STACK_ACCESS_API
 	select HAVE_STACKPROTECTOR
 	select HAVE_SYSCALL_TRACEPOINTS
-<<<<<<< HEAD
 	select HOTPLUG_CORE_SYNC_DEAD if HOTPLUG_CPU
-=======
 	select LOCK_MM_AND_FIND_VMA
->>>>>>> a425ac53
 	select MAY_HAVE_SPARSE_IRQ
 	select MODULES_USE_ELF_RELA if MODULES
 	select OF
