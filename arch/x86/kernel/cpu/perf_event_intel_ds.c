#include <linux/bitops.h>
#include <linux/types.h>
#include <linux/slab.h>

#include <asm/perf_event.h>
#include <asm/insn.h>

#include "perf_event.h"

/* The size of a BTS record in bytes: */
#define BTS_RECORD_SIZE		24

#define BTS_BUFFER_SIZE		(PAGE_SIZE << 4)
#define PEBS_BUFFER_SIZE	PAGE_SIZE
#define PEBS_FIXUP_SIZE		PAGE_SIZE

/*
 * pebs_record_32 for p4 and core not supported

struct pebs_record_32 {
	u32 flags, ip;
	u32 ax, bc, cx, dx;
	u32 si, di, bp, sp;
};

 */

union intel_x86_pebs_dse {
	u64 val;
	struct {
		unsigned int ld_dse:4;
		unsigned int ld_stlb_miss:1;
		unsigned int ld_locked:1;
		unsigned int ld_reserved:26;
	};
	struct {
		unsigned int st_l1d_hit:1;
		unsigned int st_reserved1:3;
		unsigned int st_stlb_miss:1;
		unsigned int st_locked:1;
		unsigned int st_reserved2:26;
	};
};


/*
 * Map PEBS Load Latency Data Source encodings to generic
 * memory data source information
 */
#define P(a, b) PERF_MEM_S(a, b)
#define OP_LH (P(OP, LOAD) | P(LVL, HIT))
#define SNOOP_NONE_MISS (P(SNOOP, NONE) | P(SNOOP, MISS))

static const u64 pebs_data_source[] = {
	P(OP, LOAD) | P(LVL, MISS) | P(LVL, L3) | P(SNOOP, NA),/* 0x00:ukn L3 */
	OP_LH | P(LVL, L1)  | P(SNOOP, NONE),	/* 0x01: L1 local */
	OP_LH | P(LVL, LFB) | P(SNOOP, NONE),	/* 0x02: LFB hit */
	OP_LH | P(LVL, L2)  | P(SNOOP, NONE),	/* 0x03: L2 hit */
	OP_LH | P(LVL, L3)  | P(SNOOP, NONE),	/* 0x04: L3 hit */
	OP_LH | P(LVL, L3)  | P(SNOOP, MISS),	/* 0x05: L3 hit, snoop miss */
	OP_LH | P(LVL, L3)  | P(SNOOP, HIT),	/* 0x06: L3 hit, snoop hit */
	OP_LH | P(LVL, L3)  | P(SNOOP, HITM),	/* 0x07: L3 hit, snoop hitm */
	OP_LH | P(LVL, REM_CCE1) | P(SNOOP, HIT),  /* 0x08: L3 miss snoop hit */
	OP_LH | P(LVL, REM_CCE1) | P(SNOOP, HITM), /* 0x09: L3 miss snoop hitm*/
	OP_LH | P(LVL, LOC_RAM)  | P(SNOOP, HIT),  /* 0x0a: L3 miss, shared */
	OP_LH | P(LVL, REM_RAM1) | P(SNOOP, HIT),  /* 0x0b: L3 miss, shared */
	OP_LH | P(LVL, LOC_RAM)  | SNOOP_NONE_MISS,/* 0x0c: L3 miss, excl */
	OP_LH | P(LVL, REM_RAM1) | SNOOP_NONE_MISS,/* 0x0d: L3 miss, excl */
	OP_LH | P(LVL, IO)  | P(SNOOP, NONE), /* 0x0e: I/O */
	OP_LH | P(LVL, UNC) | P(SNOOP, NONE), /* 0x0f: uncached */
};

static u64 precise_store_data(u64 status)
{
	union intel_x86_pebs_dse dse;
	u64 val = P(OP, STORE) | P(SNOOP, NA) | P(LVL, L1) | P(TLB, L2);

	dse.val = status;

	/*
	 * bit 4: TLB access
	 * 1 = stored missed 2nd level TLB
	 *
	 * so it either hit the walker or the OS
	 * otherwise hit 2nd level TLB
	 */
	if (dse.st_stlb_miss)
		val |= P(TLB, MISS);
	else
		val |= P(TLB, HIT);

	/*
	 * bit 0: hit L1 data cache
	 * if not set, then all we know is that
	 * it missed L1D
	 */
	if (dse.st_l1d_hit)
		val |= P(LVL, HIT);
	else
		val |= P(LVL, MISS);

	/*
	 * bit 5: Locked prefix
	 */
	if (dse.st_locked)
		val |= P(LOCK, LOCKED);

	return val;
}

static u64 precise_datala_hsw(struct perf_event *event, u64 status)
{
	union perf_mem_data_src dse;

	dse.val = PERF_MEM_NA;

	if (event->hw.flags & PERF_X86_EVENT_PEBS_ST_HSW)
		dse.mem_op = PERF_MEM_OP_STORE;
	else if (event->hw.flags & PERF_X86_EVENT_PEBS_LD_HSW)
		dse.mem_op = PERF_MEM_OP_LOAD;

	/*
	 * L1 info only valid for following events:
	 *
	 * MEM_UOPS_RETIRED.STLB_MISS_STORES
	 * MEM_UOPS_RETIRED.LOCK_STORES
	 * MEM_UOPS_RETIRED.SPLIT_STORES
	 * MEM_UOPS_RETIRED.ALL_STORES
	 */
	if (event->hw.flags & PERF_X86_EVENT_PEBS_ST_HSW) {
		if (status & 1)
			dse.mem_lvl = PERF_MEM_LVL_L1 | PERF_MEM_LVL_HIT;
		else
			dse.mem_lvl = PERF_MEM_LVL_L1 | PERF_MEM_LVL_MISS;
	}
	return dse.val;
}

static u64 load_latency_data(u64 status)
{
	union intel_x86_pebs_dse dse;
	u64 val;
	int model = boot_cpu_data.x86_model;
	int fam = boot_cpu_data.x86;

	dse.val = status;

	/*
	 * use the mapping table for bit 0-3
	 */
	val = pebs_data_source[dse.ld_dse];

	/*
	 * Nehalem models do not support TLB, Lock infos
	 */
	if (fam == 0x6 && (model == 26 || model == 30
	    || model == 31 || model == 46)) {
		val |= P(TLB, NA) | P(LOCK, NA);
		return val;
	}
	/*
	 * bit 4: TLB access
	 * 0 = did not miss 2nd level TLB
	 * 1 = missed 2nd level TLB
	 */
	if (dse.ld_stlb_miss)
		val |= P(TLB, MISS) | P(TLB, L2);
	else
		val |= P(TLB, HIT) | P(TLB, L1) | P(TLB, L2);

	/*
	 * bit 5: locked prefix
	 */
	if (dse.ld_locked)
		val |= P(LOCK, LOCKED);

	return val;
}

struct pebs_record_core {
	u64 flags, ip;
	u64 ax, bx, cx, dx;
	u64 si, di, bp, sp;
	u64 r8,  r9,  r10, r11;
	u64 r12, r13, r14, r15;
};

struct pebs_record_nhm {
	u64 flags, ip;
	u64 ax, bx, cx, dx;
	u64 si, di, bp, sp;
	u64 r8,  r9,  r10, r11;
	u64 r12, r13, r14, r15;
	u64 status, dla, dse, lat;
};

/*
 * Same as pebs_record_nhm, with two additional fields.
 */
struct pebs_record_hsw {
	u64 flags, ip;
	u64 ax, bx, cx, dx;
	u64 si, di, bp, sp;
	u64 r8,  r9,  r10, r11;
	u64 r12, r13, r14, r15;
	u64 status, dla, dse, lat;
	u64 real_ip, tsx_tuning;
};

union hsw_tsx_tuning {
	struct {
		u32 cycles_last_block     : 32,
		    hle_abort		  : 1,
		    rtm_abort		  : 1,
		    instruction_abort     : 1,
		    non_instruction_abort : 1,
		    retry		  : 1,
		    data_conflict	  : 1,
		    capacity_writes	  : 1,
		    capacity_reads	  : 1;
	};
	u64	    value;
};

#define PEBS_HSW_TSX_FLAGS	0xff00000000ULL

void init_debug_store_on_cpu(int cpu)
{
	struct debug_store *ds = per_cpu(cpu_hw_events, cpu).ds;

	if (!ds)
		return;

	wrmsr_on_cpu(cpu, MSR_IA32_DS_AREA,
		     (u32)((u64)(unsigned long)ds),
		     (u32)((u64)(unsigned long)ds >> 32));
}

void fini_debug_store_on_cpu(int cpu)
{
	if (!per_cpu(cpu_hw_events, cpu).ds)
		return;

	wrmsr_on_cpu(cpu, MSR_IA32_DS_AREA, 0, 0);
}

static DEFINE_PER_CPU(void *, insn_buffer);

static int alloc_pebs_buffer(int cpu)
{
	struct debug_store *ds = per_cpu(cpu_hw_events, cpu).ds;
	int node = cpu_to_node(cpu);
	int max, thresh = 1; /* always use a single PEBS record */
	void *buffer, *ibuffer;

	if (!x86_pmu.pebs)
		return 0;

	buffer = kzalloc_node(PEBS_BUFFER_SIZE, GFP_KERNEL, node);
	if (unlikely(!buffer))
		return -ENOMEM;

	/*
	 * HSW+ already provides us the eventing ip; no need to allocate this
	 * buffer then.
	 */
	if (x86_pmu.intel_cap.pebs_format < 2) {
		ibuffer = kzalloc_node(PEBS_FIXUP_SIZE, GFP_KERNEL, node);
		if (!ibuffer) {
			kfree(buffer);
			return -ENOMEM;
		}
		per_cpu(insn_buffer, cpu) = ibuffer;
	}

	max = PEBS_BUFFER_SIZE / x86_pmu.pebs_record_size;

	ds->pebs_buffer_base = (u64)(unsigned long)buffer;
	ds->pebs_index = ds->pebs_buffer_base;
	ds->pebs_absolute_maximum = ds->pebs_buffer_base +
		max * x86_pmu.pebs_record_size;

	ds->pebs_interrupt_threshold = ds->pebs_buffer_base +
		thresh * x86_pmu.pebs_record_size;

	return 0;
}

static void release_pebs_buffer(int cpu)
{
	struct debug_store *ds = per_cpu(cpu_hw_events, cpu).ds;

	if (!ds || !x86_pmu.pebs)
		return;

	kfree(per_cpu(insn_buffer, cpu));
	per_cpu(insn_buffer, cpu) = NULL;

	kfree((void *)(unsigned long)ds->pebs_buffer_base);
	ds->pebs_buffer_base = 0;
}

static int alloc_bts_buffer(int cpu)
{
	struct debug_store *ds = per_cpu(cpu_hw_events, cpu).ds;
	int node = cpu_to_node(cpu);
	int max, thresh;
	void *buffer;

	if (!x86_pmu.bts)
		return 0;

	buffer = kzalloc_node(BTS_BUFFER_SIZE, GFP_KERNEL | __GFP_NOWARN, node);
	if (unlikely(!buffer)) {
		WARN_ONCE(1, "%s: BTS buffer allocation failure\n", __func__);
		return -ENOMEM;
	}

	max = BTS_BUFFER_SIZE / BTS_RECORD_SIZE;
	thresh = max / 16;

	ds->bts_buffer_base = (u64)(unsigned long)buffer;
	ds->bts_index = ds->bts_buffer_base;
	ds->bts_absolute_maximum = ds->bts_buffer_base +
		max * BTS_RECORD_SIZE;
	ds->bts_interrupt_threshold = ds->bts_absolute_maximum -
		thresh * BTS_RECORD_SIZE;

	return 0;
}

static void release_bts_buffer(int cpu)
{
	struct debug_store *ds = per_cpu(cpu_hw_events, cpu).ds;

	if (!ds || !x86_pmu.bts)
		return;

	kfree((void *)(unsigned long)ds->bts_buffer_base);
	ds->bts_buffer_base = 0;
}

static int alloc_ds_buffer(int cpu)
{
	int node = cpu_to_node(cpu);
	struct debug_store *ds;

	ds = kzalloc_node(sizeof(*ds), GFP_KERNEL, node);
	if (unlikely(!ds))
		return -ENOMEM;

	per_cpu(cpu_hw_events, cpu).ds = ds;

	return 0;
}

static void release_ds_buffer(int cpu)
{
	struct debug_store *ds = per_cpu(cpu_hw_events, cpu).ds;

	if (!ds)
		return;

	per_cpu(cpu_hw_events, cpu).ds = NULL;
	kfree(ds);
}

void release_ds_buffers(void)
{
	int cpu;

	if (!x86_pmu.bts && !x86_pmu.pebs)
		return;

	get_online_cpus();
	for_each_online_cpu(cpu)
		fini_debug_store_on_cpu(cpu);

	for_each_possible_cpu(cpu) {
		release_pebs_buffer(cpu);
		release_bts_buffer(cpu);
		release_ds_buffer(cpu);
	}
	put_online_cpus();
}

void reserve_ds_buffers(void)
{
	int bts_err = 0, pebs_err = 0;
	int cpu;

	x86_pmu.bts_active = 0;
	x86_pmu.pebs_active = 0;

	if (!x86_pmu.bts && !x86_pmu.pebs)
		return;

	if (!x86_pmu.bts)
		bts_err = 1;

	if (!x86_pmu.pebs)
		pebs_err = 1;

	get_online_cpus();

	for_each_possible_cpu(cpu) {
		if (alloc_ds_buffer(cpu)) {
			bts_err = 1;
			pebs_err = 1;
		}

		if (!bts_err && alloc_bts_buffer(cpu))
			bts_err = 1;

		if (!pebs_err && alloc_pebs_buffer(cpu))
			pebs_err = 1;

		if (bts_err && pebs_err)
			break;
	}

	if (bts_err) {
		for_each_possible_cpu(cpu)
			release_bts_buffer(cpu);
	}

	if (pebs_err) {
		for_each_possible_cpu(cpu)
			release_pebs_buffer(cpu);
	}

	if (bts_err && pebs_err) {
		for_each_possible_cpu(cpu)
			release_ds_buffer(cpu);
	} else {
		if (x86_pmu.bts && !bts_err)
			x86_pmu.bts_active = 1;

		if (x86_pmu.pebs && !pebs_err)
			x86_pmu.pebs_active = 1;

		for_each_online_cpu(cpu)
			init_debug_store_on_cpu(cpu);
	}

	put_online_cpus();
}

/*
 * BTS
 */

struct event_constraint bts_constraint =
	EVENT_CONSTRAINT(0, 1ULL << INTEL_PMC_IDX_FIXED_BTS, 0);

void intel_pmu_enable_bts(u64 config)
{
	unsigned long debugctlmsr;

	debugctlmsr = get_debugctlmsr();

	debugctlmsr |= DEBUGCTLMSR_TR;
	debugctlmsr |= DEBUGCTLMSR_BTS;
	debugctlmsr |= DEBUGCTLMSR_BTINT;

	if (!(config & ARCH_PERFMON_EVENTSEL_OS))
		debugctlmsr |= DEBUGCTLMSR_BTS_OFF_OS;

	if (!(config & ARCH_PERFMON_EVENTSEL_USR))
		debugctlmsr |= DEBUGCTLMSR_BTS_OFF_USR;

	update_debugctlmsr(debugctlmsr);
}

void intel_pmu_disable_bts(void)
{
	struct cpu_hw_events *cpuc = this_cpu_ptr(&cpu_hw_events);
	unsigned long debugctlmsr;

	if (!cpuc->ds)
		return;

	debugctlmsr = get_debugctlmsr();

	debugctlmsr &=
		~(DEBUGCTLMSR_TR | DEBUGCTLMSR_BTS | DEBUGCTLMSR_BTINT |
		  DEBUGCTLMSR_BTS_OFF_OS | DEBUGCTLMSR_BTS_OFF_USR);

	update_debugctlmsr(debugctlmsr);
}

int intel_pmu_drain_bts_buffer(void)
{
	struct cpu_hw_events *cpuc = this_cpu_ptr(&cpu_hw_events);
	struct debug_store *ds = cpuc->ds;
	struct bts_record {
		u64	from;
		u64	to;
		u64	flags;
	};
	struct perf_event *event = cpuc->events[INTEL_PMC_IDX_FIXED_BTS];
	struct bts_record *at, *top;
	struct perf_output_handle handle;
	struct perf_event_header header;
	struct perf_sample_data data;
	struct pt_regs regs;

	if (!event)
		return 0;

	if (!x86_pmu.bts_active)
		return 0;

	at  = (struct bts_record *)(unsigned long)ds->bts_buffer_base;
	top = (struct bts_record *)(unsigned long)ds->bts_index;

	if (top <= at)
		return 0;

	memset(&regs, 0, sizeof(regs));

	ds->bts_index = ds->bts_buffer_base;

	perf_sample_data_init(&data, 0, event->hw.last_period);

	/*
	 * Prepare a generic sample, i.e. fill in the invariant fields.
	 * We will overwrite the from and to address before we output
	 * the sample.
	 */
	perf_prepare_sample(&header, &data, event, &regs);

	if (perf_output_begin(&handle, event, header.size * (top - at)))
		return 1;

	for (; at < top; at++) {
		data.ip		= at->from;
		data.addr	= at->to;

		perf_output_sample(&handle, &header, &data, event);
	}

	perf_output_end(&handle);

	/* There's new data available. */
	event->hw.interrupts++;
	event->pending_kill = POLL_IN;
	return 1;
}

/*
 * PEBS
 */
struct event_constraint intel_core2_pebs_event_constraints[] = {
	INTEL_FLAGS_UEVENT_CONSTRAINT(0x00c0, 0x1), /* INST_RETIRED.ANY */
	INTEL_FLAGS_UEVENT_CONSTRAINT(0xfec1, 0x1), /* X87_OPS_RETIRED.ANY */
	INTEL_FLAGS_UEVENT_CONSTRAINT(0x00c5, 0x1), /* BR_INST_RETIRED.MISPRED */
	INTEL_FLAGS_UEVENT_CONSTRAINT(0x1fc7, 0x1), /* SIMD_INST_RETURED.ANY */
	INTEL_FLAGS_EVENT_CONSTRAINT(0xcb, 0x1),    /* MEM_LOAD_RETIRED.* */
	EVENT_CONSTRAINT_END
};

struct event_constraint intel_atom_pebs_event_constraints[] = {
	INTEL_FLAGS_UEVENT_CONSTRAINT(0x00c0, 0x1), /* INST_RETIRED.ANY */
	INTEL_FLAGS_UEVENT_CONSTRAINT(0x00c5, 0x1), /* MISPREDICTED_BRANCH_RETIRED */
	INTEL_FLAGS_EVENT_CONSTRAINT(0xcb, 0x1),    /* MEM_LOAD_RETIRED.* */
	EVENT_CONSTRAINT_END
};

struct event_constraint intel_slm_pebs_event_constraints[] = {
	/* UOPS_RETIRED.ALL, inv=1, cmask=16 (cycles:p). */
	INTEL_FLAGS_EVENT_CONSTRAINT(0x108001c2, 0xf),
	/* Allow all events as PEBS with no flags */
	INTEL_ALL_EVENT_CONSTRAINT(0, 0x1),
	EVENT_CONSTRAINT_END
};

struct event_constraint intel_nehalem_pebs_event_constraints[] = {
	INTEL_PLD_CONSTRAINT(0x100b, 0xf),      /* MEM_INST_RETIRED.* */
	INTEL_FLAGS_EVENT_CONSTRAINT(0x0f, 0xf),    /* MEM_UNCORE_RETIRED.* */
	INTEL_FLAGS_UEVENT_CONSTRAINT(0x010c, 0xf), /* MEM_STORE_RETIRED.DTLB_MISS */
	INTEL_FLAGS_EVENT_CONSTRAINT(0xc0, 0xf),    /* INST_RETIRED.ANY */
	INTEL_EVENT_CONSTRAINT(0xc2, 0xf),    /* UOPS_RETIRED.* */
	INTEL_FLAGS_EVENT_CONSTRAINT(0xc4, 0xf),    /* BR_INST_RETIRED.* */
	INTEL_FLAGS_UEVENT_CONSTRAINT(0x02c5, 0xf), /* BR_MISP_RETIRED.NEAR_CALL */
	INTEL_FLAGS_EVENT_CONSTRAINT(0xc7, 0xf),    /* SSEX_UOPS_RETIRED.* */
	INTEL_FLAGS_UEVENT_CONSTRAINT(0x20c8, 0xf), /* ITLB_MISS_RETIRED */
	INTEL_FLAGS_EVENT_CONSTRAINT(0xcb, 0xf),    /* MEM_LOAD_RETIRED.* */
	INTEL_FLAGS_EVENT_CONSTRAINT(0xf7, 0xf),    /* FP_ASSIST.* */
	EVENT_CONSTRAINT_END
};

struct event_constraint intel_westmere_pebs_event_constraints[] = {
	INTEL_PLD_CONSTRAINT(0x100b, 0xf),      /* MEM_INST_RETIRED.* */
	INTEL_FLAGS_EVENT_CONSTRAINT(0x0f, 0xf),    /* MEM_UNCORE_RETIRED.* */
	INTEL_FLAGS_UEVENT_CONSTRAINT(0x010c, 0xf), /* MEM_STORE_RETIRED.DTLB_MISS */
	INTEL_FLAGS_EVENT_CONSTRAINT(0xc0, 0xf),    /* INSTR_RETIRED.* */
	INTEL_EVENT_CONSTRAINT(0xc2, 0xf),    /* UOPS_RETIRED.* */
	INTEL_FLAGS_EVENT_CONSTRAINT(0xc4, 0xf),    /* BR_INST_RETIRED.* */
	INTEL_FLAGS_EVENT_CONSTRAINT(0xc5, 0xf),    /* BR_MISP_RETIRED.* */
	INTEL_FLAGS_EVENT_CONSTRAINT(0xc7, 0xf),    /* SSEX_UOPS_RETIRED.* */
	INTEL_FLAGS_UEVENT_CONSTRAINT(0x20c8, 0xf), /* ITLB_MISS_RETIRED */
	INTEL_FLAGS_EVENT_CONSTRAINT(0xcb, 0xf),    /* MEM_LOAD_RETIRED.* */
	INTEL_FLAGS_EVENT_CONSTRAINT(0xf7, 0xf),    /* FP_ASSIST.* */
	EVENT_CONSTRAINT_END
};

struct event_constraint intel_snb_pebs_event_constraints[] = {
<<<<<<< HEAD
	INTEL_UEVENT_CONSTRAINT(0x01c0, 0x2), /* INST_RETIRED.PRECDIST */
=======
	INTEL_FLAGS_UEVENT_CONSTRAINT(0x01c0, 0x2), /* INST_RETIRED.PRECDIST */
>>>>>>> e529fea9
	INTEL_PLD_CONSTRAINT(0x01cd, 0x8),    /* MEM_TRANS_RETIRED.LAT_ABOVE_THR */
	INTEL_PST_CONSTRAINT(0x02cd, 0x8),    /* MEM_TRANS_RETIRED.PRECISE_STORES */
	/* UOPS_RETIRED.ALL, inv=1, cmask=16 (cycles:p). */
	INTEL_FLAGS_EVENT_CONSTRAINT(0x108001c2, 0xf),
	/* Allow all events as PEBS with no flags */
	INTEL_ALL_EVENT_CONSTRAINT(0, 0xf),
	EVENT_CONSTRAINT_END
};

struct event_constraint intel_ivb_pebs_event_constraints[] = {
<<<<<<< HEAD
        INTEL_UEVENT_CONSTRAINT(0x01c0, 0x2), /* INST_RETIRED.PRECDIST */
=======
        INTEL_FLAGS_UEVENT_CONSTRAINT(0x01c0, 0x2), /* INST_RETIRED.PRECDIST */
>>>>>>> e529fea9
        INTEL_PLD_CONSTRAINT(0x01cd, 0x8),    /* MEM_TRANS_RETIRED.LAT_ABOVE_THR */
	INTEL_PST_CONSTRAINT(0x02cd, 0x8),    /* MEM_TRANS_RETIRED.PRECISE_STORES */
	/* UOPS_RETIRED.ALL, inv=1, cmask=16 (cycles:p). */
	INTEL_FLAGS_EVENT_CONSTRAINT(0x108001c2, 0xf),
	/* Allow all events as PEBS with no flags */
	INTEL_ALL_EVENT_CONSTRAINT(0, 0xf),
        EVENT_CONSTRAINT_END
};

struct event_constraint intel_hsw_pebs_event_constraints[] = {
<<<<<<< HEAD
	INTEL_UEVENT_CONSTRAINT(0x01c0, 0x2), /* INST_RETIRED.PRECDIST */
=======
	INTEL_FLAGS_UEVENT_CONSTRAINT(0x01c0, 0x2), /* INST_RETIRED.PRECDIST */
>>>>>>> e529fea9
	INTEL_PLD_CONSTRAINT(0x01cd, 0xf),    /* MEM_TRANS_RETIRED.* */
	/* UOPS_RETIRED.ALL, inv=1, cmask=16 (cycles:p). */
	INTEL_FLAGS_EVENT_CONSTRAINT(0x108001c2, 0xf),
	INTEL_FLAGS_UEVENT_CONSTRAINT_DATALA_NA(0x01c2, 0xf), /* UOPS_RETIRED.ALL */
	INTEL_FLAGS_UEVENT_CONSTRAINT_DATALA_LD(0x11d0, 0xf), /* MEM_UOPS_RETIRED.STLB_MISS_LOADS */
	INTEL_FLAGS_UEVENT_CONSTRAINT_DATALA_LD(0x21d0, 0xf), /* MEM_UOPS_RETIRED.LOCK_LOADS */
	INTEL_FLAGS_UEVENT_CONSTRAINT_DATALA_LD(0x41d0, 0xf), /* MEM_UOPS_RETIRED.SPLIT_LOADS */
	INTEL_FLAGS_UEVENT_CONSTRAINT_DATALA_LD(0x81d0, 0xf), /* MEM_UOPS_RETIRED.ALL_LOADS */
	INTEL_FLAGS_UEVENT_CONSTRAINT_DATALA_ST(0x12d0, 0xf), /* MEM_UOPS_RETIRED.STLB_MISS_STORES */
	INTEL_FLAGS_UEVENT_CONSTRAINT_DATALA_ST(0x42d0, 0xf), /* MEM_UOPS_RETIRED.SPLIT_STORES */
	INTEL_FLAGS_UEVENT_CONSTRAINT_DATALA_ST(0x82d0, 0xf), /* MEM_UOPS_RETIRED.ALL_STORES */
	INTEL_FLAGS_EVENT_CONSTRAINT_DATALA_LD(0xd1, 0xf),    /* MEM_LOAD_UOPS_RETIRED.* */
	INTEL_FLAGS_EVENT_CONSTRAINT_DATALA_LD(0xd2, 0xf),    /* MEM_LOAD_UOPS_L3_HIT_RETIRED.* */
	INTEL_FLAGS_EVENT_CONSTRAINT_DATALA_LD(0xd3, 0xf),    /* MEM_LOAD_UOPS_L3_MISS_RETIRED.* */
	/* Allow all events as PEBS with no flags */
	INTEL_ALL_EVENT_CONSTRAINT(0, 0xf),
	EVENT_CONSTRAINT_END
};

struct event_constraint *intel_pebs_constraints(struct perf_event *event)
{
	struct event_constraint *c;

	if (!event->attr.precise_ip)
		return NULL;

	if (x86_pmu.pebs_constraints) {
		for_each_event_constraint(c, x86_pmu.pebs_constraints) {
			if ((event->hw.config & c->cmask) == c->code) {
				event->hw.flags |= c->flags;
				return c;
			}
		}
	}

	return &emptyconstraint;
}

void intel_pmu_pebs_enable(struct perf_event *event)
{
	struct cpu_hw_events *cpuc = this_cpu_ptr(&cpu_hw_events);
	struct hw_perf_event *hwc = &event->hw;

	hwc->config &= ~ARCH_PERFMON_EVENTSEL_INT;

	cpuc->pebs_enabled |= 1ULL << hwc->idx;

	if (event->hw.flags & PERF_X86_EVENT_PEBS_LDLAT)
		cpuc->pebs_enabled |= 1ULL << (hwc->idx + 32);
	else if (event->hw.flags & PERF_X86_EVENT_PEBS_ST)
		cpuc->pebs_enabled |= 1ULL << 63;
}

void intel_pmu_pebs_disable(struct perf_event *event)
{
	struct cpu_hw_events *cpuc = this_cpu_ptr(&cpu_hw_events);
	struct hw_perf_event *hwc = &event->hw;

	cpuc->pebs_enabled &= ~(1ULL << hwc->idx);

	if (event->hw.constraint->flags & PERF_X86_EVENT_PEBS_LDLAT)
		cpuc->pebs_enabled &= ~(1ULL << (hwc->idx + 32));
	else if (event->hw.constraint->flags & PERF_X86_EVENT_PEBS_ST)
		cpuc->pebs_enabled &= ~(1ULL << 63);

	if (cpuc->enabled)
		wrmsrl(MSR_IA32_PEBS_ENABLE, cpuc->pebs_enabled);

	hwc->config |= ARCH_PERFMON_EVENTSEL_INT;
}

void intel_pmu_pebs_enable_all(void)
{
	struct cpu_hw_events *cpuc = this_cpu_ptr(&cpu_hw_events);

	if (cpuc->pebs_enabled)
		wrmsrl(MSR_IA32_PEBS_ENABLE, cpuc->pebs_enabled);
}

void intel_pmu_pebs_disable_all(void)
{
	struct cpu_hw_events *cpuc = this_cpu_ptr(&cpu_hw_events);

	if (cpuc->pebs_enabled)
		wrmsrl(MSR_IA32_PEBS_ENABLE, 0);
}

static int intel_pmu_pebs_fixup_ip(struct pt_regs *regs)
{
	struct cpu_hw_events *cpuc = this_cpu_ptr(&cpu_hw_events);
	unsigned long from = cpuc->lbr_entries[0].from;
	unsigned long old_to, to = cpuc->lbr_entries[0].to;
	unsigned long ip = regs->ip;
	int is_64bit = 0;
	void *kaddr;
	int size;

	/*
	 * We don't need to fixup if the PEBS assist is fault like
	 */
	if (!x86_pmu.intel_cap.pebs_trap)
		return 1;

	/*
	 * No LBR entry, no basic block, no rewinding
	 */
	if (!cpuc->lbr_stack.nr || !from || !to)
		return 0;

	/*
	 * Basic blocks should never cross user/kernel boundaries
	 */
	if (kernel_ip(ip) != kernel_ip(to))
		return 0;

	/*
	 * unsigned math, either ip is before the start (impossible) or
	 * the basic block is larger than 1 page (sanity)
	 */
	if ((ip - to) > PEBS_FIXUP_SIZE)
		return 0;

	/*
	 * We sampled a branch insn, rewind using the LBR stack
	 */
	if (ip == to) {
		set_linear_ip(regs, from);
		return 1;
	}

	size = ip - to;
	if (!kernel_ip(ip)) {
		int bytes;
		u8 *buf = this_cpu_read(insn_buffer);

		/* 'size' must fit our buffer, see above */
		bytes = copy_from_user_nmi(buf, (void __user *)to, size);
		if (bytes != 0)
			return 0;

		kaddr = buf;
	} else {
		kaddr = (void *)to;
	}

	do {
		struct insn insn;

		old_to = to;

#ifdef CONFIG_X86_64
		is_64bit = kernel_ip(to) || !test_thread_flag(TIF_IA32);
#endif
		insn_init(&insn, kaddr, size, is_64bit);
		insn_get_length(&insn);
		/*
		 * Make sure there was not a problem decoding the
		 * instruction and getting the length.  This is
		 * doubly important because we have an infinite
		 * loop if insn.length=0.
		 */
		if (!insn.length)
			break;

		to += insn.length;
		kaddr += insn.length;
		size -= insn.length;
	} while (to < ip);

	if (to == ip) {
		set_linear_ip(regs, old_to);
		return 1;
	}

	/*
	 * Even though we decoded the basic block, the instruction stream
	 * never matched the given IP, either the TO or the IP got corrupted.
	 */
	return 0;
}

static inline u64 intel_hsw_weight(struct pebs_record_hsw *pebs)
{
	if (pebs->tsx_tuning) {
		union hsw_tsx_tuning tsx = { .value = pebs->tsx_tuning };
		return tsx.cycles_last_block;
	}
	return 0;
}

static inline u64 intel_hsw_transaction(struct pebs_record_hsw *pebs)
{
	u64 txn = (pebs->tsx_tuning & PEBS_HSW_TSX_FLAGS) >> 32;

	/* For RTM XABORTs also log the abort code from AX */
	if ((txn & PERF_TXN_TRANSACTION) && (pebs->ax & 1))
		txn |= ((pebs->ax >> 24) & 0xff) << PERF_TXN_ABORT_SHIFT;
	return txn;
}

static void __intel_pmu_pebs_event(struct perf_event *event,
				   struct pt_regs *iregs, void *__pebs)
{
#define PERF_X86_EVENT_PEBS_HSW_PREC \
		(PERF_X86_EVENT_PEBS_ST_HSW | \
		 PERF_X86_EVENT_PEBS_LD_HSW | \
		 PERF_X86_EVENT_PEBS_NA_HSW)
	/*
	 * We cast to the biggest pebs_record but are careful not to
	 * unconditionally access the 'extra' entries.
	 */
	struct cpu_hw_events *cpuc = this_cpu_ptr(&cpu_hw_events);
	struct pebs_record_hsw *pebs = __pebs;
	struct perf_sample_data data;
	struct pt_regs regs;
	u64 sample_type;
	int fll, fst, dsrc;
	int fl = event->hw.flags;

	if (!intel_pmu_save_and_restart(event))
		return;

	sample_type = event->attr.sample_type;
	dsrc = sample_type & PERF_SAMPLE_DATA_SRC;

	fll = fl & PERF_X86_EVENT_PEBS_LDLAT;
	fst = fl & (PERF_X86_EVENT_PEBS_ST | PERF_X86_EVENT_PEBS_HSW_PREC);

	perf_sample_data_init(&data, 0, event->hw.last_period);

	data.period = event->hw.last_period;

	/*
	 * Use latency for weight (only avail with PEBS-LL)
	 */
	if (fll && (sample_type & PERF_SAMPLE_WEIGHT))
		data.weight = pebs->lat;

	/*
	 * data.data_src encodes the data source
	 */
	if (dsrc) {
		u64 val = PERF_MEM_NA;
		if (fll)
			val = load_latency_data(pebs->dse);
		else if (fst && (fl & PERF_X86_EVENT_PEBS_HSW_PREC))
			val = precise_datala_hsw(event, pebs->dse);
		else if (fst)
			val = precise_store_data(pebs->dse);
		data.data_src.val = val;
	}

	/*
	 * We use the interrupt regs as a base because the PEBS record
	 * does not contain a full regs set, specifically it seems to
	 * lack segment descriptors, which get used by things like
	 * user_mode().
	 *
	 * In the simple case fix up only the IP and BP,SP regs, for
	 * PERF_SAMPLE_IP and PERF_SAMPLE_CALLCHAIN to function properly.
	 * A possible PERF_SAMPLE_REGS will have to transfer all regs.
	 */
	regs = *iregs;
	regs.flags = pebs->flags;
	set_linear_ip(&regs, pebs->ip);
	regs.bp = pebs->bp;
	regs.sp = pebs->sp;

	if (sample_type & PERF_SAMPLE_REGS_INTR) {
		regs.ax = pebs->ax;
		regs.bx = pebs->bx;
		regs.cx = pebs->cx;
		regs.dx = pebs->dx;
		regs.si = pebs->si;
		regs.di = pebs->di;
		regs.bp = pebs->bp;
		regs.sp = pebs->sp;

		regs.flags = pebs->flags;
#ifndef CONFIG_X86_32
		regs.r8 = pebs->r8;
		regs.r9 = pebs->r9;
		regs.r10 = pebs->r10;
		regs.r11 = pebs->r11;
		regs.r12 = pebs->r12;
		regs.r13 = pebs->r13;
		regs.r14 = pebs->r14;
		regs.r15 = pebs->r15;
#endif
	}

	if (event->attr.precise_ip > 1 && x86_pmu.intel_cap.pebs_format >= 2) {
		regs.ip = pebs->real_ip;
		regs.flags |= PERF_EFLAGS_EXACT;
	} else if (event->attr.precise_ip > 1 && intel_pmu_pebs_fixup_ip(&regs))
		regs.flags |= PERF_EFLAGS_EXACT;
	else
		regs.flags &= ~PERF_EFLAGS_EXACT;

	if ((sample_type & PERF_SAMPLE_ADDR) &&
	    x86_pmu.intel_cap.pebs_format >= 1)
		data.addr = pebs->dla;

	if (x86_pmu.intel_cap.pebs_format >= 2) {
		/* Only set the TSX weight when no memory weight. */
		if ((sample_type & PERF_SAMPLE_WEIGHT) && !fll)
			data.weight = intel_hsw_weight(pebs);

		if (sample_type & PERF_SAMPLE_TRANSACTION)
			data.txn = intel_hsw_transaction(pebs);
	}

	if (has_branch_stack(event))
		data.br_stack = &cpuc->lbr_stack;

	if (perf_event_overflow(event, &data, &regs))
		x86_pmu_stop(event, 0);
}

static void intel_pmu_drain_pebs_core(struct pt_regs *iregs)
{
	struct cpu_hw_events *cpuc = this_cpu_ptr(&cpu_hw_events);
	struct debug_store *ds = cpuc->ds;
	struct perf_event *event = cpuc->events[0]; /* PMC0 only */
	struct pebs_record_core *at, *top;
	int n;

	if (!x86_pmu.pebs_active)
		return;

	at  = (struct pebs_record_core *)(unsigned long)ds->pebs_buffer_base;
	top = (struct pebs_record_core *)(unsigned long)ds->pebs_index;

	/*
	 * Whatever else happens, drain the thing
	 */
	ds->pebs_index = ds->pebs_buffer_base;

	if (!test_bit(0, cpuc->active_mask))
		return;

	WARN_ON_ONCE(!event);

	if (!event->attr.precise_ip)
		return;

	n = top - at;
	if (n <= 0)
		return;

	/*
	 * Should not happen, we program the threshold at 1 and do not
	 * set a reset value.
	 */
	WARN_ONCE(n > 1, "bad leftover pebs %d\n", n);
	at += n - 1;

	__intel_pmu_pebs_event(event, iregs, at);
}

static void intel_pmu_drain_pebs_nhm(struct pt_regs *iregs)
{
	struct cpu_hw_events *cpuc = this_cpu_ptr(&cpu_hw_events);
	struct debug_store *ds = cpuc->ds;
	struct perf_event *event = NULL;
	void *at, *top;
	u64 status = 0;
	int bit;

	if (!x86_pmu.pebs_active)
		return;

	at  = (struct pebs_record_nhm *)(unsigned long)ds->pebs_buffer_base;
	top = (struct pebs_record_nhm *)(unsigned long)ds->pebs_index;

	ds->pebs_index = ds->pebs_buffer_base;

	if (unlikely(at > top))
		return;

	/*
	 * Should not happen, we program the threshold at 1 and do not
	 * set a reset value.
	 */
	WARN_ONCE(top - at > x86_pmu.max_pebs_events * x86_pmu.pebs_record_size,
		  "Unexpected number of pebs records %ld\n",
		  (long)(top - at) / x86_pmu.pebs_record_size);

	for (; at < top; at += x86_pmu.pebs_record_size) {
		struct pebs_record_nhm *p = at;

		for_each_set_bit(bit, (unsigned long *)&p->status,
				 x86_pmu.max_pebs_events) {
			event = cpuc->events[bit];
			if (!test_bit(bit, cpuc->active_mask))
				continue;

			WARN_ON_ONCE(!event);

			if (!event->attr.precise_ip)
				continue;

			if (__test_and_set_bit(bit, (unsigned long *)&status))
				continue;

			break;
		}

		if (!event || bit >= x86_pmu.max_pebs_events)
			continue;

		__intel_pmu_pebs_event(event, iregs, at);
	}
}

/*
 * BTS, PEBS probe and setup
 */

void __init intel_ds_init(void)
{
	/*
	 * No support for 32bit formats
	 */
	if (!boot_cpu_has(X86_FEATURE_DTES64))
		return;

	x86_pmu.bts  = boot_cpu_has(X86_FEATURE_BTS);
	x86_pmu.pebs = boot_cpu_has(X86_FEATURE_PEBS);
	if (x86_pmu.pebs) {
		char pebs_type = x86_pmu.intel_cap.pebs_trap ?  '+' : '-';
		int format = x86_pmu.intel_cap.pebs_format;

		switch (format) {
		case 0:
			printk(KERN_CONT "PEBS fmt0%c, ", pebs_type);
			x86_pmu.pebs_record_size = sizeof(struct pebs_record_core);
			x86_pmu.drain_pebs = intel_pmu_drain_pebs_core;
			break;

		case 1:
			printk(KERN_CONT "PEBS fmt1%c, ", pebs_type);
			x86_pmu.pebs_record_size = sizeof(struct pebs_record_nhm);
			x86_pmu.drain_pebs = intel_pmu_drain_pebs_nhm;
			break;

		case 2:
			pr_cont("PEBS fmt2%c, ", pebs_type);
			x86_pmu.pebs_record_size = sizeof(struct pebs_record_hsw);
			x86_pmu.drain_pebs = intel_pmu_drain_pebs_nhm;
			break;

		default:
			printk(KERN_CONT "no PEBS fmt%d%c, ", format, pebs_type);
			x86_pmu.pebs = 0;
		}
	}
}

void perf_restore_debug_store(void)
{
	struct debug_store *ds = __this_cpu_read(cpu_hw_events.ds);

	if (!x86_pmu.bts && !x86_pmu.pebs)
		return;

	wrmsrl(MSR_IA32_DS_AREA, (unsigned long)ds);
}<|MERGE_RESOLUTION|>--- conflicted
+++ resolved
@@ -606,11 +606,7 @@
 };
 
 struct event_constraint intel_snb_pebs_event_constraints[] = {
-<<<<<<< HEAD
-	INTEL_UEVENT_CONSTRAINT(0x01c0, 0x2), /* INST_RETIRED.PRECDIST */
-=======
 	INTEL_FLAGS_UEVENT_CONSTRAINT(0x01c0, 0x2), /* INST_RETIRED.PRECDIST */
->>>>>>> e529fea9
 	INTEL_PLD_CONSTRAINT(0x01cd, 0x8),    /* MEM_TRANS_RETIRED.LAT_ABOVE_THR */
 	INTEL_PST_CONSTRAINT(0x02cd, 0x8),    /* MEM_TRANS_RETIRED.PRECISE_STORES */
 	/* UOPS_RETIRED.ALL, inv=1, cmask=16 (cycles:p). */
@@ -621,11 +617,7 @@
 };
 
 struct event_constraint intel_ivb_pebs_event_constraints[] = {
-<<<<<<< HEAD
-        INTEL_UEVENT_CONSTRAINT(0x01c0, 0x2), /* INST_RETIRED.PRECDIST */
-=======
         INTEL_FLAGS_UEVENT_CONSTRAINT(0x01c0, 0x2), /* INST_RETIRED.PRECDIST */
->>>>>>> e529fea9
         INTEL_PLD_CONSTRAINT(0x01cd, 0x8),    /* MEM_TRANS_RETIRED.LAT_ABOVE_THR */
 	INTEL_PST_CONSTRAINT(0x02cd, 0x8),    /* MEM_TRANS_RETIRED.PRECISE_STORES */
 	/* UOPS_RETIRED.ALL, inv=1, cmask=16 (cycles:p). */
@@ -636,11 +628,7 @@
 };
 
 struct event_constraint intel_hsw_pebs_event_constraints[] = {
-<<<<<<< HEAD
-	INTEL_UEVENT_CONSTRAINT(0x01c0, 0x2), /* INST_RETIRED.PRECDIST */
-=======
 	INTEL_FLAGS_UEVENT_CONSTRAINT(0x01c0, 0x2), /* INST_RETIRED.PRECDIST */
->>>>>>> e529fea9
 	INTEL_PLD_CONSTRAINT(0x01cd, 0xf),    /* MEM_TRANS_RETIRED.* */
 	/* UOPS_RETIRED.ALL, inv=1, cmask=16 (cycles:p). */
 	INTEL_FLAGS_EVENT_CONSTRAINT(0x108001c2, 0xf),
