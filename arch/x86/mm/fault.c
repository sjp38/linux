// SPDX-License-Identifier: GPL-2.0
/*
 *  Copyright (C) 1995  Linus Torvalds
 *  Copyright (C) 2001, 2002 Andi Kleen, SuSE Labs.
 *  Copyright (C) 2008-2009, Red Hat Inc., Ingo Molnar
 */
#include <linux/sched.h>		/* test_thread_flag(), ...	*/
#include <linux/sched/task_stack.h>	/* task_stack_*(), ...		*/
#include <linux/kdebug.h>		/* oops_begin/end, ...		*/
#include <linux/extable.h>		/* search_exception_tables	*/
#include <linux/memblock.h>		/* max_low_pfn			*/
#include <linux/kprobes.h>		/* NOKPROBE_SYMBOL, ...		*/
#include <linux/mmiotrace.h>		/* kmmio_handler, ...		*/
#include <linux/perf_event.h>		/* perf_sw_event		*/
#include <linux/hugetlb.h>		/* hstate_index_to_shift	*/
#include <linux/prefetch.h>		/* prefetchw			*/
#include <linux/context_tracking.h>	/* exception_enter(), ...	*/
#include <linux/uaccess.h>		/* faulthandler_disabled()	*/
#include <linux/efi.h>			/* efi_recover_from_page_fault()*/
#include <linux/mm_types.h>

#include <asm/cpufeature.h>		/* boot_cpu_has, ...		*/
#include <asm/traps.h>			/* dotraplinkage, ...		*/
#include <asm/pgalloc.h>		/* pgd_*(), ...			*/
#include <asm/fixmap.h>			/* VSYSCALL_ADDR		*/
#include <asm/vsyscall.h>		/* emulate_vsyscall		*/
#include <asm/vm86.h>			/* struct vm86			*/
#include <asm/mmu_context.h>		/* vma_pkey()			*/
#include <asm/efi.h>			/* efi_recover_from_page_fault()*/
#include <asm/desc.h>			/* store_idt(), ...		*/
#include <asm/cpu_entry_area.h>		/* exception stack		*/
#include <asm/pgtable_areas.h>		/* VMALLOC_START, ...		*/
#include <asm/kvm_para.h>		/* kvm_handle_async_pf		*/

#define CREATE_TRACE_POINTS
#include <asm/trace/exceptions.h>

/*
 * Returns 0 if mmiotrace is disabled, or if the fault is not
 * handled by mmiotrace:
 */
static nokprobe_inline int
kmmio_fault(struct pt_regs *regs, unsigned long addr)
{
	if (unlikely(is_kmmio_active()))
		if (kmmio_handler(regs, addr) == 1)
			return -1;
	return 0;
}

/*
 * Prefetch quirks:
 *
 * 32-bit mode:
 *
 *   Sometimes AMD Athlon/Opteron CPUs report invalid exceptions on prefetch.
 *   Check that here and ignore it.
 *
 * 64-bit mode:
 *
 *   Sometimes the CPU reports invalid exceptions on prefetch.
 *   Check that here and ignore it.
 *
 * Opcode checker based on code by Richard Brunner.
 */
static inline int
check_prefetch_opcode(struct pt_regs *regs, unsigned char *instr,
		      unsigned char opcode, int *prefetch)
{
	unsigned char instr_hi = opcode & 0xf0;
	unsigned char instr_lo = opcode & 0x0f;

	switch (instr_hi) {
	case 0x20:
	case 0x30:
		/*
		 * Values 0x26,0x2E,0x36,0x3E are valid x86 prefixes.
		 * In X86_64 long mode, the CPU will signal invalid
		 * opcode if some of these prefixes are present so
		 * X86_64 will never get here anyway
		 */
		return ((instr_lo & 7) == 0x6);
#ifdef CONFIG_X86_64
	case 0x40:
		/*
		 * In AMD64 long mode 0x40..0x4F are valid REX prefixes
		 * Need to figure out under what instruction mode the
		 * instruction was issued. Could check the LDT for lm,
		 * but for now it's good enough to assume that long
		 * mode only uses well known segments or kernel.
		 */
		return (!user_mode(regs) || user_64bit_mode(regs));
#endif
	case 0x60:
		/* 0x64 thru 0x67 are valid prefixes in all modes. */
		return (instr_lo & 0xC) == 0x4;
	case 0xF0:
		/* 0xF0, 0xF2, 0xF3 are valid prefixes in all modes. */
		return !instr_lo || (instr_lo>>1) == 1;
	case 0x00:
		/* Prefetch instruction is 0x0F0D or 0x0F18 */
		if (probe_kernel_address(instr, opcode))
			return 0;

		*prefetch = (instr_lo == 0xF) &&
			(opcode == 0x0D || opcode == 0x18);
		return 0;
	default:
		return 0;
	}
}

static int
is_prefetch(struct pt_regs *regs, unsigned long error_code, unsigned long addr)
{
	unsigned char *max_instr;
	unsigned char *instr;
	int prefetch = 0;

	/*
	 * If it was a exec (instruction fetch) fault on NX page, then
	 * do not ignore the fault:
	 */
	if (error_code & X86_PF_INSTR)
		return 0;

	instr = (void *)convert_ip_to_linear(current, regs);
	max_instr = instr + 15;

	if (user_mode(regs) && instr >= (unsigned char *)TASK_SIZE_MAX)
		return 0;

	while (instr < max_instr) {
		unsigned char opcode;

		if (probe_kernel_address(instr, opcode))
			break;

		instr++;

		if (!check_prefetch_opcode(regs, instr, opcode, &prefetch))
			break;
	}
	return prefetch;
}

DEFINE_SPINLOCK(pgd_lock);
LIST_HEAD(pgd_list);

#ifdef CONFIG_X86_32
static inline pmd_t *vmalloc_sync_one(pgd_t *pgd, unsigned long address)
{
	unsigned index = pgd_index(address);
	pgd_t *pgd_k;
	p4d_t *p4d, *p4d_k;
	pud_t *pud, *pud_k;
	pmd_t *pmd, *pmd_k;

	pgd += index;
	pgd_k = init_mm.pgd + index;

	if (!pgd_present(*pgd_k))
		return NULL;

	/*
	 * set_pgd(pgd, *pgd_k); here would be useless on PAE
	 * and redundant with the set_pmd() on non-PAE. As would
	 * set_p4d/set_pud.
	 */
	p4d = p4d_offset(pgd, address);
	p4d_k = p4d_offset(pgd_k, address);
	if (!p4d_present(*p4d_k))
		return NULL;

	pud = pud_offset(p4d, address);
	pud_k = pud_offset(p4d_k, address);
	if (!pud_present(*pud_k))
		return NULL;

	pmd = pmd_offset(pud, address);
	pmd_k = pmd_offset(pud_k, address);

	if (pmd_present(*pmd) != pmd_present(*pmd_k))
		set_pmd(pmd, *pmd_k);

	if (!pmd_present(*pmd_k))
		return NULL;
	else
		BUG_ON(pmd_pfn(*pmd) != pmd_pfn(*pmd_k));

	return pmd_k;
}

void arch_sync_kernel_mappings(unsigned long start, unsigned long end)
{
	unsigned long addr;

	for (addr = start & PMD_MASK;
	     addr >= TASK_SIZE_MAX && addr < VMALLOC_END;
	     addr += PMD_SIZE) {
		struct page *page;

		spin_lock(&pgd_lock);
		list_for_each_entry(page, &pgd_list, lru) {
			spinlock_t *pgt_lock;

			/* the pgt_lock only for Xen */
			pgt_lock = &pgd_page_get_mm(page)->page_table_lock;

			spin_lock(pgt_lock);
			vmalloc_sync_one(page_address(page), addr);
			spin_unlock(pgt_lock);
		}
		spin_unlock(&pgd_lock);
	}
}

/*
 * Did it hit the DOS screen memory VA from vm86 mode?
 */
static inline void
check_v8086_mode(struct pt_regs *regs, unsigned long address,
		 struct task_struct *tsk)
{
#ifdef CONFIG_VM86
	unsigned long bit;

	if (!v8086_mode(regs) || !tsk->thread.vm86)
		return;

	bit = (address - 0xA0000) >> PAGE_SHIFT;
	if (bit < 32)
		tsk->thread.vm86->screen_bitmap |= 1 << bit;
#endif
}

static bool low_pfn(unsigned long pfn)
{
	return pfn < max_low_pfn;
}

static void dump_pagetable(unsigned long address)
{
	pgd_t *base = __va(read_cr3_pa());
	pgd_t *pgd = &base[pgd_index(address)];
	p4d_t *p4d;
	pud_t *pud;
	pmd_t *pmd;
	pte_t *pte;

#ifdef CONFIG_X86_PAE
	pr_info("*pdpt = %016Lx ", pgd_val(*pgd));
	if (!low_pfn(pgd_val(*pgd) >> PAGE_SHIFT) || !pgd_present(*pgd))
		goto out;
#define pr_pde pr_cont
#else
#define pr_pde pr_info
#endif
	p4d = p4d_offset(pgd, address);
	pud = pud_offset(p4d, address);
	pmd = pmd_offset(pud, address);
	pr_pde("*pde = %0*Lx ", sizeof(*pmd) * 2, (u64)pmd_val(*pmd));
#undef pr_pde

	/*
	 * We must not directly access the pte in the highpte
	 * case if the page table is located in highmem.
	 * And let's rather not kmap-atomic the pte, just in case
	 * it's allocated already:
	 */
	if (!low_pfn(pmd_pfn(*pmd)) || !pmd_present(*pmd) || pmd_large(*pmd))
		goto out;

	pte = pte_offset_kernel(pmd, address);
	pr_cont("*pte = %0*Lx ", sizeof(*pte) * 2, (u64)pte_val(*pte));
out:
	pr_cont("\n");
}

#else /* CONFIG_X86_64: */

#ifdef CONFIG_CPU_SUP_AMD
static const char errata93_warning[] =
KERN_ERR 
"******* Your BIOS seems to not contain a fix for K8 errata #93\n"
"******* Working around it, but it may cause SEGVs or burn power.\n"
"******* Please consider a BIOS update.\n"
"******* Disabling USB legacy in the BIOS may also help.\n";
#endif

/*
 * No vm86 mode in 64-bit mode:
 */
static inline void
check_v8086_mode(struct pt_regs *regs, unsigned long address,
		 struct task_struct *tsk)
{
}

static int bad_address(void *p)
{
	unsigned long dummy;

	return probe_kernel_address((unsigned long *)p, dummy);
}

static void dump_pagetable(unsigned long address)
{
	pgd_t *base = __va(read_cr3_pa());
	pgd_t *pgd = base + pgd_index(address);
	p4d_t *p4d;
	pud_t *pud;
	pmd_t *pmd;
	pte_t *pte;

	if (bad_address(pgd))
		goto bad;

	pr_info("PGD %lx ", pgd_val(*pgd));

	if (!pgd_present(*pgd))
		goto out;

	p4d = p4d_offset(pgd, address);
	if (bad_address(p4d))
		goto bad;

	pr_cont("P4D %lx ", p4d_val(*p4d));
	if (!p4d_present(*p4d) || p4d_large(*p4d))
		goto out;

	pud = pud_offset(p4d, address);
	if (bad_address(pud))
		goto bad;

	pr_cont("PUD %lx ", pud_val(*pud));
	if (!pud_present(*pud) || pud_large(*pud))
		goto out;

	pmd = pmd_offset(pud, address);
	if (bad_address(pmd))
		goto bad;

	pr_cont("PMD %lx ", pmd_val(*pmd));
	if (!pmd_present(*pmd) || pmd_large(*pmd))
		goto out;

	pte = pte_offset_kernel(pmd, address);
	if (bad_address(pte))
		goto bad;

	pr_cont("PTE %lx", pte_val(*pte));
out:
	pr_cont("\n");
	return;
bad:
	pr_info("BAD\n");
}

#endif /* CONFIG_X86_64 */

/*
 * Workaround for K8 erratum #93 & buggy BIOS.
 *
 * BIOS SMM functions are required to use a specific workaround
 * to avoid corruption of the 64bit RIP register on C stepping K8.
 *
 * A lot of BIOS that didn't get tested properly miss this.
 *
 * The OS sees this as a page fault with the upper 32bits of RIP cleared.
 * Try to work around it here.
 *
 * Note we only handle faults in kernel here.
 * Does nothing on 32-bit.
 */
static int is_errata93(struct pt_regs *regs, unsigned long address)
{
#if defined(CONFIG_X86_64) && defined(CONFIG_CPU_SUP_AMD)
	if (boot_cpu_data.x86_vendor != X86_VENDOR_AMD
	    || boot_cpu_data.x86 != 0xf)
		return 0;

	if (address != regs->ip)
		return 0;

	if ((address >> 32) != 0)
		return 0;

	address |= 0xffffffffUL << 32;
	if ((address >= (u64)_stext && address <= (u64)_etext) ||
	    (address >= MODULES_VADDR && address <= MODULES_END)) {
		printk_once(errata93_warning);
		regs->ip = address;
		return 1;
	}
#endif
	return 0;
}

/*
 * Work around K8 erratum #100 K8 in compat mode occasionally jumps
 * to illegal addresses >4GB.
 *
 * We catch this in the page fault handler because these addresses
 * are not reachable. Just detect this case and return.  Any code
 * segment in LDT is compatibility mode.
 */
static int is_errata100(struct pt_regs *regs, unsigned long address)
{
#ifdef CONFIG_X86_64
	if ((regs->cs == __USER32_CS || (regs->cs & (1<<2))) && (address >> 32))
		return 1;
#endif
	return 0;
}

/* Pentium F0 0F C7 C8 bug workaround: */
static int is_f00f_bug(struct pt_regs *regs, unsigned long address)
{
#ifdef CONFIG_X86_F00F_BUG
	if (boot_cpu_has_bug(X86_BUG_F00F) && idt_is_f00f_address(address)) {
		handle_invalid_op(regs);
		return 1;
	}
#endif
	return 0;
}

static void show_ldttss(const struct desc_ptr *gdt, const char *name, u16 index)
{
	u32 offset = (index >> 3) * sizeof(struct desc_struct);
	unsigned long addr;
	struct ldttss_desc desc;

	if (index == 0) {
		pr_alert("%s: NULL\n", name);
		return;
	}

	if (offset + sizeof(struct ldttss_desc) >= gdt->size) {
		pr_alert("%s: 0x%hx -- out of bounds\n", name, index);
		return;
	}

	if (probe_kernel_read(&desc, (void *)(gdt->address + offset),
			      sizeof(struct ldttss_desc))) {
		pr_alert("%s: 0x%hx -- GDT entry is not readable\n",
			 name, index);
		return;
	}

	addr = desc.base0 | (desc.base1 << 16) | ((unsigned long)desc.base2 << 24);
#ifdef CONFIG_X86_64
	addr |= ((u64)desc.base3 << 32);
#endif
	pr_alert("%s: 0x%hx -- base=0x%lx limit=0x%x\n",
		 name, index, addr, (desc.limit0 | (desc.limit1 << 16)));
}

static void
show_fault_oops(struct pt_regs *regs, unsigned long error_code, unsigned long address)
{
	if (!oops_may_print())
		return;

	if (error_code & X86_PF_INSTR) {
		unsigned int level;
		pgd_t *pgd;
		pte_t *pte;

		pgd = __va(read_cr3_pa());
		pgd += pgd_index(address);

		pte = lookup_address_in_pgd(pgd, address, &level);

		if (pte && pte_present(*pte) && !pte_exec(*pte))
			pr_crit("kernel tried to execute NX-protected page - exploit attempt? (uid: %d)\n",
				from_kuid(&init_user_ns, current_uid()));
		if (pte && pte_present(*pte) && pte_exec(*pte) &&
				(pgd_flags(*pgd) & _PAGE_USER) &&
				(__read_cr4() & X86_CR4_SMEP))
			pr_crit("unable to execute userspace code (SMEP?) (uid: %d)\n",
				from_kuid(&init_user_ns, current_uid()));
	}

	if (address < PAGE_SIZE && !user_mode(regs))
		pr_alert("BUG: kernel NULL pointer dereference, address: %px\n",
			(void *)address);
	else
		pr_alert("BUG: unable to handle page fault for address: %px\n",
			(void *)address);

	pr_alert("#PF: %s %s in %s mode\n",
		 (error_code & X86_PF_USER)  ? "user" : "supervisor",
		 (error_code & X86_PF_INSTR) ? "instruction fetch" :
		 (error_code & X86_PF_WRITE) ? "write access" :
					       "read access",
			     user_mode(regs) ? "user" : "kernel");
	pr_alert("#PF: error_code(0x%04lx) - %s\n", error_code,
		 !(error_code & X86_PF_PROT) ? "not-present page" :
		 (error_code & X86_PF_RSVD)  ? "reserved bit violation" :
		 (error_code & X86_PF_PK)    ? "protection keys violation" :
					       "permissions violation");

	if (!(error_code & X86_PF_USER) && user_mode(regs)) {
		struct desc_ptr idt, gdt;
		u16 ldtr, tr;

		/*
		 * This can happen for quite a few reasons.  The more obvious
		 * ones are faults accessing the GDT, or LDT.  Perhaps
		 * surprisingly, if the CPU tries to deliver a benign or
		 * contributory exception from user code and gets a page fault
		 * during delivery, the page fault can be delivered as though
		 * it originated directly from user code.  This could happen
		 * due to wrong permissions on the IDT, GDT, LDT, TSS, or
		 * kernel or IST stack.
		 */
		store_idt(&idt);

		/* Usable even on Xen PV -- it's just slow. */
		native_store_gdt(&gdt);

		pr_alert("IDT: 0x%lx (limit=0x%hx) GDT: 0x%lx (limit=0x%hx)\n",
			 idt.address, idt.size, gdt.address, gdt.size);

		store_ldt(ldtr);
		show_ldttss(&gdt, "LDTR", ldtr);

		store_tr(tr);
		show_ldttss(&gdt, "TR", tr);
	}

	dump_pagetable(address);
}

static noinline void
pgtable_bad(struct pt_regs *regs, unsigned long error_code,
	    unsigned long address)
{
	struct task_struct *tsk;
	unsigned long flags;
	int sig;

	flags = oops_begin();
	tsk = current;
	sig = SIGKILL;

	printk(KERN_ALERT "%s: Corrupted page table at address %lx\n",
	       tsk->comm, address);
	dump_pagetable(address);

	if (__die("Bad pagetable", regs, error_code))
		sig = 0;

	oops_end(flags, regs, sig);
}

static void set_signal_archinfo(unsigned long address,
				unsigned long error_code)
{
	struct task_struct *tsk = current;

	/*
	 * To avoid leaking information about the kernel page
	 * table layout, pretend that user-mode accesses to
	 * kernel addresses are always protection faults.
	 *
	 * NB: This means that failed vsyscalls with vsyscall=none
	 * will have the PROT bit.  This doesn't leak any
	 * information and does not appear to cause any problems.
	 */
	if (address >= TASK_SIZE_MAX)
		error_code |= X86_PF_PROT;

	tsk->thread.trap_nr = X86_TRAP_PF;
	tsk->thread.error_code = error_code | X86_PF_USER;
	tsk->thread.cr2 = address;
}

static noinline void
no_context(struct pt_regs *regs, unsigned long error_code,
	   unsigned long address, int signal, int si_code)
{
	struct task_struct *tsk = current;
	unsigned long flags;
	int sig;

	if (user_mode(regs)) {
		/*
		 * This is an implicit supervisor-mode access from user
		 * mode.  Bypass all the kernel-mode recovery code and just
		 * OOPS.
		 */
		goto oops;
	}

	/* Are we prepared to handle this kernel fault? */
	if (fixup_exception(regs, X86_TRAP_PF, error_code, address)) {
		/*
		 * Any interrupt that takes a fault gets the fixup. This makes
		 * the below recursive fault logic only apply to a faults from
		 * task context.
		 */
		if (in_interrupt())
			return;

		/*
		 * Per the above we're !in_interrupt(), aka. task context.
		 *
		 * In this case we need to make sure we're not recursively
		 * faulting through the emulate_vsyscall() logic.
		 */
		if (current->thread.sig_on_uaccess_err && signal) {
			set_signal_archinfo(address, error_code);

			/* XXX: hwpoison faults will set the wrong code. */
			force_sig_fault(signal, si_code, (void __user *)address);
		}

		/*
		 * Barring that, we can do the fixup and be happy.
		 */
		return;
	}

#ifdef CONFIG_VMAP_STACK
	/*
	 * Stack overflow?  During boot, we can fault near the initial
	 * stack in the direct map, but that's not an overflow -- check
	 * that we're in vmalloc space to avoid this.
	 */
	if (is_vmalloc_addr((void *)address) &&
	    (((unsigned long)tsk->stack - 1 - address < PAGE_SIZE) ||
	     address - ((unsigned long)tsk->stack + THREAD_SIZE) < PAGE_SIZE)) {
		unsigned long stack = __this_cpu_ist_top_va(DF) - sizeof(void *);
		/*
		 * We're likely to be running with very little stack space
		 * left.  It's plausible that we'd hit this condition but
		 * double-fault even before we get this far, in which case
		 * we're fine: the double-fault handler will deal with it.
		 *
		 * We don't want to make it all the way into the oops code
		 * and then double-fault, though, because we're likely to
		 * break the console driver and lose most of the stack dump.
		 */
		asm volatile ("movq %[stack], %%rsp\n\t"
			      "call handle_stack_overflow\n\t"
			      "1: jmp 1b"
			      : ASM_CALL_CONSTRAINT
			      : "D" ("kernel stack overflow (page fault)"),
				"S" (regs), "d" (address),
				[stack] "rm" (stack));
		unreachable();
	}
#endif

	/*
	 * 32-bit:
	 *
	 *   Valid to do another page fault here, because if this fault
	 *   had been triggered by is_prefetch fixup_exception would have
	 *   handled it.
	 *
	 * 64-bit:
	 *
	 *   Hall of shame of CPU/BIOS bugs.
	 */
	if (is_prefetch(regs, error_code, address))
		return;

	if (is_errata93(regs, address))
		return;

	/*
	 * Buggy firmware could access regions which might page fault, try to
	 * recover from such faults.
	 */
	if (IS_ENABLED(CONFIG_EFI))
		efi_recover_from_page_fault(address);

oops:
	/*
	 * Oops. The kernel tried to access some bad page. We'll have to
	 * terminate things with extreme prejudice:
	 */
	flags = oops_begin();

	show_fault_oops(regs, error_code, address);

	if (task_stack_end_corrupted(tsk))
		printk(KERN_EMERG "Thread overran stack, or stack corrupted\n");

	sig = SIGKILL;
	if (__die("Oops", regs, error_code))
		sig = 0;

	/* Executive summary in case the body of the oops scrolled away */
	printk(KERN_DEFAULT "CR2: %016lx\n", address);

	oops_end(flags, regs, sig);
}

/*
 * Print out info about fatal segfaults, if the show_unhandled_signals
 * sysctl is set:
 */
static inline void
show_signal_msg(struct pt_regs *regs, unsigned long error_code,
		unsigned long address, struct task_struct *tsk)
{
	const char *loglvl = task_pid_nr(tsk) > 1 ? KERN_INFO : KERN_EMERG;

	if (!unhandled_signal(tsk, SIGSEGV))
		return;

	if (!printk_ratelimit())
		return;

	printk("%s%s[%d]: segfault at %lx ip %px sp %px error %lx",
		loglvl, tsk->comm, task_pid_nr(tsk), address,
		(void *)regs->ip, (void *)regs->sp, error_code);

	print_vma_addr(KERN_CONT " in ", regs->ip);

	printk(KERN_CONT "\n");

	show_opcodes(regs, loglvl);
}

/*
 * The (legacy) vsyscall page is the long page in the kernel portion
 * of the address space that has user-accessible permissions.
 */
static bool is_vsyscall_vaddr(unsigned long vaddr)
{
	return unlikely((vaddr & PAGE_MASK) == VSYSCALL_ADDR);
}

static void
__bad_area_nosemaphore(struct pt_regs *regs, unsigned long error_code,
		       unsigned long address, u32 pkey, int si_code)
{
	struct task_struct *tsk = current;

	/* User mode accesses just cause a SIGSEGV */
	if (user_mode(regs) && (error_code & X86_PF_USER)) {
		/*
		 * It's possible to have interrupts off here:
		 */
		local_irq_enable();

		/*
		 * Valid to do another page fault here because this one came
		 * from user space:
		 */
		if (is_prefetch(regs, error_code, address))
			return;

		if (is_errata100(regs, address))
			return;

		/*
		 * To avoid leaking information about the kernel page table
		 * layout, pretend that user-mode accesses to kernel addresses
		 * are always protection faults.
		 */
		if (address >= TASK_SIZE_MAX)
			error_code |= X86_PF_PROT;

		if (likely(show_unhandled_signals))
			show_signal_msg(regs, error_code, address, tsk);

		set_signal_archinfo(address, error_code);

		if (si_code == SEGV_PKUERR)
			force_sig_pkuerr((void __user *)address, pkey);

		force_sig_fault(SIGSEGV, si_code, (void __user *)address);

		local_irq_disable();

		return;
	}

	if (is_f00f_bug(regs, address))
		return;

	no_context(regs, error_code, address, SIGSEGV, si_code);
}

static noinline void
bad_area_nosemaphore(struct pt_regs *regs, unsigned long error_code,
		     unsigned long address)
{
	__bad_area_nosemaphore(regs, error_code, address, 0, SEGV_MAPERR);
}

static void
__bad_area(struct pt_regs *regs, unsigned long error_code,
	   unsigned long address, u32 pkey, int si_code)
{
	struct mm_struct *mm = current->mm;
	/*
	 * Something tried to access memory that isn't in our memory map..
	 * Fix it, but check if it's kernel or user first..
	 */
	up_read(&mm->mmap_sem);

	__bad_area_nosemaphore(regs, error_code, address, pkey, si_code);
}

static noinline void
bad_area(struct pt_regs *regs, unsigned long error_code, unsigned long address)
{
	__bad_area(regs, error_code, address, 0, SEGV_MAPERR);
}

static inline bool bad_area_access_from_pkeys(unsigned long error_code,
		struct vm_area_struct *vma)
{
	/* This code is always called on the current mm */
	bool foreign = false;

	if (!boot_cpu_has(X86_FEATURE_OSPKE))
		return false;
	if (error_code & X86_PF_PK)
		return true;
	/* this checks permission keys on the VMA: */
	if (!arch_vma_access_permitted(vma, (error_code & X86_PF_WRITE),
				       (error_code & X86_PF_INSTR), foreign))
		return true;
	return false;
}

static noinline void
bad_area_access_error(struct pt_regs *regs, unsigned long error_code,
		      unsigned long address, struct vm_area_struct *vma)
{
	/*
	 * This OSPKE check is not strictly necessary at runtime.
	 * But, doing it this way allows compiler optimizations
	 * if pkeys are compiled out.
	 */
	if (bad_area_access_from_pkeys(error_code, vma)) {
		/*
		 * A protection key fault means that the PKRU value did not allow
		 * access to some PTE.  Userspace can figure out what PKRU was
		 * from the XSAVE state.  This function captures the pkey from
		 * the vma and passes it to userspace so userspace can discover
		 * which protection key was set on the PTE.
		 *
		 * If we get here, we know that the hardware signaled a X86_PF_PK
		 * fault and that there was a VMA once we got in the fault
		 * handler.  It does *not* guarantee that the VMA we find here
		 * was the one that we faulted on.
		 *
		 * 1. T1   : mprotect_key(foo, PAGE_SIZE, pkey=4);
		 * 2. T1   : set PKRU to deny access to pkey=4, touches page
		 * 3. T1   : faults...
		 * 4.    T2: mprotect_key(foo, PAGE_SIZE, pkey=5);
		 * 5. T1   : enters fault handler, takes mmap_sem, etc...
		 * 6. T1   : reaches here, sees vma_pkey(vma)=5, when we really
		 *	     faulted on a pte with its pkey=4.
		 */
		u32 pkey = vma_pkey(vma);

		__bad_area(regs, error_code, address, pkey, SEGV_PKUERR);
	} else {
		__bad_area(regs, error_code, address, 0, SEGV_ACCERR);
	}
}

static void
do_sigbus(struct pt_regs *regs, unsigned long error_code, unsigned long address,
	  vm_fault_t fault)
{
	/* Kernel mode? Handle exceptions or die: */
	if (!(error_code & X86_PF_USER)) {
		no_context(regs, error_code, address, SIGBUS, BUS_ADRERR);
		return;
	}

	/* User-space => ok to do another page fault: */
	if (is_prefetch(regs, error_code, address))
		return;

	set_signal_archinfo(address, error_code);

#ifdef CONFIG_MEMORY_FAILURE
	if (fault & (VM_FAULT_HWPOISON|VM_FAULT_HWPOISON_LARGE)) {
		struct task_struct *tsk = current;
		unsigned lsb = 0;

		pr_err(
	"MCE: Killing %s:%d due to hardware memory corruption fault at %lx\n",
			tsk->comm, tsk->pid, address);
		if (fault & VM_FAULT_HWPOISON_LARGE)
			lsb = hstate_index_to_shift(VM_FAULT_GET_HINDEX(fault));
		if (fault & VM_FAULT_HWPOISON)
			lsb = PAGE_SHIFT;
		force_sig_mceerr(BUS_MCEERR_AR, (void __user *)address, lsb);
		return;
	}
#endif
	force_sig_fault(SIGBUS, BUS_ADRERR, (void __user *)address);
}

static noinline void
mm_fault_error(struct pt_regs *regs, unsigned long error_code,
	       unsigned long address, vm_fault_t fault)
{
	if (fatal_signal_pending(current) && !(error_code & X86_PF_USER)) {
		no_context(regs, error_code, address, 0, 0);
		return;
	}

	if (fault & VM_FAULT_OOM) {
		/* Kernel mode? Handle exceptions or die: */
		if (!(error_code & X86_PF_USER)) {
			no_context(regs, error_code, address,
				   SIGSEGV, SEGV_MAPERR);
			return;
		}

		/*
		 * We ran out of memory, call the OOM killer, and return the
		 * userspace (which will retry the fault, or kill us if we got
		 * oom-killed):
		 */
		pagefault_out_of_memory();
	} else {
		if (fault & (VM_FAULT_SIGBUS|VM_FAULT_HWPOISON|
			     VM_FAULT_HWPOISON_LARGE))
			do_sigbus(regs, error_code, address, fault);
		else if (fault & VM_FAULT_SIGSEGV)
			bad_area_nosemaphore(regs, error_code, address);
		else
			BUG();
	}
}

static int spurious_kernel_fault_check(unsigned long error_code, pte_t *pte)
{
	if ((error_code & X86_PF_WRITE) && !pte_write(*pte))
		return 0;

	if ((error_code & X86_PF_INSTR) && !pte_exec(*pte))
		return 0;

	return 1;
}

/*
 * Handle a spurious fault caused by a stale TLB entry.
 *
 * This allows us to lazily refresh the TLB when increasing the
 * permissions of a kernel page (RO -> RW or NX -> X).  Doing it
 * eagerly is very expensive since that implies doing a full
 * cross-processor TLB flush, even if no stale TLB entries exist
 * on other processors.
 *
 * Spurious faults may only occur if the TLB contains an entry with
 * fewer permission than the page table entry.  Non-present (P = 0)
 * and reserved bit (R = 1) faults are never spurious.
 *
 * There are no security implications to leaving a stale TLB when
 * increasing the permissions on a page.
 *
 * Returns non-zero if a spurious fault was handled, zero otherwise.
 *
 * See Intel Developer's Manual Vol 3 Section 4.10.4.3, bullet 3
 * (Optional Invalidation).
 */
static noinline int
spurious_kernel_fault(unsigned long error_code, unsigned long address)
{
	pgd_t *pgd;
	p4d_t *p4d;
	pud_t *pud;
	pmd_t *pmd;
	pte_t *pte;
	int ret;

	/*
	 * Only writes to RO or instruction fetches from NX may cause
	 * spurious faults.
	 *
	 * These could be from user or supervisor accesses but the TLB
	 * is only lazily flushed after a kernel mapping protection
	 * change, so user accesses are not expected to cause spurious
	 * faults.
	 */
	if (error_code != (X86_PF_WRITE | X86_PF_PROT) &&
	    error_code != (X86_PF_INSTR | X86_PF_PROT))
		return 0;

	pgd = init_mm.pgd + pgd_index(address);
	if (!pgd_present(*pgd))
		return 0;

	p4d = p4d_offset(pgd, address);
	if (!p4d_present(*p4d))
		return 0;

	if (p4d_large(*p4d))
		return spurious_kernel_fault_check(error_code, (pte_t *) p4d);

	pud = pud_offset(p4d, address);
	if (!pud_present(*pud))
		return 0;

	if (pud_large(*pud))
		return spurious_kernel_fault_check(error_code, (pte_t *) pud);

	pmd = pmd_offset(pud, address);
	if (!pmd_present(*pmd))
		return 0;

	if (pmd_large(*pmd))
		return spurious_kernel_fault_check(error_code, (pte_t *) pmd);

	pte = pte_offset_kernel(pmd, address);
	if (!pte_present(*pte))
		return 0;

	ret = spurious_kernel_fault_check(error_code, pte);
	if (!ret)
		return 0;

	/*
	 * Make sure we have permissions in PMD.
	 * If not, then there's a bug in the page tables:
	 */
	ret = spurious_kernel_fault_check(error_code, (pte_t *) pmd);
	WARN_ONCE(!ret, "PMD has incorrect permission bits\n");

	return ret;
}
NOKPROBE_SYMBOL(spurious_kernel_fault);

int show_unhandled_signals = 1;

static inline int
access_error(unsigned long error_code, struct vm_area_struct *vma)
{
	/* This is only called for the current mm, so: */
	bool foreign = false;

	/*
	 * Read or write was blocked by protection keys.  This is
	 * always an unconditional error and can never result in
	 * a follow-up action to resolve the fault, like a COW.
	 */
	if (error_code & X86_PF_PK)
		return 1;

	/*
	 * Make sure to check the VMA so that we do not perform
	 * faults just to hit a X86_PF_PK as soon as we fill in a
	 * page.
	 */
	if (!arch_vma_access_permitted(vma, (error_code & X86_PF_WRITE),
				       (error_code & X86_PF_INSTR), foreign))
		return 1;

	if (error_code & X86_PF_WRITE) {
		/* write, present and write, not present: */
		if (unlikely(!(vma->vm_flags & VM_WRITE)))
			return 1;
		return 0;
	}

	/* read, present: */
	if (unlikely(error_code & X86_PF_PROT))
		return 1;

	/* read, not present: */
	if (unlikely(!vma_is_accessible(vma)))
		return 1;

	return 0;
}

static int fault_in_kernel_space(unsigned long address)
{
	/*
	 * On 64-bit systems, the vsyscall page is at an address above
	 * TASK_SIZE_MAX, but is not considered part of the kernel
	 * address space.
	 */
	if (IS_ENABLED(CONFIG_X86_64) && is_vsyscall_vaddr(address))
		return false;

	return address >= TASK_SIZE_MAX;
}

/*
 * Called for all faults where 'address' is part of the kernel address
 * space.  Might get called for faults that originate from *code* that
 * ran in userspace or the kernel.
 */
static void
do_kern_addr_fault(struct pt_regs *regs, unsigned long hw_error_code,
		   unsigned long address)
{
	/*
	 * Protection keys exceptions only happen on user pages.  We
	 * have no user pages in the kernel portion of the address
	 * space, so do not expect them here.
	 */
	WARN_ON_ONCE(hw_error_code & X86_PF_PK);

	/* Was the fault spurious, caused by lazy TLB invalidation? */
	if (spurious_kernel_fault(hw_error_code, address))
		return;

	/* kprobes don't want to hook the spurious faults: */
	if (kprobe_page_fault(regs, X86_TRAP_PF))
		return;

	/*
	 * Note, despite being a "bad area", there are quite a few
	 * acceptable reasons to get here, such as erratum fixups
	 * and handling kernel code that can fault, like get_user().
	 *
	 * Don't take the mm semaphore here. If we fixup a prefetch
	 * fault we could otherwise deadlock:
	 */
	bad_area_nosemaphore(regs, hw_error_code, address);
}
NOKPROBE_SYMBOL(do_kern_addr_fault);

/* Handle faults in the user portion of the address space */
static inline
void do_user_addr_fault(struct pt_regs *regs,
			unsigned long hw_error_code,
			unsigned long address)
{
	struct vm_area_struct *vma;
	struct task_struct *tsk;
	struct mm_struct *mm;
	vm_fault_t fault, major = 0;
	unsigned int flags = FAULT_FLAG_DEFAULT;

	tsk = current;
	mm = tsk->mm;

	/* kprobes don't want to hook the spurious faults: */
	if (unlikely(kprobe_page_fault(regs, X86_TRAP_PF)))
		return;

	/*
	 * Reserved bits are never expected to be set on
	 * entries in the user portion of the page tables.
	 */
	if (unlikely(hw_error_code & X86_PF_RSVD))
		pgtable_bad(regs, hw_error_code, address);

	/*
	 * If SMAP is on, check for invalid kernel (supervisor) access to user
	 * pages in the user address space.  The odd case here is WRUSS,
	 * which, according to the preliminary documentation, does not respect
	 * SMAP and will have the USER bit set so, in all cases, SMAP
	 * enforcement appears to be consistent with the USER bit.
	 */
	if (unlikely(cpu_feature_enabled(X86_FEATURE_SMAP) &&
		     !(hw_error_code & X86_PF_USER) &&
		     !(regs->flags & X86_EFLAGS_AC)))
	{
		bad_area_nosemaphore(regs, hw_error_code, address);
		return;
	}

	/*
	 * If we're in an interrupt, have no user context or are running
	 * in a region with pagefaults disabled then we must not take the fault
	 */
	if (unlikely(faulthandler_disabled() || !mm)) {
		bad_area_nosemaphore(regs, hw_error_code, address);
		return;
	}

	/*
	 * It's safe to allow irq's after cr2 has been saved and the
	 * vmalloc fault has been handled.
	 *
	 * User-mode registers count as a user access even for any
	 * potential system fault or CPU buglet:
	 */
	if (user_mode(regs)) {
		local_irq_enable();
		flags |= FAULT_FLAG_USER;
	} else {
		if (regs->flags & X86_EFLAGS_IF)
			local_irq_enable();
	}

	perf_sw_event(PERF_COUNT_SW_PAGE_FAULTS, 1, regs, address);

	if (hw_error_code & X86_PF_WRITE)
		flags |= FAULT_FLAG_WRITE;
	if (hw_error_code & X86_PF_INSTR)
		flags |= FAULT_FLAG_INSTRUCTION;

#ifdef CONFIG_X86_64
	/*
	 * Faults in the vsyscall page might need emulation.  The
	 * vsyscall page is at a high address (>PAGE_OFFSET), but is
	 * considered to be part of the user address space.
	 *
	 * The vsyscall page does not have a "real" VMA, so do this
	 * emulation before we go searching for VMAs.
	 *
	 * PKRU never rejects instruction fetches, so we don't need
	 * to consider the PF_PK bit.
	 */
	if (is_vsyscall_vaddr(address)) {
		if (emulate_vsyscall(hw_error_code, regs, address))
			return;
	}
#endif

	/*
	 * Kernel-mode access to the user address space should only occur
	 * on well-defined single instructions listed in the exception
	 * tables.  But, an erroneous kernel fault occurring outside one of
	 * those areas which also holds mmap_sem might deadlock attempting
	 * to validate the fault against the address space.
	 *
	 * Only do the expensive exception table search when we might be at
	 * risk of a deadlock.  This happens if we
	 * 1. Failed to acquire mmap_sem, and
	 * 2. The access did not originate in userspace.
	 */
	if (unlikely(!down_read_trylock(&mm->mmap_sem))) {
		if (!user_mode(regs) && !search_exception_tables(regs->ip)) {
			/*
			 * Fault from code in kernel from
			 * which we do not expect faults.
			 */
			bad_area_nosemaphore(regs, hw_error_code, address);
			return;
		}
retry:
		down_read(&mm->mmap_sem);
	} else {
		/*
		 * The above down_read_trylock() might have succeeded in
		 * which case we'll have missed the might_sleep() from
		 * down_read():
		 */
		might_sleep();
	}

	vma = find_vma(mm, address);
	if (unlikely(!vma)) {
		bad_area(regs, hw_error_code, address);
		return;
	}
	if (likely(vma->vm_start <= address))
		goto good_area;
	if (unlikely(!(vma->vm_flags & VM_GROWSDOWN))) {
		bad_area(regs, hw_error_code, address);
		return;
	}
	if (unlikely(expand_stack(vma, address))) {
		bad_area(regs, hw_error_code, address);
		return;
	}

	/*
	 * Ok, we have a good vm_area for this memory access, so
	 * we can handle it..
	 */
good_area:
	if (unlikely(access_error(hw_error_code, vma))) {
		bad_area_access_error(regs, hw_error_code, address, vma);
		return;
	}

	/*
	 * If for any reason at all we couldn't handle the fault,
	 * make sure we exit gracefully rather than endlessly redo
	 * the fault.  Since we never set FAULT_FLAG_RETRY_NOWAIT, if
	 * we get VM_FAULT_RETRY back, the mmap_sem has been unlocked.
	 *
	 * Note that handle_userfault() may also release and reacquire mmap_sem
	 * (and not return with VM_FAULT_RETRY), when returning to userland to
	 * repeat the page fault later with a VM_FAULT_NOPAGE retval
	 * (potentially after handling any pending signal during the return to
	 * userland). The return to userland is identified whenever
	 * FAULT_FLAG_USER|FAULT_FLAG_KILLABLE are both set in flags.
	 */
	fault = handle_mm_fault(vma, address, flags);
	major |= fault & VM_FAULT_MAJOR;

	/* Quick path to respond to signals */
	if (fault_signal_pending(fault, regs)) {
		if (!user_mode(regs))
			no_context(regs, hw_error_code, address, SIGBUS,
				   BUS_ADRERR);
		return;
	}

	/*
	 * If we need to retry the mmap_sem has already been released,
	 * and if there is a fatal signal pending there is no guarantee
	 * that we made any progress. Handle this case first.
	 */
	if (unlikely((fault & VM_FAULT_RETRY) &&
		     (flags & FAULT_FLAG_ALLOW_RETRY))) {
		flags |= FAULT_FLAG_TRIED;
		goto retry;
	}

	up_read(&mm->mmap_sem);
	if (unlikely(fault & VM_FAULT_ERROR)) {
		mm_fault_error(regs, hw_error_code, address, fault);
		return;
	}

	/*
	 * Major/minor page fault accounting. If any of the events
	 * returned VM_FAULT_MAJOR, we account it as a major fault.
	 */
	if (major) {
		tsk->maj_flt++;
		perf_sw_event(PERF_COUNT_SW_PAGE_FAULTS_MAJ, 1, regs, address);
	} else {
		tsk->min_flt++;
		perf_sw_event(PERF_COUNT_SW_PAGE_FAULTS_MIN, 1, regs, address);
	}

	check_v8086_mode(regs, address, tsk);
}
NOKPROBE_SYMBOL(do_user_addr_fault);

static __always_inline void
trace_page_fault_entries(struct pt_regs *regs, unsigned long error_code,
			 unsigned long address)
{
	if (!trace_pagefault_enabled())
		return;

	if (user_mode(regs))
		trace_page_fault_user(address, regs, error_code);
	else
		trace_page_fault_kernel(address, regs, error_code);
}

static __always_inline void
handle_page_fault(struct pt_regs *regs, unsigned long error_code,
			      unsigned long address)
{
<<<<<<< HEAD
	trace_page_fault_entries(regs, error_code, address);
=======
	prefetchw(&current->mm->mmap_sem);
	/*
	 * KVM has two types of events that are, logically, interrupts, but
	 * are unfortunately delivered using the #PF vector.  These events are
	 * "you just accessed valid memory, but the host doesn't have it right
	 * now, so I'll put you to sleep if you continue" and "that memory
	 * you tried to access earlier is available now."
	 *
	 * We are relying on the interrupted context being sane (valid RSP,
	 * relevant locks not held, etc.), which is fine as long as the
	 * interrupted context had IF=1.  We are also relying on the KVM
	 * async pf type field and CR2 being read consistently instead of
	 * getting values from real and async page faults mixed up.
	 *
	 * Fingers crossed.
	 */
	if (kvm_handle_async_pf(regs, (u32)address))
		return;

	trace_page_fault_entries(regs, hw_error_code, address);
>>>>>>> 6929f71e

	if (unlikely(kmmio_fault(regs, address)))
		return;

	/* Was the fault on kernel-controlled part of the address space? */
	if (unlikely(fault_in_kernel_space(address))) {
		do_kern_addr_fault(regs, error_code, address);
	} else {
		do_user_addr_fault(regs, error_code, address);
		/*
		 * User address page fault handling might have reenabled
		 * interrupts. Fixing up all potential exit points of
		 * do_user_addr_fault() and its leaf functions is just not
		 * doable w/o creating an unholy mess or turning the code
		 * upside down.
		 */
		local_irq_disable();
	}
}

DEFINE_IDTENTRY_RAW_ERRORCODE(exc_page_fault)
{
	unsigned long address = read_cr2();
	bool rcu_exit;

	prefetchw(&current->mm->mmap_sem);

	/*
	 * KVM has two types of events that are, logically, interrupts, but
	 * are unfortunately delivered using the #PF vector.  These events are
	 * "you just accessed valid memory, but the host doesn't have it right
	 * now, so I'll put you to sleep if you continue" and "that memory
	 * you tried to access earlier is available now."
	 *
	 * We are relying on the interrupted context being sane (valid RSP,
	 * relevant locks not held, etc.), which is fine as long as the
	 * interrupted context had IF=1.  We are also relying on the KVM
	 * async pf type field and CR2 being read consistently instead of
	 * getting values from real and async page faults mixed up.
	 *
	 * Fingers crossed.
	 *
	 * The async #PF handling code takes care of idtentry handling
	 * itself.
	 */
	if (kvm_handle_async_pf(regs, (u32)address))
		return;

	/*
	 * Entry handling for valid #PF from kernel mode is slightly
	 * different: RCU is already watching and rcu_irq_enter() must not
	 * be invoked because a kernel fault on a user space address might
	 * sleep.
	 *
	 * In case the fault hit a RCU idle region the conditional entry
	 * code reenabled RCU to avoid subsequent wreckage which helps
	 * debugability.
	 */
	rcu_exit = idtentry_enter_cond_rcu(regs);

	instrumentation_begin();
	handle_page_fault(regs, error_code, address);
	instrumentation_end();

	idtentry_exit_cond_rcu(regs, rcu_exit);
}<|MERGE_RESOLUTION|>--- conflicted
+++ resolved
@@ -1353,30 +1353,7 @@
 handle_page_fault(struct pt_regs *regs, unsigned long error_code,
 			      unsigned long address)
 {
-<<<<<<< HEAD
 	trace_page_fault_entries(regs, error_code, address);
-=======
-	prefetchw(&current->mm->mmap_sem);
-	/*
-	 * KVM has two types of events that are, logically, interrupts, but
-	 * are unfortunately delivered using the #PF vector.  These events are
-	 * "you just accessed valid memory, but the host doesn't have it right
-	 * now, so I'll put you to sleep if you continue" and "that memory
-	 * you tried to access earlier is available now."
-	 *
-	 * We are relying on the interrupted context being sane (valid RSP,
-	 * relevant locks not held, etc.), which is fine as long as the
-	 * interrupted context had IF=1.  We are also relying on the KVM
-	 * async pf type field and CR2 being read consistently instead of
-	 * getting values from real and async page faults mixed up.
-	 *
-	 * Fingers crossed.
-	 */
-	if (kvm_handle_async_pf(regs, (u32)address))
-		return;
-
-	trace_page_fault_entries(regs, hw_error_code, address);
->>>>>>> 6929f71e
 
 	if (unlikely(kmmio_fault(regs, address)))
 		return;
