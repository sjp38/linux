--- conflicted
+++ resolved
@@ -639,14 +639,11 @@
 static inline int snp_svsm_vtpm_send_command(u8 *buffer) { return -ENODEV; }
 static inline void __init snp_secure_tsc_prepare(void) { }
 static inline void __init snp_secure_tsc_init(void) { }
-<<<<<<< HEAD
+static inline void sev_evict_cache(void *va, int npages) {}
 static inline enum es_result savic_register_gpa(u64 gpa) { return ES_UNSUPPORTED; }
 static inline enum es_result savic_unregister_gpa(u64 *gpa) { return ES_UNSUPPORTED; }
 static inline void savic_ghcb_msr_write(u32 reg, u64 value) { }
 static inline u64 savic_ghcb_msr_read(u32 reg) { return 0; }
-=======
-static inline void sev_evict_cache(void *va, int npages) {}
->>>>>>> 7f830e12
 
 #endif	/* CONFIG_AMD_MEM_ENCRYPT */
 
