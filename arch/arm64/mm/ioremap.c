--- conflicted
+++ resolved
@@ -103,48 +103,9 @@
 }
 EXPORT_SYMBOL(ioremap_cache);
 
-<<<<<<< HEAD
-static pte_t bm_pte[PTRS_PER_PTE] __page_aligned_bss;
-#if CONFIG_ARM64_PGTABLE_LEVELS > 2
-static pmd_t bm_pmd[PTRS_PER_PMD] __page_aligned_bss;
-#endif
-#if CONFIG_ARM64_PGTABLE_LEVELS > 3
-static pud_t bm_pud[PTRS_PER_PUD] __page_aligned_bss;
-#endif
-
-static inline pud_t * __init early_ioremap_pud(unsigned long addr)
-{
-	pgd_t *pgd;
-
-	pgd = pgd_offset_k(addr);
-	BUG_ON(pgd_none(*pgd) || pgd_bad(*pgd));
-
-	return pud_offset(pgd, addr);
-}
-
-static inline pmd_t * __init early_ioremap_pmd(unsigned long addr)
-{
-	pud_t *pud = early_ioremap_pud(addr);
-
-	BUG_ON(pud_none(*pud) || pud_bad(*pud));
-
-	return pmd_offset(pud, addr);
-}
-
-static inline pte_t * __init early_ioremap_pte(unsigned long addr)
-{
-	pmd_t *pmd = early_ioremap_pmd(addr);
-
-	BUG_ON(pmd_none(*pmd) || pmd_bad(*pmd));
-
-	return pte_offset_kernel(pmd, addr);
-}
-
-=======
 /*
  * Must be called after early_fixmap_init
  */
->>>>>>> e529fea9
 void __init early_ioremap_init(void)
 {
 	early_ioremap_setup();
