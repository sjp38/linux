/*
 * Based on arch/arm/kernel/irq.c
 *
 * Copyright (C) 1992 Linus Torvalds
 * Modifications for ARM processor Copyright (C) 1995-2000 Russell King.
 * Support for Dynamic Tick Timer Copyright (C) 2004-2005 Nokia Corporation.
 * Dynamic Tick Timer written by Tony Lindgren <tony@atomide.com> and
 * Tuukka Tikkanen <tuukka.tikkanen@elektrobit.com>.
 * Copyright (C) 2012 ARM Ltd.
 *
 * This program is free software; you can redistribute it and/or modify
 * it under the terms of the GNU General Public License version 2 as
 * published by the Free Software Foundation.
 *
 * This program is distributed in the hope that it will be useful,
 * but WITHOUT ANY WARRANTY; without even the implied warranty of
 * MERCHANTABILITY or FITNESS FOR A PARTICULAR PURPOSE.  See the
 * GNU General Public License for more details.
 *
 * You should have received a copy of the GNU General Public License
 * along with this program.  If not, see <http://www.gnu.org/licenses/>.
 */

#include <linux/kernel_stat.h>
#include <linux/irq.h>
#include <linux/smp.h>
#include <linux/init.h>
#include <linux/irqchip.h>
#include <linux/seq_file.h>
#include <linux/ratelimit.h>

unsigned long irq_err_count;

int arch_show_interrupts(struct seq_file *p, int prec)
{
#ifdef CONFIG_SMP
	show_ipi_list(p, prec);
#endif
	seq_printf(p, "%*s: %10lu\n", prec, "Err", irq_err_count);
	return 0;
}

<<<<<<< HEAD
=======
void (*handle_arch_irq)(struct pt_regs *) = NULL;

>>>>>>> e529fea9
void __init set_handle_irq(void (*handle_irq)(struct pt_regs *))
{
	if (handle_arch_irq)
		return;

	handle_arch_irq = handle_irq;
}

void __init init_IRQ(void)
{
	irqchip_init();
	if (!handle_arch_irq)
		panic("No interrupt controller found.");
}

#ifdef CONFIG_HOTPLUG_CPU
static bool migrate_one_irq(struct irq_desc *desc)
{
	struct irq_data *d = irq_desc_get_irq_data(desc);
	const struct cpumask *affinity = d->affinity;
	struct irq_chip *c;
	bool ret = false;

	/*
	 * If this is a per-CPU interrupt, or the affinity does not
	 * include this CPU, then we have nothing to do.
	 */
	if (irqd_is_per_cpu(d) || !cpumask_test_cpu(smp_processor_id(), affinity))
		return false;

	if (cpumask_any_and(affinity, cpu_online_mask) >= nr_cpu_ids) {
		affinity = cpu_online_mask;
		ret = true;
	}

	c = irq_data_get_irq_chip(d);
	if (!c->irq_set_affinity)
		pr_debug("IRQ%u: unable to set affinity\n", d->irq);
	else if (c->irq_set_affinity(d, affinity, false) == IRQ_SET_MASK_OK && ret)
		cpumask_copy(d->affinity, affinity);

	return ret;
}

/*
 * The current CPU has been marked offline.  Migrate IRQs off this CPU.
 * If the affinity settings do not allow other CPUs, force them onto any
 * available CPU.
 *
 * Note: we must iterate over all IRQs, whether they have an attached
 * action structure or not, as we need to get chained interrupts too.
 */
void migrate_irqs(void)
{
	unsigned int i;
	struct irq_desc *desc;
	unsigned long flags;

	local_irq_save(flags);

	for_each_irq_desc(i, desc) {
		bool affinity_broken;

		raw_spin_lock(&desc->lock);
		affinity_broken = migrate_one_irq(desc);
		raw_spin_unlock(&desc->lock);

		if (affinity_broken)
			pr_warn_ratelimited("IRQ%u no longer affine to CPU%u\n",
					    i, smp_processor_id());
	}

	local_irq_restore(flags);
}
#endif /* CONFIG_HOTPLUG_CPU */<|MERGE_RESOLUTION|>--- conflicted
+++ resolved
@@ -40,11 +40,8 @@
 	return 0;
 }
 
-<<<<<<< HEAD
-=======
 void (*handle_arch_irq)(struct pt_regs *) = NULL;
 
->>>>>>> e529fea9
 void __init set_handle_irq(void (*handle_irq)(struct pt_regs *))
 {
 	if (handle_arch_irq)
