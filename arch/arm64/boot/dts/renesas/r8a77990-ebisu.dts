--- conflicted
+++ resolved
@@ -152,8 +152,6 @@
 	};
 };
 
-<<<<<<< HEAD
-=======
 &csi40 {
 	status = "okay";
 
@@ -189,7 +187,6 @@
 	};
 };
 
->>>>>>> 0fd79184
 &ehci0 {
 	status = "okay";
 };
@@ -198,8 +195,6 @@
 	clock-frequency = <48000000>;
 };
 
-<<<<<<< HEAD
-=======
 &i2c0 {
 	status = "okay";
 
@@ -299,7 +294,6 @@
 	clock-names = "fck", "dclkin.0", "extal";
 };
 
->>>>>>> 0fd79184
 &ohci0 {
 	status = "okay";
 };
@@ -312,8 +306,6 @@
 		};
 	};
 
-<<<<<<< HEAD
-=======
 	du_pins: du {
 		groups = "du_rgb888", "du_sync", "du_disp", "du_clk_out_0";
 		function = "du";
@@ -329,7 +321,6 @@
 		function = "pwm5";
 	};
 
->>>>>>> 0fd79184
 	usb0_pins: usb {
 		groups = "usb0_b";
 		function = "usb0";
@@ -341,8 +332,6 @@
 	};
 };
 
-<<<<<<< HEAD
-=======
 &pwm3 {
 	pinctrl-0 = <&pwm3_pins>;
 	pinctrl-names = "default";
@@ -357,7 +346,6 @@
 	status = "okay";
 };
 
->>>>>>> 0fd79184
 &rwdt {
 	timeout-sec = <60>;
 	status = "okay";
@@ -374,13 +362,10 @@
 	status = "okay";
 };
 
-<<<<<<< HEAD
-=======
 &vin4 {
 	status = "okay";
 };
 
->>>>>>> 0fd79184
 &xhci0 {
 	pinctrl-0 = <&usb30_pins>;
 	pinctrl-names = "default";
