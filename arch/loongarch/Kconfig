# SPDX-License-Identifier: GPL-2.0
config LOONGARCH
	bool
	default y
	select ACPI
	select ACPI_GENERIC_GSI if ACPI
	select ACPI_MCFG if ACPI
	select ACPI_HOTPLUG_CPU if ACPI_PROCESSOR && HOTPLUG_CPU
	select ACPI_PPTT if ACPI
	select ACPI_SYSTEM_POWER_STATES_SUPPORT	if ACPI
	select ARCH_BINFMT_ELF_STATE
	select ARCH_DISABLE_KASAN_INLINE
	select ARCH_ENABLE_MEMORY_HOTPLUG
	select ARCH_ENABLE_MEMORY_HOTREMOVE
	select ARCH_ENABLE_THP_MIGRATION if TRANSPARENT_HUGEPAGE
	select ARCH_HAS_ACPI_TABLE_UPGRADE	if ACPI
	select ARCH_HAS_CPU_FINALIZE_INIT
	select ARCH_HAS_CRC32
	select ARCH_HAS_CURRENT_STACK_POINTER
	select ARCH_HAS_DEBUG_VM_PGTABLE
	select ARCH_HAS_FAST_MULTIPLIER
	select ARCH_HAS_FORTIFY_SOURCE
	select ARCH_HAS_KCOV
	select ARCH_HAS_KERNEL_FPU_SUPPORT if CPU_HAS_FPU
	select ARCH_HAS_NMI_SAFE_THIS_CPU_OPS
	select ARCH_HAS_NON_OVERLAPPING_ADDRESS_SPACE
	select ARCH_HAS_PREEMPT_LAZY
	select ARCH_HAS_PTE_DEVMAP
	select ARCH_HAS_PTE_SPECIAL
	select ARCH_HAS_SET_MEMORY
	select ARCH_HAS_SET_DIRECT_MAP
	select ARCH_HAS_TICK_BROADCAST if GENERIC_CLOCKEVENTS_BROADCAST
<<<<<<< HEAD
	select ARCH_HAS_VDSO_ARCH_DATA
=======
	select ARCH_HAS_UBSAN
>>>>>>> 17ba839c
	select ARCH_INLINE_READ_LOCK if !PREEMPTION
	select ARCH_INLINE_READ_LOCK_BH if !PREEMPTION
	select ARCH_INLINE_READ_LOCK_IRQ if !PREEMPTION
	select ARCH_INLINE_READ_LOCK_IRQSAVE if !PREEMPTION
	select ARCH_INLINE_READ_UNLOCK if !PREEMPTION
	select ARCH_INLINE_READ_UNLOCK_BH if !PREEMPTION
	select ARCH_INLINE_READ_UNLOCK_IRQ if !PREEMPTION
	select ARCH_INLINE_READ_UNLOCK_IRQRESTORE if !PREEMPTION
	select ARCH_INLINE_WRITE_LOCK if !PREEMPTION
	select ARCH_INLINE_WRITE_LOCK_BH if !PREEMPTION
	select ARCH_INLINE_WRITE_LOCK_IRQ if !PREEMPTION
	select ARCH_INLINE_WRITE_LOCK_IRQSAVE if !PREEMPTION
	select ARCH_INLINE_WRITE_UNLOCK if !PREEMPTION
	select ARCH_INLINE_WRITE_UNLOCK_BH if !PREEMPTION
	select ARCH_INLINE_WRITE_UNLOCK_IRQ if !PREEMPTION
	select ARCH_INLINE_WRITE_UNLOCK_IRQRESTORE if !PREEMPTION
	select ARCH_INLINE_SPIN_TRYLOCK if !PREEMPTION
	select ARCH_INLINE_SPIN_TRYLOCK_BH if !PREEMPTION
	select ARCH_INLINE_SPIN_LOCK if !PREEMPTION
	select ARCH_INLINE_SPIN_LOCK_BH if !PREEMPTION
	select ARCH_INLINE_SPIN_LOCK_IRQ if !PREEMPTION
	select ARCH_INLINE_SPIN_LOCK_IRQSAVE if !PREEMPTION
	select ARCH_INLINE_SPIN_UNLOCK if !PREEMPTION
	select ARCH_INLINE_SPIN_UNLOCK_BH if !PREEMPTION
	select ARCH_INLINE_SPIN_UNLOCK_IRQ if !PREEMPTION
	select ARCH_INLINE_SPIN_UNLOCK_IRQRESTORE if !PREEMPTION
	select ARCH_KEEP_MEMBLOCK
	select ARCH_MIGHT_HAVE_PC_PARPORT
	select ARCH_MIGHT_HAVE_PC_SERIO
	select ARCH_SPARSEMEM_ENABLE
	select ARCH_STACKWALK
	select ARCH_SUPPORTS_ACPI
	select ARCH_SUPPORTS_ATOMIC_RMW
	select ARCH_SUPPORTS_HUGETLBFS
	select ARCH_SUPPORTS_INT128 if CC_HAS_INT128
	select ARCH_SUPPORTS_LTO_CLANG
	select ARCH_SUPPORTS_LTO_CLANG_THIN
	select ARCH_SUPPORTS_NUMA_BALANCING
	select ARCH_SUPPORTS_RT
	select ARCH_USE_BUILTIN_BSWAP
	select ARCH_USE_CMPXCHG_LOCKREF
	select ARCH_USE_QUEUED_RWLOCKS
	select ARCH_USE_QUEUED_SPINLOCKS
	select ARCH_WANT_DEFAULT_BPF_JIT
	select ARCH_WANT_DEFAULT_TOPDOWN_MMAP_LAYOUT
	select ARCH_WANT_LD_ORPHAN_WARN
	select ARCH_WANT_OPTIMIZE_HUGETLB_VMEMMAP
	select ARCH_WANTS_NO_INSTR
	select ARCH_WANTS_THP_SWAP if HAVE_ARCH_TRANSPARENT_HUGEPAGE
	select BUILDTIME_TABLE_SORT
	select COMMON_CLK
	select CPU_PM
	select EDAC_SUPPORT
	select EFI
	select GENERIC_CLOCKEVENTS
	select GENERIC_CMOS_UPDATE
	select GENERIC_CPU_AUTOPROBE
	select GENERIC_CPU_DEVICES
	select GENERIC_CPU_VULNERABILITIES
	select GENERIC_ENTRY
	select GENERIC_GETTIMEOFDAY
	select GENERIC_IOREMAP if !ARCH_IOREMAP
	select GENERIC_IRQ_MATRIX_ALLOCATOR
	select GENERIC_IRQ_MULTI_HANDLER
	select GENERIC_IRQ_PROBE
	select GENERIC_IRQ_SHOW
	select GENERIC_LIB_ASHLDI3
	select GENERIC_LIB_ASHRDI3
	select GENERIC_LIB_CMPDI2
	select GENERIC_LIB_LSHRDI3
	select GENERIC_LIB_UCMPDI2
	select GENERIC_LIB_DEVMEM_IS_ALLOWED
	select GENERIC_PCI_IOMAP
	select GENERIC_SCHED_CLOCK
	select GENERIC_SMP_IDLE_THREAD
	select GENERIC_TIME_VSYSCALL
	select GENERIC_VDSO_DATA_STORE
	select GENERIC_VDSO_TIME_NS
	select GPIOLIB
	select HAS_IOPORT
	select HAVE_ARCH_AUDITSYSCALL
	select HAVE_ARCH_JUMP_LABEL
	select HAVE_ARCH_JUMP_LABEL_RELATIVE
	select HAVE_ARCH_KASAN
	select HAVE_ARCH_KFENCE
	select HAVE_ARCH_KGDB if PERF_EVENTS
	select HAVE_ARCH_MMAP_RND_BITS if MMU
	select HAVE_ARCH_RANDOMIZE_KSTACK_OFFSET
	select HAVE_ARCH_SECCOMP
	select HAVE_ARCH_SECCOMP_FILTER
	select HAVE_ARCH_TRACEHOOK
	select HAVE_ARCH_TRANSPARENT_HUGEPAGE
	select HAVE_ARCH_USERFAULTFD_MINOR if USERFAULTFD
	select HAVE_ASM_MODVERSIONS
	select HAVE_CONTEXT_TRACKING_USER
	select HAVE_C_RECORDMCOUNT
	select HAVE_DEBUG_KMEMLEAK
	select HAVE_DEBUG_STACKOVERFLOW
	select HAVE_DMA_CONTIGUOUS
	select HAVE_DYNAMIC_FTRACE
	select HAVE_DYNAMIC_FTRACE_WITH_ARGS
	select HAVE_FTRACE_REGS_HAVING_PT_REGS
	select HAVE_DYNAMIC_FTRACE_WITH_DIRECT_CALLS
	select HAVE_DYNAMIC_FTRACE_WITH_REGS
	select HAVE_EBPF_JIT
	select HAVE_EFFICIENT_UNALIGNED_ACCESS if !ARCH_STRICT_ALIGN
	select HAVE_EXIT_THREAD
	select HAVE_GUP_FAST
	select HAVE_FTRACE_GRAPH_FUNC
	select HAVE_FTRACE_MCOUNT_RECORD
	select HAVE_FUNCTION_ARG_ACCESS_API
	select HAVE_FUNCTION_ERROR_INJECTION
	select HAVE_FUNCTION_GRAPH_FREGS
	select HAVE_FUNCTION_GRAPH_TRACER
	select HAVE_FUNCTION_TRACER
	select HAVE_GCC_PLUGINS
	select HAVE_GENERIC_VDSO
	select HAVE_HW_BREAKPOINT if PERF_EVENTS
	select HAVE_IOREMAP_PROT
	select HAVE_IRQ_EXIT_ON_IRQ_STACK
	select HAVE_IRQ_TIME_ACCOUNTING
	select HAVE_KPROBES
	select HAVE_KPROBES_ON_FTRACE
	select HAVE_KRETPROBES
	select HAVE_LIVEPATCH
	select HAVE_MOD_ARCH_SPECIFIC
	select HAVE_NMI
	select HAVE_OBJTOOL if AS_HAS_EXPLICIT_RELOCS && AS_HAS_THIN_ADD_SUB
	select HAVE_PCI
	select HAVE_PERF_EVENTS
	select HAVE_PERF_REGS
	select HAVE_PERF_USER_STACK_DUMP
	select HAVE_POSIX_CPU_TIMERS_TASK_WORK
	select HAVE_PREEMPT_DYNAMIC_KEY
	select HAVE_REGS_AND_STACK_ACCESS_API
	select HAVE_RELIABLE_STACKTRACE if UNWINDER_ORC
	select HAVE_RETHOOK
	select HAVE_RSEQ
	select HAVE_RUST
	select HAVE_SAMPLE_FTRACE_DIRECT
	select HAVE_SAMPLE_FTRACE_DIRECT_MULTI
	select HAVE_SETUP_PER_CPU_AREA if NUMA
	select HAVE_STACK_VALIDATION if HAVE_OBJTOOL
	select HAVE_STACKPROTECTOR
	select HAVE_SYSCALL_TRACEPOINTS
	select HAVE_TIF_NOHZ
	select HAVE_VIRT_CPU_ACCOUNTING_GEN
	select IRQ_FORCED_THREADING
	select IRQ_LOONGARCH_CPU
	select LOCK_MM_AND_FIND_VMA
	select MMU_GATHER_MERGE_VMAS if MMU
	select MODULES_USE_ELF_RELA if MODULES
	select NEED_PER_CPU_EMBED_FIRST_CHUNK
	select NEED_PER_CPU_PAGE_FIRST_CHUNK
	select OF
	select OF_EARLY_FLATTREE
	select PCI
	select PCI_DOMAINS_GENERIC
	select PCI_ECAM if ACPI
	select PCI_LOONGSON
	select PCI_MSI_ARCH_FALLBACKS
	select PCI_QUIRKS
	select PERF_USE_VMALLOC
	select RTC_LIB
	select SPARSE_IRQ
	select SYSCTL_ARCH_UNALIGN_ALLOW
	select SYSCTL_ARCH_UNALIGN_NO_WARN
	select SYSCTL_EXCEPTION_TRACE
	select SWIOTLB
	select TRACE_IRQFLAGS_SUPPORT
	select USE_PERCPU_NUMA_NODE_ID
	select USER_STACKTRACE_SUPPORT
	select VDSO_GETRANDOM
	select ZONE_DMA32

config 32BIT
	bool

config 64BIT
	def_bool y

config GENERIC_BUG
	def_bool y
	depends on BUG

config GENERIC_BUG_RELATIVE_POINTERS
	def_bool y
	depends on GENERIC_BUG

config GENERIC_CALIBRATE_DELAY
	def_bool y

config GENERIC_CSUM
	def_bool y

config GENERIC_HWEIGHT
	def_bool y

config L1_CACHE_SHIFT
	int
	default "6"

config LOCKDEP_SUPPORT
	bool
	default y

config STACKTRACE_SUPPORT
	bool
	default y

# MACH_LOONGSON32 and MACH_LOONGSON64 are deliberately carried over from the
# MIPS Loongson code, to preserve Loongson-specific code paths in drivers that
# are shared between architectures, and specifically expecting the symbols.
config MACH_LOONGSON32
	def_bool 32BIT

config MACH_LOONGSON64
	def_bool 64BIT

config FIX_EARLYCON_MEM
	def_bool !ARCH_IOREMAP

config PGTABLE_2LEVEL
	bool

config PGTABLE_3LEVEL
	bool

config PGTABLE_4LEVEL
	bool

config PGTABLE_LEVELS
	int
	default 2 if PGTABLE_2LEVEL
	default 3 if PGTABLE_3LEVEL
	default 4 if PGTABLE_4LEVEL

config SCHED_OMIT_FRAME_POINTER
	bool
	default y

config AS_HAS_EXPLICIT_RELOCS
	def_bool $(as-instr,x:pcalau12i \$t0$(comma)%pc_hi20(x))

config AS_HAS_FCSR_CLASS
	def_bool $(as-instr,movfcsr2gr \$t0$(comma)\$fcsr0)

config AS_HAS_THIN_ADD_SUB
	def_bool $(cc-option,-Wa$(comma)-mthin-add-sub) || AS_IS_LLVM

config AS_HAS_LSX_EXTENSION
	def_bool $(as-instr,vld \$vr0$(comma)\$a0$(comma)0)

config AS_HAS_LASX_EXTENSION
	def_bool $(as-instr,xvld \$xr0$(comma)\$a0$(comma)0)

config AS_HAS_LBT_EXTENSION
	def_bool $(as-instr,movscr2gr \$a0$(comma)\$scr0)

config AS_HAS_LVZ_EXTENSION
	def_bool $(as-instr,hvcl 0)

config CC_HAS_ANNOTATE_TABLEJUMP
	def_bool $(cc-option,-mannotate-tablejump)

menu "Kernel type and options"

source "kernel/Kconfig.hz"

choice
	prompt "Page Table Layout"
	default 16KB_2LEVEL if 32BIT
	default 16KB_3LEVEL if 64BIT
	help
	  Allows choosing the page table layout, which is a combination
	  of page size and page table levels. The size of virtual memory
	  address space are determined by the page table layout.

config 4KB_3LEVEL
	bool "4KB with 3 levels"
	select HAVE_PAGE_SIZE_4KB
	select PGTABLE_3LEVEL
	help
	  This option selects 4KB page size with 3 level page tables, which
	  support a maximum of 39 bits of application virtual memory.

config 4KB_4LEVEL
	bool "4KB with 4 levels"
	select HAVE_PAGE_SIZE_4KB
	select PGTABLE_4LEVEL
	help
	  This option selects 4KB page size with 4 level page tables, which
	  support a maximum of 48 bits of application virtual memory.

config 16KB_2LEVEL
	bool "16KB with 2 levels"
	select HAVE_PAGE_SIZE_16KB
	select PGTABLE_2LEVEL
	help
	  This option selects 16KB page size with 2 level page tables, which
	  support a maximum of 36 bits of application virtual memory.

config 16KB_3LEVEL
	bool "16KB with 3 levels"
	select HAVE_PAGE_SIZE_16KB
	select PGTABLE_3LEVEL
	help
	  This option selects 16KB page size with 3 level page tables, which
	  support a maximum of 47 bits of application virtual memory.

config 64KB_2LEVEL
	bool "64KB with 2 levels"
	select HAVE_PAGE_SIZE_64KB
	select PGTABLE_2LEVEL
	help
	  This option selects 64KB page size with 2 level page tables, which
	  support a maximum of 42 bits of application virtual memory.

config 64KB_3LEVEL
	bool "64KB with 3 levels"
	select HAVE_PAGE_SIZE_64KB
	select PGTABLE_3LEVEL
	help
	  This option selects 64KB page size with 3 level page tables, which
	  support a maximum of 55 bits of application virtual memory.

endchoice

config CMDLINE
	string "Built-in kernel command line"
	help
	  For most platforms, the arguments for the kernel's command line
	  are provided at run-time, during boot. However, there are cases
	  where either no arguments are being provided or the provided
	  arguments are insufficient or even invalid.

	  When that occurs, it is possible to define a built-in command
	  line here and choose how the kernel should use it later on.

choice
	prompt "Kernel command line type"
	default CMDLINE_BOOTLOADER
	help
	  Choose how the kernel will handle the provided built-in command
	  line.

config CMDLINE_BOOTLOADER
	bool "Use bootloader kernel arguments if available"
	help
	  Prefer the command-line passed by the boot loader if available.
	  Use the built-in command line as fallback in case we get nothing
	  during boot. This is the default behaviour.

config CMDLINE_EXTEND
	bool "Use built-in to extend bootloader kernel arguments"
	help
	  The built-in command line will be appended to the command-
	  line arguments provided during boot. This is useful in
	  cases where the provided arguments are insufficient and
	  you don't want to or cannot modify them.

config CMDLINE_FORCE
	bool "Always use the built-in kernel command string"
	help
	  Always use the built-in command line, even if we get one during
	  boot. This is useful in case you need to override the provided
	  command line on systems where you don't have or want control
	  over it.

endchoice

config BUILTIN_DTB
	bool "Enable built-in dtb in kernel"
	depends on OF
	select GENERIC_BUILTIN_DTB
	help
	  Some existing systems do not provide a canonical device tree to
	  the kernel at boot time. Let's provide a device tree table in the
	  kernel, keyed by the dts filename, containing the relevant DTBs.

	  Built-in DTBs are generic enough and can be used as references.

config BUILTIN_DTB_NAME
	string "Source file for built-in dtb"
	depends on BUILTIN_DTB
	help
	  Base name (without suffix, relative to arch/loongarch/boot/dts/)
	  for the DTS file that will be used to produce the DTB linked into
	  the kernel.

config DMI
	bool "Enable DMI scanning"
	select DMI_SCAN_MACHINE_NON_EFI_FALLBACK
	default y
	help
	  This enables SMBIOS/DMI feature for systems, and scanning of
	  DMI to identify machine quirks.

config EFI
	bool "EFI runtime service support"
	select UCS2_STRING
	select EFI_RUNTIME_WRAPPERS
	help
	  This enables the kernel to use EFI runtime services that are
	  available (such as the EFI variable services).

config EFI_STUB
	bool "EFI boot stub support"
	default y
	depends on EFI
	select EFI_GENERIC_STUB
	help
	  This kernel feature allows the kernel to be loaded directly by
	  EFI firmware without the use of a bootloader.

config SCHED_SMT
	bool "SMT scheduler support"
	depends on SMP
	default y
	help
	  Improves scheduler's performance when there are multiple
	  threads in one physical core.

config SMP
	bool "Multi-Processing support"
	help
	  This enables support for systems with more than one CPU. If you have
	  a system with only one CPU, say N. If you have a system with more
	  than one CPU, say Y.

	  If you say N here, the kernel will run on uni- and multiprocessor
	  machines, but will use only one CPU of a multiprocessor machine. If
	  you say Y here, the kernel will run on many, but not all,
	  uniprocessor machines. On a uniprocessor machine, the kernel
	  will run faster if you say N here.

	  See also the SMP-HOWTO available at <http://www.tldp.org/docs.html#howto>.

	  If you don't know what to do here, say N.

config HOTPLUG_CPU
	bool "Support for hot-pluggable CPUs"
	depends on SMP
	select GENERIC_IRQ_MIGRATION
	help
	  Say Y here to allow turning CPUs off and on. CPUs can be
	  controlled through /sys/devices/system/cpu.
	  (Note: power management support will enable this option
	    automatically on SMP systems. )
	  Say N if you want to disable CPU hotplug.

config NR_CPUS
	int "Maximum number of CPUs (2-256)"
	range 2 256
	depends on SMP
	default "64"
	help
	  This allows you to specify the maximum number of CPUs which this
	  kernel will support.

config NUMA
	bool "NUMA Support"
	select SMP
	help
	  Say Y to compile the kernel with NUMA (Non-Uniform Memory Access)
	  support.  This option improves performance on systems with more
	  than one NUMA node; on single node systems it is generally better
	  to leave it disabled.

config NODES_SHIFT
	int
	default "6"
	depends on NUMA

config ARCH_FORCE_MAX_ORDER
	int "Maximum zone order"
	default "13" if PAGE_SIZE_64KB
	default "11" if PAGE_SIZE_16KB
	default "10"
	help
	  The kernel memory allocator divides physically contiguous memory
	  blocks into "zones", where each zone is a power of two number of
	  pages.  This option selects the largest power of two that the kernel
	  keeps in the memory allocator.  If you need to allocate very large
	  blocks of physically contiguous memory, then you may need to
	  increase this value.

	  The page size is not necessarily 4KB.  Keep this in mind
	  when choosing a value for this option.

config ARCH_IOREMAP
	bool "Enable LoongArch DMW-based ioremap()"
	help
	  We use generic TLB-based ioremap() by default since it has page
	  protection support. However, you can enable LoongArch DMW-based
	  ioremap() for better performance.

config ARCH_WRITECOMBINE
	bool "Enable WriteCombine (WUC) for ioremap()"
	help
	  LoongArch maintains cache coherency in hardware, but when paired
	  with LS7A chipsets the WUC attribute (Weak-ordered UnCached, which
	  is similar to WriteCombine) is out of the scope of cache coherency
	  machanism for PCIe devices (this is a PCIe protocol violation, which
	  may be fixed in newer chipsets).

	  This means WUC can only used for write-only memory regions now, so
	  this option is disabled by default, making WUC silently fallback to
	  SUC for ioremap(). You can enable this option if the kernel is ensured
	  to run on hardware without this bug.

	  You can override this setting via writecombine=on/off boot parameter.

config ARCH_STRICT_ALIGN
	bool "Enable -mstrict-align to prevent unaligned accesses" if EXPERT
	default y
	help
	  Not all LoongArch cores support h/w unaligned access, we can use
	  -mstrict-align build parameter to prevent unaligned accesses.

	  CPUs with h/w unaligned access support:
	  Loongson-2K2000/2K3000/3A5000/3C5000/3D5000.

	  CPUs without h/w unaligned access support:
	  Loongson-2K500/2K1000.

	  This option is enabled by default to make the kernel be able to run
	  on all LoongArch systems. But you can disable it manually if you want
	  to run kernel only on systems with h/w unaligned access support in
	  order to optimise for performance.

config CPU_HAS_FPU
	bool
	default y

config CPU_HAS_LSX
	bool "Support for the Loongson SIMD Extension"
	depends on AS_HAS_LSX_EXTENSION
	help
	  Loongson SIMD Extension (LSX) introduces 128 bit wide vector registers
	  and a set of SIMD instructions to operate on them. When this option
	  is enabled the kernel will support allocating & switching LSX
	  vector register contexts. If you know that your kernel will only be
	  running on CPUs which do not support LSX or that your userland will
	  not be making use of it then you may wish to say N here to reduce
	  the size & complexity of your kernel.

	  If unsure, say Y.

config CPU_HAS_LASX
	bool "Support for the Loongson Advanced SIMD Extension"
	depends on CPU_HAS_LSX
	depends on AS_HAS_LASX_EXTENSION
	help
	  Loongson Advanced SIMD Extension (LASX) introduces 256 bit wide vector
	  registers and a set of SIMD instructions to operate on them. When this
	  option is enabled the kernel will support allocating & switching LASX
	  vector register contexts. If you know that your kernel will only be
	  running on CPUs which do not support LASX or that your userland will
	  not be making use of it then you may wish to say N here to reduce
	  the size & complexity of your kernel.

	  If unsure, say Y.

config CPU_HAS_LBT
	bool "Support for the Loongson Binary Translation Extension"
	depends on AS_HAS_LBT_EXTENSION
	help
	  Loongson Binary Translation (LBT) introduces 4 scratch registers (SCR0
	  to SCR3), x86/ARM eflags (eflags) and x87 fpu stack pointer (ftop).
	  Enabling this option allows the kernel to allocate and switch registers
	  specific to LBT.

	  If you want to use this feature, such as the Loongson Architecture
	  Translator (LAT), say Y.

config CPU_HAS_PREFETCH
	bool
	default y

config ARCH_SUPPORTS_KEXEC
	def_bool y

config ARCH_SUPPORTS_CRASH_DUMP
	def_bool y

config ARCH_DEFAULT_CRASH_DUMP
	def_bool y

config ARCH_SELECTS_CRASH_DUMP
	def_bool y
	depends on CRASH_DUMP
	select RELOCATABLE

config ARCH_HAS_GENERIC_CRASHKERNEL_RESERVATION
	def_bool CRASH_RESERVE

config RELOCATABLE
	bool "Relocatable kernel"
	select ARCH_HAS_RELR
	help
	  This builds the kernel as a Position Independent Executable (PIE),
	  which retains all relocation metadata required, so as to relocate
	  the kernel binary at runtime to a different virtual address from
	  its link address.

config RANDOMIZE_BASE
	bool "Randomize the address of the kernel (KASLR)"
	depends on RELOCATABLE
	help
	   Randomizes the physical and virtual address at which the
	   kernel image is loaded, as a security feature that
	   deters exploit attempts relying on knowledge of the location
	   of kernel internals.

	   The kernel will be offset by up to RANDOMIZE_BASE_MAX_OFFSET.

	   If unsure, say N.

config RANDOMIZE_BASE_MAX_OFFSET
	hex "Maximum KASLR offset" if EXPERT
	depends on RANDOMIZE_BASE
	range 0x0 0x10000000
	default "0x01000000"
	help
	  When KASLR is active, this provides the maximum offset that will
	  be applied to the kernel image. It should be set according to the
	  amount of physical RAM available in the target system.

	  This is limited by the size of the lower address memory, 256MB.

source "kernel/livepatch/Kconfig"

config PARAVIRT
	bool "Enable paravirtualization code"
	depends on AS_HAS_LVZ_EXTENSION
	help
	  This changes the kernel so it can modify itself when it is run
	  under a hypervisor, potentially improving performance significantly
	  over full virtualization.  However, when run without a hypervisor
	  the kernel is theoretically slower and slightly larger.

config PARAVIRT_TIME_ACCOUNTING
	bool "Paravirtual steal time accounting"
	depends on PARAVIRT
	help
	  Select this option to enable fine granularity task steal time
	  accounting. Time spent executing other tasks in parallel with
	  the current vCPU is discounted from the vCPU power. To account for
	  that, there can be a small performance impact.

	  If in doubt, say N here.

endmenu

config ARCH_SELECT_MEMORY_MODEL
	def_bool y

config ARCH_FLATMEM_ENABLE
	def_bool y
	depends on !NUMA

config ARCH_SPARSEMEM_ENABLE
	def_bool y
	select SPARSEMEM_VMEMMAP_ENABLE
	help
	  Say Y to support efficient handling of sparse physical memory,
	  for architectures which are either NUMA (Non-Uniform Memory Access)
	  or have huge holes in the physical address space for other reasons.
	  See <file:Documentation/mm/numa.rst> for more.

config ARCH_MEMORY_PROBE
	def_bool y
	depends on MEMORY_HOTPLUG

config MMU
	bool
	default y

config ARCH_MMAP_RND_BITS_MIN
	default 12

config ARCH_MMAP_RND_BITS_MAX
	default 18

config ARCH_SUPPORTS_UPROBES
	def_bool y

config KASAN_SHADOW_OFFSET
	hex
	default 0x0
	depends on KASAN

menu "Power management options"

config ARCH_SUSPEND_POSSIBLE
	def_bool y

config ARCH_HIBERNATION_POSSIBLE
	def_bool y

source "kernel/power/Kconfig"
source "drivers/acpi/Kconfig"
source "drivers/cpufreq/Kconfig"

endmenu

source "arch/loongarch/kvm/Kconfig"<|MERGE_RESOLUTION|>--- conflicted
+++ resolved
@@ -30,11 +30,8 @@
 	select ARCH_HAS_SET_MEMORY
 	select ARCH_HAS_SET_DIRECT_MAP
 	select ARCH_HAS_TICK_BROADCAST if GENERIC_CLOCKEVENTS_BROADCAST
-<<<<<<< HEAD
+	select ARCH_HAS_UBSAN
 	select ARCH_HAS_VDSO_ARCH_DATA
-=======
-	select ARCH_HAS_UBSAN
->>>>>>> 17ba839c
 	select ARCH_INLINE_READ_LOCK if !PREEMPTION
 	select ARCH_INLINE_READ_LOCK_BH if !PREEMPTION
 	select ARCH_INLINE_READ_LOCK_IRQ if !PREEMPTION
