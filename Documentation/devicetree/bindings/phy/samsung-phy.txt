Samsung S5P/EXYNOS SoC series MIPI CSIS/DSIM DPHY
-------------------------------------------------

Required properties:
- compatible : should be "samsung,s5pv210-mipi-video-phy";
- reg : offset and length of the MIPI DPHY register set;
- #phy-cells : from the generic phy bindings, must be 1;

For "samsung,s5pv210-mipi-video-phy" compatible PHYs the second cell in
the PHY specifier identifies the PHY and its meaning is as follows:
  0 - MIPI CSIS 0,
  1 - MIPI DSIM 0,
  2 - MIPI CSIS 1,
  3 - MIPI DSIM 1.

Samsung EXYNOS SoC series Display Port PHY
-------------------------------------------------

Required properties:
- compatible : should be "samsung,exynos5250-dp-video-phy";
- reg : offset and length of the Display Port PHY register set;
- #phy-cells : from the generic PHY bindings, must be 0;

<<<<<<< HEAD
Samsung SATA PHY Controller
---------------------------

SATA PHY nodes are defined to describe on-chip SATA Physical layer controllers.
Each SATA PHY controller should have its own node.

Required properties:
- compatible        : compatible list, contains "samsung,exynos5250-sata-phy"
- reg : offset and length of the SATA PHY register set;
- #phy-cells : from the generic phy bindings;

Example:
	sata_phy: sata-phy@12170000 {
		compatible = "samsung,exynos5250-sata-phy";
		reg = <0x12170000 0x1ff>;
		clocks = <&clock 287>;
		clock-names = "sata_phyctrl";
		#phy-cells = <0>;
		samsung,exynos-sataphy-i2c-phandle = <&sata_phy_i2c>;
		samsung,syscon-phandle = <&pmu_syscon>;
	};

Device-Tree bindings for sataphy i2c client driver
--------------------------------------------------

Required properties:
compatible: Should be "samsung,exynos-sataphy-i2c"
- reg: I2C address of the sataphy i2c device.

Example:

	sata_phy_i2c:sata-phy@38 {
		compatible = "samsung,exynos-sataphy-i2c";
		reg = <0x38>;
	};
=======
Samsung S5P/EXYNOS SoC series USB PHY
-------------------------------------------------

Required properties:
- compatible : should be one of the listed compatibles:
	- "samsung,exynos4210-usb2-phy"
	- "samsung,exynos4x12-usb2-phy"
	- "samsung,exynos5250-usb2-phy"
- reg : a list of registers used by phy driver
	- first and obligatory is the location of phy modules registers
- samsung,sysreg-phandle - handle to syscon used to control the system registers
- samsung,pmureg-phandle - handle to syscon used to control PMU registers
- #phy-cells : from the generic phy bindings, must be 1;
- clocks and clock-names:
	- the "phy" clock is required by the phy module, used as a gate
	- the "ref" clock is used to get the rate of the clock provided to the
	  PHY module

The first phandle argument in the PHY specifier identifies the PHY, its
meaning is compatible dependent. For the currently supported SoCs (Exynos 4210
and Exynos 4212) it is as follows:
  0 - USB device ("device"),
  1 - USB host ("host"),
  2 - HSIC0 ("hsic0"),
  3 - HSIC1 ("hsic1"),

Exynos 4210 and Exynos 4212 use mode switching and require that mode switch
register is supplied.

Example:

For Exynos 4412 (compatible with Exynos 4212):

usbphy: phy@125b0000 {
	compatible = "samsung,exynos4x12-usb2-phy";
	reg = <0x125b0000 0x100>;
	clocks = <&clock 305>, <&clock 2>;
	clock-names = "phy", "ref";
	status = "okay";
	#phy-cells = <1>;
	samsung,sysreg-phandle = <&sys_reg>;
	samsung,pmureg-phandle = <&pmu_reg>;
};

Then the PHY can be used in other nodes such as:

phy-consumer@12340000 {
	phys = <&usbphy 2>;
	phy-names = "phy";
};

Refer to DT bindings documentation of particular PHY consumer devices for more
information about required PHYs and the way of specification.
>>>>>>> 6aec044c
<|MERGE_RESOLUTION|>--- conflicted
+++ resolved
@@ -21,7 +21,6 @@
 - reg : offset and length of the Display Port PHY register set;
 - #phy-cells : from the generic PHY bindings, must be 0;
 
-<<<<<<< HEAD
 Samsung SATA PHY Controller
 ---------------------------
 
@@ -57,7 +56,7 @@
 		compatible = "samsung,exynos-sataphy-i2c";
 		reg = <0x38>;
 	};
-=======
+
 Samsung S5P/EXYNOS SoC series USB PHY
 -------------------------------------------------
 
@@ -110,5 +109,4 @@
 };
 
 Refer to DT bindings documentation of particular PHY consumer devices for more
-information about required PHYs and the way of specification.
->>>>>>> 6aec044c
+information about required PHYs and the way of specification.