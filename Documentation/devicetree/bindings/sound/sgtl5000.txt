* Freescale SGTL5000 Stereo Codec

Required properties:
- compatible : "fsl,sgtl5000".

- reg : the I2C address of the device

- clocks : the clock provider of SYS_MCLK

<<<<<<< HEAD
=======
- micbias-resistor-k-ohms : the bias resistor to be used in kOmhs
	The resistor can take values of 2k, 4k or 8k.
	If set to 0 it will be off.
	If this node is not mentioned or if the value is unknown, then
	micbias	resistor is set to 4K.

- micbias-voltage-m-volts : the bias voltage to be used in mVolts
	The voltage can take values from 1.25V to 3V by 250mV steps
	If this node is not mentionned or the value is unknown, then
	the value is set to 1.25V.

>>>>>>> e529fea9
- VDDA-supply : the regulator provider of VDDA

- VDDIO-supply: the regulator provider of VDDIO

Optional properties:

- VDDD-supply : the regulator provider of VDDD

Example:

codec: sgtl5000@0a {
	compatible = "fsl,sgtl5000";
	reg = <0x0a>;
	clocks = <&clks 150>;
<<<<<<< HEAD
=======
	micbias-resistor-k-ohms = <2>;
	micbias-voltage-m-volts = <2250>;
>>>>>>> e529fea9
	VDDA-supply = <&reg_3p3v>;
	VDDIO-supply = <&reg_3p3v>;
};<|MERGE_RESOLUTION|>--- conflicted
+++ resolved
@@ -7,8 +7,6 @@
 
 - clocks : the clock provider of SYS_MCLK
 
-<<<<<<< HEAD
-=======
 - micbias-resistor-k-ohms : the bias resistor to be used in kOmhs
 	The resistor can take values of 2k, 4k or 8k.
 	If set to 0 it will be off.
@@ -20,7 +18,6 @@
 	If this node is not mentionned or the value is unknown, then
 	the value is set to 1.25V.
 
->>>>>>> e529fea9
 - VDDA-supply : the regulator provider of VDDA
 
 - VDDIO-supply: the regulator provider of VDDIO
@@ -35,11 +32,8 @@
 	compatible = "fsl,sgtl5000";
 	reg = <0x0a>;
 	clocks = <&clks 150>;
-<<<<<<< HEAD
-=======
 	micbias-resistor-k-ohms = <2>;
 	micbias-voltage-m-volts = <2250>;
->>>>>>> e529fea9
 	VDDA-supply = <&reg_3p3v>;
 	VDDIO-supply = <&reg_3p3v>;
 };