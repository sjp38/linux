--- conflicted
+++ resolved
@@ -28,11 +28,8 @@
 dallas	Maxim Integrated Products (formerly Dallas Semiconductor)
 davicom	DAVICOM Semiconductor, Inc.
 denx	Denx Software Engineering
-<<<<<<< HEAD
+dmo	Data Modul AG
 edt	Emerging Display Technologies
-=======
-dmo	Data Modul AG
->>>>>>> c2335e6b
 emmicro	EM Microelectronic
 epfl	Ecole Polytechnique Fédérale de Lausanne
 epson	Seiko Epson Corp.
