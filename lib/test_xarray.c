// SPDX-License-Identifier: GPL-2.0+
/*
 * test_xarray.c: Test the XArray API
 * Copyright (c) 2017-2018 Microsoft Corporation
 * Author: Matthew Wilcox <willy@infradead.org>
 */

#include <linux/xarray.h>
#include <linux/module.h>

static unsigned int tests_run;
static unsigned int tests_passed;

#ifndef XA_DEBUG
# ifdef __KERNEL__
void xa_dump(const struct xarray *xa) { }
# endif
#undef XA_BUG_ON
#define XA_BUG_ON(xa, x) do {					\
	tests_run++;						\
	if (x) {						\
		printk("BUG at %s:%d\n", __func__, __LINE__);	\
		xa_dump(xa);					\
		dump_stack();					\
	} else {						\
		tests_passed++;					\
	}							\
} while (0)
#endif

static void *xa_mk_index(unsigned long index)
{
	return xa_mk_value(index & LONG_MAX);
}

static void *xa_store_index(struct xarray *xa, unsigned long index, gfp_t gfp)
{
	return xa_store(xa, index, xa_mk_index(index), gfp);
}

static void xa_alloc_index(struct xarray *xa, unsigned long index, gfp_t gfp)
{
	u32 id = 0;

	XA_BUG_ON(xa, xa_alloc(xa, &id, UINT_MAX, xa_mk_index(index),
				gfp) != 0);
	XA_BUG_ON(xa, id != index);
}

static void xa_erase_index(struct xarray *xa, unsigned long index)
{
	XA_BUG_ON(xa, xa_erase(xa, index) != xa_mk_index(index));
	XA_BUG_ON(xa, xa_load(xa, index) != NULL);
}

/*
 * If anyone needs this, please move it to xarray.c.  We have no current
 * users outside the test suite because all current multislot users want
 * to use the advanced API.
 */
static void *xa_store_order(struct xarray *xa, unsigned long index,
		unsigned order, void *entry, gfp_t gfp)
{
	XA_STATE_ORDER(xas, xa, index, order);
	void *curr;

	do {
		xas_lock(&xas);
		curr = xas_store(&xas, entry);
		xas_unlock(&xas);
	} while (xas_nomem(&xas, gfp));

	return curr;
}

static noinline void check_xa_err(struct xarray *xa)
{
	XA_BUG_ON(xa, xa_err(xa_store_index(xa, 0, GFP_NOWAIT)) != 0);
	XA_BUG_ON(xa, xa_err(xa_erase(xa, 0)) != 0);
#ifndef __KERNEL__
	/* The kernel does not fail GFP_NOWAIT allocations */
	XA_BUG_ON(xa, xa_err(xa_store_index(xa, 1, GFP_NOWAIT)) != -ENOMEM);
	XA_BUG_ON(xa, xa_err(xa_store_index(xa, 1, GFP_NOWAIT)) != -ENOMEM);
#endif
	XA_BUG_ON(xa, xa_err(xa_store_index(xa, 1, GFP_KERNEL)) != 0);
	XA_BUG_ON(xa, xa_err(xa_store(xa, 1, xa_mk_value(0), GFP_KERNEL)) != 0);
	XA_BUG_ON(xa, xa_err(xa_erase(xa, 1)) != 0);
// kills the test-suite :-(
//	XA_BUG_ON(xa, xa_err(xa_store(xa, 0, xa_mk_internal(0), 0)) != -EINVAL);
}

static noinline void check_xas_retry(struct xarray *xa)
{
	XA_STATE(xas, xa, 0);
	void *entry;

	xa_store_index(xa, 0, GFP_KERNEL);
	xa_store_index(xa, 1, GFP_KERNEL);

	rcu_read_lock();
	XA_BUG_ON(xa, xas_find(&xas, ULONG_MAX) != xa_mk_value(0));
	xa_erase_index(xa, 1);
	XA_BUG_ON(xa, !xa_is_retry(xas_reload(&xas)));
	XA_BUG_ON(xa, xas_retry(&xas, NULL));
	XA_BUG_ON(xa, xas_retry(&xas, xa_mk_value(0)));
	xas_reset(&xas);
	XA_BUG_ON(xa, xas.xa_node != XAS_RESTART);
	XA_BUG_ON(xa, xas_next_entry(&xas, ULONG_MAX) != xa_mk_value(0));
	XA_BUG_ON(xa, xas.xa_node != NULL);

	XA_BUG_ON(xa, xa_store_index(xa, 1, GFP_KERNEL) != NULL);
	XA_BUG_ON(xa, !xa_is_internal(xas_reload(&xas)));
	xas.xa_node = XAS_RESTART;
	XA_BUG_ON(xa, xas_next_entry(&xas, ULONG_MAX) != xa_mk_value(0));
	rcu_read_unlock();

	/* Make sure we can iterate through retry entries */
	xas_lock(&xas);
	xas_set(&xas, 0);
	xas_store(&xas, XA_RETRY_ENTRY);
	xas_set(&xas, 1);
	xas_store(&xas, XA_RETRY_ENTRY);

	xas_set(&xas, 0);
	xas_for_each(&xas, entry, ULONG_MAX) {
		xas_store(&xas, xa_mk_index(xas.xa_index));
	}
	xas_unlock(&xas);

	xa_erase_index(xa, 0);
	xa_erase_index(xa, 1);
}

static noinline void check_xa_load(struct xarray *xa)
{
	unsigned long i, j;

	for (i = 0; i < 1024; i++) {
		for (j = 0; j < 1024; j++) {
			void *entry = xa_load(xa, j);
			if (j < i)
				XA_BUG_ON(xa, xa_to_value(entry) != j);
			else
				XA_BUG_ON(xa, entry);
		}
		XA_BUG_ON(xa, xa_store_index(xa, i, GFP_KERNEL) != NULL);
	}

	for (i = 0; i < 1024; i++) {
		for (j = 0; j < 1024; j++) {
			void *entry = xa_load(xa, j);
			if (j >= i)
				XA_BUG_ON(xa, xa_to_value(entry) != j);
			else
				XA_BUG_ON(xa, entry);
		}
		xa_erase_index(xa, i);
	}
	XA_BUG_ON(xa, !xa_empty(xa));
}

static noinline void check_xa_mark_1(struct xarray *xa, unsigned long index)
{
	unsigned int order;
	unsigned int max_order = IS_ENABLED(CONFIG_XARRAY_MULTI) ? 8 : 1;

	/* NULL elements have no marks set */
	XA_BUG_ON(xa, xa_get_mark(xa, index, XA_MARK_0));
	xa_set_mark(xa, index, XA_MARK_0);
	XA_BUG_ON(xa, xa_get_mark(xa, index, XA_MARK_0));

	/* Storing a pointer will not make a mark appear */
	XA_BUG_ON(xa, xa_store_index(xa, index, GFP_KERNEL) != NULL);
	XA_BUG_ON(xa, xa_get_mark(xa, index, XA_MARK_0));
	xa_set_mark(xa, index, XA_MARK_0);
	XA_BUG_ON(xa, !xa_get_mark(xa, index, XA_MARK_0));

	/* Setting one mark will not set another mark */
	XA_BUG_ON(xa, xa_get_mark(xa, index + 1, XA_MARK_0));
	XA_BUG_ON(xa, xa_get_mark(xa, index, XA_MARK_1));

	/* Storing NULL clears marks, and they can't be set again */
	xa_erase_index(xa, index);
	XA_BUG_ON(xa, !xa_empty(xa));
	XA_BUG_ON(xa, xa_get_mark(xa, index, XA_MARK_0));
	xa_set_mark(xa, index, XA_MARK_0);
	XA_BUG_ON(xa, xa_get_mark(xa, index, XA_MARK_0));

	/*
	 * Storing a multi-index entry over entries with marks gives the
	 * entire entry the union of the marks
	 */
	BUG_ON((index % 4) != 0);
	for (order = 2; order < max_order; order++) {
		unsigned long base = round_down(index, 1UL << order);
		unsigned long next = base + (1UL << order);
		unsigned long i;

		XA_BUG_ON(xa, xa_store_index(xa, index + 1, GFP_KERNEL));
		xa_set_mark(xa, index + 1, XA_MARK_0);
		XA_BUG_ON(xa, xa_store_index(xa, index + 2, GFP_KERNEL));
		xa_set_mark(xa, index + 2, XA_MARK_1);
		XA_BUG_ON(xa, xa_store_index(xa, next, GFP_KERNEL));
		xa_store_order(xa, index, order, xa_mk_index(index),
				GFP_KERNEL);
		for (i = base; i < next; i++) {
			XA_STATE(xas, xa, i);
			unsigned int seen = 0;
			void *entry;

			XA_BUG_ON(xa, !xa_get_mark(xa, i, XA_MARK_0));
			XA_BUG_ON(xa, !xa_get_mark(xa, i, XA_MARK_1));
			XA_BUG_ON(xa, xa_get_mark(xa, i, XA_MARK_2));

			/* We should see two elements in the array */
			rcu_read_lock();
			xas_for_each(&xas, entry, ULONG_MAX)
				seen++;
			rcu_read_unlock();
			XA_BUG_ON(xa, seen != 2);

			/* One of which is marked */
			xas_set(&xas, 0);
			seen = 0;
			rcu_read_lock();
			xas_for_each_marked(&xas, entry, ULONG_MAX, XA_MARK_0)
				seen++;
			rcu_read_unlock();
			XA_BUG_ON(xa, seen != 1);
		}
		XA_BUG_ON(xa, xa_get_mark(xa, next, XA_MARK_0));
		XA_BUG_ON(xa, xa_get_mark(xa, next, XA_MARK_1));
		XA_BUG_ON(xa, xa_get_mark(xa, next, XA_MARK_2));
		xa_erase_index(xa, index);
		xa_erase_index(xa, next);
		XA_BUG_ON(xa, !xa_empty(xa));
	}
	XA_BUG_ON(xa, !xa_empty(xa));
}

static noinline void check_xa_mark_2(struct xarray *xa)
{
	XA_STATE(xas, xa, 0);
	unsigned long index;
	unsigned int count = 0;
	void *entry;

	xa_store_index(xa, 0, GFP_KERNEL);
	xa_set_mark(xa, 0, XA_MARK_0);
	xas_lock(&xas);
	xas_load(&xas);
	xas_init_marks(&xas);
	xas_unlock(&xas);
	XA_BUG_ON(xa, !xa_get_mark(xa, 0, XA_MARK_0) == 0);

	for (index = 3500; index < 4500; index++) {
		xa_store_index(xa, index, GFP_KERNEL);
		xa_set_mark(xa, index, XA_MARK_0);
	}

	xas_reset(&xas);
	rcu_read_lock();
	xas_for_each_marked(&xas, entry, ULONG_MAX, XA_MARK_0)
		count++;
	rcu_read_unlock();
	XA_BUG_ON(xa, count != 1000);

	xas_lock(&xas);
	xas_for_each(&xas, entry, ULONG_MAX) {
		xas_init_marks(&xas);
		XA_BUG_ON(xa, !xa_get_mark(xa, xas.xa_index, XA_MARK_0));
		XA_BUG_ON(xa, !xas_get_mark(&xas, XA_MARK_0));
	}
	xas_unlock(&xas);

	xa_destroy(xa);
}

static noinline void check_xa_mark(struct xarray *xa)
{
	unsigned long index;

	for (index = 0; index < 16384; index += 4)
		check_xa_mark_1(xa, index);

	check_xa_mark_2(xa);
}

static noinline void check_xa_shrink(struct xarray *xa)
{
	XA_STATE(xas, xa, 1);
	struct xa_node *node;
	unsigned int order;
	unsigned int max_order = IS_ENABLED(CONFIG_XARRAY_MULTI) ? 15 : 1;

	XA_BUG_ON(xa, !xa_empty(xa));
	XA_BUG_ON(xa, xa_store_index(xa, 0, GFP_KERNEL) != NULL);
	XA_BUG_ON(xa, xa_store_index(xa, 1, GFP_KERNEL) != NULL);

	/*
	 * Check that erasing the entry at 1 shrinks the tree and properly
	 * marks the node as being deleted.
	 */
	xas_lock(&xas);
	XA_BUG_ON(xa, xas_load(&xas) != xa_mk_value(1));
	node = xas.xa_node;
	XA_BUG_ON(xa, xa_entry_locked(xa, node, 0) != xa_mk_value(0));
	XA_BUG_ON(xa, xas_store(&xas, NULL) != xa_mk_value(1));
	XA_BUG_ON(xa, xa_load(xa, 1) != NULL);
	XA_BUG_ON(xa, xas.xa_node != XAS_BOUNDS);
	XA_BUG_ON(xa, xa_entry_locked(xa, node, 0) != XA_RETRY_ENTRY);
	XA_BUG_ON(xa, xas_load(&xas) != NULL);
	xas_unlock(&xas);
	XA_BUG_ON(xa, xa_load(xa, 0) != xa_mk_value(0));
	xa_erase_index(xa, 0);
	XA_BUG_ON(xa, !xa_empty(xa));

	for (order = 0; order < max_order; order++) {
		unsigned long max = (1UL << order) - 1;
		xa_store_order(xa, 0, order, xa_mk_value(0), GFP_KERNEL);
		XA_BUG_ON(xa, xa_load(xa, max) != xa_mk_value(0));
		XA_BUG_ON(xa, xa_load(xa, max + 1) != NULL);
		rcu_read_lock();
		node = xa_head(xa);
		rcu_read_unlock();
		XA_BUG_ON(xa, xa_store_index(xa, ULONG_MAX, GFP_KERNEL) !=
				NULL);
		rcu_read_lock();
		XA_BUG_ON(xa, xa_head(xa) == node);
		rcu_read_unlock();
		XA_BUG_ON(xa, xa_load(xa, max + 1) != NULL);
		xa_erase_index(xa, ULONG_MAX);
		XA_BUG_ON(xa, xa->xa_head != node);
		xa_erase_index(xa, 0);
	}
}

static noinline void check_cmpxchg(struct xarray *xa)
{
	void *FIVE = xa_mk_value(5);
	void *SIX = xa_mk_value(6);
	void *LOTS = xa_mk_value(12345678);

	XA_BUG_ON(xa, !xa_empty(xa));
	XA_BUG_ON(xa, xa_store_index(xa, 12345678, GFP_KERNEL) != NULL);
	XA_BUG_ON(xa, xa_insert(xa, 12345678, xa, GFP_KERNEL) != -EEXIST);
	XA_BUG_ON(xa, xa_cmpxchg(xa, 12345678, SIX, FIVE, GFP_KERNEL) != LOTS);
	XA_BUG_ON(xa, xa_cmpxchg(xa, 12345678, LOTS, FIVE, GFP_KERNEL) != LOTS);
	XA_BUG_ON(xa, xa_cmpxchg(xa, 12345678, FIVE, LOTS, GFP_KERNEL) != FIVE);
	XA_BUG_ON(xa, xa_cmpxchg(xa, 5, FIVE, NULL, GFP_KERNEL) != NULL);
	XA_BUG_ON(xa, xa_cmpxchg(xa, 5, NULL, FIVE, GFP_KERNEL) != NULL);
	xa_erase_index(xa, 12345678);
	xa_erase_index(xa, 5);
	XA_BUG_ON(xa, !xa_empty(xa));
}

static noinline void check_reserve(struct xarray *xa)
{
	void *entry;
	unsigned long index = 0;

	/* An array with a reserved entry is not empty */
	XA_BUG_ON(xa, !xa_empty(xa));
	xa_reserve(xa, 12345678, GFP_KERNEL);
	XA_BUG_ON(xa, xa_empty(xa));
	XA_BUG_ON(xa, xa_load(xa, 12345678));
	xa_release(xa, 12345678);
	XA_BUG_ON(xa, !xa_empty(xa));

	/* Releasing a used entry does nothing */
	xa_reserve(xa, 12345678, GFP_KERNEL);
	XA_BUG_ON(xa, xa_store_index(xa, 12345678, GFP_NOWAIT) != NULL);
	xa_release(xa, 12345678);
	xa_erase_index(xa, 12345678);
	XA_BUG_ON(xa, !xa_empty(xa));

	/* cmpxchg sees a reserved entry as NULL */
	xa_reserve(xa, 12345678, GFP_KERNEL);
	XA_BUG_ON(xa, xa_cmpxchg(xa, 12345678, NULL, xa_mk_value(12345678),
				GFP_NOWAIT) != NULL);
	xa_release(xa, 12345678);
	xa_erase_index(xa, 12345678);
	XA_BUG_ON(xa, !xa_empty(xa));

	/* And so does xa_insert */
	xa_reserve(xa, 12345678, GFP_KERNEL);
	XA_BUG_ON(xa, xa_insert(xa, 12345678, xa_mk_value(12345678), 0) != 0);
	xa_erase_index(xa, 12345678);
	XA_BUG_ON(xa, !xa_empty(xa));

	/* Can iterate through a reserved entry */
	xa_store_index(xa, 5, GFP_KERNEL);
	xa_reserve(xa, 6, GFP_KERNEL);
	xa_store_index(xa, 7, GFP_KERNEL);

	xa_for_each(xa, entry, index, ULONG_MAX, XA_PRESENT) {
		XA_BUG_ON(xa, index != 5 && index != 7);
	}
	xa_destroy(xa);
}

static noinline void check_xas_erase(struct xarray *xa)
{
	XA_STATE(xas, xa, 0);
	void *entry;
	unsigned long i, j;

	for (i = 0; i < 200; i++) {
		for (j = i; j < 2 * i + 17; j++) {
			xas_set(&xas, j);
			do {
				xas_lock(&xas);
				xas_store(&xas, xa_mk_index(j));
				xas_unlock(&xas);
			} while (xas_nomem(&xas, GFP_KERNEL));
		}

		xas_set(&xas, ULONG_MAX);
		do {
			xas_lock(&xas);
			xas_store(&xas, xa_mk_value(0));
			xas_unlock(&xas);
		} while (xas_nomem(&xas, GFP_KERNEL));

		xas_lock(&xas);
		xas_store(&xas, NULL);

		xas_set(&xas, 0);
		j = i;
		xas_for_each(&xas, entry, ULONG_MAX) {
			XA_BUG_ON(xa, entry != xa_mk_index(j));
			xas_store(&xas, NULL);
			j++;
		}
		xas_unlock(&xas);
		XA_BUG_ON(xa, !xa_empty(xa));
	}
}

#ifdef CONFIG_XARRAY_MULTI
static noinline void check_multi_store_1(struct xarray *xa, unsigned long index,
		unsigned int order)
{
	XA_STATE(xas, xa, index);
	unsigned long min = index & ~((1UL << order) - 1);
	unsigned long max = min + (1UL << order);

	xa_store_order(xa, index, order, xa_mk_index(index), GFP_KERNEL);
	XA_BUG_ON(xa, xa_load(xa, min) != xa_mk_index(index));
	XA_BUG_ON(xa, xa_load(xa, max - 1) != xa_mk_index(index));
	XA_BUG_ON(xa, xa_load(xa, max) != NULL);
	XA_BUG_ON(xa, xa_load(xa, min - 1) != NULL);

	xas_lock(&xas);
<<<<<<< HEAD
	XA_BUG_ON(xa, xas_store(&xas, xa_mk_value(min)) != xa_mk_value(index));
	xas_unlock(&xas);
	XA_BUG_ON(xa, xa_load(xa, min) != xa_mk_value(min));
	XA_BUG_ON(xa, xa_load(xa, max - 1) != xa_mk_value(min));
=======
	XA_BUG_ON(xa, xas_store(&xas, xa_mk_index(min)) != xa_mk_index(index));
	xas_unlock(&xas);
	XA_BUG_ON(xa, xa_load(xa, min) != xa_mk_index(min));
	XA_BUG_ON(xa, xa_load(xa, max - 1) != xa_mk_index(min));
>>>>>>> cf26057a
	XA_BUG_ON(xa, xa_load(xa, max) != NULL);
	XA_BUG_ON(xa, xa_load(xa, min - 1) != NULL);

	xa_erase_index(xa, min);
	XA_BUG_ON(xa, !xa_empty(xa));
}

static noinline void check_multi_store_2(struct xarray *xa, unsigned long index,
		unsigned int order)
{
	XA_STATE(xas, xa, index);
	xa_store_order(xa, index, order, xa_mk_value(0), GFP_KERNEL);

	xas_lock(&xas);
	XA_BUG_ON(xa, xas_store(&xas, xa_mk_value(1)) != xa_mk_value(0));
	XA_BUG_ON(xa, xas.xa_index != index);
	XA_BUG_ON(xa, xas_store(&xas, NULL) != xa_mk_value(1));
	xas_unlock(&xas);
	XA_BUG_ON(xa, !xa_empty(xa));
}

static noinline void check_multi_store_3(struct xarray *xa, unsigned long index,
		unsigned int order)
{
	XA_STATE(xas, xa, 0);
	void *entry;
	int n = 0;

	xa_store_order(xa, index, order, xa_mk_index(index), GFP_KERNEL);

	xas_lock(&xas);
	xas_for_each(&xas, entry, ULONG_MAX) {
		XA_BUG_ON(xa, entry != xa_mk_index(index));
		n++;
	}
	XA_BUG_ON(xa, n != 1);
	xas_set(&xas, index + 1);
	xas_for_each(&xas, entry, ULONG_MAX) {
		XA_BUG_ON(xa, entry != xa_mk_index(index));
		n++;
	}
	XA_BUG_ON(xa, n != 2);
	xas_unlock(&xas);

	xa_destroy(xa);
}
#endif

static noinline void check_multi_store(struct xarray *xa)
{
#ifdef CONFIG_XARRAY_MULTI
	unsigned long i, j, k;
	unsigned int max_order = (sizeof(long) == 4) ? 30 : 60;

	/* Loading from any position returns the same value */
	xa_store_order(xa, 0, 1, xa_mk_value(0), GFP_KERNEL);
	XA_BUG_ON(xa, xa_load(xa, 0) != xa_mk_value(0));
	XA_BUG_ON(xa, xa_load(xa, 1) != xa_mk_value(0));
	XA_BUG_ON(xa, xa_load(xa, 2) != NULL);
	rcu_read_lock();
	XA_BUG_ON(xa, xa_to_node(xa_head(xa))->count != 2);
	XA_BUG_ON(xa, xa_to_node(xa_head(xa))->nr_values != 2);
	rcu_read_unlock();

	/* Storing adjacent to the value does not alter the value */
	xa_store(xa, 3, xa, GFP_KERNEL);
	XA_BUG_ON(xa, xa_load(xa, 0) != xa_mk_value(0));
	XA_BUG_ON(xa, xa_load(xa, 1) != xa_mk_value(0));
	XA_BUG_ON(xa, xa_load(xa, 2) != NULL);
	rcu_read_lock();
	XA_BUG_ON(xa, xa_to_node(xa_head(xa))->count != 3);
	XA_BUG_ON(xa, xa_to_node(xa_head(xa))->nr_values != 2);
	rcu_read_unlock();

	/* Overwriting multiple indexes works */
	xa_store_order(xa, 0, 2, xa_mk_value(1), GFP_KERNEL);
	XA_BUG_ON(xa, xa_load(xa, 0) != xa_mk_value(1));
	XA_BUG_ON(xa, xa_load(xa, 1) != xa_mk_value(1));
	XA_BUG_ON(xa, xa_load(xa, 2) != xa_mk_value(1));
	XA_BUG_ON(xa, xa_load(xa, 3) != xa_mk_value(1));
	XA_BUG_ON(xa, xa_load(xa, 4) != NULL);
	rcu_read_lock();
	XA_BUG_ON(xa, xa_to_node(xa_head(xa))->count != 4);
	XA_BUG_ON(xa, xa_to_node(xa_head(xa))->nr_values != 4);
	rcu_read_unlock();

	/* We can erase multiple values with a single store */
	xa_store_order(xa, 0, BITS_PER_LONG - 1, NULL, GFP_KERNEL);
	XA_BUG_ON(xa, !xa_empty(xa));

	/* Even when the first slot is empty but the others aren't */
	xa_store_index(xa, 1, GFP_KERNEL);
	xa_store_index(xa, 2, GFP_KERNEL);
	xa_store_order(xa, 0, 2, NULL, GFP_KERNEL);
	XA_BUG_ON(xa, !xa_empty(xa));

	for (i = 0; i < max_order; i++) {
		for (j = 0; j < max_order; j++) {
			xa_store_order(xa, 0, i, xa_mk_index(i), GFP_KERNEL);
			xa_store_order(xa, 0, j, xa_mk_index(j), GFP_KERNEL);

			for (k = 0; k < max_order; k++) {
				void *entry = xa_load(xa, (1UL << k) - 1);
				if ((i < k) && (j < k))
					XA_BUG_ON(xa, entry != NULL);
				else
					XA_BUG_ON(xa, entry != xa_mk_index(j));
			}

			xa_erase(xa, 0);
			XA_BUG_ON(xa, !xa_empty(xa));
		}
	}

	for (i = 0; i < 20; i++) {
		check_multi_store_1(xa, 200, i);
		check_multi_store_1(xa, 0, i);
		check_multi_store_1(xa, (1UL << i) + 1, i);
	}
	check_multi_store_2(xa, 4095, 9);

	for (i = 1; i < 20; i++) {
		check_multi_store_3(xa, 0, i);
		check_multi_store_3(xa, 1UL << i, i);
	}
#endif
}

static DEFINE_XARRAY_ALLOC(xa0);

static noinline void check_xa_alloc(void)
{
	int i;
	u32 id;

	/* An empty array should assign 0 to the first alloc */
	xa_alloc_index(&xa0, 0, GFP_KERNEL);

	/* Erasing it should make the array empty again */
	xa_erase_index(&xa0, 0);
	XA_BUG_ON(&xa0, !xa_empty(&xa0));

	/* And it should assign 0 again */
	xa_alloc_index(&xa0, 0, GFP_KERNEL);

	/* The next assigned ID should be 1 */
	xa_alloc_index(&xa0, 1, GFP_KERNEL);
	xa_erase_index(&xa0, 1);

	/* Storing a value should mark it used */
	xa_store_index(&xa0, 1, GFP_KERNEL);
	xa_alloc_index(&xa0, 2, GFP_KERNEL);

	/* If we then erase 0, it should be free */
	xa_erase_index(&xa0, 0);
	xa_alloc_index(&xa0, 0, GFP_KERNEL);

	xa_erase_index(&xa0, 1);
	xa_erase_index(&xa0, 2);

	for (i = 1; i < 5000; i++) {
		xa_alloc_index(&xa0, i, GFP_KERNEL);
	}

	xa_destroy(&xa0);

	id = 0xfffffffeU;
	XA_BUG_ON(&xa0, xa_alloc(&xa0, &id, UINT_MAX, xa_mk_index(id),
				GFP_KERNEL) != 0);
	XA_BUG_ON(&xa0, id != 0xfffffffeU);
	XA_BUG_ON(&xa0, xa_alloc(&xa0, &id, UINT_MAX, xa_mk_index(id),
				GFP_KERNEL) != 0);
	XA_BUG_ON(&xa0, id != 0xffffffffU);
	XA_BUG_ON(&xa0, xa_alloc(&xa0, &id, UINT_MAX, xa_mk_index(id),
				GFP_KERNEL) != -ENOSPC);
	XA_BUG_ON(&xa0, id != 0xffffffffU);
	xa_destroy(&xa0);

	id = 10;
	XA_BUG_ON(&xa0, xa_alloc(&xa0, &id, 5, xa_mk_index(id),
				GFP_KERNEL) != -ENOSPC);
	XA_BUG_ON(&xa0, xa_store_index(&xa0, 3, GFP_KERNEL) != 0);
	XA_BUG_ON(&xa0, xa_alloc(&xa0, &id, 5, xa_mk_index(id),
				GFP_KERNEL) != -ENOSPC);
	xa_erase_index(&xa0, 3);
	XA_BUG_ON(&xa0, !xa_empty(&xa0));
}

static noinline void __check_store_iter(struct xarray *xa, unsigned long start,
			unsigned int order, unsigned int present)
{
	XA_STATE_ORDER(xas, xa, start, order);
	void *entry;
	unsigned int count = 0;

retry:
	xas_lock(&xas);
	xas_for_each_conflict(&xas, entry) {
		XA_BUG_ON(xa, !xa_is_value(entry));
		XA_BUG_ON(xa, entry < xa_mk_index(start));
		XA_BUG_ON(xa, entry > xa_mk_index(start + (1UL << order) - 1));
		count++;
	}
	xas_store(&xas, xa_mk_index(start));
	xas_unlock(&xas);
	if (xas_nomem(&xas, GFP_KERNEL)) {
		count = 0;
		goto retry;
	}
	XA_BUG_ON(xa, xas_error(&xas));
	XA_BUG_ON(xa, count != present);
	XA_BUG_ON(xa, xa_load(xa, start) != xa_mk_index(start));
	XA_BUG_ON(xa, xa_load(xa, start + (1UL << order) - 1) !=
			xa_mk_index(start));
	xa_erase_index(xa, start);
}

static noinline void check_store_iter(struct xarray *xa)
{
	unsigned int i, j;
	unsigned int max_order = IS_ENABLED(CONFIG_XARRAY_MULTI) ? 20 : 1;

	for (i = 0; i < max_order; i++) {
		unsigned int min = 1 << i;
		unsigned int max = (2 << i) - 1;
		__check_store_iter(xa, 0, i, 0);
		XA_BUG_ON(xa, !xa_empty(xa));
		__check_store_iter(xa, min, i, 0);
		XA_BUG_ON(xa, !xa_empty(xa));

		xa_store_index(xa, min, GFP_KERNEL);
		__check_store_iter(xa, min, i, 1);
		XA_BUG_ON(xa, !xa_empty(xa));
		xa_store_index(xa, max, GFP_KERNEL);
		__check_store_iter(xa, min, i, 1);
		XA_BUG_ON(xa, !xa_empty(xa));

		for (j = 0; j < min; j++)
			xa_store_index(xa, j, GFP_KERNEL);
		__check_store_iter(xa, 0, i, min);
		XA_BUG_ON(xa, !xa_empty(xa));
		for (j = 0; j < min; j++)
			xa_store_index(xa, min + j, GFP_KERNEL);
		__check_store_iter(xa, min, i, min);
		XA_BUG_ON(xa, !xa_empty(xa));
	}
#ifdef CONFIG_XARRAY_MULTI
	xa_store_index(xa, 63, GFP_KERNEL);
	xa_store_index(xa, 65, GFP_KERNEL);
	__check_store_iter(xa, 64, 2, 1);
	xa_erase_index(xa, 63);
#endif
	XA_BUG_ON(xa, !xa_empty(xa));
}

static noinline void check_multi_find(struct xarray *xa)
{
#ifdef CONFIG_XARRAY_MULTI
	unsigned long index;

	xa_store_order(xa, 12, 2, xa_mk_value(12), GFP_KERNEL);
	XA_BUG_ON(xa, xa_store_index(xa, 16, GFP_KERNEL) != NULL);

	index = 0;
	XA_BUG_ON(xa, xa_find(xa, &index, ULONG_MAX, XA_PRESENT) !=
			xa_mk_value(12));
	XA_BUG_ON(xa, index != 12);
	index = 13;
	XA_BUG_ON(xa, xa_find(xa, &index, ULONG_MAX, XA_PRESENT) !=
			xa_mk_value(12));
	XA_BUG_ON(xa, (index < 12) || (index >= 16));
	XA_BUG_ON(xa, xa_find_after(xa, &index, ULONG_MAX, XA_PRESENT) !=
			xa_mk_value(16));
	XA_BUG_ON(xa, index != 16);

	xa_erase_index(xa, 12);
	xa_erase_index(xa, 16);
	XA_BUG_ON(xa, !xa_empty(xa));
#endif
}

static noinline void check_multi_find_2(struct xarray *xa)
{
	unsigned int max_order = IS_ENABLED(CONFIG_XARRAY_MULTI) ? 10 : 1;
	unsigned int i, j;
	void *entry;

	for (i = 0; i < max_order; i++) {
		unsigned long index = 1UL << i;
		for (j = 0; j < index; j++) {
			XA_STATE(xas, xa, j + index);
			xa_store_index(xa, index - 1, GFP_KERNEL);
			xa_store_order(xa, index, i, xa_mk_index(index),
					GFP_KERNEL);
			rcu_read_lock();
			xas_for_each(&xas, entry, ULONG_MAX) {
				xa_erase_index(xa, index);
			}
			rcu_read_unlock();
			xa_erase_index(xa, index - 1);
			XA_BUG_ON(xa, !xa_empty(xa));
		}
	}
}

static noinline void check_find_1(struct xarray *xa)
{
	unsigned long i, j, k;

	XA_BUG_ON(xa, !xa_empty(xa));

	/*
	 * Check xa_find with all pairs between 0 and 99 inclusive,
	 * starting at every index between 0 and 99
	 */
	for (i = 0; i < 100; i++) {
		XA_BUG_ON(xa, xa_store_index(xa, i, GFP_KERNEL) != NULL);
		xa_set_mark(xa, i, XA_MARK_0);
		for (j = 0; j < i; j++) {
			XA_BUG_ON(xa, xa_store_index(xa, j, GFP_KERNEL) !=
					NULL);
			xa_set_mark(xa, j, XA_MARK_0);
			for (k = 0; k < 100; k++) {
				unsigned long index = k;
				void *entry = xa_find(xa, &index, ULONG_MAX,
								XA_PRESENT);
				if (k <= j)
					XA_BUG_ON(xa, index != j);
				else if (k <= i)
					XA_BUG_ON(xa, index != i);
				else
					XA_BUG_ON(xa, entry != NULL);

				index = k;
				entry = xa_find(xa, &index, ULONG_MAX,
								XA_MARK_0);
				if (k <= j)
					XA_BUG_ON(xa, index != j);
				else if (k <= i)
					XA_BUG_ON(xa, index != i);
				else
					XA_BUG_ON(xa, entry != NULL);
			}
			xa_erase_index(xa, j);
			XA_BUG_ON(xa, xa_get_mark(xa, j, XA_MARK_0));
			XA_BUG_ON(xa, !xa_get_mark(xa, i, XA_MARK_0));
		}
		xa_erase_index(xa, i);
		XA_BUG_ON(xa, xa_get_mark(xa, i, XA_MARK_0));
	}
	XA_BUG_ON(xa, !xa_empty(xa));
}

static noinline void check_find_2(struct xarray *xa)
{
	void *entry;
	unsigned long i, j, index = 0;

	xa_for_each(xa, entry, index, ULONG_MAX, XA_PRESENT) {
		XA_BUG_ON(xa, true);
	}

	for (i = 0; i < 1024; i++) {
		xa_store_index(xa, index, GFP_KERNEL);
		j = 0;
		index = 0;
		xa_for_each(xa, entry, index, ULONG_MAX, XA_PRESENT) {
<<<<<<< HEAD
			XA_BUG_ON(xa, xa_mk_value(index) != entry);
=======
			XA_BUG_ON(xa, xa_mk_index(index) != entry);
>>>>>>> cf26057a
			XA_BUG_ON(xa, index != j++);
		}
	}

	xa_destroy(xa);
}

<<<<<<< HEAD
=======
static noinline void check_find_3(struct xarray *xa)
{
	XA_STATE(xas, xa, 0);
	unsigned long i, j, k;
	void *entry;

	for (i = 0; i < 100; i++) {
		for (j = 0; j < 100; j++) {
			for (k = 0; k < 100; k++) {
				xas_set(&xas, j);
				xas_for_each_marked(&xas, entry, k, XA_MARK_0)
					;
				if (j > k)
					XA_BUG_ON(xa,
						xas.xa_node != XAS_RESTART);
			}
		}
		xa_store_index(xa, i, GFP_KERNEL);
		xa_set_mark(xa, i, XA_MARK_0);
	}
	xa_destroy(xa);
}

>>>>>>> cf26057a
static noinline void check_find(struct xarray *xa)
{
	check_find_1(xa);
	check_find_2(xa);
<<<<<<< HEAD
=======
	check_find_3(xa);
>>>>>>> cf26057a
	check_multi_find(xa);
	check_multi_find_2(xa);
}

/* See find_swap_entry() in mm/shmem.c */
static noinline unsigned long xa_find_entry(struct xarray *xa, void *item)
{
	XA_STATE(xas, xa, 0);
	unsigned int checked = 0;
	void *entry;

	rcu_read_lock();
	xas_for_each(&xas, entry, ULONG_MAX) {
		if (xas_retry(&xas, entry))
			continue;
		if (entry == item)
			break;
		checked++;
		if ((checked % 4) != 0)
			continue;
		xas_pause(&xas);
	}
	rcu_read_unlock();

	return entry ? xas.xa_index : -1;
}

static noinline void check_find_entry(struct xarray *xa)
{
#ifdef CONFIG_XARRAY_MULTI
	unsigned int order;
	unsigned long offset, index;

	for (order = 0; order < 20; order++) {
		for (offset = 0; offset < (1UL << (order + 3));
		     offset += (1UL << order)) {
			for (index = 0; index < (1UL << (order + 5));
			     index += (1UL << order)) {
				xa_store_order(xa, index, order,
						xa_mk_index(index), GFP_KERNEL);
				XA_BUG_ON(xa, xa_load(xa, index) !=
						xa_mk_index(index));
				XA_BUG_ON(xa, xa_find_entry(xa,
						xa_mk_index(index)) != index);
			}
			XA_BUG_ON(xa, xa_find_entry(xa, xa) != -1);
			xa_destroy(xa);
		}
	}
#endif

	XA_BUG_ON(xa, xa_find_entry(xa, xa) != -1);
	xa_store_index(xa, ULONG_MAX, GFP_KERNEL);
	XA_BUG_ON(xa, xa_find_entry(xa, xa) != -1);
	XA_BUG_ON(xa, xa_find_entry(xa, xa_mk_index(ULONG_MAX)) != -1);
	xa_erase_index(xa, ULONG_MAX);
	XA_BUG_ON(xa, !xa_empty(xa));
}

static noinline void check_move_small(struct xarray *xa, unsigned long idx)
{
	XA_STATE(xas, xa, 0);
	unsigned long i;

	xa_store_index(xa, 0, GFP_KERNEL);
	xa_store_index(xa, idx, GFP_KERNEL);

	rcu_read_lock();
	for (i = 0; i < idx * 4; i++) {
		void *entry = xas_next(&xas);
		if (i <= idx)
			XA_BUG_ON(xa, xas.xa_node == XAS_RESTART);
		XA_BUG_ON(xa, xas.xa_index != i);
		if (i == 0 || i == idx)
			XA_BUG_ON(xa, entry != xa_mk_index(i));
		else
			XA_BUG_ON(xa, entry != NULL);
	}
	xas_next(&xas);
	XA_BUG_ON(xa, xas.xa_index != i);

	do {
		void *entry = xas_prev(&xas);
		i--;
		if (i <= idx)
			XA_BUG_ON(xa, xas.xa_node == XAS_RESTART);
		XA_BUG_ON(xa, xas.xa_index != i);
		if (i == 0 || i == idx)
			XA_BUG_ON(xa, entry != xa_mk_index(i));
		else
			XA_BUG_ON(xa, entry != NULL);
	} while (i > 0);

	xas_set(&xas, ULONG_MAX);
	XA_BUG_ON(xa, xas_next(&xas) != NULL);
	XA_BUG_ON(xa, xas.xa_index != ULONG_MAX);
	XA_BUG_ON(xa, xas_next(&xas) != xa_mk_value(0));
	XA_BUG_ON(xa, xas.xa_index != 0);
	XA_BUG_ON(xa, xas_prev(&xas) != NULL);
	XA_BUG_ON(xa, xas.xa_index != ULONG_MAX);
	rcu_read_unlock();

	xa_erase_index(xa, 0);
	xa_erase_index(xa, idx);
	XA_BUG_ON(xa, !xa_empty(xa));
}

static noinline void check_move(struct xarray *xa)
{
	XA_STATE(xas, xa, (1 << 16) - 1);
	unsigned long i;

	for (i = 0; i < (1 << 16); i++)
		XA_BUG_ON(xa, xa_store_index(xa, i, GFP_KERNEL) != NULL);

	rcu_read_lock();
	do {
		void *entry = xas_prev(&xas);
		i--;
		XA_BUG_ON(xa, entry != xa_mk_index(i));
		XA_BUG_ON(xa, i != xas.xa_index);
	} while (i != 0);

	XA_BUG_ON(xa, xas_prev(&xas) != NULL);
	XA_BUG_ON(xa, xas.xa_index != ULONG_MAX);

	do {
		void *entry = xas_next(&xas);
		XA_BUG_ON(xa, entry != xa_mk_index(i));
		XA_BUG_ON(xa, i != xas.xa_index);
		i++;
	} while (i < (1 << 16));
	rcu_read_unlock();

	for (i = (1 << 8); i < (1 << 15); i++)
		xa_erase_index(xa, i);

	i = xas.xa_index;

	rcu_read_lock();
	do {
		void *entry = xas_prev(&xas);
		i--;
		if ((i < (1 << 8)) || (i >= (1 << 15)))
			XA_BUG_ON(xa, entry != xa_mk_index(i));
		else
			XA_BUG_ON(xa, entry != NULL);
		XA_BUG_ON(xa, i != xas.xa_index);
	} while (i != 0);

	XA_BUG_ON(xa, xas_prev(&xas) != NULL);
	XA_BUG_ON(xa, xas.xa_index != ULONG_MAX);

	do {
		void *entry = xas_next(&xas);
		if ((i < (1 << 8)) || (i >= (1 << 15)))
			XA_BUG_ON(xa, entry != xa_mk_index(i));
		else
			XA_BUG_ON(xa, entry != NULL);
		XA_BUG_ON(xa, i != xas.xa_index);
		i++;
	} while (i < (1 << 16));
	rcu_read_unlock();

	xa_destroy(xa);

	for (i = 0; i < 16; i++)
		check_move_small(xa, 1UL << i);

	for (i = 2; i < 16; i++)
		check_move_small(xa, (1UL << i) - 1);
}

static noinline void xa_store_many_order(struct xarray *xa,
		unsigned long index, unsigned order)
{
	XA_STATE_ORDER(xas, xa, index, order);
	unsigned int i = 0;

	do {
		xas_lock(&xas);
		XA_BUG_ON(xa, xas_find_conflict(&xas));
		xas_create_range(&xas);
		if (xas_error(&xas))
			goto unlock;
		for (i = 0; i < (1U << order); i++) {
			XA_BUG_ON(xa, xas_store(&xas, xa_mk_index(index + i)));
			xas_next(&xas);
		}
unlock:
		xas_unlock(&xas);
	} while (xas_nomem(&xas, GFP_KERNEL));

	XA_BUG_ON(xa, xas_error(&xas));
}

static noinline void check_create_range_1(struct xarray *xa,
		unsigned long index, unsigned order)
{
	unsigned long i;

	xa_store_many_order(xa, index, order);
	for (i = index; i < index + (1UL << order); i++)
		xa_erase_index(xa, i);
	XA_BUG_ON(xa, !xa_empty(xa));
}

static noinline void check_create_range_2(struct xarray *xa, unsigned order)
{
	unsigned long i;
	unsigned long nr = 1UL << order;

	for (i = 0; i < nr * nr; i += nr)
		xa_store_many_order(xa, i, order);
	for (i = 0; i < nr * nr; i++)
		xa_erase_index(xa, i);
	XA_BUG_ON(xa, !xa_empty(xa));
}

static noinline void check_create_range_3(void)
{
	XA_STATE(xas, NULL, 0);
	xas_set_err(&xas, -EEXIST);
	xas_create_range(&xas);
	XA_BUG_ON(NULL, xas_error(&xas) != -EEXIST);
}

static noinline void check_create_range_4(struct xarray *xa,
		unsigned long index, unsigned order)
{
	XA_STATE_ORDER(xas, xa, index, order);
	unsigned long base = xas.xa_index;
	unsigned long i = 0;

	xa_store_index(xa, index, GFP_KERNEL);
	do {
		xas_lock(&xas);
		xas_create_range(&xas);
		if (xas_error(&xas))
			goto unlock;
		for (i = 0; i < (1UL << order); i++) {
			void *old = xas_store(&xas, xa_mk_index(base + i));
			if (xas.xa_index == index)
				XA_BUG_ON(xa, old != xa_mk_index(base + i));
			else
				XA_BUG_ON(xa, old != NULL);
			xas_next(&xas);
		}
unlock:
		xas_unlock(&xas);
	} while (xas_nomem(&xas, GFP_KERNEL));

	XA_BUG_ON(xa, xas_error(&xas));

	for (i = base; i < base + (1UL << order); i++)
		xa_erase_index(xa, i);
	XA_BUG_ON(xa, !xa_empty(xa));
}

static noinline void check_create_range(struct xarray *xa)
{
	unsigned int order;
	unsigned int max_order = IS_ENABLED(CONFIG_XARRAY_MULTI) ? 12 : 1;

	for (order = 0; order < max_order; order++) {
		check_create_range_1(xa, 0, order);
		check_create_range_1(xa, 1U << order, order);
		check_create_range_1(xa, 2U << order, order);
		check_create_range_1(xa, 3U << order, order);
		check_create_range_1(xa, 1U << 24, order);
		if (order < 10)
			check_create_range_2(xa, order);

		check_create_range_4(xa, 0, order);
		check_create_range_4(xa, 1U << order, order);
		check_create_range_4(xa, 2U << order, order);
		check_create_range_4(xa, 3U << order, order);
		check_create_range_4(xa, 1U << 24, order);

		check_create_range_4(xa, 1, order);
		check_create_range_4(xa, (1U << order) + 1, order);
		check_create_range_4(xa, (2U << order) + 1, order);
		check_create_range_4(xa, (2U << order) - 1, order);
		check_create_range_4(xa, (3U << order) + 1, order);
		check_create_range_4(xa, (3U << order) - 1, order);
		check_create_range_4(xa, (1U << 24) + 1, order);
	}

	check_create_range_3();
}

static noinline void __check_store_range(struct xarray *xa, unsigned long first,
		unsigned long last)
{
#ifdef CONFIG_XARRAY_MULTI
	xa_store_range(xa, first, last, xa_mk_index(first), GFP_KERNEL);

	XA_BUG_ON(xa, xa_load(xa, first) != xa_mk_index(first));
	XA_BUG_ON(xa, xa_load(xa, last) != xa_mk_index(first));
	XA_BUG_ON(xa, xa_load(xa, first - 1) != NULL);
	XA_BUG_ON(xa, xa_load(xa, last + 1) != NULL);

	xa_store_range(xa, first, last, NULL, GFP_KERNEL);
#endif

	XA_BUG_ON(xa, !xa_empty(xa));
}

static noinline void check_store_range(struct xarray *xa)
{
	unsigned long i, j;

	for (i = 0; i < 128; i++) {
		for (j = i; j < 128; j++) {
			__check_store_range(xa, i, j);
			__check_store_range(xa, 128 + i, 128 + j);
			__check_store_range(xa, 4095 + i, 4095 + j);
			__check_store_range(xa, 4096 + i, 4096 + j);
			__check_store_range(xa, 123456 + i, 123456 + j);
			__check_store_range(xa, (1 << 24) + i, (1 << 24) + j);
		}
	}
}

static LIST_HEAD(shadow_nodes);

static void test_update_node(struct xa_node *node)
{
	if (node->count && node->count == node->nr_values) {
		if (list_empty(&node->private_list))
			list_add(&shadow_nodes, &node->private_list);
	} else {
		if (!list_empty(&node->private_list))
			list_del_init(&node->private_list);
	}
}

static noinline void shadow_remove(struct xarray *xa)
{
	struct xa_node *node;

	xa_lock(xa);
	while ((node = list_first_entry_or_null(&shadow_nodes,
					struct xa_node, private_list))) {
		XA_STATE(xas, node->array, 0);
		XA_BUG_ON(xa, node->array != xa);
		list_del_init(&node->private_list);
		xas.xa_node = xa_parent_locked(node->array, node);
		xas.xa_offset = node->offset;
		xas.xa_shift = node->shift + XA_CHUNK_SHIFT;
		xas_set_update(&xas, test_update_node);
		xas_store(&xas, NULL);
	}
	xa_unlock(xa);
}

static noinline void check_workingset(struct xarray *xa, unsigned long index)
{
	XA_STATE(xas, xa, index);
	xas_set_update(&xas, test_update_node);

	do {
		xas_lock(&xas);
		xas_store(&xas, xa_mk_value(0));
		xas_next(&xas);
		xas_store(&xas, xa_mk_value(1));
		xas_unlock(&xas);
	} while (xas_nomem(&xas, GFP_KERNEL));

	XA_BUG_ON(xa, list_empty(&shadow_nodes));

	xas_lock(&xas);
	xas_next(&xas);
	xas_store(&xas, &xas);
	XA_BUG_ON(xa, !list_empty(&shadow_nodes));

	xas_store(&xas, xa_mk_value(2));
	xas_unlock(&xas);
	XA_BUG_ON(xa, list_empty(&shadow_nodes));

	shadow_remove(xa);
	XA_BUG_ON(xa, !list_empty(&shadow_nodes));
	XA_BUG_ON(xa, !xa_empty(xa));
}

/*
 * Check that the pointer / value / sibling entries are accounted the
 * way we expect them to be.
 */
static noinline void check_account(struct xarray *xa)
{
#ifdef CONFIG_XARRAY_MULTI
	unsigned int order;

	for (order = 1; order < 12; order++) {
		XA_STATE(xas, xa, 1 << order);

		xa_store_order(xa, 0, order, xa, GFP_KERNEL);
		rcu_read_lock();
		xas_load(&xas);
		XA_BUG_ON(xa, xas.xa_node->count == 0);
		XA_BUG_ON(xa, xas.xa_node->count > (1 << order));
		XA_BUG_ON(xa, xas.xa_node->nr_values != 0);
		rcu_read_unlock();

		xa_store_order(xa, 1 << order, order, xa_mk_index(1UL << order),
				GFP_KERNEL);
		XA_BUG_ON(xa, xas.xa_node->count != xas.xa_node->nr_values * 2);

		xa_erase(xa, 1 << order);
		XA_BUG_ON(xa, xas.xa_node->nr_values != 0);

		xa_erase(xa, 0);
		XA_BUG_ON(xa, !xa_empty(xa));
	}
#endif
}

static noinline void check_destroy(struct xarray *xa)
{
	unsigned long index;

	XA_BUG_ON(xa, !xa_empty(xa));

	/* Destroying an empty array is a no-op */
	xa_destroy(xa);
	XA_BUG_ON(xa, !xa_empty(xa));

	/* Destroying an array with a single entry */
	for (index = 0; index < 1000; index++) {
		xa_store_index(xa, index, GFP_KERNEL);
		XA_BUG_ON(xa, xa_empty(xa));
		xa_destroy(xa);
		XA_BUG_ON(xa, !xa_empty(xa));
	}

	/* Destroying an array with a single entry at ULONG_MAX */
	xa_store(xa, ULONG_MAX, xa, GFP_KERNEL);
	XA_BUG_ON(xa, xa_empty(xa));
	xa_destroy(xa);
	XA_BUG_ON(xa, !xa_empty(xa));

#ifdef CONFIG_XARRAY_MULTI
	/* Destroying an array with a multi-index entry */
	xa_store_order(xa, 1 << 11, 11, xa, GFP_KERNEL);
	XA_BUG_ON(xa, xa_empty(xa));
	xa_destroy(xa);
	XA_BUG_ON(xa, !xa_empty(xa));
#endif
}

static DEFINE_XARRAY(array);

static int xarray_checks(void)
{
	check_xa_err(&array);
	check_xas_retry(&array);
	check_xa_load(&array);
	check_xa_mark(&array);
	check_xa_shrink(&array);
	check_xas_erase(&array);
	check_cmpxchg(&array);
	check_reserve(&array);
	check_multi_store(&array);
	check_xa_alloc();
	check_find(&array);
	check_find_entry(&array);
	check_account(&array);
	check_destroy(&array);
	check_move(&array);
	check_create_range(&array);
	check_store_range(&array);
	check_store_iter(&array);

	check_workingset(&array, 0);
	check_workingset(&array, 64);
	check_workingset(&array, 4096);

	printk("XArray: %u of %u tests passed\n", tests_passed, tests_run);
	return (tests_run == tests_passed) ? 0 : -EINVAL;
}

static void xarray_exit(void)
{
}

module_init(xarray_checks);
module_exit(xarray_exit);
MODULE_AUTHOR("Matthew Wilcox <willy@infradead.org>");
MODULE_LICENSE("GPL");<|MERGE_RESOLUTION|>--- conflicted
+++ resolved
@@ -452,17 +452,10 @@
 	XA_BUG_ON(xa, xa_load(xa, min - 1) != NULL);
 
 	xas_lock(&xas);
-<<<<<<< HEAD
-	XA_BUG_ON(xa, xas_store(&xas, xa_mk_value(min)) != xa_mk_value(index));
-	xas_unlock(&xas);
-	XA_BUG_ON(xa, xa_load(xa, min) != xa_mk_value(min));
-	XA_BUG_ON(xa, xa_load(xa, max - 1) != xa_mk_value(min));
-=======
 	XA_BUG_ON(xa, xas_store(&xas, xa_mk_index(min)) != xa_mk_index(index));
 	xas_unlock(&xas);
 	XA_BUG_ON(xa, xa_load(xa, min) != xa_mk_index(min));
 	XA_BUG_ON(xa, xa_load(xa, max - 1) != xa_mk_index(min));
->>>>>>> cf26057a
 	XA_BUG_ON(xa, xa_load(xa, max) != NULL);
 	XA_BUG_ON(xa, xa_load(xa, min - 1) != NULL);
 
@@ -830,11 +823,7 @@
 		j = 0;
 		index = 0;
 		xa_for_each(xa, entry, index, ULONG_MAX, XA_PRESENT) {
-<<<<<<< HEAD
-			XA_BUG_ON(xa, xa_mk_value(index) != entry);
-=======
 			XA_BUG_ON(xa, xa_mk_index(index) != entry);
->>>>>>> cf26057a
 			XA_BUG_ON(xa, index != j++);
 		}
 	}
@@ -842,8 +831,6 @@
 	xa_destroy(xa);
 }
 
-<<<<<<< HEAD
-=======
 static noinline void check_find_3(struct xarray *xa)
 {
 	XA_STATE(xas, xa, 0);
@@ -867,15 +854,11 @@
 	xa_destroy(xa);
 }
 
->>>>>>> cf26057a
 static noinline void check_find(struct xarray *xa)
 {
 	check_find_1(xa);
 	check_find_2(xa);
-<<<<<<< HEAD
-=======
 	check_find_3(xa);
->>>>>>> cf26057a
 	check_multi_find(xa);
 	check_multi_find_2(xa);
 }
